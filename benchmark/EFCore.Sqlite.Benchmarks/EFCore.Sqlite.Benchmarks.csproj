<Project Sdk="Microsoft.NET.Sdk">

  <PropertyGroup>
    <TargetFramework>$(DefaultNetCoreTargetFramework)</TargetFramework>
    <RootNamespace>Microsoft.EntityFrameworkCore.Benchmarks</RootNamespace>
    <OutputType>Exe</OutputType>
    <Nullable>disable</Nullable>
  </PropertyGroup>

  <PropertyGroup Condition="'$(Configuration)' == 'Release'">
    <Optimize>true</Optimize>
  </PropertyGroup>

  <ItemGroup>
    <ProjectReference Include="..\EFCore.Benchmarks\EFCore.Benchmarks.csproj" />
    <ProjectReference Include="..\..\src\EFCore.Sqlite.Core\EFCore.Sqlite.Core.csproj" />
  </ItemGroup>

  <ItemGroup>
<<<<<<< HEAD
=======
    <PackageReference Include="SQLitePCLRaw.bundle_e_sqlite3" />
  </ItemGroup>

  <ItemGroup>
>>>>>>> 67bfa608
    <None Update="AdventureWorks2014.db">
      <CopyToOutputDirectory>Always</CopyToOutputDirectory>
    </None>
    <None Update="config.json">
      <CopyToOutputDirectory>PreserveNewest</CopyToOutputDirectory>
    </None>
    <None Remove="BenchmarkDotNet.Artifacts\**" />
  </ItemGroup>

</Project><|MERGE_RESOLUTION|>--- conflicted
+++ resolved
@@ -17,13 +17,6 @@
   </ItemGroup>
 
   <ItemGroup>
-<<<<<<< HEAD
-=======
-    <PackageReference Include="SQLitePCLRaw.bundle_e_sqlite3" />
-  </ItemGroup>
-
-  <ItemGroup>
->>>>>>> 67bfa608
     <None Update="AdventureWorks2014.db">
       <CopyToOutputDirectory>Always</CopyToOutputDirectory>
     </None>
