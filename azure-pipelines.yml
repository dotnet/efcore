--- conflicted
+++ resolved
@@ -58,13 +58,10 @@
         scanOutputDirectoryOnly: true
         analyzeTargetGlob: +:f|**/Microsoft.EntityFrameworkCore*.dll;+:f|**/Microsoft.Data.Sqlite*.dll;+:f|**/ef.exe;+:f|**/dotnet-ef.exe;-:f|**/shims/**/*.exe;
         preReleaseVersion: '4.3.1'
-<<<<<<< HEAD
-=======
       env:
         GDN_EXTRACT_TOOLS: 'binskim'
         GDN_EXTRACT_TARGETS: true
         GDN_EXTRACT_FILTER: 'f|**/*.zip;f|**/*.nupkg;f|**/*.vsix;f|**/*.cspkg;f|**/*.sfpkg;f|**/*.package'
->>>>>>> 73b894db
       policheck:
         enabled: true
       tsa:
@@ -119,146 +116,7 @@
               - script: "echo ##vso[build.addbuildtag]release-candidate"
                 condition: and(notin(variables['Build.Reason'], 'PullRequest'), eq(variables['IsFinalBuild'], 'true'))
                 displayName: 'Set CI tags'
-<<<<<<< HEAD
-              - powershell: SqlLocalDB start
-                displayName: Start LocalDB
-              - template: /eng/common/templates-official/steps/enable-internal-sources.yml
-              - template: /eng/common/templates-official/steps/enable-internal-runtimes.yml
-              - script: eng\common\cibuild.cmd -configuration $(_BuildConfig) -prepareMachine $(_InternalBuildArgs) $(_InternalRuntimeDownloadArgs)
-                env:
-                  Test__Cosmos__DefaultConnection: $(_CosmosConnectionUrl)
-                displayName: Build
-              - task: CopyFiles@2
-                displayName: 'Copy binaries for publishing'
-                inputs:
-                  Contents: |
-                    artifacts/bin/**/?(*.dll|*.exe|*.pdb)
-                    !artifacts/bin/*Tests/**
-                  TargetFolder: $(Agent.TempDirectory)/BinArtifacts
-            templateContext:
-              outputs:
-              - output: pipelineArtifact
-                displayName: Publish binaries
-                condition: always()
-                path: $(Agent.TempDirectory)/BinArtifacts/
-                artifact: BinArtifacts
-              - output: pipelineArtifact
-                displayName: Upload TestResults
-                condition: always()
-                path: artifacts/TestResults/$(_BuildConfig)/
-                artifact: $(Agent.Os)_$(Agent.JobName) TestResults
-          - job: macOS
-            pool:
-              name: Azure Pipelines
-              image: macOS-15
-              os: macOS
-            variables:
-              # Rely on task Arcade injects, not auto-injected build step.
-              - skipComponentGovernanceDetection: true
-            steps:
-              - template: /eng/common/templates-official/steps/enable-internal-sources.yml
-              - template: /eng/common/templates-official/steps/enable-internal-runtimes.yml
-              - script: eng/common/cibuild.sh --configuration $(_BuildConfig) --prepareMachine $(_InternalRuntimeDownloadArgs)
-                env:
-                  Test__Cosmos__DefaultConnection: $(_CosmosConnectionUrl)
-                  # Work-around for https://github.com/dotnet/runtime/issues/70758
-                  COMPlus_EnableWriteXorExecute: 0
-                displayName: Build
-            templateContext:
-              sdl:
-                binskim:
-                  prereleaseVersion: ' '
-              outputs:
-              - output: pipelineArtifact
-                displayName: Upload TestResults
-                condition: always()
-                path: artifacts/TestResults/$(_BuildConfig)/
-                artifact: $(Agent.Os)_$(Agent.JobName) TestResults
-          - job: Linux
-            timeoutInMinutes: 180
-            pool:
-              name: $(DncEngInternalBuildPool)
-              demands: ImageOverride -equals 1es-ubuntu-2204
-              os: linux
-            variables:
-              - _runCounter: $[counter(variables['Build.Reason'], 0)]
-              # Rely on task Arcade injects, not auto-injected build step.
-              - skipComponentGovernanceDetection: true
-            steps:
-              - template: /eng/common/templates-official/steps/enable-internal-sources.yml
-              - template: /eng/common/templates-official/steps/enable-internal-runtimes.yml
-              - script: eng/common/cibuild.sh --configuration $(_BuildConfig) --prepareMachine $(_InternalRuntimeDownloadArgs)
-                displayName: Build
-            templateContext:
-              sdl:
-                binskim:
-                  prereleaseVersion: ' '
-              outputs:
-              - output: pipelineArtifact
-                displayName: Upload TestResults
-                condition: always()
-                path: artifacts/TestResults/$(_BuildConfig)/
-                artifact: $(Agent.Os)_$(Agent.JobName) TestResults
-          - job: Helix
-            timeoutInMinutes: 180
-            pool:
-              name: $(DncEngInternalBuildPool)
-              demands: ImageOverride -equals 1es-windows-2022
-              os: windows
-            variables:
-              # Rely on task Arcade injects, not auto-injected build step.
-              - skipComponentGovernanceDetection: true
-              - name: _HelixBuildConfig
-                value: $(_BuildConfig)
-              - name: HelixTargetQueues
-                value: Windows.10.Amd64;OSX.15.ARM64;Ubuntu.2204.Amd64@mcr.microsoft.com/dotnet-buildtools/prereqs:ubuntu-20.04-helix-sqlserver-amd64
-              - name: _HelixAccessToken
-                # Needed for internal queues
-                value: $(HelixApiAccessToken)
-            steps:
-              - task: NuGetCommand@2
-                displayName: 'Clear NuGet caches'
-                condition: succeeded()
-                inputs:
-                  command: custom
-                  arguments: 'locals all -clear'
-              - template: /eng/common/templates-official/steps/enable-internal-sources.yml
-              - template: /eng/common/templates-official/steps/enable-internal-runtimes.yml
-              - ${{ if ne(variables['System.TeamProject'], 'public') }}:
-                - template: /eng/common/core-templates/steps/get-delegation-sas.yml
-                  parameters:
-                    federatedServiceConnection: 'dotnetbuilds-internal-read'
-                    outputVariableName: 'dotnetbuilds-internal-container-read-token'
-                    expiryInHours: 1
-                    base64Encode: false
-                    storageAccount: dotnetbuilds
-                    container: internal
-                    permissions: rl
-              - script: restore.cmd -ci /p:configuration=$(_BuildConfig) $(_InternalRuntimeDownloadArgs)
-                displayName: Restore packages
-              - script: .dotnet\dotnet build eng\helix.proj /restore /t:Test /p:configuration=$(_BuildConfig) /bl:$(Build.SourcesDirectory)/artifacts/log/$(_BuildConfig)/SendToHelix.binlog $(_InternalRuntimeDownloadArgs)
-                displayName: Send job to helix
-                env:
-                  HelixAccessToken: $(_HelixAccessToken)
-                  # We need to set this env var to publish helix results to Azure Dev Ops
-                  SYSTEM_ACCESSTOKEN: $(System.AccessToken)
-                  MSSQL_SA_PASSWORD: "PLACEHOLDER"
-                  # Work-around for https://github.com/dotnet/runtime/issues/70758
-                  COMPlus_EnableWriteXorExecute: 0
-                  DotNetBuildsInternalReadSasToken: $(dotnetbuilds-internal-container-read-token)
-    - ${{ if notin(variables['Build.Reason'], 'PullRequest') }}:
-      - template: /eng/common/templates-official/post-build/post-build.yml@self
-        parameters:
-          publishingInfraVersion: 3
-          enableSigningValidation: false
-          enableNugetValidation: false
-          enableSourceLinkValidation: false
-          publishAssetsImmediately: true
-          SDLValidationParameters:
-            enable: false
-=======
               - template: /eng/common/templates-official/steps/enable-internal-sources.yml
               - template: /eng/common/templates-official/steps/enable-internal-runtimes.yml
               - script: eng\common\build.cmd -restore -build -sign -pack -publish -ci -configuration $(_BuildConfig) -prepareMachine $(_InternalRuntimeDownloadArgs)
-                displayName: Build
->>>>>>> 73b894db
+                displayName: Build