variables:
  - name: _BuildConfig
    value: Release
  - name: _TeamName
    value: AspNetCore
  - name: DOTNET_SKIP_FIRST_TIME_EXPERIENCE
    value: true
  - name: _PublishUsingPipelines
    value: true
  - name: _CosmosConnectionUrl
    value: https://localhost:8081
  - name: _CosmosToken
    value: C2y6yDjf5/R+ob0N8A7Cgv30VRDJIWEHLM+4QDU5DE2nQ9nDuVTqobD4b8mGGyPMbIZnqyMsEcaGQy67XIw/Jw==
  - ${{ if or(startswith(variables['Build.SourceBranch'], 'refs/heads/release/'), startswith(variables['Build.SourceBranch'], 'refs/heads/internal/release/'), eq(variables['Build.Reason'], 'Manual')) }}:
    - name: PostBuildSign
      value: false
  - ${{ else }}:
    - name: PostBuildSign
      value: true
  - group: DotNet-HelixApi-Access
  - name: _InternalRuntimeDownloadArgs
    value: /p:DotNetRuntimeSourceFeed=https://dotnetbuilds.blob.core.windows.net/internal /p:DotNetRuntimeSourceFeedKey=$(dotnetbuilds-internal-container-read-token-base64)
  - name: LC_ALL
    value: 'en_US.UTF-8'
  - name: LANG
    value: 'en_US.UTF-8'
  - name: LANGUAGE
    value: 'en_US.UTF-8'
  - template: /eng/common/templates-official/variables/pool-providers.yml@self
trigger:
  batch: true
  branches:
    include:
      - main
      - release/*
      - feature/*
      - internal/release/*
pr: ['*']
resources:
  repositories:
  - repository: 1ESPipelineTemplates
    type: git
    name: 1ESPipelineTemplates/1ESPipelineTemplates
    ref: refs/tags/release
extends:
  template: v1/1ES.Official.PipelineTemplate.yml@1ESPipelineTemplates
  parameters:
    featureFlags:
      autoBaseline: false
    sdl:
      sourceAnalysisPool:
        name: $(DncEngInternalBuildPool)
        image: 1es-windows-2022
        os: windows
      baseline:
        baselineFile: $(Build.SourcesDirectory)\.config\guardian\.gdnbaselines
      binskim:
        scanOutputDirectoryOnly: true
      policheck:
        enabled: true
      tsa:
        enabled: true
    customBuildTags:
    - ES365AIMigrationTooling
    stages:
    - stage: build
      displayName: Build
      jobs:
      - template: /eng/common/templates-official/jobs/jobs.yml@self
        parameters:
          enableMicrobuild: true
          enablePublishBuildArtifacts: true
          enablePublishBuildAssets: true
          enablePublishTestResults: true
          enablePublishUsingPipelines: ${{ variables._PublishUsingPipelines }}
          publishAssetsImmediately: true
          enableTelemetry: true
          helixRepo: dotnet/efcore
          jobs:
          - job: Windows
            pool:
              name: $(DncEngInternalBuildPool)
              demands: ImageOverride -equals 1es-windows-2022
              os: windows
            timeoutInMinutes: 180
            variables:
              - _InternalBuildArgs: ''
              # Rely on task Arcade injects, not auto-injected build step.
              - skipComponentGovernanceDetection: true
              - ${{ if notin(variables['Build.Reason'], 'PullRequest') }}:
                - _SignType: real
                - _InternalBuildArgs: /p:DotNetSignType=$(_SignType) /p:TeamName=$(_TeamName) /p:DotNetPublishUsingPipelines=$(_PublishUsingPipelines) /p:OfficialBuildId=$(BUILD.BUILDNUMBER)
              # Ignore test and infrastructure code.
              - Codeql.SourceRoot: src
              # CodeQL3000 needs this plumbed along as a variable to enable TSA.
              - Codeql.TSAEnabled: true
              # Default expects tsaoptions.json under SourceRoot.
              - Codeql.TSAOptionsPath: '$(Build.SourcesDirectory)/.config/tsaoptions.json'
            steps:
              - task: NuGetCommand@2
                displayName: 'Clear NuGet caches'
                condition: succeeded()
                inputs:
                  command: custom
                  arguments: 'locals all -clear'
              - script: "echo ##vso[build.addbuildtag]daily-build"
                condition: and(notin(variables['Build.Reason'], 'PullRequest'), ne(variables['IsFinalBuild'], 'true'))
                displayName: 'Set CI tags'
              - script: "echo ##vso[build.addbuildtag]release-candidate"
                condition: and(notin(variables['Build.Reason'], 'PullRequest'), eq(variables['IsFinalBuild'], 'true'))
                displayName: 'Set CI tags'
              - powershell: SqlLocalDB start
                displayName: Start LocalDB
              - template: /eng/common/templates-official/steps/enable-internal-sources.yml
              - template: /eng/common/templates-official/steps/enable-internal-runtimes.yml
              - script: eng\common\cibuild.cmd -configuration $(_BuildConfig) -prepareMachine $(_InternalBuildArgs) $(_InternalRuntimeDownloadArgs)
                env:
                  Test__Cosmos__DefaultConnection: $(_CosmosConnectionUrl)
                displayName: Build
              - task: CopyFiles@2
                displayName: 'Copy binaries for publishing'
                inputs:
                  Contents: |
                    artifacts/bin/**/?(*.dll|*.exe|*.pdb)
                    !artifacts/bin/*Tests/**
                  TargetFolder: $(Agent.TempDirectory)/BinArtifacts
            templateContext:
              outputs:
              - output: pipelineArtifact
                displayName: Publish binaries
                condition: always()
                path: $(Agent.TempDirectory)/BinArtifacts/
                artifact: BinArtifacts
              - output: pipelineArtifact
                displayName: Upload TestResults
                condition: always()
                path: artifacts/TestResults/$(_BuildConfig)/
                artifact: $(Agent.Os)_$(Agent.JobName) TestResults
          - job: macOS
            pool:
              name: Azure Pipelines
              image: macOS-13
              os: macOS
            variables:
              # Rely on task Arcade injects, not auto-injected build step.
              - skipComponentGovernanceDetection: true
            steps:
              - template: /eng/common/templates-official/steps/enable-internal-sources.yml
              - template: /eng/common/templates-official/steps/enable-internal-runtimes.yml
              - script: eng/common/cibuild.sh --configuration $(_BuildConfig) --prepareMachine $(_InternalRuntimeDownloadArgs)
                env:
                  Test__Cosmos__DefaultConnection: $(_CosmosConnectionUrl)
                  # Work-around for https://github.com/dotnet/runtime/issues/70758
                  COMPlus_EnableWriteXorExecute: 0
                displayName: Build
            templateContext:
              outputs:
              - output: pipelineArtifact
                displayName: Upload TestResults
                condition: always()
                path: artifacts/TestResults/$(_BuildConfig)/
                artifact: $(Agent.Os)_$(Agent.JobName) TestResults
          - job: Linux
            timeoutInMinutes: 180
            pool:
              name: $(DncEngInternalBuildPool)
              demands: ImageOverride -equals 1es-ubuntu-2204
              os: linux
            variables:
              - _runCounter: $[counter(variables['Build.Reason'], 0)]
              # Rely on task Arcade injects, not auto-injected build step.
              - skipComponentGovernanceDetection: true
              - ${{ if notin(variables['Build.Reason'], 'PullRequest', 'Schedule') }}:
                - _CosmosConnectionUrl: 'true'
            steps:
              - bash: |
                  echo "##vso[task.setvariable variable=_CosmosConnectionUrl]https://ef-nightly-test.documents.azure.com:443/"
                displayName: Prepare to run Cosmos tests on ef-nightly-test
                condition: and(eq(variables['_CosmosConnectionUrl'], 'true'), or(endsWith(variables['_runCounter'], '0'), endsWith(variables['_runCounter'], '2'), endsWith(variables['_runCounter'], '4'), endsWith(variables['_runCounter'], '6'), endsWith(variables['_runCounter'], '8')))
              - bash: |
                  echo "##vso[task.setvariable variable=_CosmosConnectionUrl]https://ef-pr-test.documents.azure.com:443/"
                displayName: Prepare to run Cosmos tests on ef-pr-test
                condition: and(eq(variables['_CosmosConnectionUrl'], 'true'), or(endsWith(variables['_runCounter'], '1'), endsWith(variables['_runCounter'], '3'), endsWith(variables['_runCounter'], '5'), endsWith(variables['_runCounter'], '7'), endsWith(variables['_runCounter'], '9')))
              - template: /eng/common/templates-official/steps/enable-internal-sources.yml
              - template: /eng/common/templates-official/steps/enable-internal-runtimes.yml
              - script: eng/common/cibuild.sh --configuration $(_BuildConfig) --prepareMachine $(_InternalRuntimeDownloadArgs)
                displayName: Build
              - task: AzureCLI@2
                displayName: Run Cosmos tests
                condition: notin(variables['Build.Reason'], 'PullRequest', 'Schedule')
                inputs:
                  azureSubscription: EFCosmosTesting
                  scriptType: bash
                  scriptLocation: 'inlineScript'
                  inlineScript: |
                      ./test.sh --ci --configuration $(_BuildConfig) --projects $(Build.SourcesDirectory)/test/EFCore.Cosmos.FunctionalTests/EFCore.Cosmos.FunctionalTests.csproj
                env:
                  Test__Cosmos__DefaultConnection: $(_CosmosConnectionUrl)
                  Test__Cosmos__UseTokenCredential: true
                  Test__Cosmos__SubscriptionId: d709b837-4a74-4aec-addc-b6e4b9b23e7e
                  Test__Cosmos__ResourceGroup: efcosmosci
                name: Build
            templateContext:
              outputs:
              - output: pipelineArtifact
                displayName: Upload TestResults
                condition: always()
                path: artifacts/TestResults/$(_BuildConfig)/
                artifact: $(Agent.Os)_$(Agent.JobName) TestResults
          - job: Helix
            timeoutInMinutes: 180
            pool:
              name: $(DncEngInternalBuildPool)
              demands: ImageOverride -equals 1es-windows-2022
              os: windows
            variables:
              # Rely on task Arcade injects, not auto-injected build step.
              - skipComponentGovernanceDetection: true
              - name: _HelixBuildConfig
                value: $(_BuildConfig)
              - name: HelixTargetQueues
<<<<<<< HEAD
                value: Windows.10.Amd64;OSX.13.Amd64;OSX.13.ARM64;Ubuntu.2204.Amd64@mcr.microsoft.com/dotnet-buildtools/prereqs:ubuntu-20.04-helix-sqlserver-amd64
=======
                value: Windows.10.Amd64;OSX.13.ARM64;Ubuntu.2204.Amd64@mcr.microsoft.com/dotnet-buildtools/prereqs:ubuntu-20.04-helix-sqlserver-amd64
>>>>>>> 32f03a4b
              - name: _HelixAccessToken
                # Needed for internal queues
                value: $(HelixApiAccessToken)
            steps:
              - task: NuGetCommand@2
                displayName: 'Clear NuGet caches'
                condition: succeeded()
                inputs:
                  command: custom
                  arguments: 'locals all -clear'
              - template: /eng/common/templates-official/steps/enable-internal-sources.yml
              - template: /eng/common/templates-official/steps/enable-internal-runtimes.yml
              - ${{ if ne(variables['System.TeamProject'], 'public') }}:
                - template: /eng/common/core-templates/steps/get-delegation-sas.yml
                  parameters:
                    federatedServiceConnection: 'dotnetbuilds-internal-read'
                    outputVariableName: 'dotnetbuilds-internal-container-read-token'
                    expiryInHours: 1
                    base64Encode: false
                    storageAccount: dotnetbuilds
                    container: internal
                    permissions: rl
              - script: restore.cmd -ci /p:configuration=$(_BuildConfig) $(_InternalRuntimeDownloadArgs)
                displayName: Restore packages
              - script: .dotnet\dotnet build eng\helix.proj /restore /t:Test /p:configuration=$(_BuildConfig) /bl:$(Build.SourcesDirectory)/artifacts/log/$(_BuildConfig)/SendToHelix.binlog $(_InternalRuntimeDownloadArgs)
                displayName: Send job to helix
                env:
                  HelixAccessToken: $(_HelixAccessToken)
                  # We need to set this env var to publish helix results to Azure Dev Ops
                  SYSTEM_ACCESSTOKEN: $(System.AccessToken)
                  MSSQL_SA_PASSWORD: "PLACEHOLDER"
                  # Work-around for https://github.com/dotnet/runtime/issues/70758
                  COMPlus_EnableWriteXorExecute: 0
                  DotNetBuildsInternalReadSasToken: $(dotnetbuilds-internal-container-read-token)
    - ${{ if notin(variables['Build.Reason'], 'PullRequest') }}:
      - template: /eng/common/templates-official/post-build/post-build.yml@self
        parameters:
          publishingInfraVersion: 3
          enableSigningValidation: false
          enableNugetValidation: false
          enableSourceLinkValidation: false
          publishAssetsImmediately: true
          SDLValidationParameters:
            enable: false<|MERGE_RESOLUTION|>--- conflicted
+++ resolved
@@ -219,11 +219,7 @@
               - name: _HelixBuildConfig
                 value: $(_BuildConfig)
               - name: HelixTargetQueues
-<<<<<<< HEAD
-                value: Windows.10.Amd64;OSX.13.Amd64;OSX.13.ARM64;Ubuntu.2204.Amd64@mcr.microsoft.com/dotnet-buildtools/prereqs:ubuntu-20.04-helix-sqlserver-amd64
-=======
                 value: Windows.10.Amd64;OSX.13.ARM64;Ubuntu.2204.Amd64@mcr.microsoft.com/dotnet-buildtools/prereqs:ubuntu-20.04-helix-sqlserver-amd64
->>>>>>> 32f03a4b
               - name: _HelixAccessToken
                 # Needed for internal queues
                 value: $(HelixApiAccessToken)
