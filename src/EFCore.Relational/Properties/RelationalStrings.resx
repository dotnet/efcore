--- conflicted
+++ resolved
@@ -732,12 +732,10 @@
   <data name="NullabilityInfoOnlyAllowedOnScalarFunctions" xml:space="preserve">
     <value>Nullability information should only be specified for scalar database functions.</value>
   </data>
-<<<<<<< HEAD
+  <data name="InvalidDerivedTypeInEntityProjection" xml:space="preserve">
+    <value>'UpdateEntityType' called with '{derivedType}' which is not derived type of '{entityType}'.</value>
+  </data>
   <data name="MissingOrderingInSqlExpression" xml:space="preserve">
     <value>Reverse could not be translated to the server because there is no ordering on the server side.</value>
-=======
-  <data name="InvalidDerivedTypeInEntityProjection" xml:space="preserve">
-    <value>'UpdateEntityType' called with '{derivedType}' which is not derived type of '{entityType}'.</value>
->>>>>>> b3f93805
   </data>
 </root>