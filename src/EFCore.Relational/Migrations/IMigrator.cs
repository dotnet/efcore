// Copyright (c) .NET Foundation. All rights reserved.
// Licensed under the Apache License, Version 2.0. See License.txt in the project root for license information.

using System;
using System.Threading;
using System.Threading.Tasks;
using JetBrains.Annotations;
using Microsoft.Extensions.DependencyInjection;

#nullable enable

namespace Microsoft.EntityFrameworkCore.Migrations
{
    /// <summary>
    ///     <para>
    ///         The main service used to generated an EF Core Migrations script or
    ///         migrate a database directly.
    ///     </para>
    ///     <para>
    ///         The service lifetime is <see cref="ServiceLifetime.Scoped" />. This means that each
    ///         <see cref="DbContext" /> instance will use its own instance of this service.
    ///         The implementation may depend on other services registered with any lifetime.
    ///         The implementation does not need to be thread-safe.
    ///     </para>
    /// </summary>
    public interface IMigrator
    {
        /// <summary>
        ///     Migrates the database to either a specified target migration or up to the latest
        ///     migration that exists in the <see cref="IMigrationsAssembly" />.
        /// </summary>
        /// <param name="targetMigration">
        ///     The target migration to migrate the database to, or <see langword="null" /> to migrate to the latest.
        /// </param>
<<<<<<< HEAD
        void Migrate([CanBeNull] string targetMigration = null);
        /// <summary>
        ///     Migrates the database to either a specified target migration or up to the latest
        ///     migration that exists in the <see cref="IMigrationsAssembly" />.
        /// </summary>
        /// <param name="targetMigration">
        ///     The target migration to migrate the database to, or <see langword="null" /> to migrate to the latest.
        /// </param>
        /// <param name="throwWhenHasError">If you set this true, this will check and throw exception when you change models and forgot to add-migration</param>
        void Migrate(bool throwWhenHasError, [CanBeNull] string targetMigration = null);

        /// <summary>
        ///     Migrates the database to either a specified target migration or up to the latest
        ///     migration that exists in the <see cref="IMigrationsAssembly" />.
        /// </summary>
        /// <param name="targetMigration">
        ///     The target migration to migrate the database to, or <see langword="null" /> to migrate to the latest.
        /// </param>
        /// <param name="cancellationToken">A <see cref="CancellationToken" /> to observe while waiting for the task to complete.</param>
        /// <returns> A task that represents the asynchronous operation </returns>
        /// <exception cref="OperationCanceledException"> If the <see cref="CancellationToken"/> is canceled. </exception>
        Task MigrateAsync(
            [CanBeNull] string targetMigration = null,
            CancellationToken cancellationToken = default);
=======
        void Migrate([CanBeNull] string? targetMigration = null);
>>>>>>> f1a0d8c9

        /// <summary>
        ///     Migrates the database to either a specified target migration or up to the latest
        ///     migration that exists in the <see cref="IMigrationsAssembly" />.
        /// </summary>
        /// <param name="targetMigration">
        ///     The target migration to migrate the database to, or <see langword="null" /> to migrate to the latest.
        /// </param>
        /// <param name="cancellationToken">A <see cref="CancellationToken" /> to observe while waiting for the task to complete.</param>
        /// <param name="throwWhenHasError">If you set this true, this will check and throw exception when you change models and forgot to add-migration</param>
        /// <returns> A task that represents the asynchronous operation </returns>
        /// <exception cref="OperationCanceledException"> If the <see cref="CancellationToken"/> is canceled. </exception>
        Task MigrateAsync(
<<<<<<< HEAD
            bool throwWhenHasError,
            [CanBeNull] string targetMigration = null,
=======
            [CanBeNull] string? targetMigration = null,
>>>>>>> f1a0d8c9
            CancellationToken cancellationToken = default);

        /// <summary>
        ///     Generates a SQL script to migrate a database either in its entirety, or starting and
        ///     ending at specified migrations.
        /// </summary>
        /// <param name="fromMigration">
        ///     The migration to start from, or <see langword="null" /> to start from the empty database.
        /// </param>
        /// <param name="toMigration">
        ///     The target migration to migrate the database to, or <see langword="null" /> to migrate to the latest.
        /// </param>
        /// <param name="options">
        ///     The options to use when generating SQL for migrations.
        /// </param>
        /// <returns> The generated script. </returns>
        string GenerateScript(
            [CanBeNull] string? fromMigration = null,
            [CanBeNull] string? toMigration = null,
            MigrationsSqlGenerationOptions options = MigrationsSqlGenerationOptions.Default);
    }
}<|MERGE_RESOLUTION|>--- conflicted
+++ resolved
@@ -32,8 +32,7 @@
         /// <param name="targetMigration">
         ///     The target migration to migrate the database to, or <see langword="null" /> to migrate to the latest.
         /// </param>
-<<<<<<< HEAD
-        void Migrate([CanBeNull] string targetMigration = null);
+        void Migrate([CanBeNull] string? targetMigration = null);
         /// <summary>
         ///     Migrates the database to either a specified target migration or up to the latest
         ///     migration that exists in the <see cref="IMigrationsAssembly" />.
@@ -42,7 +41,7 @@
         ///     The target migration to migrate the database to, or <see langword="null" /> to migrate to the latest.
         /// </param>
         /// <param name="throwWhenHasError">If you set this true, this will check and throw exception when you change models and forgot to add-migration</param>
-        void Migrate(bool throwWhenHasError, [CanBeNull] string targetMigration = null);
+        void Migrate(bool throwWhenHasError, [CanBeNull] string? targetMigration = null);
 
         /// <summary>
         ///     Migrates the database to either a specified target migration or up to the latest
@@ -55,11 +54,8 @@
         /// <returns> A task that represents the asynchronous operation </returns>
         /// <exception cref="OperationCanceledException"> If the <see cref="CancellationToken"/> is canceled. </exception>
         Task MigrateAsync(
-            [CanBeNull] string targetMigration = null,
+            [CanBeNull] string? targetMigration = null,
             CancellationToken cancellationToken = default);
-=======
-        void Migrate([CanBeNull] string? targetMigration = null);
->>>>>>> f1a0d8c9
 
         /// <summary>
         ///     Migrates the database to either a specified target migration or up to the latest
@@ -73,12 +69,8 @@
         /// <returns> A task that represents the asynchronous operation </returns>
         /// <exception cref="OperationCanceledException"> If the <see cref="CancellationToken"/> is canceled. </exception>
         Task MigrateAsync(
-<<<<<<< HEAD
             bool throwWhenHasError,
-            [CanBeNull] string targetMigration = null,
-=======
             [CanBeNull] string? targetMigration = null,
->>>>>>> f1a0d8c9
             CancellationToken cancellationToken = default);
 
         /// <summary>
