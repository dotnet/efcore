--- conflicted
+++ resolved
@@ -56,26 +56,15 @@
         /// </summary>
         [EntityFrameworkInternal]
         public MigrationsSqlGeneratorDependencies(
-<<<<<<< HEAD
-            [NotNull] IRelationalCommandBuilderFactory commandBuilderFactory,
-            [NotNull] IUpdateSqlGenerator updateSqlGenerator,
-            [NotNull] ISqlGenerationHelper sqlGenerationHelper,
-            [NotNull] IRelationalTypeMappingSource typeMappingSource,
-            [NotNull] ICurrentDbContext currentContext,
-            [NotNull] IColumnModificationFactory columnModificationFactory,
-            [NotNull] ILoggingOptions loggingOptions,
-            [NotNull] IDiagnosticsLogger<DbLoggerCategory.Database.Command> logger,
-            [NotNull] IDiagnosticsLogger<DbLoggerCategory.Migrations> migrationsLogger)
-=======
             IRelationalCommandBuilderFactory commandBuilderFactory,
             IUpdateSqlGenerator updateSqlGenerator,
             ISqlGenerationHelper sqlGenerationHelper,
             IRelationalTypeMappingSource typeMappingSource,
             ICurrentDbContext currentContext,
+            IColumnModificationFactory columnModificationFactory,
             ILoggingOptions loggingOptions,
             IDiagnosticsLogger<DbLoggerCategory.Database.Command> logger,
             IDiagnosticsLogger<DbLoggerCategory.Migrations> migrationsLogger)
->>>>>>> 96d6403a
         {
             Check.NotNull(commandBuilderFactory, nameof(commandBuilderFactory));
             Check.NotNull(updateSqlGenerator, nameof(updateSqlGenerator));
@@ -126,7 +115,7 @@
         /// <summary>
         ///     The ColumnModification factory.
         /// </summary>
-        public IColumnModificationFactory ColumnModificationFactory { get; [param: NotNull] init; }
+        public IColumnModificationFactory ColumnModificationFactory { get; init; }
 
         /// <summary>
         ///     The logging options.
