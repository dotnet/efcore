// Copyright (c) .NET Foundation. All rights reserved.
// Licensed under the Apache License, Version 2.0. See License.txt in the project root for license information.

using System;
using System.Collections.Generic;
using System.Diagnostics;
using System.Linq;
using JetBrains.Annotations;
using Microsoft.EntityFrameworkCore.Diagnostics;
using Microsoft.EntityFrameworkCore.Infrastructure;
using Microsoft.EntityFrameworkCore.Internal;
using Microsoft.EntityFrameworkCore.Metadata;
using Microsoft.EntityFrameworkCore.Storage;
using Microsoft.EntityFrameworkCore.Utilities;

namespace Microsoft.EntityFrameworkCore.Update
{
    /// <summary>
    ///     <para>
    ///         Represents a conceptual command to the database to insert/update/delete a row.
    ///     </para>
    ///     <para>
    ///         This type is typically used by database providers; it is generally not used in application code.
    ///     </para>
    /// </summary>
    public class ModificationCommand
    {
        private readonly Func<string>? _generateParameterName;
        private readonly bool _sensitiveLoggingEnabled;
<<<<<<< HEAD
        private readonly IComparer<IUpdateEntry> _comparer;
        private readonly IColumnModificationFactory _columnModificationFactory;
=======
        private readonly IComparer<IUpdateEntry>? _comparer;
>>>>>>> 847bf3de
        private readonly List<IUpdateEntry> _entries = new();
        private IReadOnlyList<ColumnModification>? _columnModifications;
        private bool _requiresResultPropagation;
        private bool _mainEntryAdded;

        /// <summary>
        ///     Initializes a new <see cref="ModificationCommand" /> instance.
        /// </summary>
        /// <param name="name"> The name of the table containing the data to be modified. </param>
        /// <param name="schema"> The schema containing the table, or <see langword="null" /> to use the default schema. </param>
        /// <param name="generateParameterName"> A delegate to generate parameter names. </param>
        /// <param name="sensitiveLoggingEnabled"> Indicates whether or not potentially sensitive data (e.g. database values) can be logged. </param>
        /// <param name="comparer"> A <see cref="IComparer{T}" /> for <see cref="IUpdateEntry" />s. </param>
        /// <param name="columnModificationFactory"> A ColumnModification factory. </param>
        public ModificationCommand(
            [NotNull] string name,
            [CanBeNull] string? schema,
            [NotNull] Func<string> generateParameterName,
            bool sensitiveLoggingEnabled,
<<<<<<< HEAD
            [CanBeNull] IComparer<IUpdateEntry> comparer,
            [NotNull] IColumnModificationFactory columnModificationFactory)
=======
            [CanBeNull] IComparer<IUpdateEntry>? comparer)
>>>>>>> 847bf3de
            : this(
                Check.NotEmpty(name, nameof(name)),
                schema,
                null,
                sensitiveLoggingEnabled,
                columnModificationFactory)
        {
            Check.NotNull(generateParameterName, nameof(generateParameterName));

            _generateParameterName = generateParameterName;
            _comparer = comparer;
        }

        /// <summary>
        ///     Initializes a new <see cref="ModificationCommand" /> instance.
        /// </summary>
        /// <param name="name"> The name of the table containing the data to be modified. </param>
        /// <param name="schema"> The schema containing the table, or <see langword="null" /> to use the default schema. </param>
        /// <param name="columnModifications"> The list of <see cref="ColumnModification" />s needed to perform the insert, update, or delete. </param>
        /// <param name="sensitiveLoggingEnabled"> Indicates whether or not potentially sensitive data (e.g. database values) can be logged. </param>
        /// <param name="columnModificationFactory"> A ColumnModification factory. </param>
        public ModificationCommand(
            [NotNull] string name,
<<<<<<< HEAD
            [CanBeNull] string schema,
            [CanBeNull] IReadOnlyList<ColumnModification> columnModifications,
            bool sensitiveLoggingEnabled,
            [NotNull] IColumnModificationFactory columnModificationFactory)
=======
            [CanBeNull] string? schema,
            [CanBeNull] IReadOnlyList<ColumnModification>? columnModifications,
            bool sensitiveLoggingEnabled)
>>>>>>> 847bf3de
        {
            Check.NotNull(name, nameof(name));
            Check.NotNull(columnModificationFactory, nameof(columnModificationFactory));

            TableName = name;
            Schema = schema;
            _columnModifications = columnModifications;
            _sensitiveLoggingEnabled = sensitiveLoggingEnabled;
            _columnModificationFactory = columnModificationFactory;
        }

        /// <summary>
        ///     Initializes a new <see cref="ModificationCommand" /> instance with own ColumnModification factory.
        /// </summary>
        /// <param name="name"> The name of the table containing the data to be modified. </param>
        /// <param name="schema"> The schema containing the table, or <see langword="null" /> to use the default schema. </param>
        /// <param name="generateParameterName"> A delegate to generate parameter names. </param>
        /// <param name="sensitiveLoggingEnabled"> Indicates whether or not potentially sensitive data (e.g. database values) can be logged. </param>
        /// <param name="comparer"> A <see cref="IComparer{T}" /> for <see cref="IUpdateEntry" />s. </param>
        public ModificationCommand(
            [NotNull] string name,
            [CanBeNull] string schema,
            [NotNull] Func<string> generateParameterName,
            bool sensitiveLoggingEnabled,
            [CanBeNull] IComparer<IUpdateEntry> comparer)
            : this(
                name,
                schema,
                generateParameterName,
                sensitiveLoggingEnabled,
                comparer,
                SingleColumnModificationFactory.Instance)
        {
        }

        /// <summary>
        ///     Initializes a new <see cref="ModificationCommand" /> instance with own ColumnModification factory.
        /// </summary>
        /// <param name="name"> The name of the table containing the data to be modified. </param>
        /// <param name="schema"> The schema containing the table, or <see langword="null" /> to use the default schema. </param>
        /// <param name="columnModifications"> The list of <see cref="ColumnModification" />s needed to perform the insert, update, or delete. </param>
        /// <param name="sensitiveLoggingEnabled"> Indicates whether or not potentially sensitive data (e.g. database values) can be logged. </param>
        public ModificationCommand(
            [NotNull] string name,
            [CanBeNull] string schema,
            [CanBeNull] IReadOnlyList<ColumnModification> columnModifications,
            bool sensitiveLoggingEnabled)
            :this(
                name,
                schema,
                columnModifications,
                sensitiveLoggingEnabled,
                SingleColumnModificationFactory.Instance)
        {
        }

        /// <summary>
        ///     The name of the table containing the data to be modified.
        /// </summary>
        public virtual string TableName { get; }

        /// <summary>
        ///     The schema containing the table, or <see langword="null" /> to use the default schema.
        /// </summary>
        public virtual string? Schema { get; }

        /// <summary>
        ///     The <see cref="IUpdateEntry" />s that represent the entities that are mapped to the row
        ///     to update.
        /// </summary>
        public virtual IReadOnlyList<IUpdateEntry> Entries
            => _entries;

        /// <summary>
        ///     The <see cref="EntityFrameworkCore.EntityState" /> that indicates whether the row will be
        ///     inserted (<see cref="Microsoft.EntityFrameworkCore.EntityState.Added" />),
        ///     updated (<see cref="Microsoft.EntityFrameworkCore.EntityState.Modified" />),
        ///     or deleted ((<see cref="Microsoft.EntityFrameworkCore.EntityState.Deleted" />).
        /// </summary>
        public virtual EntityState EntityState
        {
            get
            {
                if (_mainEntryAdded)
                {
                    var mainEntry = _entries[0];
                    if (mainEntry.SharedIdentityEntry == null)
                    {
                        return mainEntry.EntityState;
                    }

                    return mainEntry.SharedIdentityEntry.EntityType == mainEntry.EntityType
                        || mainEntry.SharedIdentityEntry.EntityType.GetTableMappings()
                            .Any(m => m.Table.Name == TableName && m.Table.Schema == Schema)
                            ? EntityState.Modified
                            : mainEntry.EntityState;
                }

                return EntityState.Modified;
            }
        }

        /// <summary>
        ///     The list of <see cref="ColumnModification" />s needed to perform the insert, update, or delete.
        /// </summary>
        public virtual IReadOnlyList<ColumnModification> ColumnModifications
            => NonCapturingLazyInitializer.EnsureInitialized(
                ref _columnModifications, this, static command => command.GenerateColumnModifications());

        /// <summary>
        ///     This is an internal API that supports the Entity Framework Core infrastructure and not subject to
        ///     the same compatibility standards as public APIs. It may be changed or removed without notice in
        ///     any release. You should only use it directly in your code with extreme caution and knowing that
        ///     doing so can result in application failures when updating to a new Entity Framework Core release.
        /// </summary>
        [Conditional("DEBUG")]
        [EntityFrameworkInternal]
        public virtual void AssertColumnsNotInitialized()
        {
            if (_columnModifications != null)
            {
                throw new Exception("_columnModifications have been initialized prematurely");
            }
        }

        /// <summary>
        ///     Indicates whether or not the database will return values for some mapped properties
        ///     that will then need to be propagated back to the tracked entities.
        /// </summary>
        public virtual bool RequiresResultPropagation
        {
            get
            {
                // ReSharper disable once AssignmentIsFullyDiscarded
                _ = ColumnModifications;

                return _requiresResultPropagation;
            }
        }

        /// <summary>
        ///     Adds an <see cref="IUpdateEntry" /> to this command representing an entity to be inserted, updated, or deleted.
        /// </summary>
        /// <param name="entry"> The entry representing the entity to add. </param>
        /// <param name="mainEntry"> A value indicating whether this is the main entry for the row. </param>
        public virtual void AddEntry([NotNull] IUpdateEntry entry, bool mainEntry)
        {
            Check.NotNull(entry, nameof(entry));

            switch (entry.EntityState)
            {
                case EntityState.Deleted:
                case EntityState.Modified:
                case EntityState.Added:
                    break;
                default:
                    if (_sensitiveLoggingEnabled)
                    {
                        throw new InvalidOperationException(
                            RelationalStrings.ModificationCommandInvalidEntityStateSensitive(
                                entry.EntityType.DisplayName(),
                                entry.BuildCurrentValuesString(entry.EntityType.FindPrimaryKey()!.Properties),
                                entry.EntityState));
                    }

                    throw new InvalidOperationException(
                        RelationalStrings.ModificationCommandInvalidEntityState(
                            entry.EntityType.DisplayName(),
                            entry.EntityState));
            }

            if (mainEntry)
            {
                Check.DebugAssert(!_mainEntryAdded, "Only expected a single main entry");

                for (var i = 0; i < _entries.Count; i++)
                {
                    ValidateState(entry, _entries[i]);
                }

                _mainEntryAdded = true;
                _entries.Insert(0, entry);
            }
            else
            {
                if (_mainEntryAdded)
                {
                    ValidateState(_entries[0], entry);
                }

                _entries.Add(entry);
            }

            _columnModifications = null;
        }

        private void ValidateState(IUpdateEntry mainEntry, IUpdateEntry entry)
        {
            var mainEntryState = mainEntry.SharedIdentityEntry == null
                ? mainEntry.EntityState
                : EntityState.Modified;
            if (mainEntryState == EntityState.Modified)
            {
                return;
            }

            var entryState = entry.SharedIdentityEntry == null
                ? entry.EntityState
                : EntityState.Modified;
            if (mainEntryState != entryState)
            {
                if (_sensitiveLoggingEnabled)
                {
                    throw new InvalidOperationException(
                        RelationalStrings.ConflictingRowUpdateTypesSensitive(
                            entry.EntityType.DisplayName(),
                            entry.BuildCurrentValuesString(entry.EntityType.FindPrimaryKey()!.Properties),
                            entryState,
                            mainEntry.EntityType.DisplayName(),
                            mainEntry.BuildCurrentValuesString(mainEntry.EntityType.FindPrimaryKey()!.Properties),
                            mainEntryState));
                }

                throw new InvalidOperationException(
                    RelationalStrings.ConflictingRowUpdateTypes(
                        entry.EntityType.DisplayName(),
                        entryState,
                        mainEntry.EntityType.DisplayName(),
                        mainEntryState));
            }
        }

        private IReadOnlyList<ColumnModification> GenerateColumnModifications()
        {
            var state = EntityState;
            var adding = state == EntityState.Added;
            var updating = state == EntityState.Modified;
            var columnModifications = new List<ColumnModification>();
            Dictionary<string, ColumnValuePropagator>? sharedTableColumnMap = null;

            if (_entries.Count > 1
                || (_entries.Count == 1 && _entries[0].SharedIdentityEntry != null))
            {
                sharedTableColumnMap = new Dictionary<string, ColumnValuePropagator>();

                if (_comparer != null)
                {
                    _entries.Sort(_comparer);
                }

                foreach (var entry in _entries)
                {
                    var tableMapping = GetTableMapping(entry.EntityType);
                    if (tableMapping == null)
                    {
                        continue;
                    }

                    if (entry.SharedIdentityEntry != null)
                    {
                        var sharedTableMapping = GetTableMapping(entry.SharedIdentityEntry.EntityType);
                        if (sharedTableMapping != null)
                        {
                            InitializeSharedColumns(entry.SharedIdentityEntry, sharedTableMapping, updating, sharedTableColumnMap);
                        }
                    }

                    InitializeSharedColumns(entry, tableMapping, updating, sharedTableColumnMap);
                }
            }

            foreach (var entry in _entries)
            {
                var nonMainEntry = updating
                    && (entry.EntityState == EntityState.Deleted
                        || entry.EntityState == EntityState.Added);

                var tableMapping = GetTableMapping(entry.EntityType);
                if (tableMapping == null)
                {
                    continue;
                }

                foreach (var columnMapping in tableMapping.ColumnMappings)
                {
                    var property = columnMapping.Property;
                    var column = (IColumn)columnMapping.Column;
                    var isKey = property.IsPrimaryKey();
                    var isCondition = !adding && (isKey || property.IsConcurrencyToken);
                    var readValue = state != EntityState.Deleted && entry.IsStoreGenerated(property);

                    ColumnValuePropagator? columnPropagator = null;
                    sharedTableColumnMap?.TryGetValue(column.Name, out columnPropagator);

                    var writeValue = false;
                    if (!readValue)
                    {
                        if (adding)
                        {
                            writeValue = property.GetBeforeSaveBehavior() == PropertySaveBehavior.Save;
                        }
                        else if ((updating && property.GetAfterSaveBehavior() == PropertySaveBehavior.Save)
                            || (!isKey && nonMainEntry))
                        {
                            writeValue = columnPropagator?.TryPropagate(property, entry)
                                ?? entry.IsModified(property);
                        }
                    }

                    if (readValue
                        || writeValue
                        || isCondition)
                    {
                        if (readValue)
                        {
                            _requiresResultPropagation = true;
                        }

                        var columnModification = _columnModificationFactory.CreateColumnModification(
                            entry,
                            property,
                            column,
                            _generateParameterName!,
                            columnMapping.TypeMapping,
                            readValue,
                            writeValue,
                            isKey,
                            isCondition,
                            _sensitiveLoggingEnabled);

                        if (columnPropagator != null
                            && column.PropertyMappings.Count() != 1)
                        {
                            if (columnPropagator.ColumnModification != null)
                            {
                                columnPropagator.ColumnModification.AddSharedColumnModification(columnModification);

                                continue;
                            }

                            columnPropagator.ColumnModification = columnModification;
                        }

                        columnModifications.Add(columnModification);
                    }
                }
            }

            return columnModifications;
        }

        private ITableMappingBase? GetTableMapping(IEntityType entityType)
        {
            ITableMappingBase? tableMapping = null;
            foreach (var mapping in entityType.GetTableMappings())
            {
                var table = ((ITableMappingBase)mapping).Table;
                if (table.Name == TableName
                    && table.Schema == Schema)
                {
                    tableMapping = mapping;
                    break;
                }
            }

            return tableMapping;
        }

        private void InitializeSharedColumns(
            IUpdateEntry entry,
            ITableMappingBase tableMapping,
            bool updating,
            Dictionary<string, ColumnValuePropagator> columnMap)
        {
            foreach (var columnMapping in tableMapping.ColumnMappings)
            {
                var columnName = columnMapping.Column.Name;
                if (!columnMap.TryGetValue(columnName, out var columnPropagator))
                {
                    columnPropagator = new ColumnValuePropagator();
                    columnMap.Add(columnName, columnPropagator);
                }

                if (updating)
                {
                    columnPropagator.RecordValue(columnMapping.Property, entry);
                }
            }
        }

        /// <summary>
        ///     Reads values returned from the database in the given <see cref="ValueBuffer" /> and
        ///     propagates them back to into the appropriate <see cref="ColumnModification" />
        ///     from which the values can be propagated on to tracked entities.
        /// </summary>
        /// <param name="valueBuffer"> The buffer containing the values read from the database. </param>
        public virtual void PropagateResults(ValueBuffer valueBuffer)
        {
            Check.NotNull(valueBuffer, nameof(valueBuffer));

            // Note that this call sets the value into a sidecar and will only commit to the actual entity
            // if SaveChanges is successful.
            var index = 0;
            foreach (var modification in ColumnModifications.Where(o => o.IsRead))
            {
                modification.Value = valueBuffer[index++];
            }
        }

        /// <inheritdoc />
        public override string ToString()
        {
            var result = $"{EntityState}: {TableName}";
            if (_columnModifications == null)
            {
                return result;
            }

            result += "(" + string.Join(", ", _columnModifications.Where(m => m.IsKey).Select(m => m.OriginalValue?.ToString())) + ")";
            return result;
        }

        private sealed class ColumnValuePropagator
        {
            private bool _write;
            private object? _originalValue;
            private object? _currentValue;

            public ColumnModification? ColumnModification { get; set; }

            public void RecordValue(IProperty property, IUpdateEntry entry)
            {
                switch (entry.EntityState)
                {
                    case EntityState.Modified:
                        if (!_write
                            && entry.IsModified(property))
                        {
                            _write = true;
                            _currentValue = entry.GetCurrentValue(property);
                        }

                        break;
                    case EntityState.Added:
                        _currentValue = entry.GetCurrentValue(property);

                        var comparer = property.GetValueComparer();
                        if (comparer == null)
                        {
                            _write = !Equals(_originalValue, _currentValue);
                        }
                        else
                        {
                            _write = !comparer.Equals(_originalValue, _currentValue);
                        }

                        break;
                    case EntityState.Deleted:
                        _originalValue = entry.GetOriginalValue(property);
                        if (!_write
                            && !property.IsPrimaryKey())
                        {
                            _write = true;
                            _currentValue = null;
                        }

                        break;
                }
            }

            public bool TryPropagate(IProperty property, IUpdateEntry entry)
            {
                if (_write
                    && (entry.EntityState == EntityState.Unchanged
                        || (entry.EntityState == EntityState.Modified && !entry.IsModified(property))
                        || (entry.EntityState == EntityState.Added && Equals(_originalValue, entry.GetCurrentValue(property)))))
                {
                    entry.SetStoreGeneratedValue(property, _currentValue);

                    return false;
                }

                return _write;
            }
        }

        private static class SingleColumnModificationFactory
        {
            public static readonly IColumnModificationFactory Instance = new Internal.ColumnModificationFactory();
        }
    }
}<|MERGE_RESOLUTION|>--- conflicted
+++ resolved
@@ -27,12 +27,8 @@
     {
         private readonly Func<string>? _generateParameterName;
         private readonly bool _sensitiveLoggingEnabled;
-<<<<<<< HEAD
-        private readonly IComparer<IUpdateEntry> _comparer;
-        private readonly IColumnModificationFactory _columnModificationFactory;
-=======
         private readonly IComparer<IUpdateEntry>? _comparer;
->>>>>>> 847bf3de
+        private readonly IColumnModificationFactory? _columnModificationFactory;
         private readonly List<IUpdateEntry> _entries = new();
         private IReadOnlyList<ColumnModification>? _columnModifications;
         private bool _requiresResultPropagation;
@@ -52,12 +48,8 @@
             [CanBeNull] string? schema,
             [NotNull] Func<string> generateParameterName,
             bool sensitiveLoggingEnabled,
-<<<<<<< HEAD
-            [CanBeNull] IComparer<IUpdateEntry> comparer,
+            [CanBeNull] IComparer<IUpdateEntry>? comparer,
             [NotNull] IColumnModificationFactory columnModificationFactory)
-=======
-            [CanBeNull] IComparer<IUpdateEntry>? comparer)
->>>>>>> 847bf3de
             : this(
                 Check.NotEmpty(name, nameof(name)),
                 schema,
@@ -81,16 +73,10 @@
         /// <param name="columnModificationFactory"> A ColumnModification factory. </param>
         public ModificationCommand(
             [NotNull] string name,
-<<<<<<< HEAD
-            [CanBeNull] string schema,
-            [CanBeNull] IReadOnlyList<ColumnModification> columnModifications,
+            [CanBeNull] string? schema,
+            [CanBeNull] IReadOnlyList<ColumnModification>? columnModifications,
             bool sensitiveLoggingEnabled,
             [NotNull] IColumnModificationFactory columnModificationFactory)
-=======
-            [CanBeNull] string? schema,
-            [CanBeNull] IReadOnlyList<ColumnModification>? columnModifications,
-            bool sensitiveLoggingEnabled)
->>>>>>> 847bf3de
         {
             Check.NotNull(name, nameof(name));
             Check.NotNull(columnModificationFactory, nameof(columnModificationFactory));
@@ -409,7 +395,7 @@
                             _requiresResultPropagation = true;
                         }
 
-                        var columnModification = _columnModificationFactory.CreateColumnModification(
+                        var columnModification = _columnModificationFactory!.CreateColumnModification(
                             entry,
                             property,
                             column,
