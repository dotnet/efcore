--- conflicted
+++ resolved
@@ -28,12 +28,8 @@
         private readonly Func<string> _generateParameterName;
         private readonly bool _sensitiveLoggingEnabled;
         private readonly IComparer<IUpdateEntry> _comparer;
-<<<<<<< HEAD
         private readonly IColumnModificationFactory _columnModificationFactory;
-        private readonly List<IUpdateEntry> _entries = new List<IUpdateEntry>();
-=======
         private readonly List<IUpdateEntry> _entries = new();
->>>>>>> 7c8ff906
         private IReadOnlyList<ColumnModification> _columnModifications;
         private bool _requiresResultPropagation;
         private bool _mainEntryAdded;
