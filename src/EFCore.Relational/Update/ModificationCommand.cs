// Copyright (c) .NET Foundation. All rights reserved.
// Licensed under the Apache License, Version 2.0. See License.txt in the project root for license information.

using System;
using System.Collections.Generic;
using System.Diagnostics;
using System.Linq;
using Microsoft.EntityFrameworkCore.Diagnostics;
using Microsoft.EntityFrameworkCore.Infrastructure;
using Microsoft.EntityFrameworkCore.Internal;
using Microsoft.EntityFrameworkCore.Metadata;
using Microsoft.EntityFrameworkCore.Storage;
using Microsoft.EntityFrameworkCore.Utilities;

namespace Microsoft.EntityFrameworkCore.Update
{
    /// <summary>
    ///     <para>
    ///         Represents a conceptual command to the database to insert/update/delete a row.
    ///     </para>
    ///     <para>
    ///         This type is typically used by database providers; it is generally not used in application code.
    ///     </para>
    /// </summary>
    public class ModificationCommand
    {
        private readonly Func<string>? _generateParameterName;
        private readonly bool _sensitiveLoggingEnabled;
        private readonly IComparer<IUpdateEntry>? _comparer;
        private readonly IColumnModificationFactory? _columnModificationFactory;
        private readonly List<IUpdateEntry> _entries = new();
        private IReadOnlyList<ColumnModification>? _columnModifications;
        private bool _requiresResultPropagation;
        private bool _mainEntryAdded;

        /// <summary>
        ///     Initializes a new <see cref="ModificationCommand" /> instance.
        /// </summary>
        /// <param name="name"> The name of the table containing the data to be modified. </param>
        /// <param name="schema"> The schema containing the table, or <see langword="null" /> to use the default schema. </param>
        /// <param name="generateParameterName"> A delegate to generate parameter names. </param>
        /// <param name="sensitiveLoggingEnabled"> Indicates whether or not potentially sensitive data (e.g. database values) can be logged. </param>
        /// <param name="comparer"> A <see cref="IComparer{T}" /> for <see cref="IUpdateEntry" />s. </param>
        /// <param name="columnModificationFactory"> A ColumnModification factory. </param>
        public ModificationCommand(
            string name,
            string? schema,
            Func<string> generateParameterName,
            bool sensitiveLoggingEnabled,
<<<<<<< HEAD
            [CanBeNull] IComparer<IUpdateEntry>? comparer,
            [NotNull] IColumnModificationFactory columnModificationFactory)
=======
            IComparer<IUpdateEntry>? comparer)
>>>>>>> 96d6403a
            : this(
                Check.NotEmpty(name, nameof(name)),
                schema,
                null,
                sensitiveLoggingEnabled,
                columnModificationFactory)
        {
            Check.NotNull(generateParameterName, nameof(generateParameterName));

            _generateParameterName = generateParameterName;
            _comparer = comparer;
        }

        /// <summary>
        ///     Initializes a new <see cref="ModificationCommand" /> instance.
        /// </summary>
        /// <param name="name"> The name of the table containing the data to be modified. </param>
        /// <param name="schema"> The schema containing the table, or <see langword="null" /> to use the default schema. </param>
        /// <param name="columnModifications"> The list of <see cref="ColumnModification" />s needed to perform the insert, update, or delete. </param>
        /// <param name="sensitiveLoggingEnabled"> Indicates whether or not potentially sensitive data (e.g. database values) can be logged. </param>
        /// <param name="columnModificationFactory"> A ColumnModification factory. </param>
        public ModificationCommand(
<<<<<<< HEAD
            [NotNull] string name,
            [CanBeNull] string? schema,
            [CanBeNull] IReadOnlyList<ColumnModification>? columnModifications,
            bool sensitiveLoggingEnabled,
            [NotNull] IColumnModificationFactory columnModificationFactory)
=======
            string name,
            string? schema,
            IReadOnlyList<ColumnModification>? columnModifications,
            bool sensitiveLoggingEnabled)
>>>>>>> 96d6403a
        {
            Check.NotNull(name, nameof(name));
            Check.NotNull(columnModificationFactory, nameof(columnModificationFactory));

            TableName = name;
            Schema = schema;
            _columnModifications = columnModifications;
            _sensitiveLoggingEnabled = sensitiveLoggingEnabled;
            _columnModificationFactory = columnModificationFactory;
        }

        /// <summary>
        ///     Initializes a new <see cref="ModificationCommand" /> instance with own ColumnModification factory.
        /// </summary>
        /// <param name="name"> The name of the table containing the data to be modified. </param>
        /// <param name="schema"> The schema containing the table, or <see langword="null" /> to use the default schema. </param>
        /// <param name="generateParameterName"> A delegate to generate parameter names. </param>
        /// <param name="sensitiveLoggingEnabled"> Indicates whether or not potentially sensitive data (e.g. database values) can be logged. </param>
        /// <param name="comparer"> A <see cref="IComparer{T}" /> for <see cref="IUpdateEntry" />s. </param>
        public ModificationCommand(
            [NotNull] string name,
            [CanBeNull] string schema,
            [NotNull] Func<string> generateParameterName,
            bool sensitiveLoggingEnabled,
            [CanBeNull] IComparer<IUpdateEntry> comparer)
            : this(
                name,
                schema,
                generateParameterName,
                sensitiveLoggingEnabled,
                comparer,
                SingleColumnModificationFactory.Instance)
        {
        }

        /// <summary>
        ///     Initializes a new <see cref="ModificationCommand" /> instance with own ColumnModification factory.
        /// </summary>
        /// <param name="name"> The name of the table containing the data to be modified. </param>
        /// <param name="schema"> The schema containing the table, or <see langword="null" /> to use the default schema. </param>
        /// <param name="columnModifications"> The list of <see cref="ColumnModification" />s needed to perform the insert, update, or delete. </param>
        /// <param name="sensitiveLoggingEnabled"> Indicates whether or not potentially sensitive data (e.g. database values) can be logged. </param>
        public ModificationCommand(
            [NotNull] string name,
            [CanBeNull] string schema,
            [CanBeNull] IReadOnlyList<ColumnModification> columnModifications,
            bool sensitiveLoggingEnabled)
            :this(
                name,
                schema,
                columnModifications,
                sensitiveLoggingEnabled,
                SingleColumnModificationFactory.Instance)
        {
        }

        /// <summary>
        ///     The name of the table containing the data to be modified.
        /// </summary>
        public virtual string TableName { get; }

        /// <summary>
        ///     The schema containing the table, or <see langword="null" /> to use the default schema.
        /// </summary>
        public virtual string? Schema { get; }

        /// <summary>
        ///     The <see cref="IUpdateEntry" />s that represent the entities that are mapped to the row
        ///     to update.
        /// </summary>
        public virtual IReadOnlyList<IUpdateEntry> Entries
            => _entries;

        /// <summary>
        ///     The <see cref="EntityFrameworkCore.EntityState" /> that indicates whether the row will be
        ///     inserted (<see cref="Microsoft.EntityFrameworkCore.EntityState.Added" />),
        ///     updated (<see cref="Microsoft.EntityFrameworkCore.EntityState.Modified" />),
        ///     or deleted ((<see cref="Microsoft.EntityFrameworkCore.EntityState.Deleted" />).
        /// </summary>
        public virtual EntityState EntityState
        {
            get
            {
                if (_mainEntryAdded)
                {
                    var mainEntry = _entries[0];
                    if (mainEntry.SharedIdentityEntry == null)
                    {
                        return mainEntry.EntityState;
                    }

                    return mainEntry.SharedIdentityEntry.EntityType == mainEntry.EntityType
                        || mainEntry.SharedIdentityEntry.EntityType.GetTableMappings()
                            .Any(m => m.Table.Name == TableName && m.Table.Schema == Schema)
                            ? EntityState.Modified
                            : mainEntry.EntityState;
                }

                return EntityState.Modified;
            }
        }

        /// <summary>
        ///     The list of <see cref="ColumnModification" />s needed to perform the insert, update, or delete.
        /// </summary>
        public virtual IReadOnlyList<ColumnModification> ColumnModifications
            => NonCapturingLazyInitializer.EnsureInitialized(
                ref _columnModifications, this, static command => command.GenerateColumnModifications());

        /// <summary>
        ///     This is an internal API that supports the Entity Framework Core infrastructure and not subject to
        ///     the same compatibility standards as public APIs. It may be changed or removed without notice in
        ///     any release. You should only use it directly in your code with extreme caution and knowing that
        ///     doing so can result in application failures when updating to a new Entity Framework Core release.
        /// </summary>
        [Conditional("DEBUG")]
        [EntityFrameworkInternal]
        public virtual void AssertColumnsNotInitialized()
        {
            if (_columnModifications != null)
            {
                throw new Exception("_columnModifications have been initialized prematurely");
            }
        }

        /// <summary>
        ///     Indicates whether or not the database will return values for some mapped properties
        ///     that will then need to be propagated back to the tracked entities.
        /// </summary>
        public virtual bool RequiresResultPropagation
        {
            get
            {
                // ReSharper disable once AssignmentIsFullyDiscarded
                _ = ColumnModifications;

                return _requiresResultPropagation;
            }
        }

        /// <summary>
        ///     Adds an <see cref="IUpdateEntry" /> to this command representing an entity to be inserted, updated, or deleted.
        /// </summary>
        /// <param name="entry"> The entry representing the entity to add. </param>
        /// <param name="mainEntry"> A value indicating whether this is the main entry for the row. </param>
        public virtual void AddEntry(IUpdateEntry entry, bool mainEntry)
        {
            Check.NotNull(entry, nameof(entry));

            switch (entry.EntityState)
            {
                case EntityState.Deleted:
                case EntityState.Modified:
                case EntityState.Added:
                    break;
                default:
                    if (_sensitiveLoggingEnabled)
                    {
                        throw new InvalidOperationException(
                            RelationalStrings.ModificationCommandInvalidEntityStateSensitive(
                                entry.EntityType.DisplayName(),
                                entry.BuildCurrentValuesString(entry.EntityType.FindPrimaryKey()!.Properties),
                                entry.EntityState));
                    }

                    throw new InvalidOperationException(
                        RelationalStrings.ModificationCommandInvalidEntityState(
                            entry.EntityType.DisplayName(),
                            entry.EntityState));
            }

            if (mainEntry)
            {
                Check.DebugAssert(!_mainEntryAdded, "Only expected a single main entry");

                for (var i = 0; i < _entries.Count; i++)
                {
                    ValidateState(entry, _entries[i]);
                }

                _mainEntryAdded = true;
                _entries.Insert(0, entry);
            }
            else
            {
                if (_mainEntryAdded)
                {
                    ValidateState(_entries[0], entry);
                }

                _entries.Add(entry);
            }

            _columnModifications = null;
        }

        private void ValidateState(IUpdateEntry mainEntry, IUpdateEntry entry)
        {
            var mainEntryState = mainEntry.SharedIdentityEntry == null
                ? mainEntry.EntityState
                : EntityState.Modified;
            if (mainEntryState == EntityState.Modified)
            {
                return;
            }

            var entryState = entry.SharedIdentityEntry == null
                ? entry.EntityState
                : EntityState.Modified;
            if (mainEntryState != entryState)
            {
                if (_sensitiveLoggingEnabled)
                {
                    throw new InvalidOperationException(
                        RelationalStrings.ConflictingRowUpdateTypesSensitive(
                            entry.EntityType.DisplayName(),
                            entry.BuildCurrentValuesString(entry.EntityType.FindPrimaryKey()!.Properties),
                            entryState,
                            mainEntry.EntityType.DisplayName(),
                            mainEntry.BuildCurrentValuesString(mainEntry.EntityType.FindPrimaryKey()!.Properties),
                            mainEntryState));
                }

                throw new InvalidOperationException(
                    RelationalStrings.ConflictingRowUpdateTypes(
                        entry.EntityType.DisplayName(),
                        entryState,
                        mainEntry.EntityType.DisplayName(),
                        mainEntryState));
            }
        }

        private IReadOnlyList<ColumnModification> GenerateColumnModifications()
        {
            var state = EntityState;
            var adding = state == EntityState.Added;
            var updating = state == EntityState.Modified;
            var columnModifications = new List<ColumnModification>();
            Dictionary<string, ColumnValuePropagator>? sharedTableColumnMap = null;

            if (_entries.Count > 1
                || (_entries.Count == 1 && _entries[0].SharedIdentityEntry != null))
            {
                sharedTableColumnMap = new Dictionary<string, ColumnValuePropagator>();

                if (_comparer != null)
                {
                    _entries.Sort(_comparer);
                }

                foreach (var entry in _entries)
                {
                    var tableMapping = GetTableMapping(entry.EntityType);
                    if (tableMapping == null)
                    {
                        continue;
                    }

                    if (entry.SharedIdentityEntry != null)
                    {
                        var sharedTableMapping = GetTableMapping(entry.SharedIdentityEntry.EntityType);
                        if (sharedTableMapping != null)
                        {
                            InitializeSharedColumns(entry.SharedIdentityEntry, sharedTableMapping, updating, sharedTableColumnMap);
                        }
                    }

                    InitializeSharedColumns(entry, tableMapping, updating, sharedTableColumnMap);
                }
            }

            foreach (var entry in _entries)
            {
                var nonMainEntry = updating
                    && (entry.EntityState == EntityState.Deleted
                        || entry.EntityState == EntityState.Added);

                var tableMapping = GetTableMapping(entry.EntityType);
                if (tableMapping == null)
                {
                    continue;
                }

                foreach (var columnMapping in tableMapping.ColumnMappings)
                {
                    var property = columnMapping.Property;
                    var column = (IColumn)columnMapping.Column;
                    var isKey = property.IsPrimaryKey();
                    var isCondition = !adding && (isKey || property.IsConcurrencyToken);
                    var readValue = state != EntityState.Deleted && entry.IsStoreGenerated(property);

                    ColumnValuePropagator? columnPropagator = null;
                    sharedTableColumnMap?.TryGetValue(column.Name, out columnPropagator);

                    var writeValue = false;
                    if (!readValue)
                    {
                        if (adding)
                        {
                            writeValue = property.GetBeforeSaveBehavior() == PropertySaveBehavior.Save;
                        }
                        else if ((updating && property.GetAfterSaveBehavior() == PropertySaveBehavior.Save)
                            || (!isKey && nonMainEntry))
                        {
                            writeValue = columnPropagator?.TryPropagate(property, entry)
                                ?? entry.IsModified(property);
                        }
                    }

                    if (readValue
                        || writeValue
                        || isCondition)
                    {
                        if (readValue)
                        {
                            _requiresResultPropagation = true;
                        }

                        var columnModification = _columnModificationFactory!.CreateColumnModification(
                            entry,
                            property,
                            column,
                            _generateParameterName!,
                            columnMapping.TypeMapping,
                            readValue,
                            writeValue,
                            isKey,
                            isCondition,
                            _sensitiveLoggingEnabled);

                        if (columnPropagator != null
                            && column.PropertyMappings.Count() != 1)
                        {
                            if (columnPropagator.ColumnModification != null)
                            {
                                columnPropagator.ColumnModification.AddSharedColumnModification(columnModification);

                                continue;
                            }

                            columnPropagator.ColumnModification = columnModification;
                        }

                        columnModifications.Add(columnModification);
                    }
                }
            }

            return columnModifications;
        }

        private ITableMappingBase? GetTableMapping(IEntityType entityType)
        {
            ITableMappingBase? tableMapping = null;
            foreach (var mapping in entityType.GetTableMappings())
            {
                var table = ((ITableMappingBase)mapping).Table;
                if (table.Name == TableName
                    && table.Schema == Schema)
                {
                    tableMapping = mapping;
                    break;
                }
            }

            return tableMapping;
        }

        private void InitializeSharedColumns(
            IUpdateEntry entry,
            ITableMappingBase tableMapping,
            bool updating,
            Dictionary<string, ColumnValuePropagator> columnMap)
        {
            foreach (var columnMapping in tableMapping.ColumnMappings)
            {
                var columnName = columnMapping.Column.Name;
                if (!columnMap.TryGetValue(columnName, out var columnPropagator))
                {
                    columnPropagator = new ColumnValuePropagator();
                    columnMap.Add(columnName, columnPropagator);
                }

                if (updating)
                {
                    columnPropagator.RecordValue(columnMapping.Property, entry);
                }
            }
        }

        /// <summary>
        ///     Reads values returned from the database in the given <see cref="ValueBuffer" /> and
        ///     propagates them back to into the appropriate <see cref="ColumnModification" />
        ///     from which the values can be propagated on to tracked entities.
        /// </summary>
        /// <param name="valueBuffer"> The buffer containing the values read from the database. </param>
        public virtual void PropagateResults(ValueBuffer valueBuffer)
        {
            Check.NotNull(valueBuffer, nameof(valueBuffer));

            // Note that this call sets the value into a sidecar and will only commit to the actual entity
            // if SaveChanges is successful.
            var index = 0;
            foreach (var modification in ColumnModifications.Where(o => o.IsRead))
            {
                modification.Value = valueBuffer[index++];
            }
        }

        /// <inheritdoc />
        public override string ToString()
        {
            var result = $"{EntityState}: {TableName}";
            if (_columnModifications == null)
            {
                return result;
            }

            result += "(" + string.Join(", ", _columnModifications.Where(m => m.IsKey).Select(m => m.OriginalValue?.ToString())) + ")";
            return result;
        }

        private sealed class ColumnValuePropagator
        {
            private bool _write;
            private object? _originalValue;
            private object? _currentValue;

            public ColumnModification? ColumnModification { get; set; }

            public void RecordValue(IProperty property, IUpdateEntry entry)
            {
                switch (entry.EntityState)
                {
                    case EntityState.Modified:
                        if (!_write
                            && entry.IsModified(property))
                        {
                            _write = true;
                            _currentValue = entry.GetCurrentValue(property);
                        }

                        break;
                    case EntityState.Added:
                        _currentValue = entry.GetCurrentValue(property);

                        var comparer = property.GetValueComparer();
                        if (comparer == null)
                        {
                            _write = !Equals(_originalValue, _currentValue);
                        }
                        else
                        {
                            _write = !comparer.Equals(_originalValue, _currentValue);
                        }

                        break;
                    case EntityState.Deleted:
                        _originalValue = entry.GetOriginalValue(property);
                        if (!_write
                            && !property.IsPrimaryKey())
                        {
                            _write = true;
                            _currentValue = null;
                        }

                        break;
                }
            }

            public bool TryPropagate(IProperty property, IUpdateEntry entry)
            {
                if (_write
                    && (entry.EntityState == EntityState.Unchanged
                        || (entry.EntityState == EntityState.Modified && !entry.IsModified(property))
                        || (entry.EntityState == EntityState.Added && Equals(_originalValue, entry.GetCurrentValue(property)))))
                {
                    entry.SetStoreGeneratedValue(property, _currentValue);

                    return false;
                }

                return _write;
            }
        }

        private static class SingleColumnModificationFactory
        {
            public static readonly IColumnModificationFactory Instance = new Internal.ColumnModificationFactory();
        }
    }
}<|MERGE_RESOLUTION|>--- conflicted
+++ resolved
@@ -47,12 +47,8 @@
             string? schema,
             Func<string> generateParameterName,
             bool sensitiveLoggingEnabled,
-<<<<<<< HEAD
-            [CanBeNull] IComparer<IUpdateEntry>? comparer,
-            [NotNull] IColumnModificationFactory columnModificationFactory)
-=======
-            IComparer<IUpdateEntry>? comparer)
->>>>>>> 96d6403a
+            IComparer<IUpdateEntry>? comparer,
+            IColumnModificationFactory columnModificationFactory)
             : this(
                 Check.NotEmpty(name, nameof(name)),
                 schema,
@@ -75,18 +71,11 @@
         /// <param name="sensitiveLoggingEnabled"> Indicates whether or not potentially sensitive data (e.g. database values) can be logged. </param>
         /// <param name="columnModificationFactory"> A ColumnModification factory. </param>
         public ModificationCommand(
-<<<<<<< HEAD
-            [NotNull] string name,
-            [CanBeNull] string? schema,
-            [CanBeNull] IReadOnlyList<ColumnModification>? columnModifications,
-            bool sensitiveLoggingEnabled,
-            [NotNull] IColumnModificationFactory columnModificationFactory)
-=======
             string name,
             string? schema,
             IReadOnlyList<ColumnModification>? columnModifications,
-            bool sensitiveLoggingEnabled)
->>>>>>> 96d6403a
+            bool sensitiveLoggingEnabled,
+            IColumnModificationFactory columnModificationFactory)
         {
             Check.NotNull(name, nameof(name));
             Check.NotNull(columnModificationFactory, nameof(columnModificationFactory));
@@ -107,11 +96,11 @@
         /// <param name="sensitiveLoggingEnabled"> Indicates whether or not potentially sensitive data (e.g. database values) can be logged. </param>
         /// <param name="comparer"> A <see cref="IComparer{T}" /> for <see cref="IUpdateEntry" />s. </param>
         public ModificationCommand(
-            [NotNull] string name,
-            [CanBeNull] string schema,
-            [NotNull] Func<string> generateParameterName,
+            string name,
+            string? schema,
+            Func<string> generateParameterName,
             bool sensitiveLoggingEnabled,
-            [CanBeNull] IComparer<IUpdateEntry> comparer)
+            IComparer<IUpdateEntry>? comparer)
             : this(
                 name,
                 schema,
@@ -130,9 +119,9 @@
         /// <param name="columnModifications"> The list of <see cref="ColumnModification" />s needed to perform the insert, update, or delete. </param>
         /// <param name="sensitiveLoggingEnabled"> Indicates whether or not potentially sensitive data (e.g. database values) can be logged. </param>
         public ModificationCommand(
-            [NotNull] string name,
-            [CanBeNull] string schema,
-            [CanBeNull] IReadOnlyList<ColumnModification> columnModifications,
+            string name,
+            string? schema,
+            IReadOnlyList<ColumnModification>? columnModifications,
             bool sensitiveLoggingEnabled)
             :this(
                 name,
