--- conflicted
+++ resolved
@@ -31,60 +31,30 @@
         private readonly IReadOnlyList<IUpdateEntry> _entries;
         private IReadOnlyList<IColumnModification>? _columnModifications;
         private bool _requiresResultPropagation;
-<<<<<<< HEAD
         private readonly EntityState _entityState;
-=======
-        private bool _mainEntryAdded;
         private readonly IDiagnosticsLogger<DbLoggerCategory.Update>? _logger;
->>>>>>> b69c2f3e
 
         /// <summary>
         ///     Initializes a new <see cref="ModificationCommand" /> instance.
         /// </summary>
-<<<<<<< HEAD
         /// <param name="modificationCommandParameters"> Creation parameters. </param>
         public ModificationCommand(
             ModificationCommandParameters modificationCommandParameters)
-=======
-        /// <param name="name"> The name of the table containing the data to be modified. </param>
-        /// <param name="schema"> The schema containing the table, or <see langword="null" /> to use the default schema. </param>
-        /// <param name="generateParameterName"> A delegate to generate parameter names. </param>
-        /// <param name="sensitiveLoggingEnabled"> Indicates whether or not potentially sensitive data (e.g. database values) can be logged. </param>
-        /// <param name="comparer"> A <see cref="IComparer{T}" /> for <see cref="IUpdateEntry" />s. </param>
-        /// <param name="logger">A <see cref="IDiagnosticsLogger{T}" /> for <see cref="DbLoggerCategory.Update" />s.</param>
-        public ModificationCommand(
-            string name,
-            string? schema,
-            Func<string> generateParameterName,
-            bool sensitiveLoggingEnabled,
-            IComparer<IUpdateEntry>? comparer,
-            IDiagnosticsLogger<DbLoggerCategory.Update>? logger)
-            : this(
-                Check.NotEmpty(name, nameof(name)),
-                schema,
-                null,
-                sensitiveLoggingEnabled)
->>>>>>> b69c2f3e
         {
             TableName = modificationCommandParameters.TableName;
             Schema = modificationCommandParameters.Schema;
 
-<<<<<<< HEAD
             _generateParameterName = modificationCommandParameters.GenerateParameterName;
             _sensitiveLoggingEnabled = modificationCommandParameters.SensitiveLoggingEnabled;
             _columnModificationFactory = modificationCommandParameters.ColumnModificationFactory;
-=======
-            _generateParameterName = generateParameterName;
-            _comparer = comparer;
-            _logger = logger;
-        }
->>>>>>> b69c2f3e
 
             _columnModifications = modificationCommandParameters.ColumnModifications;
             _requiresResultPropagation = modificationCommandParameters.RequiresResultPropagation;
 
             _entries = modificationCommandParameters.Entries;
             _entityState = modificationCommandParameters.EntityState;
+
+            _logger = modificationCommandParameters.Logger;
         }
 
         /// <summary>
