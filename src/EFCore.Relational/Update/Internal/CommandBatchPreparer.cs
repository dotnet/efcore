// Copyright (c) .NET Foundation. All rights reserved.
// Licensed under the Apache License, Version 2.0. See License.txt in the project root for license information.

using System;
using System.Collections.Generic;
using System.Linq;
using System.Text;
using Microsoft.EntityFrameworkCore.Diagnostics;
using Microsoft.EntityFrameworkCore.Infrastructure;
using Microsoft.EntityFrameworkCore.Metadata;
using Microsoft.EntityFrameworkCore.Storage;
using Microsoft.EntityFrameworkCore.Utilities;
using Microsoft.Extensions.DependencyInjection;

namespace Microsoft.EntityFrameworkCore.Update.Internal
{
    /// <summary>
    ///     <para>
    ///         This is an internal API that supports the Entity Framework Core infrastructure and not subject to
    ///         the same compatibility standards as public APIs. It may be changed or removed without notice in
    ///         any release. You should only use it directly in your code with extreme caution and knowing that
    ///         doing so can result in application failures when updating to a new Entity Framework Core release.
    ///     </para>
    ///     <para>
    ///         The service lifetime is <see cref="ServiceLifetime.Scoped" />. This means that each
    ///         <see cref="DbContext" /> instance will use its own instance of this service.
    ///         The implementation may depend on other services registered with any lifetime.
    ///         The implementation does not need to be thread-safe.
    ///     </para>
    /// </summary>
    public class CommandBatchPreparer : ICommandBatchPreparer
    {
        private readonly IModificationCommandBatchFactory _modificationCommandBatchFactory;
        private readonly IParameterNameGeneratorFactory _parameterNameGeneratorFactory;
        private readonly IComparer<IModificationCommand> _modificationCommandComparer;
        private readonly IKeyValueIndexFactorySource _keyValueIndexFactorySource;
        private readonly IModificationCommandBuilderFactory _modificationCommandBuilderFactory;
        private readonly int _minBatchSize;
        private readonly bool _sensitiveLoggingEnabled;

        /// <summary>
        ///     This is an internal API that supports the Entity Framework Core infrastructure and not subject to
        ///     the same compatibility standards as public APIs. It may be changed or removed without notice in
        ///     any release. You should only use it directly in your code with extreme caution and knowing that
        ///     doing so can result in application failures when updating to a new Entity Framework Core release.
        /// </summary>
        public CommandBatchPreparer(CommandBatchPreparerDependencies dependencies)
        {
            _modificationCommandBatchFactory = dependencies.ModificationCommandBatchFactory;
            _parameterNameGeneratorFactory = dependencies.ParameterNameGeneratorFactory;
            _modificationCommandComparer = dependencies.ModificationCommandComparer;
            _keyValueIndexFactorySource = dependencies.KeyValueIndexFactorySource;
            _modificationCommandBuilderFactory = dependencies.ModificationCommandBuilderFactory;
            _minBatchSize =
                dependencies.Options.Extensions.OfType<RelationalOptionsExtension>().FirstOrDefault()?.MinBatchSize
                ?? 4;
            Dependencies = dependencies;

            if (dependencies.LoggingOptions.IsSensitiveDataLoggingEnabled)
            {
                _sensitiveLoggingEnabled = true;
            }
        }

        private CommandBatchPreparerDependencies Dependencies { get; }

        /// <summary>
        ///     This is an internal API that supports the Entity Framework Core infrastructure and not subject to
        ///     the same compatibility standards as public APIs. It may be changed or removed without notice in
        ///     any release. You should only use it directly in your code with extreme caution and knowing that
        ///     doing so can result in application failures when updating to a new Entity Framework Core release.
        /// </summary>
        public virtual IEnumerable<ModificationCommandBatch> BatchCommands(
            IList<IUpdateEntry> entries,
            IUpdateAdapter updateAdapter)
        {
            var parameterNameGenerator = _parameterNameGeneratorFactory.Create();
            var commands = CreateModificationCommands(entries, updateAdapter, parameterNameGenerator.GenerateNext);
            var sortedCommandSets = TopologicalSort(commands);

            foreach (var independentCommandSet in sortedCommandSets)
            {
                independentCommandSet.Sort(_modificationCommandComparer);

                var batch = _modificationCommandBatchFactory.Create();
                foreach (var modificationCommand in independentCommandSet)
                {
                    if (modificationCommand.EntityState == EntityState.Modified
                        && !modificationCommand.ColumnModifications.Any(m => m.IsWrite))
                    {
                        continue;
                    }

                    if (!batch.AddCommand(modificationCommand))
                    {
                        if (batch.ModificationCommands.Count == 1
                            || batch.ModificationCommands.Count >= _minBatchSize)
                        {
                            if (batch.ModificationCommands.Count > 1)
                            {
                                Dependencies.UpdateLogger.BatchReadyForExecution(
                                    batch.ModificationCommands.SelectMany(c => c.Entries), batch.ModificationCommands.Count);
                            }

                            yield return batch;
                        }
                        else
                        {
                            Dependencies.UpdateLogger.BatchSmallerThanMinBatchSize(
                                batch.ModificationCommands.SelectMany(c => c.Entries), batch.ModificationCommands.Count, _minBatchSize);

                            foreach (var command in batch.ModificationCommands)
                            {
                                yield return StartNewBatch(parameterNameGenerator, command);
                            }
                        }

                        batch = StartNewBatch(parameterNameGenerator, modificationCommand);
                    }
                }

                if (batch.ModificationCommands.Count == 1
                    || batch.ModificationCommands.Count >= _minBatchSize)
                {
                    if (batch.ModificationCommands.Count > 1)
                    {
                        Dependencies.UpdateLogger.BatchReadyForExecution(
                            batch.ModificationCommands.SelectMany(c => c.Entries), batch.ModificationCommands.Count);
                    }

                    yield return batch;
                }
                else
                {
                    Dependencies.UpdateLogger.BatchSmallerThanMinBatchSize(
                        batch.ModificationCommands.SelectMany(c => c.Entries), batch.ModificationCommands.Count, _minBatchSize);

                    foreach (var command in batch.ModificationCommands)
                    {
                        yield return StartNewBatch(parameterNameGenerator, command);
                    }
                }
            }
        }

        private ModificationCommandBatch StartNewBatch(
            ParameterNameGenerator parameterNameGenerator,
            IModificationCommand modificationCommand)
        {
            parameterNameGenerator.Reset();
            var batch = _modificationCommandBatchFactory.Create();
            batch.AddCommand(modificationCommand);
            return batch;
        }

        /// <summary>
        ///     This is an internal API that supports the Entity Framework Core infrastructure and not subject to
        ///     the same compatibility standards as public APIs. It may be changed or removed without notice in
        ///     any release. You should only use it directly in your code with extreme caution and knowing that
        ///     doing so can result in application failures when updating to a new Entity Framework Core release.
        /// </summary>
        protected virtual IEnumerable<IModificationCommand> CreateModificationCommands(
            IList<IUpdateEntry> entries,
            IUpdateAdapter updateAdapter,
            Func<string> generateParameterName)
        {
            var cmdBuilders = new List<IModificationCommandBuilder>();
            Dictionary<(string Name, string? Schema), SharedTableEntryMap<IModificationCommandBuilder>>? sharedTablesCmdBuildersMap =
                null;
            foreach (var entry in entries)
            {
                if (entry.SharedIdentityEntry != null
                    && entry.EntityState == EntityState.Deleted)
                {
                    continue;
                }

                var mappings = (IReadOnlyCollection<ITableMapping>)entry.EntityType.GetTableMappings();
                var mappingCount = mappings.Count;
                IModificationCommandBuilder? firstCmdBuilder = null;
                foreach (var mapping in mappings)
                {
                    var table = mapping.Table;
                    var tableKey = (table.Name, table.Schema);

                    IModificationCommandBuilder cmdBuilder;
                    var isMainEntry = true;
                    if (table.IsShared)
                    {
                        if (sharedTablesCmdBuildersMap == null)
                        {
                            sharedTablesCmdBuildersMap = new Dictionary<(string, string?), SharedTableEntryMap<IModificationCommandBuilder>>();
                        }

                        if (!sharedTablesCmdBuildersMap.TryGetValue(tableKey, out var sharedCommandsMap))
                        {
                            sharedCommandsMap = new SharedTableEntryMap<IModificationCommandBuilder>(table, updateAdapter);
                            sharedTablesCmdBuildersMap.Add(tableKey, sharedCommandsMap);
                        }

                        cmdBuilder = sharedCommandsMap.GetOrAddValue(
                            entry,
<<<<<<< HEAD
                            (n, s, c) => _modificationCommandBuilderFactory.CreateModificationCommandBuilder(n, s, generateParameterName, _sensitiveLoggingEnabled, c));
=======
                            (n, s, c) => new ModificationCommand(n, s, generateParameterName, _sensitiveLoggingEnabled, c, Dependencies.UpdateLogger));
>>>>>>> b69c2f3e
                        isMainEntry = sharedCommandsMap.IsMainEntry(entry);
                    }
                    else
                    {
<<<<<<< HEAD
                        cmdBuilder = _modificationCommandBuilderFactory.CreateModificationCommandBuilder(
                            table.Name, table.Schema, generateParameterName, _sensitiveLoggingEnabled, comparer: null);
=======
                        command = new ModificationCommand(
                            table.Name, table.Schema, generateParameterName, _sensitiveLoggingEnabled, comparer: null, Dependencies.UpdateLogger);
>>>>>>> b69c2f3e
                    }

                    cmdBuilder.AddEntry(entry, isMainEntry);
                    cmdBuilders.Add(cmdBuilder);

                    if (firstCmdBuilder == null)
                    {
                        Check.DebugAssert(firstCmdBuilder == null, "firstCommand == null");
                        firstCmdBuilder = cmdBuilder;
                    }
                }

                if (firstCmdBuilder == null)
                {
                    throw new InvalidOperationException(RelationalStrings.ReadonlyEntitySaved(entry.EntityType.DisplayName()));
                }
            }

            if (sharedTablesCmdBuildersMap != null)
            {
                AddUnchangedSharingEntries(sharedTablesCmdBuildersMap.Values, entries);
            }

            var resultCommands = new List<IModificationCommand>(cmdBuilders.Count);

            foreach (var cmdBuilder in cmdBuilders)
            {
                resultCommands.Add(cmdBuilder.GetModificationCommand());
            }

            return resultCommands;
        }

        private void AddUnchangedSharingEntries(
            IEnumerable<SharedTableEntryMap<IModificationCommandBuilder>> sharedTablesCommands,
            IList<IUpdateEntry> entries)
        {
            foreach (var sharedCommandsMap in sharedTablesCommands)
            {
                foreach (var command in sharedCommandsMap.Values)
                {
                    if (command.EntityState != EntityState.Modified)
                    {
                        continue;
                    }

                    foreach (var entry in sharedCommandsMap.GetAllEntries(command.Entries[0]))
                    {
                        if (entry.EntityState != EntityState.Unchanged)
                        {
                            continue;
                        }

                        entry.EntityState = EntityState.Modified;

                        command.AddEntry(entry, sharedCommandsMap.IsMainEntry(entry));
                        entries.Add(entry);
                    }
                }
            }
        }

        // To avoid violating store constraints the modification commands must be sorted
        // according to these rules:
        //
        // 1. Commands adding rows or modifying the candidate key values (when supported) must precede
        //     commands adding or modifying rows that will be referencing the former
        // 2. Commands deleting rows or modifying the foreign key values must precede
        //     commands deleting rows or modifying the candidate key values (when supported) of rows
        //     that are currently being referenced by the former
        // 3. Commands deleting rows or modifying unique constraint values must precede
        //     commands adding or modifying unique constraint values to the same values
        /// <summary>
        ///     This is an internal API that supports the Entity Framework Core infrastructure and not subject to
        ///     the same compatibility standards as public APIs. It may be changed or removed without notice in
        ///     any release. You should only use it directly in your code with extreme caution and knowing that
        ///     doing so can result in application failures when updating to a new Entity Framework Core release.
        /// </summary>
        protected virtual IReadOnlyList<List<IModificationCommand>> TopologicalSort(IEnumerable<IModificationCommand> commands)
        {
            var modificationCommandGraph = new Multigraph<IModificationCommand, IAnnotatable>();
            modificationCommandGraph.AddVertices(commands);

            // The predecessors map allows to populate the graph in linear time
            var predecessorsMap = CreateKeyValuePredecessorMap(modificationCommandGraph);
            AddForeignKeyEdges(modificationCommandGraph, predecessorsMap);

            AddUniqueValueEdges(modificationCommandGraph);

            return modificationCommandGraph.BatchingTopologicalSort(FormatCycle);
        }

        private string FormatCycle(IReadOnlyList<Tuple<IModificationCommand, IModificationCommand, IEnumerable<IAnnotatable>>> data)
        {
            var builder = new StringBuilder();
            for (var i = 0; i < data.Count; i++)
            {
                var edge = data[i];
                Format(edge.Item1, builder);

                switch (edge.Item3.First())
                {
                    case IForeignKey foreignKey:
                        Format(foreignKey, edge.Item1, edge.Item2, builder);
                        break;
                    case IIndex index:
                        Format(index, edge.Item1, edge.Item2, builder);
                        break;
                }

                if (i == data.Count - 1)
                {
                    Format(edge.Item2, builder);
                }
            }

            if (!_sensitiveLoggingEnabled)
            {
                builder.Append(CoreStrings.SensitiveDataDisabled);
            }

            return builder.ToString();
        }

        private void Format(IModificationCommand command, StringBuilder builder)
        {
            var entry = command.Entries.First();
            var entityType = entry.EntityType;
            builder.Append(entityType.DisplayName());
            if (_sensitiveLoggingEnabled)
            {
                builder.Append(" { ");
                var properties = entityType.FindPrimaryKey()!.Properties;
                for (var i = 0; i < properties.Count; i++)
                {
                    var keyProperty = properties[i];
                    builder.Append('\'');
                    builder.Append(keyProperty.Name);
                    builder.Append("': ");
                    builder.Append(entry.GetCurrentValue(keyProperty));

                    if (i != properties.Count - 1)
                    {
                        builder.Append(", ");
                    }
                }

                builder.Append(" } ");
            }
            else
            {
                builder.Append(' ');
            }

            builder.Append('[');
            builder.Append(entry.EntityState);
            builder.Append(']');
        }

        private void Format(IForeignKey foreignKey, IModificationCommand source, IModificationCommand target, StringBuilder builder)
        {
            var reverseDependency = !source.Entries.Any(e => foreignKey.DeclaringEntityType.IsAssignableFrom(e.EntityType));
            if (reverseDependency)
            {
                builder.AppendLine(" <-");
            }
            else
            {
                builder.Append(' ');
            }

            if (foreignKey.DependentToPrincipal != null
                || foreignKey.PrincipalToDependent != null)
            {
                if (!reverseDependency
                    && foreignKey.DependentToPrincipal != null)
                {
                    builder.Append(foreignKey.DependentToPrincipal.Name);
                    builder.Append(' ');
                }

                if (foreignKey.PrincipalToDependent != null)
                {
                    builder.Append(foreignKey.PrincipalToDependent.Name);
                    builder.Append(' ');
                }

                if (reverseDependency
                    && foreignKey.DependentToPrincipal != null)
                {
                    builder.Append(foreignKey.DependentToPrincipal.Name);
                    builder.Append(' ');
                }
            }
            else
            {
                builder.Append("ForeignKey ");
            }

            var dependentCommand = reverseDependency ? target : source;
            var dependentEntry = dependentCommand.Entries.First(e => foreignKey.DeclaringEntityType.IsAssignableFrom(e.EntityType));
            builder.Append("{ ");
            for (var i = 0; i < foreignKey.Properties.Count; i++)
            {
                var property = foreignKey.Properties[i];
                builder.Append('\'');
                builder.Append(property.Name);
                builder.Append('\'');
                if (_sensitiveLoggingEnabled)
                {
                    builder.Append(": ");
                    builder.Append(dependentEntry.GetCurrentValue(property));
                }

                if (i != foreignKey.Properties.Count - 1)
                {
                    builder.Append(", ");
                }
            }

            builder.Append(" } ");

            if (!reverseDependency)
            {
                builder.AppendLine("<-");
            }
        }

        private void Format(IIndex index, IModificationCommand source, IModificationCommand target, StringBuilder builder)
        {
            var reverseDependency = source.EntityState != EntityState.Deleted;
            if (reverseDependency)
            {
                builder.AppendLine(" <-");
            }
            else
            {
                builder.Append(' ');
            }

            builder.Append("Index ");

            var dependentCommand = reverseDependency ? target : source;
            var dependentEntry = dependentCommand.Entries.First(e => index.DeclaringEntityType.IsAssignableFrom(e.EntityType));
            builder.Append("{ ");
            for (var i = 0; i < index.Properties.Count; i++)
            {
                var property = index.Properties[i];
                builder.Append('\'');
                builder.Append(property.Name);
                builder.Append('\'');
                if (_sensitiveLoggingEnabled)
                {
                    builder.Append(": ");
                    builder.Append(dependentEntry.GetCurrentValue(property));
                }

                if (i != index.Properties.Count - 1)
                {
                    builder.Append(", ");
                }
            }

            builder.Append(" } ");

            if (!reverseDependency)
            {
                builder.AppendLine("<-");
            }
        }

        // Builds a map from foreign key values to list of modification commands, with an entry for every command
        // that may need to precede some other command involving that foreign key value.
        private Dictionary<IKeyValueIndex, List<IModificationCommand>> CreateKeyValuePredecessorMap(
            Multigraph<IModificationCommand, IAnnotatable> commandGraph)
        {
            var predecessorsMap = new Dictionary<IKeyValueIndex, List<IModificationCommand>>();
            foreach (var command in commandGraph.Vertices)
            {
                if (command.EntityState == EntityState.Modified
                    || command.EntityState == EntityState.Added)
                {
                    // ReSharper disable once ForCanBeConvertedToForeach
                    for (var i = 0; i < command.Entries.Count; i++)
                    {
                        var entry = command.Entries[i];
                        foreach (var foreignKey in entry.EntityType.GetReferencingForeignKeys())
                        {
                            var constraints = foreignKey.GetMappedConstraints()
                                .Where(c => c.PrincipalTable.Name == command.TableName && c.PrincipalTable.Schema == command.Schema);

                            if (!constraints.Any()
                                || (entry.EntityState == EntityState.Modified
                                    && !foreignKey.PrincipalKey.Properties.Any(p => entry.IsModified(p))))
                            {
                                continue;
                            }

                            var principalKeyValue = _keyValueIndexFactorySource
                                .GetKeyValueIndexFactory(foreignKey.PrincipalKey)
                                .CreatePrincipalKeyValue(entry, foreignKey);

                            if (principalKeyValue != null)
                            {
                                if (!predecessorsMap.TryGetValue(principalKeyValue, out var predecessorCommands))
                                {
                                    predecessorCommands = new List<IModificationCommand>();
                                    predecessorsMap.Add(principalKeyValue, predecessorCommands);
                                }

                                predecessorCommands.Add(command);
                            }
                        }
                    }
                }

                if (command.EntityState == EntityState.Modified
                    || command.EntityState == EntityState.Deleted)
                {
                    foreach (var entry in command.Entries)
                    {
                        foreach (var foreignKey in entry.EntityType.GetForeignKeys())
                        {
                            var constraints = foreignKey.GetMappedConstraints()
                                .Where(c => c.Table.Name == command.TableName && c.Table.Schema == command.Schema);

                            if (!constraints.Any()
                                || (entry.EntityState == EntityState.Modified
                                    && !foreignKey.Properties.Any(p => entry.IsModified(p))))
                            {
                                continue;
                            }

                            var dependentKeyValue = _keyValueIndexFactorySource
                                .GetKeyValueIndexFactory(foreignKey.PrincipalKey)
                                .CreateDependentKeyValueFromOriginalValues(entry, foreignKey);

                            if (dependentKeyValue != null)
                            {
                                if (!predecessorsMap.TryGetValue(dependentKeyValue, out var predecessorCommands))
                                {
                                    predecessorCommands = new List<IModificationCommand>();
                                    predecessorsMap.Add(dependentKeyValue, predecessorCommands);
                                }

                                predecessorCommands.Add(command);
                            }
                        }
                    }
                }
            }

            return predecessorsMap;
        }

        private void AddForeignKeyEdges(
            Multigraph<IModificationCommand, IAnnotatable> commandGraph,
            Dictionary<IKeyValueIndex, List<IModificationCommand>> predecessorsMap)
        {
            foreach (var command in commandGraph.Vertices)
            {
                switch (command.EntityState)
                {
                    case EntityState.Modified:
                    case EntityState.Added:
                        // ReSharper disable once ForCanBeConvertedToForeach
                        for (var entryIndex = 0; entryIndex < command.Entries.Count; entryIndex++)
                        {
                            var entry = command.Entries[entryIndex];
                            foreach (var foreignKey in entry.EntityType.GetForeignKeys())
                            {
                                if (!foreignKey.GetMappedConstraints()
                                        .Any(c => c.Table.Name == command.TableName && c.Table.Schema == command.Schema)
                                    || (entry.EntityState == EntityState.Modified
                                        && !foreignKey.Properties.Any(p => entry.IsModified(p))))
                                {
                                    continue;
                                }

                                var dependentKeyValue = _keyValueIndexFactorySource
                                    .GetKeyValueIndexFactory(foreignKey.PrincipalKey)
                                    .CreateDependentKeyValue(entry, foreignKey);
                                if (dependentKeyValue == null)
                                {
                                    continue;
                                }

                                AddMatchingPredecessorEdge(
                                    predecessorsMap, dependentKeyValue, commandGraph, command, foreignKey);
                            }
                        }

                        break;
                    case EntityState.Deleted:
                        // ReSharper disable once ForCanBeConvertedToForeach
                        for (var entryIndex = 0; entryIndex < command.Entries.Count; entryIndex++)
                        {
                            var entry = command.Entries[entryIndex];
                            foreach (var foreignKey in entry.EntityType.GetReferencingForeignKeys())
                            {
                                var constraints = foreignKey.GetMappedConstraints()
                                    .Where(c => c.PrincipalTable.Name == command.TableName && c.PrincipalTable.Schema == command.Schema);
                                if (!constraints.Any())
                                {
                                    continue;
                                }

                                var principalKeyValue = _keyValueIndexFactorySource
                                    .GetKeyValueIndexFactory(foreignKey.PrincipalKey)
                                    .CreatePrincipalKeyValueFromOriginalValues(entry, foreignKey);
                                if (principalKeyValue != null)
                                {
                                    AddMatchingPredecessorEdge(
                                        predecessorsMap, principalKeyValue, commandGraph, command, foreignKey);
                                }
                            }
                        }

                        break;
                }
            }
        }

        private static void AddMatchingPredecessorEdge<T>(
            Dictionary<T, List<IModificationCommand>> predecessorsMap,
            T keyValue,
            Multigraph<IModificationCommand, IAnnotatable> commandGraph,
            IModificationCommand command,
            IAnnotatable edge)
            where T: notnull
        {
            if (predecessorsMap.TryGetValue(keyValue, out var predecessorCommands))
            {
                foreach (var predecessor in predecessorCommands)
                {
                    if (predecessor != command)
                    {
                        commandGraph.AddEdge(predecessor, command, edge);
                    }
                }
            }
        }

        private void AddUniqueValueEdges(Multigraph<IModificationCommand, IAnnotatable> commandGraph)
        {
            Dictionary<IIndex, Dictionary<object[], IModificationCommand>>? indexPredecessorsMap = null;
            var keyPredecessorsMap = new Dictionary<(IKey, IKeyValueIndex), List<IModificationCommand>>();
            foreach (var command in commandGraph.Vertices)
            {
                if (command.EntityState != EntityState.Modified
                    && command.EntityState != EntityState.Deleted)
                {
                    continue;
                }

                for (var entryIndex = 0; entryIndex < command.Entries.Count; entryIndex++)
                {
                    var entry = command.Entries[entryIndex];
                    foreach (var index in entry.EntityType.GetIndexes().Where(i => i.IsUnique && i.GetMappedTableIndexes().Any()))
                    {
                        if (entry.EntityState == EntityState.Modified
                            && !index.Properties.Any(p => entry.IsModified(p)))
                        {
                            continue;
                        }

                        var valueFactory = index.GetNullableValueFactory<object[]>();
                        if (valueFactory.TryCreateFromOriginalValues(entry, out var indexValue))
                        {
                            indexPredecessorsMap ??= new Dictionary<IIndex, Dictionary<object[], IModificationCommand>>();
                            if (!indexPredecessorsMap.TryGetValue(index, out var predecessorCommands))
                            {
                                predecessorCommands = new Dictionary<object[], IModificationCommand>(valueFactory.EqualityComparer);
                                indexPredecessorsMap.Add(index, predecessorCommands);
                            }

                            if (!predecessorCommands.ContainsKey(indexValue))
                            {
                                predecessorCommands.Add(indexValue, command);
                            }
                        }
                    }

                    if (command.EntityState != EntityState.Deleted)
                    {
                        continue;
                    }

                    foreach (var key in entry.EntityType.GetKeys().Where(k => k.GetMappedConstraints().Any()))
                    {
                        var principalKeyValue = _keyValueIndexFactorySource
                            .GetKeyValueIndexFactory(key)
                            .CreatePrincipalKeyValue(entry, null);

                        if (principalKeyValue != null)
                        {
                            if (!keyPredecessorsMap.TryGetValue((key, principalKeyValue), out var predecessorCommands))
                            {
                                predecessorCommands = new List<IModificationCommand>();
                                keyPredecessorsMap.Add((key, principalKeyValue), predecessorCommands);
                            }

                            predecessorCommands.Add(command);
                        }
                    }
                }
            }

            if (indexPredecessorsMap != null)
            {
                foreach (var command in commandGraph.Vertices)
                {
                    if (command.EntityState == EntityState.Deleted)
                    {
                        continue;
                    }

                    foreach (var entry in command.Entries)
                    {
                        foreach (var index in entry.EntityType.GetIndexes().Where(i => i.IsUnique && i.GetMappedTableIndexes().Any()))
                        {
                            if (entry.EntityState == EntityState.Modified
                                && !index.Properties.Any(p => entry.IsModified(p)))
                            {
                                continue;
                            }

                            var valueFactory = index.GetNullableValueFactory<object[]>();
                            if (valueFactory.TryCreateFromCurrentValues(entry, out var indexValue)
                                && indexPredecessorsMap.TryGetValue(index, out var predecessorCommands)
                                && predecessorCommands.TryGetValue(indexValue, out var predecessor)
                                && predecessor != command)
                            {
                                commandGraph.AddEdge(predecessor, command, index);
                            }
                        }
                    }
                }
            }

            if (keyPredecessorsMap != null)
            {
                foreach (var command in commandGraph.Vertices)
                {
                    if (command.EntityState != EntityState.Added)
                    {
                        continue;
                    }

                    foreach (var entry in command.Entries)
                    {
                        foreach (var key in entry.EntityType.GetKeys().Where(k => k.GetMappedConstraints().Any()))
                        {
                            var principalKeyValue = _keyValueIndexFactorySource
                                .GetKeyValueIndexFactory(key)
                                .CreatePrincipalKeyValue(entry, null);

                            if (principalKeyValue != null)
                            {
                                AddMatchingPredecessorEdge(
                                    keyPredecessorsMap, (key, principalKeyValue), commandGraph, command, key);
                            }
                        }
                    }
                }
            }
        }
    }
}<|MERGE_RESOLUTION|>--- conflicted
+++ resolved
@@ -200,22 +200,13 @@
 
                         cmdBuilder = sharedCommandsMap.GetOrAddValue(
                             entry,
-<<<<<<< HEAD
-                            (n, s, c) => _modificationCommandBuilderFactory.CreateModificationCommandBuilder(n, s, generateParameterName, _sensitiveLoggingEnabled, c));
-=======
-                            (n, s, c) => new ModificationCommand(n, s, generateParameterName, _sensitiveLoggingEnabled, c, Dependencies.UpdateLogger));
->>>>>>> b69c2f3e
+                            (n, s, c) => _modificationCommandBuilderFactory.CreateModificationCommandBuilder(n, s, generateParameterName, _sensitiveLoggingEnabled, c, Dependencies.UpdateLogger));
                         isMainEntry = sharedCommandsMap.IsMainEntry(entry);
                     }
                     else
                     {
-<<<<<<< HEAD
                         cmdBuilder = _modificationCommandBuilderFactory.CreateModificationCommandBuilder(
-                            table.Name, table.Schema, generateParameterName, _sensitiveLoggingEnabled, comparer: null);
-=======
-                        command = new ModificationCommand(
                             table.Name, table.Schema, generateParameterName, _sensitiveLoggingEnabled, comparer: null, Dependencies.UpdateLogger);
->>>>>>> b69c2f3e
                     }
 
                     cmdBuilder.AddEntry(entry, isMainEntry);
