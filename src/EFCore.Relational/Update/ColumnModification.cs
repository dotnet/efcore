// Copyright (c) .NET Foundation. All rights reserved.
// Licensed under the Apache License, Version 2.0. See License.txt in the project root for license information.

using System;
using System.Collections;
using System.Collections.Generic;
using System.Diagnostics;
using System.Linq;
using JetBrains.Annotations;
using Microsoft.EntityFrameworkCore.Diagnostics;
using Microsoft.EntityFrameworkCore.Metadata;
using Microsoft.EntityFrameworkCore.Storage;
using Microsoft.EntityFrameworkCore.Utilities;
using CA = System.Diagnostics.CodeAnalysis;

namespace Microsoft.EntityFrameworkCore.Update
{
    /// <summary>
    ///     <para>
    ///         Represents an update, insert, or delete operation for a single column. <see cref="ModificationCommand" />s
    ///         contain lists of <see cref="ColumnModification" />s.
    ///     </para>
    ///     <para>
    ///         This type is typically used by database providers; it is generally not used in application code.
    ///     </para>
    /// </summary>
    public class ColumnModification
    {
        private string? _parameterName;
        private string? _originalParameterName;
        private readonly Func<string>? _generateParameterName;
        private readonly object? _originalValue;
        private object? _value;
        private readonly bool _useParameters;
        private readonly bool _sensitiveLoggingEnabled;
        private List<ColumnModification>? _sharedColumnModifications;

        /// <summary>
        ///     Creates a new <see cref="ColumnModification" /> instance.
        /// </summary>
        /// <param name="entry"> The <see cref="IUpdateEntry" /> that represents the entity that is being modified. </param>
        /// <param name="property"> The property that maps to the column. </param>
        /// <param name="column"> The column to be modified. </param>
        /// <param name="generateParameterName"> A delegate for generating parameter names for the update SQL. </param>
        /// <param name="typeMapping"> The relational type mapping to be used for the command parameter. </param>
        /// <param name="isRead"> Indicates whether or not a value must be read from the database for the column. </param>
        /// <param name="isWrite"> Indicates whether or not a value must be written to the database for the column. </param>
        /// <param name="isKey"> Indicates whether or not the column part of a primary or alternate key.</param>
        /// <param name="isCondition"> Indicates whether or not the column is used in the <c>WHERE</c> clause when updating. </param>
        /// <param name="sensitiveLoggingEnabled"> Indicates whether or not potentially sensitive data (e.g. database values) can be logged. </param>
        public ColumnModification(
            [NotNull] IUpdateEntry entry,
            [NotNull] IProperty property,
            [NotNull] IColumn column,
            [NotNull] Func<string> generateParameterName,
            [NotNull] RelationalTypeMapping typeMapping,
            bool isRead,
            bool isWrite,
            bool isKey,
            bool isCondition,
            bool sensitiveLoggingEnabled)
            : this(
                Check.NotNull(column, nameof(column)).Name,
                originalValue: null,
                value: null,
                property: property,
                column.StoreType,
                typeMapping,
                isRead: isRead,
                isWrite: isWrite,
                isKey: isKey,
                isCondition: isCondition,
                sensitiveLoggingEnabled: sensitiveLoggingEnabled,
                column.IsNullable)
        {
            Check.NotNull(entry, nameof(entry));
            Check.NotNull(property, nameof(property));
            Check.NotNull(generateParameterName, nameof(generateParameterName));

            Entry = entry;
            _generateParameterName = generateParameterName;
            _useParameters = true;
        }

        /// <summary>
        ///     Creates a new <see cref="ColumnModification" /> instance.
        /// </summary>
        /// <param name="entry"> The <see cref="IUpdateEntry" /> that represents the entity that is being modified. </param>
        /// <param name="property"> The property that maps to the column. </param>
        /// <param name="generateParameterName"> A delegate for generating parameter names for the update SQL. </param>
        /// <param name="isRead"> Indicates whether or not a value must be read from the database for the column. </param>
        /// <param name="isWrite"> Indicates whether or not a value must be written to the database for the column. </param>
        /// <param name="isKey"> Indicates whether or not the column part of a primary or alternate key.</param>
        /// <param name="isCondition"> Indicates whether or not the column is used in the <c>WHERE</c> clause when updating. </param>
        /// <param name="isConcurrencyToken"> Indicates whether or not the column is acting as an optimistic concurrency token. </param>
        /// <param name="sensitiveLoggingEnabled"> Indicates whether or not potentially sensitive data (e.g. database values) can be logged. </param>
        [Obsolete("Use the constructor with column")]
        public ColumnModification(
            [NotNull] IUpdateEntry entry,
            [NotNull] IProperty property,
            [NotNull] Func<string> generateParameterName,
            bool isRead,
            bool isWrite,
            bool isKey,
            bool isCondition,
            bool isConcurrencyToken,
            bool sensitiveLoggingEnabled)
            : this(
                entry,
                property,
                Check.NotNull(property, nameof(property)).GetTableColumnMappings().First().Column,
                generateParameterName,
                Check.NotNull(property, nameof(property)).GetTableColumnMappings().First().TypeMapping,
                isRead: isRead,
                isWrite: isWrite,
                isKey: isKey,
                isCondition: isCondition,
                sensitiveLoggingEnabled: sensitiveLoggingEnabled)
        {
        }

        /// <summary>
        ///     Creates a new <see cref="ColumnModification" /> instance.
        /// </summary>
        /// <param name="columnName"> The name of the column. </param>
        /// <param name="originalValue"> The original value of the property mapped to this column. </param>
        /// <param name="value"> Gets or sets the current value of the property mapped to this column. </param>
        /// <param name="property"> The property that maps to the column. </param>
        /// <param name="columnType"> The database type of the column. </param>
        /// <param name="typeMapping"> The relational type mapping to be used for the command parameter. </param>
        /// <param name="isRead"> Indicates whether or not a value must be read from the database for the column. </param>
        /// <param name="isWrite"> Indicates whether or not a value must be written to the database for the column. </param>
        /// <param name="isKey"> Indicates whether or not the column part of a primary or alternate key.</param>
        /// <param name="isCondition"> Indicates whether or not the column is used in the <c>WHERE</c> clause when updating. </param>
        /// <param name="sensitiveLoggingEnabled"> Indicates whether or not potentially sensitive data (e.g. database values) can be logged. </param>
        /// <param name="isNullable"> A value indicating whether the value could be null. </param>
        public ColumnModification(
            [NotNull] string columnName,
            [CanBeNull] object? originalValue,
            [CanBeNull] object? value,
            [CanBeNull] IProperty? property,
            [CanBeNull] string? columnType,
            [CanBeNull] RelationalTypeMapping? typeMapping,
            bool isRead,
            bool isWrite,
            bool isKey,
            bool isCondition,
            bool sensitiveLoggingEnabled,
            bool? isNullable = null)
        {
            Check.NotNull(columnName, nameof(columnName));

            ColumnName = columnName;
            _originalValue = originalValue;
            _value = value;
            Property = property;
            ColumnType = columnType;
            TypeMapping = typeMapping;
            IsRead = isRead;
            IsWrite = isWrite;
            IsKey = isKey;
            IsCondition = isCondition;
            _sensitiveLoggingEnabled = sensitiveLoggingEnabled;
            IsNullable = isNullable;
        }

        /// <summary>
        ///     Creates a new <see cref="ColumnModification" /> instance.
        /// </summary>
        /// <param name="columnName"> The name of the column. </param>
        /// <param name="originalValue"> The original value of the property mapped to this column. </param>
        /// <param name="value"> Gets or sets the current value of the property mapped to this column. </param>
        /// <param name="property"> The property that maps to the column. </param>
        /// <param name="columnType"> The database type of the column. </param>
        /// <param name="isRead"> Indicates whether or not a value must be read from the database for the column. </param>
        /// <param name="isWrite"> Indicates whether or not a value must be written to the database for the column. </param>
        /// <param name="isKey"> Indicates whether or not the column part of a primary or alternate key.</param>
        /// <param name="isCondition"> Indicates whether or not the column is used in the <c>WHERE</c> clause when updating. </param>
        /// <param name="sensitiveLoggingEnabled"> Indicates whether or not potentially sensitive data (e.g. database values) can be logged. </param>
        [Obsolete("Use the constructor with type mapping")]
        public ColumnModification(
            [NotNull] string columnName,
            [CanBeNull] object? originalValue,
            [CanBeNull] object? value,
            [CanBeNull] IProperty? property,
            [CanBeNull] string? columnType,
            bool isRead,
            bool isWrite,
            bool isKey,
            bool isCondition,
            bool sensitiveLoggingEnabled)
        {
            Check.NotNull(columnName, nameof(columnName));

            ColumnName = columnName;
            _originalValue = originalValue;
            _value = value;
            Property = property;
            ColumnType = columnType;
            IsRead = isRead;
            IsWrite = isWrite;
            IsKey = isKey;
            IsCondition = isCondition;
            _sensitiveLoggingEnabled = sensitiveLoggingEnabled;
        }

        /// <summary>
        ///     Creates a new <see cref="ColumnModification" /> instance.
        /// </summary>
        /// <param name="columnName"> The name of the column. </param>
        /// <param name="originalValue"> The original value of the property mapped to this column. </param>
        /// <param name="value"> Gets or sets the current value of the property mapped to this column. </param>
        /// <param name="property"> The property that maps to the column. </param>
        /// <param name="isRead"> Indicates whether or not a value must be read from the database for the column. </param>
        /// <param name="isWrite"> Indicates whether or not a value must be written to the database for the column. </param>
        /// <param name="isKey"> Indicates whether or not the column part of a primary or alternate key.</param>
        /// <param name="isCondition"> Indicates whether or not the column is used in the <c>WHERE</c> clause when updating. </param>
        /// <param name="sensitiveLoggingEnabled"> Indicates whether or not potentially sensitive data (e.g. database values) can be logged. </param>
        [Obsolete("Use the constructor with columnType")]
        public ColumnModification(
            [NotNull] string columnName,
            [CanBeNull] object originalValue,
            [CanBeNull] object value,
            [CanBeNull] IProperty property,
            bool isRead,
            bool isWrite,
            bool isKey,
            bool isCondition,
            bool sensitiveLoggingEnabled)
            : this(
                columnName,
                originalValue: originalValue,
                value: value,
                property: property,
                columnType: null,
                isRead: isRead,
                isWrite: isWrite,
                isKey: isKey,
                isCondition: isCondition,
                sensitiveLoggingEnabled: sensitiveLoggingEnabled)
        {
        }

        /// <summary>
        ///     The <see cref="IUpdateEntry" /> that represents the entity that is being modified.
        /// </summary>
        public virtual IUpdateEntry? Entry { get; }

        /// <summary>
        ///     The property that maps to the column.
        /// </summary>
        public virtual IProperty? Property { get; }

        /// <summary>
        ///     The relational type mapping for the column.
        /// </summary>
        public virtual RelationalTypeMapping? TypeMapping { get; }

        /// <summary>
        ///     A value indicating whether the column could contain a null value.
        /// </summary>
        public virtual bool? IsNullable { get; }

        /// <summary>
        ///     Indicates whether or not a value must be read from the database for the column.
        /// </summary>
        public virtual bool IsRead { get; }

        /// <summary>
        ///     Indicates whether or not a value must be written to the database for the column.
        /// </summary>
        public virtual bool IsWrite { get; }

        /// <summary>
        ///     Indicates whether or not the column is used in the <c>WHERE</c> clause when updating.
        /// </summary>
        public virtual bool IsCondition { get; }

        /// <summary>
        ///     Indicates whether or not the column is concurrency token.
        /// </summary>
        [Obsolete]
        public virtual bool IsConcurrencyToken { get; }

        /// <summary>
        ///     Indicates whether or not the column is part of a primary or alternate key.
        /// </summary>
        public virtual bool IsKey { get; }

#pragma warning disable CS8775 // Member must have a non-null value when exiting with 'true'.
        /// <summary>
        ///     Indicates whether the original value of the property must be passed as a parameter to the SQL
        /// </summary>
        [CA.MemberNotNullWhen(true, nameof(OriginalParameterName))]
        public virtual bool UseOriginalValueParameter
            => _useParameters && IsCondition;

        /// <summary>
        ///     Indicates whether the current value of the property must be passed as a parameter to the SQL
        /// </summary>
        [CA.MemberNotNullWhen(true, nameof(ParameterName))]
        public virtual bool UseCurrentValueParameter
            => _useParameters && IsWrite;
#pragma warning restore CS8775

        /// <summary>
        ///     A delegate for generating parameter names for the update SQL
        /// </summary>
        protected virtual Func<string> GenerateParameterName
            => _generateParameterName;

        /// <summary>
        ///     The parameter name to use for the current value parameter (<see cref="UseCurrentValueParameter" />), if needed.
        /// </summary>
<<<<<<< HEAD
        public virtual string ParameterName
            => InternalValueOfParameterName ??= UseCurrentValueParameter ? GenerateParameterName() : null;
 
        /// <summary>
        ///     The parameter name to use for the original value parameter (<see cref="UseOriginalValueParameter" />), if needed.
        /// </summary>
        public virtual string OriginalParameterName
            => InternalValueOfOriginalParameterName ??= UseOriginalValueParameter ? GenerateParameterName() : null;
=======
        public virtual string? ParameterName
            => _parameterName ??= UseCurrentValueParameter ? _generateParameterName!() : null;

        /// <summary>
        ///     The parameter name to use for the original value parameter (<see cref="UseOriginalValueParameter" />), if needed.
        /// </summary>
        public virtual string? OriginalParameterName
            => _originalParameterName ??= UseOriginalValueParameter ? _generateParameterName!() : null;
>>>>>>> 847bf3de

        /// <summary>
        ///     The name of the column.
        /// </summary>
        public virtual string ColumnName { get; }

        /// <summary>
        ///     The database type of the column.
        /// </summary>
        public virtual string? ColumnType { get; }

        /// <summary>
        ///     The original value of the property mapped to this column.
        /// </summary>
        public virtual object? OriginalValue
            => Entry == null
                ? _originalValue
                : Entry.SharedIdentityEntry == null
                    ? Entry.GetOriginalValue(Property!)
                    : Entry.SharedIdentityEntry.GetOriginalValue(Property!);

        /// <summary>
        ///     Gets or sets the current value of the property mapped to this column.
        /// </summary>
        public virtual object? Value
        {
            get
                => Entry == null
                    ? _value
                    : Entry.EntityState == EntityState.Deleted
                        ? null
                        : Entry.GetCurrentValue(Property!);
            [param: CanBeNull]
            set
            {
                if (Entry == null)
                {
                    _value = value;
                }
                else
                {
                    Entry.SetStoreGeneratedValue(Property!, value);
                    if (_sharedColumnModifications != null)
                    {
                        foreach (var sharedModification in _sharedColumnModifications)
                        {
                            sharedModification.Value = value;
                        }
                    }
                }
            }
        }

        /// <summary>
        ///     The internal value of parameter name to use for the current value parameter.
        /// </summary>
        protected virtual string InternalValueOfParameterName
        {
            get
                => _parameterName;

            [param: CanBeNull]
            set
            {
                _parameterName = value;
            }
        }

        /// <summary>
        ///     The internal value of parameter name to use for the original value parameter.
        /// </summary>
        protected virtual string InternalValueOfOriginalParameterName
        {
            get
                => _originalParameterName;

            [param: CanBeNull]
            set
            {
                _originalParameterName = value;
            }
        }

        /// <summary>
        ///     Adds a modification affecting the same database value.
        /// </summary>
        /// <param name="modification"> The modification for the shared column. </param>
        public virtual void AddSharedColumnModification([NotNull] ColumnModification modification)
        {
            Check.DebugAssert(Entry is not null, "Entry is not null");
            Check.DebugAssert(Property is not null, "Property is not null");
            Check.DebugAssert(modification.Entry is not null, "modification.Entry is not null");
            Check.DebugAssert(modification.Property is not null, "modification.Property is not null");

            _sharedColumnModifications ??= new List<ColumnModification>();

            if (UseCurrentValueParameter
                && !StructuralComparisons.StructuralEqualityComparer.Equals(Value, modification.Value))
            {
                if (_sensitiveLoggingEnabled)
                {
                    throw new InvalidOperationException(
                        RelationalStrings.ConflictingRowValuesSensitive(
                            Entry.EntityType.DisplayName(),
                            modification.Entry!.EntityType.DisplayName(),
                            Entry.BuildCurrentValuesString(Entry.EntityType.FindPrimaryKey()!.Properties),
                            Entry.BuildCurrentValuesString(new[] { Property }),
                            modification.Entry.BuildCurrentValuesString(new[] { modification.Property }),
                            ColumnName));
                }

                throw new InvalidOperationException(
                    RelationalStrings.ConflictingRowValues(
                        Entry.EntityType.DisplayName(),
                        modification.Entry.EntityType.DisplayName(),
                        new[] { Property }.Format(),
                        new[] { modification.Property }.Format(),
                        ColumnName));
            }

            if (UseOriginalValueParameter
                && !StructuralComparisons.StructuralEqualityComparer.Equals(OriginalValue, modification.OriginalValue))
            {
                if (Entry.EntityState == EntityState.Modified
                    && modification.Entry.EntityState == EntityState.Added
                    && modification.Entry.SharedIdentityEntry == null)
                {
                    modification.Entry.SetOriginalValue(modification.Property, OriginalValue);
                }
                else
                {
                    if (_sensitiveLoggingEnabled)
                    {
                        throw new InvalidOperationException(
                            RelationalStrings.ConflictingOriginalRowValuesSensitive(
                                Entry.EntityType.DisplayName(),
                                modification.Entry.EntityType.DisplayName(),
                                Entry.BuildCurrentValuesString(Entry.EntityType.FindPrimaryKey()!.Properties),
                                Entry.BuildOriginalValuesString(new[] { Property }),
                                modification.Entry.BuildOriginalValuesString(new[] { modification.Property }),
                                ColumnName));
                    }

                    throw new InvalidOperationException(
                        RelationalStrings.ConflictingOriginalRowValues(
                            Entry.EntityType.DisplayName(),
                            modification.Entry.EntityType.DisplayName(),
                            new[] { Property }.Format(),
                            new[] { modification.Property }.Format(),
                            ColumnName));
                }
            }

            _sharedColumnModifications.Add(modification);
        }
    }
}<|MERGE_RESOLUTION|>--- conflicted
+++ resolved
@@ -306,31 +306,20 @@
         /// <summary>
         ///     A delegate for generating parameter names for the update SQL
         /// </summary>
-        protected virtual Func<string> GenerateParameterName
+        protected virtual Func<string>? GenerateParameterName
             => _generateParameterName;
 
         /// <summary>
         ///     The parameter name to use for the current value parameter (<see cref="UseCurrentValueParameter" />), if needed.
         /// </summary>
-<<<<<<< HEAD
-        public virtual string ParameterName
-            => InternalValueOfParameterName ??= UseCurrentValueParameter ? GenerateParameterName() : null;
+        public virtual string? ParameterName
+            => InternalValueOfParameterName ??= UseCurrentValueParameter ? GenerateParameterName!() : null;
  
         /// <summary>
         ///     The parameter name to use for the original value parameter (<see cref="UseOriginalValueParameter" />), if needed.
         /// </summary>
-        public virtual string OriginalParameterName
-            => InternalValueOfOriginalParameterName ??= UseOriginalValueParameter ? GenerateParameterName() : null;
-=======
-        public virtual string? ParameterName
-            => _parameterName ??= UseCurrentValueParameter ? _generateParameterName!() : null;
-
-        /// <summary>
-        ///     The parameter name to use for the original value parameter (<see cref="UseOriginalValueParameter" />), if needed.
-        /// </summary>
         public virtual string? OriginalParameterName
-            => _originalParameterName ??= UseOriginalValueParameter ? _generateParameterName!() : null;
->>>>>>> 847bf3de
+            => InternalValueOfOriginalParameterName ??= UseOriginalValueParameter ? GenerateParameterName!() : null;
 
         /// <summary>
         ///     The name of the column.
@@ -387,7 +376,7 @@
         /// <summary>
         ///     The internal value of parameter name to use for the current value parameter.
         /// </summary>
-        protected virtual string InternalValueOfParameterName
+        protected virtual string? InternalValueOfParameterName
         {
             get
                 => _parameterName;
@@ -402,7 +391,7 @@
         /// <summary>
         ///     The internal value of parameter name to use for the original value parameter.
         /// </summary>
-        protected virtual string InternalValueOfOriginalParameterName
+        protected virtual string? InternalValueOfOriginalParameterName
         {
             get
                 => _originalParameterName;
