// Licensed to the .NET Foundation under one or more agreements.
// The .NET Foundation licenses this file to you under the MIT license.

using System.Data;

namespace Microsoft.EntityFrameworkCore.Update;

/// <summary>
///     <para>
///         Implementation of <see cref="IColumnModification" /> interface.
///     </para>
///     <para>
///         This type is typically used by database providers; it is generally not used in application code.
///     </para>
/// </summary>
/// <remarks>
///     <para>
///         Represents an update, insert, or delete operation for a single column. <see cref="IReadOnlyModificationCommand" />
///         contain lists of <see cref="IColumnModification" />.
///     </para>
///     <para>
///         See <see href="https://aka.ms/efcore-docs-providers">Implementation of database providers and extensions</see>
///         for more information and examples.
///     </para>
/// </remarks>
public class ColumnModification : IColumnModification
{
    private string? _parameterName;
    private string? _originalParameterName;
    private readonly Func<string>? _generateParameterName;
    private object? _originalValue;
    private object? _value;
    private readonly bool _sensitiveLoggingEnabled;
    private List<IColumnModification>? _sharedColumnModifications;

    /// <summary>
    ///     Creates a new <see cref="ColumnModification" /> instance.
    /// </summary>
    /// <param name="columnModificationParameters">Creation parameters.</param>
    public ColumnModification(in ColumnModificationParameters columnModificationParameters)
    {
        Column = columnModificationParameters.Column;
        ColumnName = columnModificationParameters.ColumnName;
        _originalValue = columnModificationParameters.OriginalValue;
        _value = columnModificationParameters.Value;
        Property = columnModificationParameters.Property;
        ColumnType = columnModificationParameters.ColumnType;
        TypeMapping = columnModificationParameters.TypeMapping;
        IsRead = columnModificationParameters.IsRead;
        IsWrite = columnModificationParameters.IsWrite;
        IsKey = columnModificationParameters.IsKey;
        IsCondition = columnModificationParameters.IsCondition;
        _sensitiveLoggingEnabled = columnModificationParameters.SensitiveLoggingEnabled;
        IsNullable = columnModificationParameters.IsNullable;
        _generateParameterName = columnModificationParameters.GenerateParameterName;
        Entry = columnModificationParameters.Entry;
        JsonPath = columnModificationParameters.JsonPath;

        UseParameter = _generateParameterName != null;
    }

    /// <inheritdoc />
    public virtual IUpdateEntry? Entry { get; }

    /// <inheritdoc />
    public virtual IProperty? Property { get; }

    /// <inheritdoc />
    public virtual IColumnBase? Column { get; }

    /// <inheritdoc />
    public virtual RelationalTypeMapping? TypeMapping { get; }

    /// <inheritdoc />
    public virtual bool? IsNullable { get; }

    /// <inheritdoc />
    public virtual bool IsRead { get; set; }

    /// <inheritdoc />
    public virtual bool IsWrite { get; set; }

    /// <inheritdoc />
    public virtual bool IsCondition { get; set; }

    /// <inheritdoc />
    public virtual bool IsKey { get; set; }

    /// <inheritdoc />
    public virtual bool UseOriginalValueParameter
        => UseParameter && UseOriginalValue;
<<<<<<< HEAD

    /// <inheritdoc />
    public virtual bool UseCurrentValueParameter
        => (UseParameter && UseCurrentValue)
            || (Column is IStoreStoredProcedureParameter { Direction: ParameterDirection.Output or ParameterDirection.InputOutput }
                or IStoreStoredProcedureReturnValue);

    /// <inheritdoc />
=======

    /// <inheritdoc />
    public virtual bool UseCurrentValueParameter
        => (UseParameter && UseCurrentValue)
            || (Column is IStoreStoredProcedureParameter { Direction: ParameterDirection.Output or ParameterDirection.InputOutput }
                or IStoreStoredProcedureReturnValue);

    /// <inheritdoc />
>>>>>>> 5d0d937a
    public virtual bool UseOriginalValue
        => IsCondition;

    /// <inheritdoc />
    public virtual bool UseCurrentValue
        => IsWrite;

    /// <inheritdoc />
    public virtual bool UseParameter { get; }

    /// <inheritdoc />
    public virtual string? ParameterName
        => _parameterName ??= UseCurrentValueParameter ? _generateParameterName!() : null;

    /// <inheritdoc />
    public virtual string? OriginalParameterName
        => _originalParameterName ??= UseOriginalValueParameter ? _generateParameterName!() : null;

    /// <inheritdoc />
    public virtual string ColumnName { get; }

    /// <inheritdoc />
    public virtual string? ColumnType { get; }

    /// <inheritdoc />
    public virtual object? OriginalValue
    {
        get => Entry == null
            ? _originalValue
            : Entry.SharedIdentityEntry == null
                ? Entry.GetOriginalValue(Property!)
                : Entry.SharedIdentityEntry.GetOriginalValue(Property!);
        set
        {
            if (Entry == null)
<<<<<<< HEAD
            {
                _originalValue = value;
            }
            else
            {
=======
            {
                _originalValue = value;
            }
            else
            {
>>>>>>> 5d0d937a
                Entry.SetOriginalValue(Property!, value);
                if (_sharedColumnModifications != null)
                {
                    foreach (var sharedModification in _sharedColumnModifications)
                    {
                        sharedModification.OriginalValue = value;
                    }
                }
            }
        }
    }

    /// <inheritdoc />
    public virtual object? Value
    {
        get => Entry == null
            ? _value
            : Entry.EntityState == EntityState.Deleted
                ? null
                : Entry.GetCurrentValue(Property!);
        set
        {
            if (Entry == null)
            {
                _value = value;
            }
            else
            {
                Entry.SetStoreGeneratedValue(Property!, value);
                if (_sharedColumnModifications != null)
                {
                    foreach (var sharedModification in _sharedColumnModifications)
                    {
                        sharedModification.Value = value;
                    }
                }
            }
        }
    }

    /// <inheritdoc />
    public virtual string? JsonPath { get; }

    /// <inheritdoc />
    public virtual void AddSharedColumnModification(IColumnModification modification)
    {
        Check.DebugAssert(Entry is not null, "Entry is not null");
        Check.DebugAssert(Property is not null, "Property is not null");
        Check.DebugAssert(modification.Entry is not null, "modification.Entry is not null");
        Check.DebugAssert(modification.Property is not null, "modification.Property is not null");

        _sharedColumnModifications ??= new List<IColumnModification>();

        if (UseCurrentValueParameter
<<<<<<< HEAD
            && !modification.Property.GetValueComparer().Equals(Value, modification.Value))
=======
            && !Property.GetProviderValueComparer().Equals(
                Entry.GetCurrentProviderValue(Property),
                modification.Entry.GetCurrentProviderValue(modification.Property)))
>>>>>>> 5d0d937a
        {
            if (_sensitiveLoggingEnabled)
            {
                throw new InvalidOperationException(
                    RelationalStrings.ConflictingRowValuesSensitive(
                        Entry.EntityType.DisplayName(),
                        modification.Entry!.EntityType.DisplayName(),
                        Entry.BuildCurrentValuesString(Entry.EntityType.FindPrimaryKey()!.Properties),
                        Entry.BuildCurrentValuesString(new[] { Property }),
                        modification.Entry.BuildCurrentValuesString(new[] { modification.Property }),
                        ColumnName));
            }

            throw new InvalidOperationException(
                RelationalStrings.ConflictingRowValues(
                    Entry.EntityType.DisplayName(),
                    modification.Entry.EntityType.DisplayName(),
                    new[] { Property }.Format(),
                    new[] { modification.Property }.Format(),
                    ColumnName));
        }
<<<<<<< HEAD

        if (UseOriginalValueParameter
            && !modification.Property.GetValueComparer().Equals(OriginalValue, modification.OriginalValue))
        {
            if (Entry.EntityState == EntityState.Modified
                && modification.Entry.EntityState == EntityState.Added
                && modification.Entry.SharedIdentityEntry == null)
            {
                modification.Entry.SetOriginalValue(modification.Property, OriginalValue);
=======

        if (UseOriginalValueParameter
            && !Property.GetProviderValueComparer().Equals(
                Entry.SharedIdentityEntry == null
                    ? Entry.GetOriginalProviderValue(Property)
                    : Entry.SharedIdentityEntry.GetOriginalProviderValue(Property),
                modification.Entry.SharedIdentityEntry == null
                    ? modification.Entry.GetOriginalProviderValue(modification.Property)
                    : modification.Entry.SharedIdentityEntry.GetOriginalProviderValue(modification.Property)))
        {
            if (Entry.EntityState == EntityState.Modified
                && modification.Entry.EntityState == EntityState.Added
                && modification.Entry.SharedIdentityEntry == null)
            {
                var originalValue = Entry.SharedIdentityEntry == null
                    ? Entry.GetOriginalProviderValue(Property)
                    : Entry.SharedIdentityEntry.GetOriginalProviderValue(Property);

                var typeMapping = modification.Property.GetTypeMapping();
                var converter = typeMapping.Converter;
                if (converter != null)
                {
                    originalValue = converter.ConvertFromProvider(originalValue);
                }

                modification.Entry.SetOriginalValue(modification.Property, originalValue);
>>>>>>> 5d0d937a
            }
            else
            {
                if (_sensitiveLoggingEnabled)
                {
                    throw new InvalidOperationException(
                        RelationalStrings.ConflictingOriginalRowValuesSensitive(
                            Entry.EntityType.DisplayName(),
                            modification.Entry.EntityType.DisplayName(),
                            Entry.BuildCurrentValuesString(Entry.EntityType.FindPrimaryKey()!.Properties),
                            Entry.BuildOriginalValuesString(new[] { Property }),
                            modification.Entry.BuildOriginalValuesString(new[] { modification.Property }),
                            ColumnName));
                }

                throw new InvalidOperationException(
                    RelationalStrings.ConflictingOriginalRowValues(
                        Entry.EntityType.DisplayName(),
                        modification.Entry.EntityType.DisplayName(),
                        new[] { Property }.Format(),
                        new[] { modification.Property }.Format(),
                        ColumnName));
            }
        }

        _sharedColumnModifications.Add(modification);
    }

    /// <inheritdoc />
    public virtual void ResetParameterNames()
        => _parameterName = _originalParameterName = null;
}<|MERGE_RESOLUTION|>--- conflicted
+++ resolved
@@ -89,7 +89,6 @@
     /// <inheritdoc />
     public virtual bool UseOriginalValueParameter
         => UseParameter && UseOriginalValue;
-<<<<<<< HEAD
 
     /// <inheritdoc />
     public virtual bool UseCurrentValueParameter
@@ -98,16 +97,6 @@
                 or IStoreStoredProcedureReturnValue);
 
     /// <inheritdoc />
-=======
-
-    /// <inheritdoc />
-    public virtual bool UseCurrentValueParameter
-        => (UseParameter && UseCurrentValue)
-            || (Column is IStoreStoredProcedureParameter { Direction: ParameterDirection.Output or ParameterDirection.InputOutput }
-                or IStoreStoredProcedureReturnValue);
-
-    /// <inheritdoc />
->>>>>>> 5d0d937a
     public virtual bool UseOriginalValue
         => IsCondition;
 
@@ -143,19 +132,11 @@
         set
         {
             if (Entry == null)
-<<<<<<< HEAD
             {
                 _originalValue = value;
             }
             else
             {
-=======
-            {
-                _originalValue = value;
-            }
-            else
-            {
->>>>>>> 5d0d937a
                 Entry.SetOriginalValue(Property!, value);
                 if (_sharedColumnModifications != null)
                 {
@@ -210,13 +191,9 @@
         _sharedColumnModifications ??= new List<IColumnModification>();
 
         if (UseCurrentValueParameter
-<<<<<<< HEAD
-            && !modification.Property.GetValueComparer().Equals(Value, modification.Value))
-=======
             && !Property.GetProviderValueComparer().Equals(
                 Entry.GetCurrentProviderValue(Property),
                 modification.Entry.GetCurrentProviderValue(modification.Property)))
->>>>>>> 5d0d937a
         {
             if (_sensitiveLoggingEnabled)
             {
@@ -238,17 +215,6 @@
                     new[] { modification.Property }.Format(),
                     ColumnName));
         }
-<<<<<<< HEAD
-
-        if (UseOriginalValueParameter
-            && !modification.Property.GetValueComparer().Equals(OriginalValue, modification.OriginalValue))
-        {
-            if (Entry.EntityState == EntityState.Modified
-                && modification.Entry.EntityState == EntityState.Added
-                && modification.Entry.SharedIdentityEntry == null)
-            {
-                modification.Entry.SetOriginalValue(modification.Property, OriginalValue);
-=======
 
         if (UseOriginalValueParameter
             && !Property.GetProviderValueComparer().Equals(
@@ -275,7 +241,6 @@
                 }
 
                 modification.Entry.SetOriginalValue(modification.Property, originalValue);
->>>>>>> 5d0d937a
             }
             else
             {
