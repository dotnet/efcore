--- conflicted
+++ resolved
@@ -204,21 +204,11 @@
             {
                 complexPropertyCache[complexProperty] = complexShaper switch
                 {
-<<<<<<< HEAD
-                    complexPropertyCache[complexProperty] = nonCollectionComplexShaper.MakeNullable();
-                }
-
-                if (!UseOldBehavior37205 && complexShaper is CollectionResultExpression collectionComplexShaper)
-                {
-                    complexPropertyCache[complexProperty] = collectionComplexShaper;
-                }
-=======
                     StructuralTypeShaperExpression s => s.MakeNullable(),
                     CollectionResultExpression c => c,
 
                     _ => throw new UnreachableException()
                 };
->>>>>>> f564ef9a
             }
         }
 
