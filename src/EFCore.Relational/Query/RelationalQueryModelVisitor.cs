--- conflicted
+++ resolved
@@ -59,13 +59,8 @@
         private bool _requiresClientOrderBy;
         private bool _requiresClientResultOperator;
 
-<<<<<<< HEAD
         private NavigationIndexMap _navigationIndexMap = new NavigationIndexMap();
-        private List<GroupJoinClause> _unflattenedGroupJoinClauses = new List<GroupJoinClause>();
-=======
-        private Dictionary<IncludeSpecification, List<int>> _navigationIndexMap = new Dictionary<IncludeSpecification, List<int>>();
         private readonly List<GroupJoinClause> _unflattenedGroupJoinClauses = new List<GroupJoinClause>();
->>>>>>> 49cd85d2
 
         /// <summary>
         ///     This API supports the Entity Framework Core infrastructure and is not intended to be used
