// Copyright (c) .NET Foundation. All rights reserved.
// Licensed under the Apache License, Version 2.0. See License.txt in the project root for license information.

using System;
using System.Collections.Generic;
using System.Diagnostics;
using System.Linq;
using System.Linq.Expressions;
using System.Reflection;
using JetBrains.Annotations;
using Microsoft.EntityFrameworkCore.Extensions.Internal;
using Microsoft.EntityFrameworkCore.Infrastructure;
using Microsoft.EntityFrameworkCore.Internal;
using Microsoft.EntityFrameworkCore.Metadata;
using Microsoft.EntityFrameworkCore.Metadata.Internal;
using Microsoft.EntityFrameworkCore.Query.Expressions;
using Microsoft.EntityFrameworkCore.Query.ExpressionVisitors;
using Microsoft.EntityFrameworkCore.Query.ExpressionVisitors.Internal;
using Microsoft.EntityFrameworkCore.Query.Internal;
using Microsoft.EntityFrameworkCore.Query.ResultOperators.Internal;
using Microsoft.EntityFrameworkCore.Storage;
using Microsoft.EntityFrameworkCore.Storage.Internal;
using Microsoft.EntityFrameworkCore.Utilities;
using Remotion.Linq;
using Remotion.Linq.Clauses;
using Remotion.Linq.Clauses.Expressions;
using Remotion.Linq.Clauses.ExpressionVisitors;
using Remotion.Linq.Clauses.ResultOperators;

namespace Microsoft.EntityFrameworkCore.Query
{
    /// <summary>
    ///     The default relational <see cref="QueryModel" /> visitor.
    /// </summary>
    public class RelationalQueryModelVisitor : EntityQueryModelVisitor
    {
        /// <summary>
        ///     The SelectExpressions for this query, mapped by query source.
        /// </summary>
        /// <value>
        ///     A map of query source to select expression.
        /// </value>
        protected virtual Dictionary<IQuerySource, SelectExpression> QueriesBySource { get; } =
            new Dictionary<IQuerySource, SelectExpression>();

        private readonly Dictionary<IQuerySource, RelationalQueryModelVisitor> _subQueryModelVisitorsBySource
            = new Dictionary<IQuerySource, RelationalQueryModelVisitor>();

        private readonly IRelationalAnnotationProvider _relationalAnnotationProvider;
        private readonly IIncludeExpressionVisitorFactory _includeExpressionVisitorFactory;
        private readonly ISqlTranslatingExpressionVisitorFactory _sqlTranslatingExpressionVisitorFactory;
        private readonly ICompositePredicateExpressionVisitorFactory _compositePredicateExpressionVisitorFactory;
        private readonly IConditionalRemovingExpressionVisitorFactory _conditionalRemovingExpressionVisitorFactory;

        private bool _requiresClientSelectMany;
        private bool _requiresClientJoin;
        private bool _requiresClientFilter;
        private bool _requiresClientProjection;
        private bool _requiresClientOrderBy;
        private bool _requiresClientResultOperator;

<<<<<<< HEAD
        private NavigationIndexMap _navigationIndexMap = new NavigationIndexMap();
=======
        private Dictionary<IncludeSpecification, List<int>> _navigationIndexMap = new Dictionary<IncludeSpecification, List<int>>();
        private List<GroupJoinClause> _unflattenedGroupJoinClauses = new List<GroupJoinClause>();
>>>>>>> ccecbc72

        /// <summary>
        ///     This API supports the Entity Framework Core infrastructure and is not intended to be used
        ///     directly from your code. This API may change or be removed in future releases.
        /// </summary>
        public RelationalQueryModelVisitor(
            [NotNull] EntityQueryModelVisitorDependencies dependencies,
            [NotNull] RelationalQueryModelVisitorDependencies relationalDependencies,
            [NotNull] RelationalQueryCompilationContext queryCompilationContext,
            [CanBeNull] RelationalQueryModelVisitor parentQueryModelVisitor)
            : base(
                dependencies.With(Check.NotNull(relationalDependencies, nameof(relationalDependencies)).RelationalResultOperatorHandler),
                queryCompilationContext)
        {
            _relationalAnnotationProvider = relationalDependencies.RelationalAnnotationProvider;
            _includeExpressionVisitorFactory = relationalDependencies.IncludeExpressionVisitorFactory;
            _sqlTranslatingExpressionVisitorFactory = relationalDependencies.SqlTranslatingExpressionVisitorFactory;
            _compositePredicateExpressionVisitorFactory = relationalDependencies.CompositePredicateExpressionVisitorFactory;
            _conditionalRemovingExpressionVisitorFactory = relationalDependencies.ConditionalRemovingExpressionVisitorFactory;

            ContextOptions = relationalDependencies.ContextOptions;
            ParentQueryModelVisitor = parentQueryModelVisitor;
        }

        /// <summary>
        ///     Gets the options for the target context.
        /// </summary>
        /// <value>
        ///     Options for the target context.
        /// </value>
        protected virtual IDbContextOptions ContextOptions { get; }

        /// <summary>
        ///     Gets or sets a value indicating whether the query requires client eval.
        /// </summary>
        /// <value>
        ///     true if the query requires client eval, false if not.
        /// </value>
        public virtual bool RequiresClientEval { get; set; }

        /// <summary>
        ///     Gets or sets a value indicating whether the query requires client select many.
        /// </summary>
        /// <value>
        ///     true if the query requires client select many, false if not.
        /// </value>
        public virtual bool RequiresClientSelectMany
        {
            get { return _requiresClientSelectMany || RequiresClientEval; }
            set { _requiresClientSelectMany = value; }
        }

        /// <summary>
        ///     Gets or sets a value indicating whether the query requires client join.
        /// </summary>
        /// <value>
        ///     true if the query requires client join, false if not.
        /// </value>
        public virtual bool RequiresClientJoin
        {
            get { return _requiresClientJoin || RequiresClientEval; }
            set { _requiresClientJoin = value; }
        }

        /// <summary>
        ///     Gets or sets a value indicating whether the query requires client filter.
        /// </summary>
        /// <value>
        ///     true if the query requires client filter, false if not.
        /// </value>
        public virtual bool RequiresClientFilter
        {
            get { return _requiresClientFilter || RequiresClientEval; }
            set { _requiresClientFilter = value; }
        }

        /// <summary>
        ///     Gets or sets a value indicating whether the query requires client order by.
        /// </summary>
        /// <value>
        ///     true if the query requires client order by, false if not.
        /// </value>
        public virtual bool RequiresClientOrderBy
        {
            get { return _requiresClientOrderBy || RequiresClientEval; }
            set { _requiresClientOrderBy = value; }
        }

        /// <summary>
        ///     Gets or sets a value indicating whether the query requires client projection.
        /// </summary>
        /// <value>
        ///     true if the query requires client projection, false if not.
        /// </value>
        public virtual bool RequiresClientProjection
        {
            get { return _requiresClientProjection || RequiresClientEval; }
            set { _requiresClientProjection = value; }
        }

        /// <summary>
        ///     Gets or sets a value indicating whether the query requires client result operator.
        /// </summary>
        /// <value>
        ///     true if the query requires client result operator, false if not.
        /// </value>
        public virtual bool RequiresClientResultOperator
        {
            get { return _unflattenedGroupJoinClauses.Any() || _requiresClientResultOperator || RequiresClientEval; }
            set { _requiresClientResultOperator = value; }
        }

        /// <summary>
        ///     Gets or sets a value indicating whether this query model visitor will be
        ///     able to bind directly to properties from its parent query without requiring
        ///     parameter injection.
        /// </summary>
        /// <value>
        ///     true if the query model visitor can bind to its parent's properties, false if not.
        /// </value>
        public virtual bool CanBindToParentQueryModel { get; protected set; }
        
        /// <summary>
        ///     Gets a value indicating whether query model visitor's resulting expression
        ///     can be lifted into the parent query. Liftable queries contain a single SelectExpression.
        /// </summary>
        public virtual bool IsLiftable
        {
            get
            {
                return Queries.Count == 1
                    && !RequiresClientEval
                    && !RequiresClientSelectMany
                    && !RequiresClientJoin
                    && !RequiresClientFilter
                    && !RequiresClientProjection
                    && !RequiresClientOrderBy
                    && !RequiresClientResultOperator;
            }
        }

        /// <summary>
        ///     Context for the query compilation.
        /// </summary>
        public new virtual RelationalQueryCompilationContext QueryCompilationContext
            => (RelationalQueryCompilationContext)base.QueryCompilationContext;

        /// <summary>
        ///     The SelectExpressions active in the current query compilation.
        /// </summary>
        public virtual ICollection<SelectExpression> Queries => QueriesBySource.Values;

        /// <summary>
        ///     Gets the parent query model visitor, or null if there is no parent.
        /// </summary>
        /// <value>
        ///     The parent query model visitor, or null if there is no parent.
        /// </value>
        public virtual RelationalQueryModelVisitor ParentQueryModelVisitor { get; }

        /// <summary>
        ///     Registers a sub query visitor.
        /// </summary>
        /// <param name="querySource"> The query source. </param>
        /// <param name="queryModelVisitor"> The query model visitor. </param>
        public virtual void RegisterSubQueryVisitor(
            [NotNull] IQuerySource querySource, [NotNull] RelationalQueryModelVisitor queryModelVisitor)
        {
            Check.NotNull(querySource, nameof(querySource));
            Check.NotNull(queryModelVisitor, nameof(queryModelVisitor));

            _subQueryModelVisitorsBySource[querySource] = queryModelVisitor;
        }

        /// <summary>
        ///     Adds a SelectExpression to this query.
        /// </summary>
        /// <param name="querySource"> The query source. </param>
        /// <param name="selectExpression"> The select expression. </param>
        public virtual void AddQuery([NotNull] IQuerySource querySource, [NotNull] SelectExpression selectExpression)
        {
            Check.NotNull(querySource, nameof(querySource));
            Check.NotNull(selectExpression, nameof(selectExpression));

            QueriesBySource.Add(querySource, selectExpression);
        }

        /// <summary>
        ///     Try and get the active SelectExpression for a given query source.
        /// </summary>
        /// <param name="querySource"> The query source. </param>
        /// <returns>
        ///     A SelectExpression, or null.
        /// </returns>
        public virtual SelectExpression TryGetQuery([NotNull] IQuerySource querySource)
        {
            Check.NotNull(querySource, nameof(querySource));

            SelectExpression selectExpression;
            return QueriesBySource.TryGetValue(querySource, out selectExpression)
                ? selectExpression
                : QueriesBySource.Values.LastOrDefault(se => se.HandlesQuerySource(querySource));
        }

        /// <summary>
        ///     High-level method called to perform Include compilation.
        /// </summary>
        /// <param name="queryModel"> The query model. </param>
        /// <param name="includeSpecifications"> Related data to be included. </param>
        protected override void IncludeNavigations(
            QueryModel queryModel,
            IReadOnlyCollection<IncludeSpecification> includeSpecifications)
        {
            Check.NotNull(queryModel, nameof(queryModel));
            Check.NotNull(includeSpecifications, nameof(includeSpecifications));

            _navigationIndexMap = BuildNavigationIndexMap(includeSpecifications);

            base.IncludeNavigations(queryModel, includeSpecifications);
        }

        private static NavigationIndexMap BuildNavigationIndexMap(IEnumerable<IncludeSpecification> includeSpecifications)
        {
            var navigationIndexMap = new NavigationIndexMap();
            foreach (var includeSpecification in includeSpecifications.Reverse())
            {
                var navigationIndex = new NavigationIndex();
                if (includeSpecification.Navigation.IsCollection())
                {
                    navigationIndex.Index = 1;
                    navigationIndex.ReferencedMap = BuildIndexMap(includeSpecification.References, 1, true);
                }
                else
                {
                    navigationIndex.Index = 0;
                    navigationIndex.ReferencedMap = BuildIndexMap(includeSpecification.References, 0, false);
                }
                navigationIndexMap.Add(includeSpecification, navigationIndex);
            }
            return navigationIndexMap;
        }

        private static NavigationIndexMap BuildIndexMap(IEnumerable<IncludeSpecification> includeSpecifications, int openedReaderCount,
            bool openedNewReader)
        {
            var navigationIndexMap = new NavigationIndexMap();

            foreach (var includeSpecification in includeSpecifications)
            {
                var navigationIndex = new NavigationIndex();
                if (includeSpecification.Navigation.IsCollection())
                {
                    navigationIndex.Index = openedReaderCount + 1;
                    navigationIndex.ReferencedMap = BuildIndexMap(includeSpecification.References, openedReaderCount + 1, true);
                }
                else
                {
                    navigationIndex.Index = openedNewReader ? openedReaderCount : 0;
                    navigationIndex.ReferencedMap = BuildIndexMap(includeSpecification.References, openedReaderCount, openedNewReader);
                }

                navigationIndexMap.Add(includeSpecification, navigationIndex);
            }

            return navigationIndexMap;
        }

        /// <summary>
        ///     High-level method called to perform Include compilation for a single Include.
        /// </summary>
        /// <param name="includeSpecification"> The navigation property to be included. </param>
        /// <param name="resultType"> The type of results returned by the query. </param>
        /// <param name="accessorExpression"> Expression for the navigation property to be included. </param>
        /// <param name="querySourceRequiresTracking"> A value indicating whether results of this query are to be tracked. </param>
        protected override void IncludeNavigations(
            IncludeSpecification includeSpecification,
            Type resultType,
            Expression accessorExpression,
            bool querySourceRequiresTracking)
        {
            Check.NotNull(includeSpecification, nameof(includeSpecification));
            Check.NotNull(resultType, nameof(resultType));

            var includeExpressionVisitor = _includeExpressionVisitorFactory.Create(
                includeSpecification.QuerySource,
                includeSpecification,
                QueryCompilationContext,
                _navigationIndexMap[includeSpecification],
                querySourceRequiresTracking);

            Expression = includeExpressionVisitor.Visit(Expression);
        }

        /// <summary>
        ///     Visit a query model.
        /// </summary>
        /// <param name="queryModel"> The query model. </param>
        public override void VisitQueryModel(QueryModel queryModel)
        {
            Check.NotNull(queryModel, nameof(queryModel));

            base.VisitQueryModel(queryModel);

            var compositePredicateVisitor = _compositePredicateExpressionVisitorFactory.Create();

            foreach (var selectExpression in QueriesBySource.Values)
            {
                compositePredicateVisitor.Visit(selectExpression);
            }
        }

        /// <summary>
        ///     Visit a sub-query model.
        /// </summary>
        /// <param name="queryModel"> The sub-query model. </param>
        public virtual void VisitSubQueryModel([NotNull] QueryModel queryModel)
        {
            CanBindToParentQueryModel = true;

            VisitQueryModel(queryModel);
        }

        /// <summary>
        ///     Compile main from clause expression.
        /// </summary>
        /// <param name="mainFromClause"> The main from clause. </param>
        /// <param name="queryModel"> The query model. </param>
        /// <returns>
        ///     An Expression.
        /// </returns>
        protected override Expression CompileMainFromClauseExpression(
            MainFromClause mainFromClause, QueryModel queryModel)
        {
            Check.NotNull(mainFromClause, nameof(mainFromClause));
            Check.NotNull(queryModel, nameof(queryModel));

            Expression expression = null;
            var subQueryExpression = mainFromClause.FromExpression as SubQueryExpression;
            if (subQueryExpression != null)
            {
                expression = LiftSubQuery(mainFromClause, subQueryExpression);
            }

            expression = expression ?? base.CompileMainFromClauseExpression(mainFromClause, queryModel);

            return expression;
        }

        /// <summary>
        ///     Visit an additional from clause.
        /// </summary>
        /// <param name="fromClause"> The from clause being visited. </param>
        /// <param name="queryModel"> The query model. </param>
        /// <param name="index"> Index of the node being visited. </param>
        public override void VisitAdditionalFromClause(
            AdditionalFromClause fromClause, QueryModel queryModel, int index)
        {
            Check.NotNull(fromClause, nameof(fromClause));
            Check.NotNull(queryModel, nameof(queryModel));

            var previousQuerySource = FindPreviousQuerySource(queryModel, index);
            var previousSelectExpression = TryGetQuery(previousQuerySource);
            var previousProjectionCount = previousSelectExpression?.Projection.Count ?? 0;

            base.VisitAdditionalFromClause(fromClause, queryModel, index);

            if (fromClause.FromExpression is QuerySourceReferenceExpression)
            {
                previousQuerySource = FindPreviousQuerySource(queryModel, index - 1);

                if (previousQuerySource != null && !RequiresClientJoin)
                {
                    previousSelectExpression = TryGetQuery(previousQuerySource);

                    if (previousSelectExpression != null)
                    {
                        AddQuery(fromClause, previousSelectExpression);
                    }
                }

                return;
            }

            if (!TryFlattenSelectMany(fromClause, queryModel, index, previousProjectionCount))
            {
                RequiresClientSelectMany = true;
            }

            if (RequiresClientSelectMany)
            {
                WarnClientEval(fromClause);
            }
        }

        /// <summary>
        ///     Compile an additional from clause expression.
        /// </summary>
        /// <param name="additionalFromClause"> The additional from clause being compiled. </param>
        /// <param name="queryModel"> The query model. </param>
        /// <returns>
        ///     An Expression.
        /// </returns>
        protected override Expression CompileAdditionalFromClauseExpression(
            AdditionalFromClause additionalFromClause, QueryModel queryModel)
        {
            Check.NotNull(additionalFromClause, nameof(additionalFromClause));
            Check.NotNull(queryModel, nameof(queryModel));

            Expression expression = null;
            var subQueryExpression = additionalFromClause.FromExpression as SubQueryExpression;
            if (subQueryExpression != null)
            {
                expression = LiftSubQuery(additionalFromClause, subQueryExpression);
            }

            expression = expression ?? base.CompileAdditionalFromClauseExpression(additionalFromClause, queryModel);

            return expression;
        }

        /// <summary>
        ///     Visit a join clause.
        /// </summary>
        /// <param name="joinClause"> The join clause being visited. </param>
        /// <param name="queryModel"> The query model. </param>
        /// <param name="index"> Index of the node being visited. </param>
        public override void VisitJoinClause(
            JoinClause joinClause, QueryModel queryModel, int index)
        {
            Check.NotNull(joinClause, nameof(joinClause));
            Check.NotNull(queryModel, nameof(queryModel));

            var previousQuerySource = FindPreviousQuerySource(queryModel, index);
            var previousSelectExpression = TryGetQuery(previousQuerySource);
            var previousProjectionCount = previousSelectExpression?.Projection.Count ?? 0;

            base.VisitJoinClause(joinClause, queryModel, index);

            if (!TryFlattenJoin(joinClause, queryModel, index, previousProjectionCount))
            {
                RequiresClientJoin = true;
            }

            if (RequiresClientJoin)
            {
                WarnClientEval(joinClause);
            }
        }

        /// <summary>
        ///     Compile a join clause inner sequence expression.
        /// </summary>
        /// <param name="joinClause"> The join clause being compiled. </param>
        /// <param name="queryModel"> The query model. </param>
        /// <returns>
        ///     An Expression.
        /// </returns>
        protected override Expression CompileJoinClauseInnerSequenceExpression(
            JoinClause joinClause, QueryModel queryModel)
        {
            Check.NotNull(joinClause, nameof(joinClause));
            Check.NotNull(queryModel, nameof(queryModel));

            Expression expression = null;
            var subQueryExpression = joinClause.InnerSequence as SubQueryExpression;
            if (subQueryExpression != null)
            {
                expression = LiftSubQuery(joinClause, subQueryExpression);
            }

            expression = expression ?? base.CompileJoinClauseInnerSequenceExpression(joinClause, queryModel);

            return expression;
        }

        /// <summary>
        ///     Visit a group join clause.
        /// </summary>
        /// <param name="groupJoinClause"> The group join being visited. </param>
        /// <param name="queryModel"> The query model. </param>
        /// <param name="index"> Index of the node being visited. </param>
        public override void VisitGroupJoinClause(
            GroupJoinClause groupJoinClause, QueryModel queryModel, int index)
        {
            Check.NotNull(groupJoinClause, nameof(groupJoinClause));
            Check.NotNull(queryModel, nameof(queryModel));

            var previousQuerySource = FindPreviousQuerySource(queryModel, index);
            var previousSelectExpression = TryGetQuery(previousQuerySource);
            var previousProjectionCount = previousSelectExpression?.Projection.Count ?? 0;
            var previousParameter = CurrentParameter;
            var previousMapping = SnapshotQuerySourceMapping(queryModel);

            base.VisitGroupJoinClause(groupJoinClause, queryModel, index);

            _unflattenedGroupJoinClauses.Add(groupJoinClause);

            if (!TryFlattenGroupJoin(
                groupJoinClause,
                queryModel,
                index,
                previousProjectionCount,
                previousParameter,
                previousMapping))
            {
                RequiresClientJoin = true;
            }

            if (RequiresClientJoin)
            {
                WarnClientEval(groupJoinClause.JoinClause);
            }
        }

        private Dictionary<IQuerySource, Expression> SnapshotQuerySourceMapping(QueryModel queryModel)
        {
            var previousMapping
                = new Dictionary<IQuerySource, Expression>
                {
                    {
                        queryModel.MainFromClause,
                        QueryCompilationContext.QuerySourceMapping
                            .GetExpression(queryModel.MainFromClause)
                    }
                };

            foreach (var querySource in queryModel.BodyClauses.OfType<IQuerySource>())
            {
                if (QueryCompilationContext.QuerySourceMapping.ContainsMapping(querySource))
                {
                    previousMapping[querySource]
                        = QueryCompilationContext.QuerySourceMapping
                            .GetExpression(querySource);

                    var groupJoinClause = querySource as GroupJoinClause;

                    if (groupJoinClause != null
                        && QueryCompilationContext.QuerySourceMapping
                            .ContainsMapping(groupJoinClause.JoinClause))
                    {
                        previousMapping.Add(
                            groupJoinClause.JoinClause,
                            QueryCompilationContext.QuerySourceMapping
                                .GetExpression(groupJoinClause.JoinClause));
                    }
                }
            }

            return previousMapping;
        }

        private class OuterJoinOrderingExtractor : ExpressionVisitor
        {
            private readonly List<Expression> _expressions = new List<Expression>();

            public bool DependentToPrincipalFound { get; private set; }

            public IEnumerable<Expression> Expressions => _expressions;

            private IForeignKey _matchingCandidate;
            private List<IProperty> _matchingCandidateProperties;

            public override Expression Visit(Expression expression)
            {
                var binaryExpression = expression as BinaryExpression;

                if (binaryExpression != null)
                {
                    return VisitBinary(binaryExpression);
                }

                return expression;
            }

            protected override Expression VisitBinary(BinaryExpression node)
            {
                if (DependentToPrincipalFound)
                {
                    return node;
                }

                if (node.NodeType == ExpressionType.Equal)
                {
                    var leftProperty = node.Left.RemoveConvert().TryGetColumnExpression()?.Property;
                    var rightProperty = node.Right.RemoveConvert().TryGetColumnExpression()?.Property;
                    if (leftProperty != null
                        && rightProperty != null
                        && leftProperty.IsForeignKey()
                        && rightProperty.IsKey())
                    {
                        var keyDeclaringEntityType = rightProperty.GetContainingKeys().First().DeclaringEntityType;
                        var matchingForeignKeys = leftProperty.GetContainingForeignKeys().Where(k => k.PrincipalKey.DeclaringEntityType == keyDeclaringEntityType);
                        if (matchingForeignKeys.Count() == 1)
                        {
                            var matchingKey = matchingForeignKeys.Single();
                            if (rightProperty.GetContainingKeys().Contains(matchingKey.PrincipalKey))
                            {
                                var matchingForeignKey = matchingKey;
                                if (_matchingCandidate == null)
                                {
                                    _matchingCandidate = matchingForeignKey;
                                    _matchingCandidateProperties = new List<IProperty> { leftProperty };
                                }
                                else if (_matchingCandidate == matchingForeignKey)
                                {
                                    _matchingCandidateProperties.Add(leftProperty);
                                }

                                if (_matchingCandidate.Properties.All(p => _matchingCandidateProperties.Contains(p)))
                                {
                                    DependentToPrincipalFound = true;
                                    return node;
                                }
                            }
                        }
                    }

                    _expressions.Add(node.Left.RemoveConvert());

                    return node;
                }

                if (node.NodeType == ExpressionType.AndAlso)
                {
                    return base.VisitBinary(node);
                }

                return node;
            }
        }

        private static IQuerySource FindPreviousQuerySource(QueryModel queryModel, int index)
        {
            for (var i = index; i >= 0; i--)
            {
                var candidate = i == 0
                    ? queryModel.MainFromClause
                    : queryModel.BodyClauses[i - 1] as IQuerySource;

                if (candidate != null)
                {
                    return candidate;
                }
            }

            return null;
        }

        /// <summary>
        ///     Compile a group join inner sequence expression.
        /// </summary>
        /// <param name="groupJoinClause"> The group join clause being compiled. </param>
        /// <param name="queryModel"> The query model. </param>
        /// <returns>
        ///     An Expression.
        /// </returns>
        protected override Expression CompileGroupJoinInnerSequenceExpression(
            GroupJoinClause groupJoinClause, QueryModel queryModel)
        {
            Check.NotNull(groupJoinClause, nameof(groupJoinClause));
            Check.NotNull(queryModel, nameof(queryModel));

            Expression expression = null;
            var subQueryExpression = groupJoinClause.JoinClause.InnerSequence as SubQueryExpression;
            if (subQueryExpression != null)
            {
                expression = LiftSubQuery(groupJoinClause.JoinClause, subQueryExpression);
            }

            expression = expression ?? base.CompileGroupJoinInnerSequenceExpression(groupJoinClause, queryModel);

            return expression;
        }

        private Expression LiftSubQuery(
            IQuerySource querySource, SubQueryExpression subQueryExpression)
        {
            var subQueryModelVisitor
                = (RelationalQueryModelVisitor)QueryCompilationContext
                    .CreateQueryModelVisitor(this);

            var subQueryModel = subQueryExpression.QueryModel;

            var queryModelMapping = new Dictionary<QueryModel, QueryModel>();
            subQueryModel.PopulateQueryModelMapping(queryModelMapping);

            subQueryModelVisitor.VisitSubQueryModel(subQueryModel);

            if (subQueryModelVisitor.IsLiftable)
            {
                var subSelectExpression = subQueryModelVisitor.Queries.First();

                if ((!subSelectExpression.OrderBy.Any()
                     || subSelectExpression.Limit != null
                     || subSelectExpression.Offset != null)
                    && (QueryCompilationContext.IsLateralJoinSupported
                        || !subSelectExpression.IsCorrelated()
                        || !(querySource is AdditionalFromClause)))
                {
                    if (!subSelectExpression.IsIdentityQuery())
                    {
                        subSelectExpression.PushDownSubquery().QuerySource = querySource;
                    }

                    AddQuery(querySource, subSelectExpression);

                    var newExpression
                        = new QuerySourceUpdater(
                                querySource,
                                QueryCompilationContext,
                                LinqOperatorProvider,
                                subSelectExpression)
                            .Visit(subQueryModelVisitor.Expression);

                    return newExpression;
                }
            }

            subQueryModel.RecreateQueryModelFromMapping(queryModelMapping);

            return null;
        }

        private sealed class QuerySourceUpdater : ExpressionVisitorBase
        {
            private readonly IQuerySource _querySource;
            private readonly RelationalQueryCompilationContext _relationalQueryCompilationContext;
            private readonly ILinqOperatorProvider _linqOperatorProvider;
            private readonly SelectExpression _selectExpression;
            private bool _insideShapedQueryMethod;

            public QuerySourceUpdater(
                IQuerySource querySource,
                RelationalQueryCompilationContext relationalQueryCompilationContext,
                ILinqOperatorProvider linqOperatorProvider,
                SelectExpression selectExpression)
            {
                _querySource = querySource;
                _relationalQueryCompilationContext = relationalQueryCompilationContext;
                _linqOperatorProvider = linqOperatorProvider;
                _selectExpression = selectExpression;
            }

            protected override Expression VisitConstant(ConstantExpression constantExpression)
            {
                var shaper = constantExpression.Value as Shaper;

                if (shaper != null)
                {
                    foreach (var queryAnnotation
                        in _relationalQueryCompilationContext.QueryAnnotations
                            .Where(qa => shaper.IsShaperForQuerySource(qa.QuerySource)))
                    {
                        queryAnnotation.QuerySource = _querySource;
                    }

                    if (_insideShapedQueryMethod
                        && shaper is EntityShaper
                        && !_relationalQueryCompilationContext.QuerySourceRequiresMaterialization(_querySource))
                    {
                        return Expression.Constant(new ValueBufferShaper(_querySource));
                    }

                    shaper.UpdateQuerySource(_querySource);

                    _selectExpression.ExplodeStarProjection();
                }

                return base.VisitConstant(constantExpression);
            }

            protected override Expression VisitMethodCall(MethodCallExpression methodCallExpression)
            {
                _insideShapedQueryMethod = methodCallExpression.Method.MethodIsClosedFormOf(
                    _relationalQueryCompilationContext.QueryMethodProvider.ShapedQueryMethod);

                var arguments = VisitAndConvert(methodCallExpression.Arguments, "VisitMethodCall");

                if (arguments != methodCallExpression.Arguments)
                {
                    if (_insideShapedQueryMethod)
                    {
                        return Expression.Call(
                            _relationalQueryCompilationContext.QueryMethodProvider.ShapedQueryMethod
                                .MakeGenericMethod(((Shaper)((ConstantExpression)arguments[2]).Value).Type),
                            arguments);
                    }

                    if (methodCallExpression.Method.MethodIsClosedFormOf(
                            _linqOperatorProvider.Cast)
                        && arguments[0].Type.GetSequenceType() == typeof(ValueBuffer))
                    {
                        return arguments[0];
                    }
                }

                return base.VisitMethodCall(methodCallExpression);
            }

            protected override Expression VisitLambda<T>(Expression<T> lambdaExpression)
            {
                Check.NotNull(lambdaExpression, nameof(lambdaExpression));

                var newBodyExpression = Visit(lambdaExpression.Body);

                return newBodyExpression != lambdaExpression.Body
                    ? Expression.Lambda(newBodyExpression, lambdaExpression.Parameters)
                    : lambdaExpression;
            }
        }

        /// <summary>
        ///     Visit a where clause.
        /// </summary>
        /// <param name="whereClause"> The where clause being visited. </param>
        /// <param name="queryModel"> The query model. </param>
        /// <param name="index"> Index of the node being visited. </param>
        public override void VisitWhereClause(WhereClause whereClause, QueryModel queryModel, int index)
        {
            Check.NotNull(whereClause, nameof(whereClause));
            Check.NotNull(queryModel, nameof(queryModel));

            var selectExpression = TryGetQuery(queryModel.MainFromClause);
            var requiresClientFilter = selectExpression == null;

            if (!requiresClientFilter)
            {
                var sqlTranslatingExpressionVisitor
                    = _sqlTranslatingExpressionVisitorFactory.Create(
                        queryModelVisitor: this,
                        targetSelectExpression: selectExpression,
                        topLevelPredicate: whereClause.Predicate);

                var sqlPredicateExpression = sqlTranslatingExpressionVisitor.Visit(whereClause.Predicate);

                if (sqlPredicateExpression != null)
                {
                    sqlPredicateExpression =
                        _conditionalRemovingExpressionVisitorFactory
                            .Create()
                            .Visit(sqlPredicateExpression);
                    
                    selectExpression.AddToPredicate(sqlPredicateExpression);
                }
                else
                {
                    requiresClientFilter = true;
                }

                if (sqlTranslatingExpressionVisitor.ClientEvalPredicate != null
                    && selectExpression.Predicate != null)
                {
                    requiresClientFilter = true;
                    whereClause = new WhereClause(sqlTranslatingExpressionVisitor.ClientEvalPredicate);
                }
            }

            RequiresClientFilter |= requiresClientFilter;

            if (RequiresClientFilter)
            {
                WarnClientEval(whereClause.Predicate);

                base.VisitWhereClause(whereClause, queryModel, index);
            }
        }

        /// <summary>
        ///     Visit an order by clause.
        /// </summary>
        /// <param name="orderByClause"> The order by clause. </param>
        /// <param name="queryModel"> The query model. </param>
        /// <param name="index"> Index of the node being visited. </param>
        public override void VisitOrderByClause(OrderByClause orderByClause, QueryModel queryModel, int index)
        {
            Check.NotNull(orderByClause, nameof(orderByClause));
            Check.NotNull(queryModel, nameof(queryModel));

            var selectExpression = TryGetQuery(queryModel.MainFromClause);
            var requiresClientOrderBy = selectExpression == null;

            if (!requiresClientOrderBy)
            {
                var sqlTranslatingExpressionVisitor
                    = _sqlTranslatingExpressionVisitorFactory.Create(
                        queryModelVisitor: this,
                        targetSelectExpression: selectExpression);

                var orderings = new List<Ordering>();

                foreach (var ordering in orderByClause.Orderings)
                {
                    // we disable this for order by, because you can't have a parameter (that is integer) in the order by
                    var canBindPropertyToOuterParameter = _canBindPropertyToOuterParameter;
                    _canBindPropertyToOuterParameter = false;

                    var sqlOrderingExpression
                        = sqlTranslatingExpressionVisitor
                            .Visit(ordering.Expression);

                    _canBindPropertyToOuterParameter = canBindPropertyToOuterParameter;

                    if (sqlOrderingExpression == null)
                    {
                        break;
                    }

                    if (sqlOrderingExpression.IsComparisonOperation()
                        || sqlOrderingExpression.IsLogicalOperation())
                    {
                        sqlOrderingExpression = Expression.Condition(
                            sqlOrderingExpression,
                            Expression.Constant(true, typeof(bool)),
                            Expression.Constant(false, typeof(bool)));
                    }

                    orderings.Add(
                        new Ordering(
                            sqlOrderingExpression,
                            ordering.OrderingDirection));
                }

                if (orderings.Count == orderByClause.Orderings.Count)
                {
                    selectExpression.PrependToOrderBy(orderings);
                }
                else
                {
                    requiresClientOrderBy = true;
                }
            }

            RequiresClientOrderBy |= requiresClientOrderBy;

            if (RequiresClientOrderBy)
            {
                WarnClientEval(orderByClause);

                base.VisitOrderByClause(orderByClause, queryModel, index);
            }
        }

        /// <summary>
        ///     Visits <see cref="SelectClause" /> nodes.
        /// </summary>
        /// <param name="selectClause"> The node being visited. </param>
        /// <param name="queryModel"> The query. </param>
        public override void VisitSelectClause(SelectClause selectClause, QueryModel queryModel)
        {
            Check.NotNull(selectClause, nameof(selectClause));
            Check.NotNull(queryModel, nameof(queryModel));

            base.VisitSelectClause(selectClause, queryModel);

            if (Expression is MethodCallExpression methodCallExpression
                && methodCallExpression.Method.MethodIsClosedFormOf(LinqOperatorProvider.Select))
            {
                var shapedQuery = methodCallExpression.Arguments[0] as MethodCallExpression;

                if (IsShapedQueryExpression(shapedQuery))
                {
                    shapedQuery = UnwrapShapedQueryExpression(shapedQuery);

                    var oldShaper = ExtractShaper(shapedQuery, 0);

                    var matchingIncludes
                        = from i in QueryCompilationContext.QueryAnnotations.OfType<IncludeResultOperator>()
                          where oldShaper.IsShaperForQuerySource(i.QuerySource)
                          select i;

                    if (!matchingIncludes.Any())
                    {
                        var materializer = (LambdaExpression)methodCallExpression.Arguments[1];
                        var qsreFinder = new QuerySourceReferenceFindingExpressionVisitor();

                        qsreFinder.Visit(materializer.Body);

                        if (!qsreFinder.FoundAny)
                        {
                            Shaper newShaper = null;

                            if (selectClause.Selector is QuerySourceReferenceExpression querySourceReferenceExpression)
                            {
                                newShaper = oldShaper.Unwrap(querySourceReferenceExpression.ReferencedQuerySource);
                            }
                            
                            newShaper = newShaper ?? ProjectionShaper.Create(oldShaper, materializer);
                            
                            Expression =
                                Expression.Call(
                                    shapedQuery.Method
                                        .GetGenericMethodDefinition()
                                        .MakeGenericMethod(Expression.Type.GetSequenceType()),
                                    shapedQuery.Arguments[0],
                                    shapedQuery.Arguments[1],
                                    Expression.Constant(newShaper));
                        }
                    }
                }
            }
        }

        private class QuerySourceReferenceFindingExpressionVisitor : ExpressionVisitorBase
        {
            public bool FoundAny { get; private set; }

            protected override Expression VisitQuerySourceReference(QuerySourceReferenceExpression expression)
            {
                FoundAny = true;

                return base.VisitQuerySourceReference(expression);
            }
        }

        /// <summary>
        ///     Visit a result operator.
        /// </summary>
        /// <param name="resultOperator"> The result operator being visited. </param>
        /// <param name="queryModel"> The query model. </param>
        /// <param name="index"> Index of the node being visited. </param>
        public override void VisitResultOperator(ResultOperatorBase resultOperator, QueryModel queryModel, int index)
        {
            base.VisitResultOperator(resultOperator, queryModel, index);

            if (RequiresClientResultOperator)
            {
                WarnClientEval(resultOperator);
            }
        }

        /// <summary>
        ///     Applies optimizations to the query.
        /// </summary>
        /// <param name="queryModel"> The query. </param>
        /// <param name="includeResultOperators">TODO: This parameter is to be removed.</param>
        protected override void OptimizeQueryModel(
            QueryModel queryModel,
            ICollection<IncludeResultOperator> includeResultOperators)
        {
            Check.NotNull(queryModel, nameof(queryModel));
            Check.NotNull(includeResultOperators, nameof(includeResultOperators));

            var typeIsExpressionTranslatingVisitor
                = new TypeIsExpressionTranslatingVisitor(QueryCompilationContext.Model, _relationalAnnotationProvider);

            queryModel.TransformExpressions(typeIsExpressionTranslatingVisitor.Visit);

            base.OptimizeQueryModel(queryModel, includeResultOperators);
        }

        /// <summary>
        ///     Generated a client-eval warning
        /// </summary>
        /// <param name="expression"> The expression being client-eval'd. </param>
        protected virtual void WarnClientEval([NotNull] object expression)
        {
            Check.NotNull(expression, nameof(expression));

            QueryCompilationContext.Logger.LogWarning(
                RelationalEventId.QueryClientEvaluationWarning,
                () => RelationalStrings.ClientEvalWarning(expression));
        }

        private class TypeIsExpressionTranslatingVisitor : ExpressionVisitorBase
        {
            private readonly IModel _model;
            private readonly IRelationalAnnotationProvider _relationalAnnotationProvider;

            public TypeIsExpressionTranslatingVisitor(IModel model, IRelationalAnnotationProvider relationalAnnotationProvider)
            {
                _model = model;
                _relationalAnnotationProvider = relationalAnnotationProvider;
            }

            protected override Expression VisitTypeBinary(TypeBinaryExpression typeBinaryExpression)
            {
                if (typeBinaryExpression.NodeType != ExpressionType.TypeIs)
                {
                    return base.VisitTypeBinary(typeBinaryExpression);
                }

                var entityType = _model.FindEntityType(typeBinaryExpression.TypeOperand);

                if (entityType == null)
                {
                    return base.VisitTypeBinary(typeBinaryExpression);
                }

                var concreteEntityTypes
                    = entityType.GetConcreteTypesInHierarchy().ToList();

                if (concreteEntityTypes.Count != 1
                    || concreteEntityTypes[0].RootType() != concreteEntityTypes[0])
                {
                    var discriminatorProperty
                        = _relationalAnnotationProvider.For(concreteEntityTypes[0]).DiscriminatorProperty;

                    var discriminatorPropertyExpression = CreatePropertyExpression(typeBinaryExpression.Expression, discriminatorProperty);

                    var discriminatorPredicate
                        = concreteEntityTypes
                            .Select(concreteEntityType =>
                                Expression.Equal(
                                    discriminatorPropertyExpression,
                                    Expression.Constant(_relationalAnnotationProvider.For(concreteEntityType).DiscriminatorValue, discriminatorPropertyExpression.Type)))
                            .Aggregate((current, next) => Expression.OrElse(next, current));

                    return discriminatorPredicate;
                }

                return Expression.Constant(true, typeof(bool));
            }
        }

        #region Flattening

        private bool IsShapedQueryExpression(Expression expression)
        {
            var methodCallExpression = expression as MethodCallExpression;

            if (methodCallExpression == null)
            {
                return false;
            }

            var linqMethods = QueryCompilationContext.LinqOperatorProvider;

            if (methodCallExpression.Method.MethodIsClosedFormOf(linqMethods.DefaultIfEmpty) 
                || methodCallExpression.Method.MethodIsClosedFormOf(linqMethods.DefaultIfEmptyArg))
            {
                methodCallExpression = methodCallExpression.Arguments[0] as MethodCallExpression;

                if (methodCallExpression == null)
                {
                    return false;
                }
            }

            var queryMethods = QueryCompilationContext.QueryMethodProvider;

            if (methodCallExpression.Method.MethodIsClosedFormOf(queryMethods.ShapedQueryMethod) 
                || methodCallExpression.Method.MethodIsClosedFormOf(queryMethods.DefaultIfEmptyShapedQueryMethod))
            {
                return true;
            }

            return false;
        }

        private MethodCallExpression UnwrapShapedQueryExpression(MethodCallExpression expression)
        {
            if (expression.Method.MethodIsClosedFormOf(LinqOperatorProvider.DefaultIfEmpty)
                || expression.Method.MethodIsClosedFormOf(LinqOperatorProvider.DefaultIfEmptyArg))
            {
                return (MethodCallExpression)expression.Arguments[0];
            }

            return expression;
        }

        private Shaper ExtractShaper(MethodCallExpression shapedQueryExpression, int offset)
        {
            var shaper = (Shaper)((ConstantExpression)UnwrapShapedQueryExpression(shapedQueryExpression).Arguments[2]).Value;

            return shaper.WithOffset(offset);
        }

        private bool TryFlattenSelectMany(
            AdditionalFromClause fromClause, 
            QueryModel queryModel, 
            int index,
            int previousProjectionCount)
        {
            if (RequiresClientJoin || RequiresClientSelectMany)
            {
                return false;
            }

            var outerQuerySource = FindPreviousQuerySource(queryModel, index);
            var outerSelectExpression = TryGetQuery(outerQuerySource);

            if (outerSelectExpression == null)
            {
                return false;
            }

            var innerSelectExpression = TryGetQuery(fromClause);

            if (innerSelectExpression?.Tables.Count != 1)
            {
                return false;
            }

            var correlated = innerSelectExpression.IsCorrelated();

            if (innerSelectExpression.IsCorrelated() && !QueryCompilationContext.IsLateralJoinSupported)
            {
                return false;
            }

            var selectManyMethodCallExpression = Expression as MethodCallExpression;

            var outerShapedQuery
                = selectManyMethodCallExpression?.Arguments.FirstOrDefault() as MethodCallExpression;

            var innerShapedQuery
                = (selectManyMethodCallExpression?.Arguments.Skip(1).FirstOrDefault() as LambdaExpression)
                    ?.Body as MethodCallExpression;

            if (selectManyMethodCallExpression == null
                || !selectManyMethodCallExpression.Method.MethodIsClosedFormOf(LinqOperatorProvider.SelectMany)
                || !IsShapedQueryExpression(outerShapedQuery) 
                || !IsShapedQueryExpression(innerShapedQuery))
            {
                return false;
            }

            if (!QueryCompilationContext.QuerySourceRequiresMaterialization(outerQuerySource))
            {
                outerSelectExpression.RemoveRangeFromProjection(previousProjectionCount);
            }

            var outerProjectionCount = outerSelectExpression.Projection.Count;

            var joinExpression
                = correlated
                    ? outerSelectExpression.AddCrossJoinLateral(
                        innerSelectExpression.Tables.First(),
                        innerSelectExpression.Projection)
                    : outerSelectExpression.AddCrossJoin(
                        innerSelectExpression.Tables.First(),
                        innerSelectExpression.Projection);

            joinExpression.QuerySource = fromClause;

            QueriesBySource.Remove(fromClause);

            var outerShaper = ExtractShaper(outerShapedQuery, 0);
            var innerShaper = ExtractShaper(innerShapedQuery, previousProjectionCount);

            var materializerLambda = (LambdaExpression)selectManyMethodCallExpression.Arguments.Last();
            var materializer = materializerLambda.Compile();

            var compositeShaper
                = CompositeShaper.Create(fromClause, outerShaper, innerShaper, materializer);

            compositeShaper.SaveAccessorExpression(QueryCompilationContext.QuerySourceMapping);

            innerShaper.UpdateQuerySource(fromClause);

            Expression
                = Expression.Call(
                    outerShapedQuery.Method
                        .GetGenericMethodDefinition()
                        .MakeGenericMethod(materializerLambda.ReturnType),
                    outerShapedQuery.Arguments[0],
                    outerShapedQuery.Arguments[1],
                    Expression.Constant(compositeShaper));

            return true;
        }

        private bool TryFlattenJoin(
            JoinClause joinClause, 
            QueryModel queryModel, 
            int index, 
            int previousProjectionCount)
        {
            if (RequiresClientJoin || RequiresClientSelectMany)
            {
                return false;
            }

            var joinMethodCallExpression = Expression as MethodCallExpression;

            var outerShapedQuery
                = joinMethodCallExpression?.Arguments.FirstOrDefault() as MethodCallExpression;

            var innerShapedQuery
                = joinMethodCallExpression?.Arguments.Skip(1).FirstOrDefault() as MethodCallExpression;

            if (joinMethodCallExpression == null
                || !joinMethodCallExpression.Method.MethodIsClosedFormOf(LinqOperatorProvider.Join)
                || !IsShapedQueryExpression(outerShapedQuery) 
                || !IsShapedQueryExpression(innerShapedQuery))
            {
                return false;
            }

            var outerQuerySource = FindPreviousQuerySource(queryModel, index);
            var outerSelectExpression = TryGetQuery(outerQuerySource);
            var innerSelectExpression = TryGetQuery(joinClause);

            if (outerSelectExpression == null || innerSelectExpression == null)
            {
                return false;
            }

            var sqlTranslatingExpressionVisitor
                = _sqlTranslatingExpressionVisitorFactory.Create(this);

            var predicate
                = sqlTranslatingExpressionVisitor.Visit(
                    Expression.Equal(joinClause.OuterKeySelector, joinClause.InnerKeySelector));

            if (predicate == null)
            {
                return false;
            }

            QueriesBySource.Remove(joinClause);

            outerSelectExpression.RemoveRangeFromProjection(previousProjectionCount);

            var projection
                = QueryCompilationContext.QuerySourceRequiresMaterialization(joinClause)
                    ? innerSelectExpression.Projection
                    : Enumerable.Empty<Expression>();

            var joinExpression
                = outerSelectExpression.AddInnerJoin(
                    innerSelectExpression.Tables.Single(),
                    projection,
                    innerSelectExpression.Predicate);

            joinExpression.Predicate = predicate;
            joinExpression.QuerySource = joinClause;

            var outerShaper = ExtractShaper(outerShapedQuery, 0);
            var innerShaper = ExtractShaper(innerShapedQuery, previousProjectionCount);

            var materializerLambda = (LambdaExpression)joinMethodCallExpression.Arguments.Last();
            var materializer = materializerLambda.Compile();

            var compositeShaper
                = CompositeShaper.Create(joinClause, outerShaper, innerShaper, materializer);

            compositeShaper.SaveAccessorExpression(QueryCompilationContext.QuerySourceMapping);

            innerShaper.UpdateQuerySource(joinClause);

            Expression
                = Expression.Call(
                    outerShapedQuery.Method
                        .GetGenericMethodDefinition()
                        .MakeGenericMethod(materializerLambda.ReturnType),
                    outerShapedQuery.Arguments[0],
                    outerShapedQuery.Arguments[1],
                    Expression.Constant(compositeShaper));

            return true;
        }

        private bool TryFlattenGroupJoin(
            GroupJoinClause groupJoinClause,
            QueryModel queryModel,
            int index,
            int previousProjectionCount,
            ParameterExpression previousParameter,
            Dictionary<IQuerySource, Expression> previousMapping)
        {
            if (RequiresClientJoin || RequiresClientSelectMany)
            {
                return false;
            }

            var groupJoinMethodCallExpression = Expression as MethodCallExpression;

            var outerShapedQuery
                = groupJoinMethodCallExpression?.Arguments.FirstOrDefault() as MethodCallExpression;

            var innerShapedQuery
                = groupJoinMethodCallExpression?.Arguments.Skip(1).FirstOrDefault() as MethodCallExpression;

            if (groupJoinMethodCallExpression == null
                || !groupJoinMethodCallExpression.Method.MethodIsClosedFormOf(LinqOperatorProvider.GroupJoin)
                || !IsShapedQueryExpression(outerShapedQuery)
                || !IsShapedQueryExpression(innerShapedQuery))
            {
                return false;
            }

            var joinClause = groupJoinClause.JoinClause;

            var outerQuerySource = FindPreviousQuerySource(queryModel, index);
            var outerSelectExpression = TryGetQuery(outerQuerySource);
            var innerSelectExpression = TryGetQuery(joinClause);

            if (outerSelectExpression == null || innerSelectExpression == null)
            {
                return false;
            }

            var sqlTranslatingExpressionVisitor
                = _sqlTranslatingExpressionVisitorFactory.Create(this);

            var predicate
                = sqlTranslatingExpressionVisitor.Visit(
                    Expression.Equal(joinClause.OuterKeySelector, joinClause.InnerKeySelector));

            if (predicate == null)
            {
                return false;
            }

            if (innerSelectExpression.Predicate != null)
            {
                var subSelectExpression = innerSelectExpression.PushDownSubquery();
                innerSelectExpression.ExplodeStarProjection();
                subSelectExpression.ClearProjection();
                subSelectExpression.IsProjectStar = true;
                subSelectExpression.QuerySource = joinClause;

                predicate 
                    = sqlTranslatingExpressionVisitor.Visit(
                        Expression.Equal(joinClause.OuterKeySelector, joinClause.InnerKeySelector));
            }

            QueriesBySource.Remove(joinClause);

            outerSelectExpression.RemoveRangeFromProjection(previousProjectionCount);

            var projection
                = QueryCompilationContext.QuerySourceRequiresMaterialization(joinClause)
                    ? innerSelectExpression.Projection
                    : Enumerable.Empty<Expression>();

            var joinExpression
                = outerSelectExpression.AddLeftOuterJoin(
                    innerSelectExpression.Tables.Single(),
                    projection);

            joinExpression.Predicate = predicate;
            joinExpression.QuerySource = joinClause;

            if (TryFlattenGroupJoinDefaultIfEmpty(
                groupJoinClause, 
                queryModel, 
                index, 
                previousProjectionCount, 
                previousParameter, 
                previousMapping))
            {
                return true;
            }

            var outerJoinOrderingExtractor = new OuterJoinOrderingExtractor();
            outerJoinOrderingExtractor.Visit(predicate);

            if (!outerJoinOrderingExtractor.DependentToPrincipalFound)
            {
                foreach (var expression in outerJoinOrderingExtractor.Expressions)
                {
                    outerSelectExpression.AddToOrderBy(
                        new Ordering(expression, OrderingDirection.Asc));
                }
            }
            
            var outerShaper = ExtractShaper(outerShapedQuery, 0);
            var innerShaper = ExtractShaper(innerShapedQuery, previousProjectionCount);

            innerShaper.UpdateQuerySource(joinClause);

            var queryMethodProvider = QueryCompilationContext.QueryMethodProvider;

            var groupJoinMethod
                = queryMethodProvider.GroupJoinMethod.MakeGenericMethod(
                    outerShaper.Type,
                    innerShaper.Type,
                    ((LambdaExpression)groupJoinMethodCallExpression.Arguments[2]).ReturnType,
                    ((LambdaExpression)groupJoinMethodCallExpression.Arguments.Last()).ReturnType);

            var newShapedQueryMethod
                = Expression.Call(
                    queryMethodProvider.QueryMethod,
                    outerShapedQuery.Arguments[0],
                    outerShapedQuery.Arguments[1],
                    Expression.Default(typeof(int?)));

            var defaultGroupJoinInclude
                = Expression.Default(
                    queryMethodProvider.GroupJoinIncludeType);

            Expression =
                Expression.Call(
                    groupJoinMethod,
                    Expression.Convert(
                        QueryContextParameter,
                        typeof(RelationalQueryContext)),
                    newShapedQueryMethod,
                    Expression.Constant(outerShaper),
                    Expression.Constant(innerShaper),
                    groupJoinMethodCallExpression.Arguments[3],
                    groupJoinMethodCallExpression.Arguments[4],
                    defaultGroupJoinInclude,
                    defaultGroupJoinInclude);

            return true;
        }

        private bool TryFlattenGroupJoinDefaultIfEmpty(
            GroupJoinClause groupJoinClause,
            QueryModel queryModel,
            int index,
            int previousProjectionCount,
            ParameterExpression previousParameter,
            Dictionary<IQuerySource, Expression> previousMapping)
        {
            var additionalFromClause
                = queryModel.BodyClauses.ElementAtOrDefault(index + 1)
                    as AdditionalFromClause;

            var subQueryModel
                = (additionalFromClause?.FromExpression as SubQueryExpression)
                    ?.QueryModel;

            var referencedQuerySource
                = (subQueryModel?.MainFromClause.FromExpression as QuerySourceReferenceExpression)
                    ?.ReferencedQuerySource;

            if (referencedQuerySource != groupJoinClause
                || queryModel.CountQuerySourceReferences(groupJoinClause) != 1
                || subQueryModel.BodyClauses.Count != 0
                || subQueryModel.ResultOperators.Count != 1
                || !(subQueryModel.ResultOperators[0] is DefaultIfEmptyResultOperator))
            {
                return false;
            }

            var joinClause = groupJoinClause.JoinClause;

            queryModel.BodyClauses.Insert(index, joinClause);
            queryModel.BodyClauses.Remove(groupJoinClause);
            queryModel.BodyClauses.Remove(additionalFromClause);

            _unflattenedGroupJoinClauses.Remove(groupJoinClause);

            var querySourceMapping = new QuerySourceMapping();

            querySourceMapping.AddMapping(
                additionalFromClause,
                new QuerySourceReferenceExpression(joinClause));

            queryModel.TransformExpressions(expression =>
                ReferenceReplacingExpressionVisitor.ReplaceClauseReferences(
                    expression,
                    querySourceMapping,
                    throwOnUnmappedReferences: false));

            foreach (var annotation in QueryCompilationContext.QueryAnnotations
                .OfType<IncludeResultOperator>()
                .Where(a => a.QuerySource == additionalFromClause))
            {
                annotation.QuerySource = joinClause;
                annotation.PathFromQuerySource 
                    = ReferenceReplacingExpressionVisitor.ReplaceClauseReferences(
                        annotation.PathFromQuerySource,
                        querySourceMapping,
                        throwOnUnmappedReferences: false);
            }
            
            var groupJoinMethodCallExpression = (MethodCallExpression)Expression;

            var outerShapedQuery = (MethodCallExpression)groupJoinMethodCallExpression.Arguments[0];
            var innerShapedQuery = (MethodCallExpression)groupJoinMethodCallExpression.Arguments[1];

            var outerShaper = ExtractShaper(outerShapedQuery, 0);
            var innerShaper = ExtractShaper(innerShapedQuery, previousProjectionCount);

            CurrentParameter = previousParameter;

            foreach (var mapping in previousMapping)
            {
                QueryCompilationContext.QuerySourceMapping
                    .ReplaceMapping(mapping.Key, mapping.Value);
            }

            var innerItemParameter
                = Expression.Parameter(
                    innerShaper.Type,
                    joinClause.ItemName);

            AddOrUpdateMapping(joinClause, innerItemParameter);

            var transparentIdentifierType 
                = CreateTransparentIdentifierType(
                    previousParameter.Type, 
                    innerShaper.Type);

            var materializer
                = Expression.Lambda(
                    CallCreateTransparentIdentifier(
                        transparentIdentifierType,
                        previousParameter,
                        innerItemParameter),
                    previousParameter,
                    innerItemParameter).Compile();

            var compositeShaper
                = CompositeShaper.Create(joinClause, outerShaper, innerShaper, materializer);

            IntroduceTransparentScope(joinClause, queryModel, index, transparentIdentifierType);

            compositeShaper.SaveAccessorExpression(QueryCompilationContext.QuerySourceMapping);

            Expression
                = Expression.Call(
                    outerShapedQuery.Method
                        .GetGenericMethodDefinition()
                        .MakeGenericMethod(transparentIdentifierType),
                    outerShapedQuery.Arguments[0],
                    outerShapedQuery.Arguments[1],
                    Expression.Constant(compositeShaper));

            return true;
        }

        #endregion

        #region Binding

        /// <summary>
        ///     Bind a member expression to a value buffer access.
        /// </summary>
        /// <param name="memberExpression"> The member access expression. </param>
        /// <param name="expression"> The target expression. </param>
        /// <returns>
        ///     An Expression.
        /// </returns>
        public override Expression BindMemberToValueBuffer(MemberExpression memberExpression, Expression expression)
        {
            Check.NotNull(memberExpression, nameof(memberExpression));
            Check.NotNull(expression, nameof(expression));

            return BindMemberExpression(
                memberExpression,
                (property, querySource, selectExpression) =>
                    {
                        var projectionIndex = selectExpression.GetProjectionIndex(property, querySource);

                        Debug.Assert(projectionIndex > -1);

                        return BindReadValueMethod(memberExpression.Type, expression, projectionIndex, property);
                    },
                bindSubQueries: true);
        }

        /// <summary>
        ///     Bind a method call expression to a value buffer access.
        /// </summary>
        /// <param name="methodCallExpression"> The method call expression. </param>
        /// <param name="expression"> The target expression. </param>
        /// <returns>
        ///     An Expression.
        /// </returns>
        public override Expression BindMethodCallToValueBuffer(
            MethodCallExpression methodCallExpression, Expression expression)
        {
            Check.NotNull(methodCallExpression, nameof(methodCallExpression));
            Check.NotNull(expression, nameof(expression));

            return BindMethodCallExpression(
                       methodCallExpression,
                       (property, querySource, selectExpression) =>
                           {
                               var projectionIndex = selectExpression.GetProjectionIndex(property, querySource);

                               Debug.Assert(projectionIndex > -1);

                               return BindReadValueMethod(methodCallExpression.Type, expression, projectionIndex, property);
                           },
                       bindSubQueries: true)
                   ?? ParentQueryModelVisitor?
                       .BindMethodCallToValueBuffer(methodCallExpression, expression);
        }

        /// <summary>
        ///     Bind a member expression.
        /// </summary>
        /// <typeparam name="TResult"> Type of the result. </typeparam>
        /// <param name="memberExpression"> The member access expression. </param>
        /// <param name="memberBinder"> The member binder. </param>
        /// <param name="bindSubQueries"> true to bind sub queries. </param>
        /// <returns>
        ///     A TResult.
        /// </returns>
        public virtual TResult BindMemberExpression<TResult>(
            [NotNull] MemberExpression memberExpression,
            [NotNull] Func<IProperty, IQuerySource, SelectExpression, TResult> memberBinder,
            bool bindSubQueries = false)
        {
            Check.NotNull(memberExpression, nameof(memberExpression));
            Check.NotNull(memberBinder, nameof(memberBinder));

            return BindMemberExpression(memberExpression, null, memberBinder, bindSubQueries);
        }

        private TResult BindMemberExpression<TResult>(
            [NotNull] MemberExpression memberExpression,
            [CanBeNull] IQuerySource querySource,
            Func<IProperty, IQuerySource, SelectExpression, TResult> memberBinder,
            bool bindSubQueries)
        {
            Check.NotNull(memberExpression, nameof(memberExpression));
            Check.NotNull(memberBinder, nameof(memberBinder));

            return base.BindMemberExpression(memberExpression, querySource,
                (property, qs) => BindMemberOrMethod(memberBinder, qs, property, bindSubQueries));
        }

        public virtual Expression BindMemberToOuterQueryParameter(
            [NotNull] MemberExpression memberExpression)
            => base.BindMemberExpression(
                memberExpression,
                null,
                (property, qs) => BindPropertyToOuterParameter(qs, property, true));

        /// <summary>
        ///     Bind a method call expression.
        /// </summary>
        /// <typeparam name="TResult"> Type of the result. </typeparam>
        /// <param name="methodCallExpression"> The method call expression. </param>
        /// <param name="memberBinder"> The member binder. </param>
        /// <param name="bindSubQueries"> true to bind sub queries. </param>
        /// <returns>
        ///     A TResult.
        /// </returns>
        public virtual TResult BindMethodCallExpression<TResult>(
            [NotNull] MethodCallExpression methodCallExpression,
            [NotNull] Func<IProperty, IQuerySource, SelectExpression, TResult> memberBinder,
            bool bindSubQueries = false)
        {
            Check.NotNull(methodCallExpression, nameof(methodCallExpression));
            Check.NotNull(memberBinder, nameof(memberBinder));

            return BindMethodCallExpression(methodCallExpression, null, memberBinder, bindSubQueries);
        }

        private TResult BindMethodCallExpression<TResult>(
            MethodCallExpression methodCallExpression,
            IQuerySource querySource,
            Func<IProperty, IQuerySource, SelectExpression, TResult> memberBinder,
            bool bindSubQueries)
            => base.BindMethodCallExpression(
                methodCallExpression,
                querySource,
                (property, qs) => BindMemberOrMethod(memberBinder, qs, property, bindSubQueries));

        /// <summary>
        ///     Bind a local method call expression.
        /// </summary>
        /// <param name="methodCallExpression"> The local method call expression. </param>
        /// <returns>
        ///     An Expression.
        /// </returns>
        public virtual Expression BindLocalMethodCallExpression(
            [NotNull] MethodCallExpression methodCallExpression)
        {
            Check.NotNull(methodCallExpression, nameof(methodCallExpression));

            return base.BindMethodCallExpression<Expression>(methodCallExpression, null,
                (property, qs) =>
                    {
                        var parameterExpression = methodCallExpression.Arguments[0] as ParameterExpression;

                        if (parameterExpression != null)
                        {
                            return new PropertyParameterExpression(parameterExpression.Name, property);
                        }

                        var constantExpression = methodCallExpression.Arguments[0] as ConstantExpression;

                        if (constantExpression != null)
                        {
                            return Expression.Constant(
                                property.GetGetter().GetClrValue(constantExpression.Value),
                                methodCallExpression.Method.GetGenericArguments()[0]);
                        }

                        return null;
                    });
        }

        public virtual Expression BindMethodToOuterQueryParameter(
            [NotNull] MethodCallExpression methodCallExpression)
        {
            Check.NotNull(methodCallExpression, nameof(methodCallExpression));

            return base.BindMethodCallExpression<Expression>(
                methodCallExpression,
                null,
                (property, qs) => BindPropertyToOuterParameter(qs, property, false));
        }

        private TResult BindMemberOrMethod<TResult>(
            Func<IProperty, IQuerySource, SelectExpression, TResult> memberBinder,
            IQuerySource querySource,
            IProperty property,
            bool bindSubQueries)
        {
            if (querySource != null)
            {
                var selectExpression = TryGetQuery(querySource);

                if (selectExpression == null
                    && bindSubQueries)
                {
                    RelationalQueryModelVisitor subQueryModelVisitor;
                    if (_subQueryModelVisitorsBySource.TryGetValue(querySource, out subQueryModelVisitor))
                    {
                        if (!subQueryModelVisitor.RequiresClientProjection)
                        {
                            selectExpression = subQueryModelVisitor.Queries.SingleOrDefault();

                            selectExpression?
                                .AddToProjection(
                                    _relationalAnnotationProvider.For(property).ColumnName,
                                    property,
                                    querySource);
                        }
                    }
                }

                if (selectExpression != null)
                {
                    return memberBinder(property, querySource, selectExpression);
                }

                selectExpression
                    = ParentQueryModelVisitor?.TryGetQuery(querySource);

                selectExpression?.AddToProjection(
                    _relationalAnnotationProvider.For(property).ColumnName,
                    property,
                    querySource);
            }

            return default(TResult);
        }

        #endregion

        private bool _canBindPropertyToOuterParameter = true;

        private const string OuterQueryParameterNamePrefix = @"_outer_";

        private readonly Dictionary<string, Expression> _injectedParameters = new Dictionary<string, Expression>();

        private ParameterExpression BindPropertyToOuterParameter(IQuerySource querySource, IProperty property, bool isMemberExpression)
        {
            if (querySource != null && _canBindPropertyToOuterParameter)
            {
                var outerQueryModelVisitor = ParentQueryModelVisitor;
                var outerSelectExpression = outerQueryModelVisitor?.TryGetQuery(querySource);

                while (outerSelectExpression == null && outerQueryModelVisitor != null)
                {
                    outerQueryModelVisitor = outerQueryModelVisitor.ParentQueryModelVisitor;
                    outerSelectExpression = outerQueryModelVisitor?.TryGetQuery(querySource);
                }

                if (outerSelectExpression != null)
                {
                    var parameterName = OuterQueryParameterNamePrefix + property.Name;
                    var parameterWithSamePrefixCount
                        = QueryCompilationContext.ParentQueryReferenceParameters.Count(p => p.StartsWith(parameterName, StringComparison.Ordinal));

                    if (parameterWithSamePrefixCount > 0)
                    {
                        parameterName += parameterWithSamePrefixCount;
                    }

                    QueryCompilationContext.ParentQueryReferenceParameters.Add(parameterName);
                    
                    var querySourceReference = new QuerySourceReferenceExpression(querySource);
                    var propertyExpression = isMemberExpression
                        ? Expression.Property(querySourceReference, property.PropertyInfo)
                        : CreatePropertyExpression(querySourceReference, property);

                    if (propertyExpression.Type.GetTypeInfo().IsValueType)
                    {
                        propertyExpression = Expression.Convert(propertyExpression, typeof(object));
                    }

                    _injectedParameters[parameterName] = propertyExpression;

                    Expression 
                        = CreateInjectParametersExpression(
                            Expression, 
                            new Dictionary<string, Expression> { [parameterName] = propertyExpression });

                    return Expression.Parameter(
                        property.ClrType,
                        parameterName);
                }
            }

            return null;
        }

        private Expression CreateInjectParametersExpression(Expression expression, Dictionary<string, Expression> parameters)
        {
            var parameterNameExpressions = new List<ConstantExpression>();
            var parameterValueExpressions = new List<Expression>();

            if (expression is MethodCallExpression methodCallExpression
                && methodCallExpression.Method.MethodIsClosedFormOf(QueryCompilationContext.QueryMethodProvider.InjectParametersMethod))
            {
                var existingParameterNamesExpression = (NewArrayExpression)methodCallExpression.Arguments[2];
                parameterNameExpressions.AddRange(existingParameterNamesExpression.Expressions.Cast<ConstantExpression>());

                var existingParameterValuesExpression = (NewArrayExpression)methodCallExpression.Arguments[3];
                parameterValueExpressions.AddRange(existingParameterValuesExpression.Expressions);

                expression = methodCallExpression.Arguments[1];
            }

            parameterNameExpressions.AddRange(parameters.Keys.Select(k => Expression.Constant(k)));
            parameterValueExpressions.AddRange(parameters.Values);

            var elementType = expression.Type.GetTypeInfo().GenericTypeArguments.Single();

            return Expression.Call(
                QueryCompilationContext.QueryMethodProvider.InjectParametersMethod.MakeGenericMethod(elementType),
                QueryContextParameter,
                expression,
                Expression.NewArrayInit(typeof(string), parameterNameExpressions),
                Expression.NewArrayInit(typeof(object), parameterValueExpressions));
        }

        /// <summary>
        ///     Lifts the outer parameters injected into a subquery into the query
        ///     expression that is being built by this query model visitor, so that
        ///     the subquery can be lifted.
        /// </summary>
        /// <param name="subQueryModelVisitor"> The query model visitor for the subquery being lifted. </param>
        public virtual void LiftInjectedParameters([NotNull] RelationalQueryModelVisitor subQueryModelVisitor)
        {
            Check.NotNull(subQueryModelVisitor, nameof(subQueryModelVisitor));

            if (!subQueryModelVisitor._injectedParameters.Any())
            {
                return;
            }

            foreach (var pair in subQueryModelVisitor._injectedParameters)
            {
                _injectedParameters[pair.Key] = pair.Value;
            }

            Expression = CreateInjectParametersExpression(Expression, subQueryModelVisitor._injectedParameters);
        }
    }
}<|MERGE_RESOLUTION|>--- conflicted
+++ resolved
@@ -59,12 +59,8 @@
         private bool _requiresClientOrderBy;
         private bool _requiresClientResultOperator;
 
-<<<<<<< HEAD
         private NavigationIndexMap _navigationIndexMap = new NavigationIndexMap();
-=======
-        private Dictionary<IncludeSpecification, List<int>> _navigationIndexMap = new Dictionary<IncludeSpecification, List<int>>();
         private List<GroupJoinClause> _unflattenedGroupJoinClauses = new List<GroupJoinClause>();
->>>>>>> ccecbc72
 
         /// <summary>
         ///     This API supports the Entity Framework Core infrastructure and is not intended to be used
@@ -291,16 +287,14 @@
             var navigationIndexMap = new NavigationIndexMap();
             foreach (var includeSpecification in includeSpecifications.Reverse())
             {
-                var navigationIndex = new NavigationIndex();
+                NavigationIndex navigationIndex;
                 if (includeSpecification.Navigation.IsCollection())
                 {
-                    navigationIndex.Index = 1;
-                    navigationIndex.ReferencedMap = BuildIndexMap(includeSpecification.References, 1, true);
+                    navigationIndex = new NavigationIndex(1, BuildIndexMap(includeSpecification.References, 1, true));
                 }
                 else
                 {
-                    navigationIndex.Index = 0;
-                    navigationIndex.ReferencedMap = BuildIndexMap(includeSpecification.References, 0, false);
+                    navigationIndex = new NavigationIndex(0, BuildIndexMap(includeSpecification.References, 0, false));
                 }
                 navigationIndexMap.Add(includeSpecification, navigationIndex);
             }
@@ -314,16 +308,14 @@
 
             foreach (var includeSpecification in includeSpecifications)
             {
-                var navigationIndex = new NavigationIndex();
+                NavigationIndex navigationIndex;
                 if (includeSpecification.Navigation.IsCollection())
                 {
-                    navigationIndex.Index = openedReaderCount + 1;
-                    navigationIndex.ReferencedMap = BuildIndexMap(includeSpecification.References, openedReaderCount + 1, true);
+                    navigationIndex = new NavigationIndex(openedReaderCount + 1, BuildIndexMap(includeSpecification.References, openedReaderCount + 1, true));
                 }
                 else
                 {
-                    navigationIndex.Index = openedNewReader ? openedReaderCount : 0;
-                    navigationIndex.ReferencedMap = BuildIndexMap(includeSpecification.References, openedReaderCount, openedNewReader);
+                    navigationIndex = new NavigationIndex(openedNewReader ? openedReaderCount : 0, BuildIndexMap(includeSpecification.References, openedReaderCount, openedNewReader));
                 }
 
                 navigationIndexMap.Add(includeSpecification, navigationIndex);
