--- conflicted
+++ resolved
@@ -19,28 +19,19 @@
     /// </summary>
     /// <param name="table">A table on which the update operation is being applied.</param>
     /// <param name="selectExpression">A select expression which is used to determine which rows to update and to get data from additional tables.</param>
-<<<<<<< HEAD
-    /// <param name="setColumnValues">A list of <see cref="SetColumnValue"/> which specifies columns and their corresponding values to update.</param>
-    public UpdateExpression(TableExpression table, SelectExpression selectExpression, IReadOnlyList<SetColumnValue> setColumnValues)
-        : this(table, selectExpression, setColumnValues, new HashSet<string>())
+    /// <param name="columnValueSetters">A list of <see cref="ColumnValueSetter"/> which specifies columns and their corresponding values to update.</param>
+    public UpdateExpression(TableExpression table, SelectExpression selectExpression, IReadOnlyList<ColumnValueSetter> columnValueSetters)
+        : this(table, selectExpression, columnValueSetters, new HashSet<string>())
     {
     }
 
     private UpdateExpression(
-        TableExpression table, SelectExpression selectExpression, IReadOnlyList<SetColumnValue> setColumnValues, ISet<string> tags)
-    {
-        Table = table;
-        SelectExpression = selectExpression;
-        SetColumnValues = setColumnValues;
-        Tags = tags;
-=======
-    /// <param name="columnValueSetters">A list of <see cref="ColumnValueSetter"/> which specifies columns and their corresponding values to update.</param>
-    public UpdateExpression(TableExpression table, SelectExpression selectExpression, IReadOnlyList<ColumnValueSetter> columnValueSetters)
+        TableExpression table, SelectExpression selectExpression, IReadOnlyList<ColumnValueSetter> columnValueSetters, ISet<string> tags)
     {
         Table = table;
         SelectExpression = selectExpression;
         ColumnValueSetters = columnValueSetters;
->>>>>>> 022df8fc
+        Tags = tags;
     }
 
     /// <summary>
@@ -68,7 +59,7 @@
     /// </summary>
     /// <param name="tags">A list of tags to apply.</param>
     public UpdateExpression ApplyTags(ISet<string> tags)
-        => new(Table, SelectExpression, SetColumnValues, tags);
+        => new(Table, SelectExpression, ColumnValueSetters, tags);
 
     /// <inheritdoc />
     public override Type Type
@@ -115,15 +106,9 @@
     /// <param name="selectExpression">The <see cref="SelectExpression" /> property of the result.</param>
     /// <param name="columnValueSetters">The <see cref="ColumnValueSetters" /> property of the result.</param>
     /// <returns>This expression if no children changed, or an expression with the updated children.</returns>
-<<<<<<< HEAD
-    public UpdateExpression Update(SelectExpression selectExpression, IReadOnlyList<SetColumnValue> setColumnValues)
-        => selectExpression != SelectExpression || !SetColumnValues.SequenceEqual(setColumnValues)
-            ? new UpdateExpression(Table, selectExpression, setColumnValues, Tags)
-=======
     public UpdateExpression Update(SelectExpression selectExpression, IReadOnlyList<ColumnValueSetter> columnValueSetters)
         => selectExpression != SelectExpression || !ColumnValueSetters.SequenceEqual(columnValueSetters)
-            ? new UpdateExpression(Table, selectExpression, columnValueSetters)
->>>>>>> 022df8fc
+            ? new UpdateExpression(Table, selectExpression, columnValueSetters, Tags)
             : this;
 
     /// <inheritdoc />
