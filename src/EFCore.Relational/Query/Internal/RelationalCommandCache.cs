--- conflicted
+++ resolved
@@ -107,39 +107,14 @@
 
     private readonly struct CommandCacheKey : IEquatable<CommandCacheKey>
     {
-        private static readonly bool UseOldBehavior34201 =
-            AppContext.TryGetSwitch("Microsoft.EntityFrameworkCore.Issue34028", out var enabled34028) && enabled34028;
-
         private readonly Expression _queryExpression;
         private readonly Dictionary<string, ParameterInfo> _parameterInfos;
-<<<<<<< HEAD
-
-        // Quirk only
-        private readonly IReadOnlyDictionary<string, object?>? _parameterValues;
-=======
->>>>>>> 48b96304
 
         internal CommandCacheKey(Expression queryExpression, IReadOnlyDictionary<string, object?> parameterValues)
         {
             _queryExpression = queryExpression;
             _parameterInfos = new Dictionary<string, ParameterInfo>();
 
-<<<<<<< HEAD
-            if (UseOldBehavior34201)
-            {
-                _parameterValues = parameterValues;
-            }
-            else
-            {
-                foreach (var (key, value) in parameterValues)
-                {
-                    _parameterInfos[key] = new ParameterInfo
-                    {
-                        IsNull = value is null,
-                        ObjectArrayLength = value is object[] arr ? arr.Length : null
-                    };
-                }
-=======
             foreach (var (key, value) in parameterValues)
             {
                 _parameterInfos[key] = new ParameterInfo
@@ -147,7 +122,6 @@
                     IsNull = value is null,
                     ObjectArrayLength = value is object[] arr ? arr.Length : null
                 };
->>>>>>> 48b96304
             }
         }
 
@@ -169,45 +143,11 @@
 
             if (_parameterInfos.Count > 0)
             {
-<<<<<<< HEAD
-                if (UseOldBehavior34201)
-                {
-                    foreach (var (key, value) in _parameterValues!)
-                    {
-                        if (!_parameterValues.TryGetValue(key, out var otherValue))
-                        {
-                            return false;
-                        }
-
-                        // ReSharper disable once ArrangeRedundantParentheses
-                        if ((value == null) != (otherValue == null))
-                        {
-                            return false;
-                        }
-
-                        if (value is IEnumerable
-                            && value.GetType() == typeof(object[]))
-                        {
-                            // FromSql parameters must have the same number of elements
-                            return ((object[])value).Length == (otherValue as object[])?.Length;
-                        }
-                    }
-                }
-                else
-                {
-                    foreach (var (key, info) in _parameterInfos)
-                    {
-                        if (!commandCacheKey._parameterInfos.TryGetValue(key, out var otherInfo) || info != otherInfo)
-                        {
-                            return false;
-                        }
-=======
                 foreach (var (key, info) in _parameterInfos)
                 {
                     if (!commandCacheKey._parameterInfos.TryGetValue(key, out var otherInfo) || info != otherInfo)
                     {
                         return false;
->>>>>>> 48b96304
                     }
                 }
             }
