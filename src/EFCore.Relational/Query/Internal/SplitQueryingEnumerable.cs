// Copyright (c) .NET Foundation. All rights reserved.
// Licensed under the Apache License, Version 2.0. See License.txt in the project root for license information.

using System;
using System.Collections;
using System.Collections.Generic;
using System.Data.Common;
using System.Threading;
using System.Threading.Tasks;
using Microsoft.EntityFrameworkCore.Diagnostics;
using Microsoft.EntityFrameworkCore.Infrastructure;
using Microsoft.EntityFrameworkCore.Storage;

namespace Microsoft.EntityFrameworkCore.Query.Internal
{
    /// <summary>
    ///     This is an internal API that supports the Entity Framework Core infrastructure and not subject to
    ///     the same compatibility standards as public APIs. It may be changed or removed without notice in
    ///     any release. You should only use it directly in your code with extreme caution and knowing that
    ///     doing so can result in application failures when updating to a new Entity Framework Core release.
    /// </summary>
    public class SplitQueryingEnumerable<T> : IEnumerable<T>, IAsyncEnumerable<T>, IRelationalQueryingEnumerable
    {
        private readonly RelationalQueryContext _relationalQueryContext;
        private readonly RelationalCommandCache _relationalCommandCache;
        private readonly Func<QueryContext, DbDataReader, ResultContext, SplitQueryResultCoordinator, T> _shaper;
        private readonly Action<QueryContext, IExecutionStrategy, SplitQueryResultCoordinator> _relatedDataLoaders;
        private readonly Func<QueryContext, IExecutionStrategy, SplitQueryResultCoordinator, Task> _relatedDataLoadersAsync;
        private readonly Type _contextType;
        private readonly IDiagnosticsLogger<DbLoggerCategory.Query> _queryLogger;
        private readonly bool _standAloneStateManager;
        private readonly bool _detailedErrorsEnabled;
        private readonly bool _threadSafetyChecksEnabled;

        /// <summary>
        ///     This is an internal API that supports the Entity Framework Core infrastructure and not subject to
        ///     the same compatibility standards as public APIs. It may be changed or removed without notice in
        ///     any release. You should only use it directly in your code with extreme caution and knowing that
        ///     doing so can result in application failures when updating to a new Entity Framework Core release.
        /// </summary>
        public SplitQueryingEnumerable(
            RelationalQueryContext relationalQueryContext,
            RelationalCommandCache relationalCommandCache,
            Func<QueryContext, DbDataReader, ResultContext, SplitQueryResultCoordinator, T> shaper,
            Action<QueryContext, IExecutionStrategy, SplitQueryResultCoordinator> relatedDataLoaders,
            Func<QueryContext, IExecutionStrategy, SplitQueryResultCoordinator, Task> relatedDataLoadersAsync,
            Type contextType,
            bool standAloneStateManager,
            bool detailedErrorsEnabled,
            bool threadSafetyChecksEnabled)
        {
            _relationalQueryContext = relationalQueryContext;
            _relationalCommandCache = relationalCommandCache;
            _shaper = shaper;
            _relatedDataLoaders = relatedDataLoaders;
            _relatedDataLoadersAsync = relatedDataLoadersAsync;
            _contextType = contextType;
            _queryLogger = relationalQueryContext.QueryLogger;
            _standAloneStateManager = standAloneStateManager;
            _detailedErrorsEnabled = detailedErrorsEnabled;
            _threadSafetyChecksEnabled = threadSafetyChecksEnabled;
        }

        /// <summary>
        ///     This is an internal API that supports the Entity Framework Core infrastructure and not subject to
        ///     the same compatibility standards as public APIs. It may be changed or removed without notice in
        ///     any release. You should only use it directly in your code with extreme caution and knowing that
        ///     doing so can result in application failures when updating to a new Entity Framework Core release.
        /// </summary>
        public virtual IAsyncEnumerator<T> GetAsyncEnumerator(CancellationToken cancellationToken = default)
        {
            _relationalQueryContext.CancellationToken = cancellationToken;

            return new AsyncEnumerator(this);
        }

        /// <summary>
        ///     This is an internal API that supports the Entity Framework Core infrastructure and not subject to
        ///     the same compatibility standards as public APIs. It may be changed or removed without notice in
        ///     any release. You should only use it directly in your code with extreme caution and knowing that
        ///     doing so can result in application failures when updating to a new Entity Framework Core release.
        /// </summary>
        public virtual IEnumerator<T> GetEnumerator()
            => new Enumerator(this);

        /// <summary>
        ///     This is an internal API that supports the Entity Framework Core infrastructure and not subject to
        ///     the same compatibility standards as public APIs. It may be changed or removed without notice in
        ///     any release. You should only use it directly in your code with extreme caution and knowing that
        ///     doing so can result in application failures when updating to a new Entity Framework Core release.
        /// </summary>
        IEnumerator IEnumerable.GetEnumerator()
            => GetEnumerator();

        /// <summary>
        ///     This is an internal API that supports the Entity Framework Core infrastructure and not subject to
        ///     the same compatibility standards as public APIs. It may be changed or removed without notice in
        ///     any release. You should only use it directly in your code with extreme caution and knowing that
        ///     doing so can result in application failures when updating to a new Entity Framework Core release.
        /// </summary>
        public virtual DbCommand CreateDbCommand()
            => _relationalCommandCache
                .GetRelationalCommand(_relationalQueryContext.ParameterValues)
                .CreateDbCommand(
                    new RelationalCommandParameterObject(
                        _relationalQueryContext.Connection,
                        _relationalQueryContext.ParameterValues,
                        null,
                        null,
                        null,
                        _detailedErrorsEnabled, CommandSource.LinqQuery),
                    Guid.Empty,
                    (DbCommandMethod)(-1));

        /// <summary>
        ///     This is an internal API that supports the Entity Framework Core infrastructure and not subject to
        ///     the same compatibility standards as public APIs. It may be changed or removed without notice in
        ///     any release. You should only use it directly in your code with extreme caution and knowing that
        ///     doing so can result in application failures when updating to a new Entity Framework Core release.
        /// </summary>
        public virtual string ToQueryString()
        {
            using var dbCommand = CreateDbCommand();
            return $"{_relationalQueryContext.RelationalQueryStringFactory.Create(dbCommand)}{Environment.NewLine}{Environment.NewLine}{RelationalStrings.SplitQueryString}";
        }

        private sealed class Enumerator : IEnumerator<T>
        {
            private readonly RelationalQueryContext _relationalQueryContext;
            private readonly RelationalCommandCache _relationalCommandCache;
            private readonly Func<QueryContext, DbDataReader, ResultContext, SplitQueryResultCoordinator, T> _shaper;
            private readonly Action<QueryContext, IExecutionStrategy, SplitQueryResultCoordinator> _relatedDataLoaders;
            private readonly Type _contextType;
            private readonly IDiagnosticsLogger<DbLoggerCategory.Query> _queryLogger;
            private readonly bool _standAloneStateManager;
            private readonly bool _detailedErrorsEnabled;
            private readonly IConcurrencyDetector? _concurrencyDetector;

            private IRelationalCommand? _relationalCommand;
            private RelationalDataReader? _dataReader;
            private DbDataReader? _dbDataReader;
            private SplitQueryResultCoordinator? _resultCoordinator;
            private IExecutionStrategy? _executionStrategy;

            public Enumerator(SplitQueryingEnumerable<T> queryingEnumerable)
            {
                _relationalQueryContext = queryingEnumerable._relationalQueryContext;
                _relationalCommandCache = queryingEnumerable._relationalCommandCache;
                _shaper = queryingEnumerable._shaper;
                _relatedDataLoaders = queryingEnumerable._relatedDataLoaders;
                _contextType = queryingEnumerable._contextType;
                _queryLogger = queryingEnumerable._queryLogger;
                _standAloneStateManager = queryingEnumerable._standAloneStateManager;
                _detailedErrorsEnabled = queryingEnumerable._detailedErrorsEnabled;
                Current = default!;

                _concurrencyDetector = queryingEnumerable._threadSafetyChecksEnabled
                    ? _relationalQueryContext.ConcurrencyDetector
                    : null;
            }

            public T Current { get; private set; }

            object IEnumerator.Current
                => Current!;

            public bool MoveNext()
            {
                try
                {
                    _concurrencyDetector?.EnterCriticalSection();

                    try
                    {
                        if (_dataReader == null)
                        {
                            if (_executionStrategy == null)
                            {
                                _executionStrategy = _relationalQueryContext.ExecutionStrategyFactory.Create();
                            }

                            _executionStrategy.Execute(this, static (_, enumerator) => InitializeReader(enumerator), null);
                        }

                        var hasNext = _dataReader!.Read();

                        if (hasNext)
                        {
                            _resultCoordinator!.ResultContext.Values = null;
                            _shaper(_relationalQueryContext, _dbDataReader!, _resultCoordinator.ResultContext, _resultCoordinator);
                            _relatedDataLoaders?.Invoke(_relationalQueryContext, _executionStrategy!, _resultCoordinator);
                            Current = _shaper(
                                _relationalQueryContext, _dbDataReader!, _resultCoordinator.ResultContext, _resultCoordinator);
                        }
                        else
                        {
                            Current = default!;
                        }

                        return hasNext;
                    }
                    finally
                    {
                        _concurrencyDetector?.ExitCriticalSection();
                    }
                }
                catch (Exception exception)
                {
                    _queryLogger.QueryIterationFailed(_contextType, exception);

                    throw;
                }
            }

            private static bool InitializeReader(Enumerator enumerator)
            {
                EntityFrameworkEventSource.Log.QueryExecuting();

                var relationalCommandTemplate = enumerator._relationalCommandCache.GetRelationalCommand(
                    enumerator._relationalQueryContext.ParameterValues);

                var relationalCommand = enumerator._relationalCommand = enumerator._relationalQueryContext.Connection.RentCommand();
                relationalCommand.PopulateFrom(relationalCommandTemplate);

                var dataReader = enumerator._dataReader = relationalCommand.ExecuteReader(
                    new RelationalCommandParameterObject(
                        enumerator._relationalQueryContext.Connection,
                        enumerator._relationalQueryContext.ParameterValues,
                        enumerator._relationalCommandCache.ReaderColumns,
                        enumerator._relationalQueryContext.Context,
                        enumerator._relationalQueryContext.CommandLogger,
<<<<<<< HEAD
                        enumerator._detailedErrorsEnabled, CommandSource.LinqQuery));
=======
                        enumerator._detailedErrorsEnabled));
                enumerator._dbDataReader = dataReader.DbDataReader;
>>>>>>> 260f3ab3

                enumerator._resultCoordinator = new SplitQueryResultCoordinator();

                enumerator._relationalQueryContext.InitializeStateManager(enumerator._standAloneStateManager);

                return false;
            }

            public void Dispose()
            {
                if (_dataReader is not null)
                {
                    _relationalQueryContext.Connection.ReturnCommand(_relationalCommand!);
                    _dataReader.Dispose();
                    if (_resultCoordinator != null)
                    {
                        foreach (var dataReader in _resultCoordinator.DataReaders)
                        {
                            dataReader?.DataReader.Dispose();
                        }

                        _resultCoordinator.DataReaders.Clear();

                        _resultCoordinator = null;
                    }

                    _dataReader = null;
                    _dbDataReader = null;
                }
            }

            public void Reset()
                => throw new NotSupportedException(CoreStrings.EnumerableResetNotSupported);
        }

        private sealed class AsyncEnumerator : IAsyncEnumerator<T>
        {
            private readonly RelationalQueryContext _relationalQueryContext;
            private readonly RelationalCommandCache _relationalCommandCache;
            private readonly Func<QueryContext, DbDataReader, ResultContext, SplitQueryResultCoordinator, T> _shaper;
            private readonly Func<QueryContext, IExecutionStrategy, SplitQueryResultCoordinator, Task> _relatedDataLoaders;
            private readonly Type _contextType;
            private readonly IDiagnosticsLogger<DbLoggerCategory.Query> _queryLogger;
            private readonly bool _standAloneStateManager;
            private readonly bool _detailedErrorEnabled;
            private readonly IConcurrencyDetector? _concurrencyDetector;
            private readonly CancellationToken _cancellationToken;

            private IRelationalCommand? _relationalCommand;
            private RelationalDataReader? _dataReader;
            private DbDataReader? _dbDataReader;
            private SplitQueryResultCoordinator? _resultCoordinator;
            private IExecutionStrategy? _executionStrategy;

            public AsyncEnumerator(SplitQueryingEnumerable<T> queryingEnumerable)
            {
                _relationalQueryContext = queryingEnumerable._relationalQueryContext;
                _relationalCommandCache = queryingEnumerable._relationalCommandCache;
                _shaper = queryingEnumerable._shaper;
                _relatedDataLoaders = queryingEnumerable._relatedDataLoadersAsync;
                _contextType = queryingEnumerable._contextType;
                _queryLogger = queryingEnumerable._queryLogger;
                _standAloneStateManager = queryingEnumerable._standAloneStateManager;
                _detailedErrorEnabled = queryingEnumerable._detailedErrorsEnabled;
                _cancellationToken = _relationalQueryContext.CancellationToken;
                Current = default!;

                _concurrencyDetector = queryingEnumerable._threadSafetyChecksEnabled
                    ? _relationalQueryContext.ConcurrencyDetector
                    : null;
            }

            public T Current { get; private set; }

            public async ValueTask<bool> MoveNextAsync()
            {
                try
                {
                    _concurrencyDetector?.EnterCriticalSection();

                    try
                    {
                        if (_dataReader == null)
                        {
                            if (_executionStrategy == null)
                            {
                                _executionStrategy = _relationalQueryContext.ExecutionStrategyFactory.Create();
                            }

                            await _executionStrategy.ExecuteAsync(
                                    this,
                                    static (_, enumerator, cancellationToken) => InitializeReaderAsync(enumerator, cancellationToken),
                                    null,
                                    _cancellationToken)
                                .ConfigureAwait(false);
                        }

                        var hasNext = await _dataReader!.ReadAsync(_cancellationToken).ConfigureAwait(false);

                        if (hasNext)
                        {
                            _resultCoordinator!.ResultContext.Values = null;
                            _shaper(_relationalQueryContext, _dbDataReader!, _resultCoordinator.ResultContext, _resultCoordinator);
                            if (_relatedDataLoaders != null)
                            {
                                await _relatedDataLoaders(_relationalQueryContext, _executionStrategy!, _resultCoordinator)
                                    .ConfigureAwait(false);
                            }

                            Current =
                                _shaper(_relationalQueryContext, _dbDataReader!, _resultCoordinator.ResultContext, _resultCoordinator);
                        }
                        else
                        {
                            Current = default!;
                        }

                        return hasNext;
                    }
                    finally
                    {
                        _concurrencyDetector?.ExitCriticalSection();
                    }
                }
                catch (Exception exception)
                {
                    _queryLogger.QueryIterationFailed(_contextType, exception);

                    throw;
                }
            }

            private static async Task<bool> InitializeReaderAsync(AsyncEnumerator enumerator, CancellationToken cancellationToken)
            {
                EntityFrameworkEventSource.Log.QueryExecuting();

                var relationalCommandTemplate = enumerator._relationalCommandCache.GetRelationalCommand(
                    enumerator._relationalQueryContext.ParameterValues);

                var relationalCommand = enumerator._relationalCommand = enumerator._relationalQueryContext.Connection.RentCommand();
                relationalCommand.PopulateFrom(relationalCommandTemplate);

                var dataReader = enumerator._dataReader = await relationalCommand.ExecuteReaderAsync(
                    new RelationalCommandParameterObject(
                        enumerator._relationalQueryContext.Connection,
                        enumerator._relationalQueryContext.ParameterValues,
                        enumerator._relationalCommandCache.ReaderColumns,
                        enumerator._relationalQueryContext.Context,
                        enumerator._relationalQueryContext.CommandLogger,
                        enumerator._detailedErrorEnabled, CommandSource.LinqQuery),
                    cancellationToken)
                    .ConfigureAwait(false);
                enumerator._dbDataReader = dataReader.DbDataReader;

                enumerator._resultCoordinator = new SplitQueryResultCoordinator();

                enumerator._relationalQueryContext.InitializeStateManager(enumerator._standAloneStateManager);

                return false;
            }

            public async ValueTask DisposeAsync()
            {
                if (_dataReader != null)
                {
                    _relationalQueryContext.Connection.ReturnCommand(_relationalCommand!);
                    await _dataReader.DisposeAsync().ConfigureAwait(false);
                    if (_resultCoordinator != null)
                    {
                        foreach (var dataReader in _resultCoordinator.DataReaders)
                        {
                            if (dataReader != null)
                            {
                                await dataReader.DataReader.DisposeAsync().ConfigureAwait(false);
                            }
                        }

                        _resultCoordinator.DataReaders.Clear();
                        _resultCoordinator = null;
                    }
                    _dataReader = null;
                    _dbDataReader = null;
                }
            }
        }
    }
}<|MERGE_RESOLUTION|>--- conflicted
+++ resolved
@@ -229,12 +229,9 @@
                         enumerator._relationalCommandCache.ReaderColumns,
                         enumerator._relationalQueryContext.Context,
                         enumerator._relationalQueryContext.CommandLogger,
-<<<<<<< HEAD
-                        enumerator._detailedErrorsEnabled, CommandSource.LinqQuery));
-=======
-                        enumerator._detailedErrorsEnabled));
+                        enumerator._detailedErrorsEnabled, 
+                        CommandSource.LinqQuery));
                 enumerator._dbDataReader = dataReader.DbDataReader;
->>>>>>> 260f3ab3
 
                 enumerator._resultCoordinator = new SplitQueryResultCoordinator();
 
