--- conflicted
+++ resolved
@@ -30,13 +30,10 @@
             {
                 return _sqlExpressionFactory.In(arguments[1], arguments[0], false);
             }
-<<<<<<< HEAD
-            else if ((method.DeclaringType.GetInterfaces().Contains(typeof(IList)) || method.DeclaringType.IsGenericType &&
-                    method.DeclaringType.GetGenericTypeDefinition() == typeof(ICollection<>))
-=======
 
             if (method.DeclaringType.GetInterfaces().Contains(typeof(IList))
->>>>>>> 48702c8f
+                || (method.DeclaringType.IsGenericType &&
+                method.DeclaringType.GetGenericTypeDefinition() == typeof(ICollection<>))
                 && string.Equals(method.Name, nameof(IList.Contains)))
             {
                 return _sqlExpressionFactory.In(arguments[0], instance, false);
