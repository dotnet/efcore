// Licensed to the .NET Foundation under one or more agreements.
// The .NET Foundation licenses this file to you under the MIT license.

using System;
using System.Diagnostics.CodeAnalysis;
using Microsoft.EntityFrameworkCore.Query.Internal;
using Microsoft.EntityFrameworkCore.Query.SqlExpressions;

namespace Microsoft.EntityFrameworkCore.Query;

/// <inheritdoc />
public partial class RelationalQueryableMethodTranslatingExpressionVisitor : QueryableMethodTranslatingExpressionVisitor
{
    private static readonly bool UseOldBehavior37016 =
        AppContext.TryGetSwitch("Microsoft.EntityFrameworkCore.Issue37016", out var enabled) && enabled;

    private const string SqlQuerySingleColumnAlias = "Value";

    private readonly RelationalSqlTranslatingExpressionVisitor _sqlTranslator;
    private readonly SharedTypeEntityExpandingExpressionVisitor _sharedTypeEntityExpandingExpressionVisitor;
    private readonly RelationalProjectionBindingExpressionVisitor _projectionBindingExpressionVisitor;
    private readonly RelationalQueryCompilationContext _queryCompilationContext;
    private readonly SqlAliasManager _sqlAliasManager;
    private readonly IRelationalTypeMappingSource _typeMappingSource;
    private readonly ISqlExpressionFactory _sqlExpressionFactory;
    private readonly bool _subquery;
    private readonly ParameterTranslationMode _collectionParameterTranslationMode;

    /// <summary>
    ///     This is an internal API that supports the Entity Framework Core infrastructure and not subject to
    ///     the same compatibility standards as public APIs. It may be changed or removed without notice in
    ///     any release. You should only use it directly in your code with extreme caution and knowing that
    ///     doing so can result in application failures when updating to a new Entity Framework Core release.
    /// </summary>
    [EntityFrameworkInternal]
    public const string ValuesOrderingColumnName = "_ord";

    /// <summary>
    ///     This is an internal API that supports the Entity Framework Core infrastructure and not subject to
    ///     the same compatibility standards as public APIs. It may be changed or removed without notice in
    ///     any release. You should only use it directly in your code with extreme caution and knowing that
    ///     doing so can result in application failures when updating to a new Entity Framework Core release.
    /// </summary>
    [EntityFrameworkInternal]
    public const string ValuesValueColumnName = "Value";

    /// <summary>
    ///     Creates a new instance of the <see cref="QueryableMethodTranslatingExpressionVisitor" /> class.
    /// </summary>
    /// <param name="dependencies">Parameter object containing dependencies for this class.</param>
    /// <param name="relationalDependencies">Parameter object containing relational dependencies for this class.</param>
    /// <param name="queryCompilationContext">The query compilation context object to use.</param>
    public RelationalQueryableMethodTranslatingExpressionVisitor(
        QueryableMethodTranslatingExpressionVisitorDependencies dependencies,
        RelationalQueryableMethodTranslatingExpressionVisitorDependencies relationalDependencies,
        RelationalQueryCompilationContext queryCompilationContext)
        : base(dependencies, queryCompilationContext, subquery: false)
    {
        RelationalDependencies = relationalDependencies;

        var sqlExpressionFactory = relationalDependencies.SqlExpressionFactory;
        _queryCompilationContext = queryCompilationContext;
        _sqlAliasManager = queryCompilationContext.SqlAliasManager;
        _sqlTranslator = relationalDependencies.RelationalSqlTranslatingExpressionVisitorFactory.Create(queryCompilationContext, this);
        _sharedTypeEntityExpandingExpressionVisitor = new SharedTypeEntityExpandingExpressionVisitor(this);
        _projectionBindingExpressionVisitor = new RelationalProjectionBindingExpressionVisitor(this, _sqlTranslator);
        _typeMappingSource = relationalDependencies.TypeMappingSource;
        _sqlExpressionFactory = sqlExpressionFactory;
        _subquery = false;
        _collectionParameterTranslationMode =
            RelationalOptionsExtension.Extract(queryCompilationContext.ContextOptions).ParameterizedCollectionMode;
    }

    /// <summary>
    ///     Relational provider-specific dependencies for this service.
    /// </summary>
    protected virtual RelationalQueryableMethodTranslatingExpressionVisitorDependencies RelationalDependencies { get; }

    /// <summary>
    ///     Creates a new instance of the <see cref="QueryableMethodTranslatingExpressionVisitor" /> class.
    /// </summary>
    /// <param name="parentVisitor">A parent visitor to create subquery visitor for.</param>
    protected RelationalQueryableMethodTranslatingExpressionVisitor(
        RelationalQueryableMethodTranslatingExpressionVisitor parentVisitor)
        : base(parentVisitor.Dependencies, parentVisitor.QueryCompilationContext, subquery: true)
    {
        RelationalDependencies = parentVisitor.RelationalDependencies;
        _queryCompilationContext = parentVisitor._queryCompilationContext;
        _sqlAliasManager = _queryCompilationContext.SqlAliasManager;
        _sqlTranslator = RelationalDependencies.RelationalSqlTranslatingExpressionVisitorFactory.Create(
            parentVisitor._queryCompilationContext, parentVisitor);
        _sharedTypeEntityExpandingExpressionVisitor = new SharedTypeEntityExpandingExpressionVisitor(this);
        _projectionBindingExpressionVisitor = new RelationalProjectionBindingExpressionVisitor(this, _sqlTranslator);
        _typeMappingSource = parentVisitor._typeMappingSource;
        _sqlExpressionFactory = parentVisitor._sqlExpressionFactory;
        _subquery = true;
        _collectionParameterTranslationMode = RelationalOptionsExtension.Extract(parentVisitor._queryCompilationContext.ContextOptions)
            .ParameterizedCollectionMode;
    }

    /// <inheritdoc />
    protected override Expression VisitExtension(Expression extensionExpression)
    {
        switch (extensionExpression)
        {
            case FromSqlQueryRootExpression fromSqlQueryRootExpression:
            {
                var table = fromSqlQueryRootExpression.EntityType.GetDefaultMappings().Single().Table;
                var alias = _sqlAliasManager.GenerateTableAlias(table);

                return CreateShapedQueryExpression(
                    fromSqlQueryRootExpression.EntityType,
                    CreateSelect(
                        fromSqlQueryRootExpression.EntityType,
                        new FromSqlExpression(alias, table, fromSqlQueryRootExpression.Sql, fromSqlQueryRootExpression.Argument)));
            }

            case TableValuedFunctionQueryRootExpression tableValuedFunctionQueryRootExpression:
            {
                var function = tableValuedFunctionQueryRootExpression.Function;
                var arguments = new List<SqlExpression>();
                foreach (var arg in tableValuedFunctionQueryRootExpression.Arguments)
                {
                    var sqlArgument = TranslateExpression(arg);
                    if (sqlArgument == null)
                    {
                        string call;
                        var methodInfo = function.DbFunctions.Last().MethodInfo;
                        if (methodInfo != null)
                        {
                            var methodCall = Expression.Call(
                                // Declaring types would be derived db context.
                                Expression.Default(methodInfo.DeclaringType!),
                                methodInfo,
                                tableValuedFunctionQueryRootExpression.Arguments);

                            call = methodCall.Print();
                        }
                        else
                        {
                            call = $"{function.DbFunctions.Last().Name}()";
                        }

                        throw new InvalidOperationException(
                            TranslationErrorDetails == null
                                ? CoreStrings.TranslationFailed(call)
                                : CoreStrings.TranslationFailedWithDetails(call, TranslationErrorDetails));
                    }

                    arguments.Add(sqlArgument);
                }

                var entityType = tableValuedFunctionQueryRootExpression.EntityType;
                var alias = _sqlAliasManager.GenerateTableAlias(function);
                var translation = new TableValuedFunctionExpression(alias, function, arguments);
                var queryExpression = CreateSelect(entityType, translation);

                return CreateShapedQueryExpression(entityType, queryExpression);
            }

            case EntityQueryRootExpression entityQueryRootExpression
                when entityQueryRootExpression.GetType() == typeof(EntityQueryRootExpression)
                && entityQueryRootExpression.EntityType.GetSqlQueryMappings().FirstOrDefault(m => m.IsDefaultSqlQueryMapping)?.SqlQuery is
                    { } sqlQuery:
            {
                var table = entityQueryRootExpression.EntityType.GetDefaultMappings().Single().Table;
                var alias = _sqlAliasManager.GenerateTableAlias(table);

                return CreateShapedQueryExpression(
                    entityQueryRootExpression.EntityType,
                    CreateSelect(
                        entityQueryRootExpression.EntityType,
                        new FromSqlExpression(alias, table, sqlQuery.Sql, Expression.Constant(Array.Empty<object>(), typeof(object[])))));
            }

            case GroupByShaperExpression groupByShaperExpression:
                var groupShapedQueryExpression = groupByShaperExpression.GroupingEnumerable;
                var groupClonedSelectExpression = ((SelectExpression)groupShapedQueryExpression.QueryExpression).Clone();
                return new ShapedQueryExpression(
                    groupClonedSelectExpression,
                    new QueryExpressionReplacingExpressionVisitor(
                            groupShapedQueryExpression.QueryExpression, groupClonedSelectExpression)
                        .Visit(groupShapedQueryExpression.ShaperExpression));

            case ShapedQueryExpression shapedQueryExpression:
                var clonedSelectExpression = ((SelectExpression)shapedQueryExpression.QueryExpression).Clone();
                return new ShapedQueryExpression(
                    clonedSelectExpression,
                    new QueryExpressionReplacingExpressionVisitor(shapedQueryExpression.QueryExpression, clonedSelectExpression)
                        .Visit(shapedQueryExpression.ShaperExpression));

            case SqlQueryRootExpression sqlQueryRootExpression:
            {
                var typeMapping = RelationalDependencies.TypeMappingSource.FindMapping(
                    sqlQueryRootExpression.ElementType, RelationalDependencies.Model);

                if (typeMapping == null)
                {
                    throw new InvalidOperationException(
                        RelationalStrings.SqlQueryUnmappedType(sqlQueryRootExpression.ElementType.DisplayName()));
                }

                var alias = _sqlAliasManager.GenerateTableAlias("sql");
                var selectExpression = new SelectExpression(
                    [new FromSqlExpression(alias, sqlQueryRootExpression.Sql, sqlQueryRootExpression.Argument)],
                    new ColumnExpression(
                        SqlQuerySingleColumnAlias,
                        alias,
                        sqlQueryRootExpression.Type.UnwrapNullableType(),
                        typeMapping,
                        sqlQueryRootExpression.Type.IsNullableType()),
                    identifier: [],
                    _sqlAliasManager);

                Expression shaperExpression = new ProjectionBindingExpression(
                    selectExpression, new ProjectionMember(), sqlQueryRootExpression.ElementType.MakeNullable());

                if (sqlQueryRootExpression.ElementType != shaperExpression.Type)
                {
                    Check.DebugAssert(
                        sqlQueryRootExpression.ElementType.MakeNullable() == shaperExpression.Type,
                        "expression.Type must be nullable of targetType");

                    shaperExpression = Expression.Convert(shaperExpression, sqlQueryRootExpression.ElementType);
                }

                return new ShapedQueryExpression(selectExpression, shaperExpression);
            }

            case JsonQueryExpression jsonQueryExpression:
                return TransformJsonQueryToTable(jsonQueryExpression) ?? base.VisitExtension(extensionExpression);

            default:
                return base.VisitExtension(extensionExpression);
        }
    }

    /// <inheritdoc />
    protected override Expression VisitMethodCall(MethodCallExpression methodCallExpression)
    {
        var method = methodCallExpression.Method;

        if (method.DeclaringType == typeof(RelationalQueryableMethodTranslatingExpressionVisitor)
            && method.IsGenericMethod
            && method.GetGenericMethodDefinition() == _fakeDefaultIfEmptyMethodInfo.Value
            && Visit(methodCallExpression.Arguments[0]) is ShapedQueryExpression source)
        {
            ((SelectExpression)source.QueryExpression).MakeProjectionNullable(_sqlExpressionFactory);
            return source.UpdateShaperExpression(MarkShaperNullable(source.ShaperExpression));
        }

        var translated = base.VisitMethodCall(methodCallExpression);

        // For Contains over a collection parameter, if the provider hasn't implemented TranslateCollection (e.g. OPENJSON on SQL
        // Server), we need to fall back to the previous IN translation.
        if (translated == QueryCompilationContext.NotTranslatedExpression
            && method.IsGenericMethod
            && method.GetGenericMethodDefinition() == QueryableMethods.Contains
            && methodCallExpression.Arguments[0] is ParameterQueryRootExpression parameterSource
            && TranslateExpression(methodCallExpression.Arguments[1]) is { } item
            && _sqlTranslator.Visit(parameterSource.QueryParameterExpression) is SqlParameterExpression sqlParameterExpression
            && (parameterSource.QueryParameterExpression.TranslationMode is ParameterTranslationMode.Constant
                or null))
        {
            var inExpression = _sqlExpressionFactory.In(item, sqlParameterExpression);
            var selectExpression = new SelectExpression(inExpression, _sqlAliasManager);
            var shaperExpression = Expression.Convert(
                new ProjectionBindingExpression(selectExpression, new ProjectionMember(), typeof(bool?)), typeof(bool));
            var shapedQueryExpression = new ShapedQueryExpression(selectExpression, shaperExpression)
                .UpdateResultCardinality(ResultCardinality.Single);
            return shapedQueryExpression;
        }

        return translated;
    }

    /// <inheritdoc />
    protected override ShapedQueryExpression? TranslateMemberAccess(Expression source, MemberIdentity member)
    {
        // Attempt to translate access into a primitive or complex collection property (i.e. array column)
        if (_sqlTranslator.TryBindMember(_sqlTranslator.Visit(source), member, out var translatedExpression, out var property))
        {
            switch (property)
            {
                case IProperty { IsPrimitiveCollection: true } scalarProperty
                    when translatedExpression is SqlExpression sqlExpression
                    && TranslatePrimitiveCollection(
                        sqlExpression,
                        scalarProperty,
                        _sqlAliasManager.GenerateTableAlias(GenerateTableAlias(sqlExpression))) is { } primitiveCollectionTranslation:
                {
                    return primitiveCollectionTranslation;
                }

                case IComplexProperty { IsCollection: true, ComplexType: var complexType }:
                    Check.DebugAssert(complexType.IsMappedToJson());

                    if (translatedExpression is not CollectionResultExpression { QueryExpression: JsonQueryExpression jsonQuery })
                    {
                        throw new UnreachableException();
                    }

                    return TransformJsonQueryToTable(jsonQuery);
            }
        }

        return null;

        string GenerateTableAlias(SqlExpression sqlExpression)
            => sqlExpression switch
            {
                ColumnExpression c => c.Name,
                JsonScalarExpression jsonScalar
                    => jsonScalar.Path.Select(s => s.PropertyName).LastOrDefault()
                    ?? GenerateTableAlias(jsonScalar.Json),
                ScalarSubqueryExpression scalarSubquery => scalarSubquery.Subquery.Projection[0].Alias,

                _ => "collection"
            };
    }

    /// <inheritdoc />
    protected override ShapedQueryExpression? TranslateParameterQueryRoot(ParameterQueryRootExpression parameterQueryRootExpression)
    {
        var queryParameter = parameterQueryRootExpression.QueryParameterExpression;
        var sqlParameterExpression = _sqlTranslator.Visit(queryParameter) as SqlParameterExpression;

        Check.DebugAssert(sqlParameterExpression is not null);

        var tableAlias = _sqlAliasManager.GenerateTableAlias(sqlParameterExpression.Name.TrimStart('_'));

        return (queryParameter.TranslationMode ?? _collectionParameterTranslationMode) switch
        {
            ParameterTranslationMode.Constant or ParameterTranslationMode.MultipleParameters
                => CreateShapedQueryExpressionForValuesExpression(
                    new ValuesExpression(
                        tableAlias,
                        sqlParameterExpression,
                        [ValuesOrderingColumnName, ValuesValueColumnName]),
                    tableAlias,
                    parameterQueryRootExpression.ElementType,
                    sqlParameterExpression.TypeMapping,
                    sqlParameterExpression.IsNullable),

            ParameterTranslationMode.Parameter
                => TranslatePrimitiveCollection(sqlParameterExpression, property: null, tableAlias),

            _ => throw new UnreachableException()
        };
    }

    /// <summary>
    ///     Translates a parameter or column collection of primitive values. Providers can override this to translate e.g. int[] columns or
    ///     parameters to a queryable table (OPENJSON on SQL Server, unnest on PostgreSQL...). The default implementation always returns
    ///     <see langword="null" /> (no translation).
    /// </summary>
    /// <remarks>
    ///     Inline collections aren't passed to this method; see <see cref="TranslateInlineQueryRoot" /> for the translation of inline
    ///     collections.
    /// </remarks>
    /// <param name="sqlExpression">The expression to try to translate as a primitive collection expression.</param>
    /// <param name="property">
    ///     If the primitive collection is a property, contains the <see cref="IProperty" /> for that property. Otherwise, the collection
    ///     represents a parameter, and this contains <see langword="null" />.
    /// </param>
    /// <param name="tableAlias">
    ///     Provides an alias to be used for the table returned from translation, which will represent the collection.
    /// </param>
    /// <returns>A <see cref="ShapedQueryExpression" /> if the translation was successful, otherwise <see langword="null" />.</returns>
    protected virtual ShapedQueryExpression? TranslatePrimitiveCollection(
        SqlExpression sqlExpression,
        IProperty? property,
        string tableAlias)
        => null;

    /// <summary>
    ///     Invoked when LINQ operators are composed over a collection within a JSON document.
    ///     Transforms the provided <see cref="JsonQueryExpression" /> - representing access to the collection - into a provider-specific
    ///     means to expand the JSON array into a relational table/rowset (e.g. SQL Server OPENJSON).
    /// </summary>
    /// <param name="jsonQueryExpression">The <see cref="JsonQueryExpression" /> referencing the JSON array.</param>
    /// <returns>A <see cref="ShapedQueryExpression" /> if the translation was successful, otherwise <see langword="null" />.</returns>
    protected virtual ShapedQueryExpression? TransformJsonQueryToTable(JsonQueryExpression jsonQueryExpression)
    {
        AddTranslationErrorDetails(RelationalStrings.JsonQueryLinqOperatorsNotSupported);
        return null;
    }

    /// <summary>
    ///     Translates an inline collection into a queryable SQL VALUES expression.
    /// </summary>
    /// <param name="inlineQueryRootExpression">The inline collection to be translated.</param>
    /// <returns>A queryable SQL VALUES expression.</returns>
    protected override ShapedQueryExpression? TranslateInlineQueryRoot(InlineQueryRootExpression inlineQueryRootExpression)
    {
        var elementType = inlineQueryRootExpression.ElementType;

        var encounteredNull = false;
        var intTypeMapping = _typeMappingSource.FindMapping(typeof(int), RelationalDependencies.Model);
        RelationalTypeMapping? inferredTypeMaping = null;
        var sqlExpressions = new SqlExpression[inlineQueryRootExpression.Values.Count];

        // Do a first pass, translating the elements and inferring type mappings/nullability.
        for (var i = 0; i < inlineQueryRootExpression.Values.Count; i++)
        {
            // Note that we specifically don't apply the default type mapping to the translation, to allow it to get inferred later based
            // on usage.
            if (TranslateExpression(inlineQueryRootExpression.Values[i], applyDefaultTypeMapping: false)
                is not { } translatedValue)
            {
                return null;
            }

            // Infer the type mapping from the different inline elements, applying the type mapping of a column to constants/parameters, and
            // also to the projection of the VALUES expression as a whole.
            // TODO: This currently picks up the first type mapping; we can do better once we have a type compatibility chart (#15586)
            // TODO: See similarity with SqlExpressionFactory.ApplyTypeMappingOnIn()
            inferredTypeMaping ??= translatedValue.TypeMapping;

            // TODO: Poor man's null semantics: in SqlNullabilityProcessor we don't fully handle the nullability of SelectExpression
            // projections. Whether the SelectExpression's projection is nullable or not is determined here in translation, but at this
            // point we don't know how to properly calculate nullability (and can't look at parameters).
            // So for now, we assume the projected column is nullable if we see anything but non-null constants and non-nullable columns.
            encounteredNull |=
                translatedValue is not SqlConstantExpression { Value: not null } and not ColumnExpression { IsNullable: false };

            sqlExpressions[i] = translatedValue;
        }

        // Second pass: create the VALUES expression's row value expressions.
        var rowExpressions = new RowValueExpression[sqlExpressions.Length];
        for (var i = 0; i < sqlExpressions.Length; i++)
        {
            var sqlExpression = sqlExpressions[i];
            rowExpressions[i] =
                new RowValueExpression(
                [
                    // Since VALUES may not guarantee row ordering, we add an _ord value by which we'll order.
                    _sqlExpressionFactory.Constant(i, intTypeMapping),
                    // If no type mapping was inferred (i.e. no column in the inline collection), it's left null, to allow it to get
                    // inferred later based on usage. Note that for the element in the VALUES expression, we'll also apply an explicit
                    // CONVERT to make sure the database gets the right type (see
                    // RelationalTypeMappingPostprocessor.ApplyTypeMappingsOnValuesExpression)
                    sqlExpression.TypeMapping is null && inferredTypeMaping is not null
                        ? _sqlExpressionFactory.ApplyTypeMapping(sqlExpression, inferredTypeMaping)
                        : sqlExpression
                ]);
        }

        var alias = _sqlAliasManager.GenerateTableAlias("values");
        var valuesExpression = new ValuesExpression(alias, rowExpressions, [ValuesOrderingColumnName, ValuesValueColumnName]);

        return CreateShapedQueryExpressionForValuesExpression(
            valuesExpression,
            alias,
            elementType,
            inferredTypeMaping,
            encounteredNull);
    }

    /// <inheritdoc />
    protected override QueryableMethodTranslatingExpressionVisitor CreateSubqueryVisitor()
        => new RelationalQueryableMethodTranslatingExpressionVisitor(this);

    /// <inheritdoc />
    protected override ShapedQueryExpression CreateShapedQueryExpression(IEntityType entityType)
        => CreateShapedQueryExpression(entityType, CreateSelect(entityType));

    private static ShapedQueryExpression CreateShapedQueryExpression(IEntityType entityType, SelectExpression selectExpression)
        => new(
            selectExpression,
            new RelationalStructuralTypeShaperExpression(
                entityType,
                new ProjectionBindingExpression(
                    selectExpression,
                    new ProjectionMember(),
                    typeof(ValueBuffer)),
                false));

    /// <inheritdoc />
    protected override ShapedQueryExpression? TranslateAll(ShapedQueryExpression source, LambdaExpression predicate)
    {
        var translation = TranslateLambdaExpression(source, predicate);
        if (translation == null)
        {
            return null;
        }

        var subquery = (SelectExpression)source.QueryExpression;

        // Negate the predicate, unless it's already negated, in which case remove that.
        subquery.ApplyPredicate(
            translation is SqlUnaryExpression { OperatorType: ExpressionType.Not, Operand: var nestedOperand }
                ? nestedOperand
                : _sqlExpressionFactory.Not(translation));

        subquery.ReplaceProjection(new List<Expression>());
        subquery.ApplyProjection();
        if (subquery.Limit == null
            && subquery.Offset == null)
        {
            subquery.ClearOrdering();
        }

        subquery.IsDistinct = false;

        translation = _sqlExpressionFactory.Not(_sqlExpressionFactory.Exists(subquery));
        subquery = new SelectExpression(translation, _sqlAliasManager);

        return source.Update(
            subquery,
            Expression.Convert(new ProjectionBindingExpression(subquery, new ProjectionMember(), typeof(bool?)), typeof(bool)));
    }

    /// <inheritdoc />
    protected override ShapedQueryExpression? TranslateAny(ShapedQueryExpression source, LambdaExpression? predicate)
    {
        if (predicate != null)
        {
            var translatedSource = TranslateWhere(source, predicate);
            if (translatedSource == null)
            {
                return null;
            }

            source = translatedSource;
        }

        var subquery = (SelectExpression)source.QueryExpression;
        subquery.ReplaceProjection(new List<Expression>());
        subquery.ApplyProjection();
        if (subquery.Limit == null
            && subquery.Offset == null)
        {
            subquery.ClearOrdering();
        }

        subquery.IsDistinct = false;

        var translation = _sqlExpressionFactory.Exists(subquery);
        var selectExpression = new SelectExpression(translation, _sqlAliasManager);

        return source.Update(
            selectExpression,
            Expression.Convert(new ProjectionBindingExpression(selectExpression, new ProjectionMember(), typeof(bool?)), typeof(bool)));
    }

    /// <inheritdoc />
    protected override ShapedQueryExpression? TranslateAverage(
        ShapedQueryExpression source,
        LambdaExpression? selector,
        Type resultType)
        => TranslateAggregateWithSelector(source, selector, QueryableMethods.GetAverageWithoutSelector, resultType);

    /// <inheritdoc />
    protected override ShapedQueryExpression TranslateCast(ShapedQueryExpression source, Type resultType)
        => source.ShaperExpression.Type != resultType
            ? source.UpdateShaperExpression(Expression.Convert(source.ShaperExpression, resultType))
            : source;

    /// <inheritdoc />
    protected override ShapedQueryExpression TranslateConcat(ShapedQueryExpression source1, ShapedQueryExpression source2)
    {
        ((SelectExpression)source1.QueryExpression).ApplyUnion((SelectExpression)source2.QueryExpression, distinct: false);

        return source1.UpdateShaperExpression(
            MatchShaperNullabilityForSetOperation(source1.ShaperExpression, source2.ShaperExpression, makeNullable: true));
    }

    /// <inheritdoc />
    protected override ShapedQueryExpression? TranslateContains(ShapedQueryExpression source, Expression item)
    {
        // Note that we don't apply the default type mapping to the item in order to allow it to be inferred from e.g. the subquery
        // projection on the other side.
        if (TranslateExpression(item, applyDefaultTypeMapping: false) is not { } translatedItem
            || !TryGetProjection(source, out var projection))
        {
            // If the item can't be translated, we can't translate to an IN expression.

            // We do attempt one thing: if this is a contains over an entity type which has a single key property (non-composite key),
            // we can project its key property (entity equality/containment) and translate to InExpression over that.
            if (item is StructuralTypeShaperExpression { StructuralType: IEntityType entityType }
                && entityType.FindPrimaryKey()?.Properties is [var singleKeyProperty])
            {
                var keySelectorParam = Expression.Parameter(source.Type);

                return TranslateContains(
                    TranslateSelect(
                        source,
                        Expression.Lambda(keySelectorParam.CreateEFPropertyExpression(singleKeyProperty), keySelectorParam)),
                    item.CreateEFPropertyExpression(singleKeyProperty));
            }

            // Otherwise, attempt to translate as Any since that passes through Where predicate translation. This will e.g. take care of
            // entity, which e.g. does entity equality/containment for entities with composite keys.
            var anyLambdaParameter = Expression.Parameter(item.Type, "p");
            var anyLambda = Expression.Lambda(
                Infrastructure.ExpressionExtensions.CreateEqualsExpression(anyLambdaParameter, item),
                anyLambdaParameter);

            return TranslateAny(source, anyLambda);
        }

        // Pattern-match Contains over ValuesExpression, translating to simplified 'item IN (1, 2, 3)' with constant elements.
        if (TryExtractBareInlineCollectionValues(source, out var values, out var valuesParameter))
        {
            var inExpression = (values, valuesParameter) switch
            {
                (not null, null) => _sqlExpressionFactory.In(translatedItem, values),
                (null, not null) => _sqlExpressionFactory.In(translatedItem, valuesParameter),
                _ => throw new UnreachableException(),
            };
            return source.Update(new SelectExpression(inExpression, _sqlAliasManager), source.ShaperExpression);
        }

        // Translate to IN with a subquery.
        // Note that because of null semantics, this may get transformed to an EXISTS subquery in SqlNullabilityProcessor.
        var subquery = (SelectExpression)source.QueryExpression;
        if (subquery.Limit == null
            && subquery.Offset == null)
        {
            subquery.ClearOrdering();
        }

        subquery.IsDistinct = false;

        subquery.ReplaceProjection(new List<Expression> { projection });
        subquery.ApplyProjection();

        var translation = _sqlExpressionFactory.In(translatedItem, subquery);
        subquery = new SelectExpression(translation, _sqlAliasManager);

        return source.Update(
            subquery,
            Expression.Convert(
                new ProjectionBindingExpression(subquery, new ProjectionMember(), typeof(bool?)), typeof(bool)));
    }

    /// <inheritdoc />
    protected override ShapedQueryExpression? TranslateCount(ShapedQueryExpression source, LambdaExpression? predicate)
        => TranslateAggregateWithPredicate(source, predicate, QueryableMethods.CountWithoutPredicate, liftOrderings: false);

    /// <inheritdoc />
    protected override ShapedQueryExpression? TranslateDefaultIfEmpty(ShapedQueryExpression source, Expression? defaultValue)
    {
        if (defaultValue == null)
        {
            ((SelectExpression)source.QueryExpression).ApplyDefaultIfEmpty(_sqlExpressionFactory);
            return source.UpdateShaperExpression(MarkShaperNullable(source.ShaperExpression));
        }

        return null;
    }

    /// <inheritdoc />
    protected override ShapedQueryExpression TranslateDistinct(ShapedQueryExpression source)
    {
        var selectExpression = (SelectExpression)source.QueryExpression;

        if (selectExpression is { Orderings.Count: > 0, Limit: null, Offset: null }
            && !IsNaturallyOrdered(selectExpression))
        {
            _queryCompilationContext.Logger.DistinctAfterOrderByWithoutRowLimitingOperatorWarning();
        }

        selectExpression.ApplyDistinct();
        return source;
    }

    /// <inheritdoc />
    protected override ShapedQueryExpression? TranslateElementAtOrDefault(
        ShapedQueryExpression source,
        Expression index,
        bool returnDefault)
    {
        var selectExpression = (SelectExpression)source.QueryExpression;
        var translation = TranslateExpression(index);
        if (translation == null)
        {
            return null;
        }

        if (!IsOrdered(selectExpression))
        {
            _queryCompilationContext.Logger.RowLimitingOperationWithoutOrderByWarning();
        }

        selectExpression.ApplyOffset(translation);
        ApplyLimit(selectExpression, TranslateExpression(Expression.Constant(1))!);

        return source;
    }

    /// <inheritdoc />
    protected override ShapedQueryExpression TranslateExcept(ShapedQueryExpression source1, ShapedQueryExpression source2)
    {
        ((SelectExpression)source1.QueryExpression).ApplyExcept((SelectExpression)source2.QueryExpression, distinct: true);

        // Since except has result from source1, we don't need to change shaper
        return source1;
    }

    /// <inheritdoc />
    protected override ShapedQueryExpression? TranslateFirstOrDefault(
        ShapedQueryExpression source,
        LambdaExpression? predicate,
        Type returnType,
        bool returnDefault)
    {
        if (predicate != null)
        {
            var translatedSource = TranslateWhere(source, predicate);
            if (translatedSource == null)
            {
                return null;
            }

            source = translatedSource;
        }

        var selectExpression = (SelectExpression)source.QueryExpression;
        if (selectExpression.Predicate == null
            && selectExpression.Orderings.Count == 0)
        {
            _queryCompilationContext.Logger.FirstWithoutOrderByAndFilterWarning();
        }

        ApplyLimit(selectExpression, TranslateExpression(Expression.Constant(1))!);

        return source.ShaperExpression.Type != returnType
            ? source.UpdateShaperExpression(Expression.Convert(source.ShaperExpression, returnType))
            : source;
    }

    /// <inheritdoc />
    protected override ShapedQueryExpression? TranslateGroupBy(
        ShapedQueryExpression source,
        LambdaExpression keySelector,
        LambdaExpression? elementSelector,
        LambdaExpression? resultSelector)
    {
        var selectExpression = (SelectExpression)source.QueryExpression;
        selectExpression.PrepareForAggregate();

        var remappedKeySelector = RemapLambdaBody(source, keySelector);
        var translatedKey = TranslateGroupingKey(remappedKeySelector);
        switch (translatedKey)
        {
            // Special handling for GroupBy over entity type: get the entity projection expression out.
            // For GroupBy over a complex type, we already get the projection expression out.
            case StructuralTypeShaperExpression { StructuralType: IEntityType } shaper:
                if (shaper.ValueBufferExpression is not ProjectionBindingExpression pbe)
                {
                    // ValueBufferExpression can be JsonQuery, ProjectionBindingExpression, EntityProjection
                    // We only allow ProjectionBindingExpression which represents a regular entity
                    return null;
                }

                translatedKey = shaper.Update(((SelectExpression)pbe.QueryExpression).GetProjection(pbe));
                break;

            case null:
                return null;
        }

        if (elementSelector != null)
        {
            source = TranslateSelect(source, elementSelector);
        }

        var groupByShaper = selectExpression.ApplyGrouping(translatedKey, source.ShaperExpression, _sqlExpressionFactory);
        if (resultSelector == null)
        {
            return source.UpdateShaperExpression(groupByShaper);
        }

        var original1 = resultSelector.Parameters[0];
        var original2 = resultSelector.Parameters[1];

        var newResultSelectorBody = new ReplacingExpressionVisitor(
                [original1, original2],
                [groupByShaper.KeySelector, groupByShaper])
            .Visit(resultSelector.Body);

        newResultSelectorBody = ExpandSharedTypeEntities(selectExpression, newResultSelectorBody);

        return source.UpdateShaperExpression(
            _projectionBindingExpressionVisitor.Translate(selectExpression, newResultSelectorBody));
    }

    private Expression? TranslateGroupingKey(Expression expression)
    {
        switch (expression)
        {
            case NewExpression newExpression:
                if (newExpression.Arguments.Count == 0)
                {
                    return newExpression;
                }

                var newArguments = new Expression[newExpression.Arguments.Count];
                for (var i = 0; i < newArguments.Length; i++)
                {
                    var key = TranslateGroupingKey(newExpression.Arguments[i]);
                    if (key == null)
                    {
                        return null;
                    }

                    newArguments[i] = key;
                }

                return newExpression.Update(newArguments);

            case MemberInitExpression memberInitExpression:
                var updatedNewExpression = (NewExpression?)TranslateGroupingKey(memberInitExpression.NewExpression);
                if (updatedNewExpression == null)
                {
                    return null;
                }

                var newBindings = new MemberAssignment[memberInitExpression.Bindings.Count];
                for (var i = 0; i < newBindings.Length; i++)
                {
                    var memberAssignment = (MemberAssignment)memberInitExpression.Bindings[i];
                    var visitedExpression = TranslateGroupingKey(memberAssignment.Expression);
                    if (visitedExpression == null)
                    {
                        return null;
                    }

                    newBindings[i] = memberAssignment.Update(visitedExpression);
                }

                return memberInitExpression.Update(updatedNewExpression, newBindings);

            default:
                var translation = TranslateProjection(expression);
                if (translation == null)
                {
                    return null;
                }

                return translation.Type == expression.Type
                    ? translation
                    : Expression.Convert(translation, expression.Type);
        }
    }

    /// <inheritdoc />
    protected override ShapedQueryExpression? TranslateGroupJoin(
        ShapedQueryExpression outer,
        ShapedQueryExpression inner,
        LambdaExpression outerKeySelector,
        LambdaExpression innerKeySelector,
        LambdaExpression resultSelector)
        => null;

    /// <inheritdoc />
    protected override ShapedQueryExpression TranslateIntersect(ShapedQueryExpression source1, ShapedQueryExpression source2)
    {
        ((SelectExpression)source1.QueryExpression).ApplyIntersect((SelectExpression)source2.QueryExpression, distinct: true);

        // For intersect since result comes from both sides, if one of them is non-nullable then both are non-nullable
        return source1.UpdateShaperExpression(
            MatchShaperNullabilityForSetOperation(source1.ShaperExpression, source2.ShaperExpression, makeNullable: false));
    }

    /// <inheritdoc />
    protected override ShapedQueryExpression? TranslateJoin(
        ShapedQueryExpression outer,
        ShapedQueryExpression inner,
        LambdaExpression outerKeySelector,
        LambdaExpression innerKeySelector,
        LambdaExpression resultSelector)
    {
        var joinPredicate = CreateJoinPredicate(outer, outerKeySelector, inner, innerKeySelector);
        if (joinPredicate != null)
        {
            var outerSelectExpression = (SelectExpression)outer.QueryExpression;
            var outerShaperExpression = outerSelectExpression.AddInnerJoin(inner, joinPredicate, outer.ShaperExpression);
            outer = outer.UpdateShaperExpression(outerShaperExpression);

            return TranslateTwoParameterSelector(outer, resultSelector);
        }

        return null;
    }

    /// <inheritdoc />
    protected override ShapedQueryExpression? TranslateLeftJoin(
        ShapedQueryExpression outer,
        ShapedQueryExpression inner,
        LambdaExpression outerKeySelector,
        LambdaExpression innerKeySelector,
        LambdaExpression resultSelector)
    {
        var joinPredicate = CreateJoinPredicate(outer, outerKeySelector, inner, innerKeySelector);
        if (joinPredicate != null)
        {
            var outerSelectExpression = (SelectExpression)outer.QueryExpression;
            var outerShaperExpression = outerSelectExpression.AddLeftJoin(inner, joinPredicate, outer.ShaperExpression);
            outer = outer.UpdateShaperExpression(outerShaperExpression);

            return TranslateTwoParameterSelector(outer, resultSelector);
        }

        return null;
    }

    /// <inheritdoc />
    protected override ShapedQueryExpression? TranslateRightJoin(
        ShapedQueryExpression outer,
        ShapedQueryExpression inner,
        LambdaExpression outerKeySelector,
        LambdaExpression innerKeySelector,
        LambdaExpression resultSelector)
    {
        var joinPredicate = CreateJoinPredicate(outer, outerKeySelector, inner, innerKeySelector);
        if (joinPredicate != null)
        {
            var outerSelectExpression = (SelectExpression)outer.QueryExpression;
            var outerShaperExpression = outerSelectExpression.AddRightJoin(inner, joinPredicate, outer.ShaperExpression);
            outer = outer.UpdateShaperExpression(outerShaperExpression);

            return TranslateTwoParameterSelector(outer, resultSelector);
        }

        return null;
    }

    private SqlExpression CreateJoinPredicate(
        ShapedQueryExpression outer,
        LambdaExpression outerKeySelector,
        ShapedQueryExpression inner,
        LambdaExpression innerKeySelector)
    {
        var outerKey = RemapLambdaBody(outer, outerKeySelector);
        var innerKey = RemapLambdaBody(inner, innerKeySelector);

        if (outerKey is not NewExpression { Arguments.Count: > 0 } outerNew)
        {
            return CreateJoinPredicate(outerKey, innerKey);
        }

        var innerNew = (NewExpression)innerKey;

        SqlExpression? result = null;
        for (var i = 0; i < outerNew.Arguments.Count; i++)
        {
            var joinPredicate = CreateJoinPredicate(outerNew.Arguments[i], innerNew.Arguments[i]);
            result = result == null
                ? joinPredicate
                : _sqlExpressionFactory.AndAlso(result, joinPredicate);
        }

        if (outerNew.Arguments.Count == 1)
        {
            result = _sqlExpressionFactory.AndAlso(
                result!,
                CreateJoinPredicate(Expression.Constant(true), Expression.Constant(true)));
        }

        return result!;
    }

    private SqlExpression CreateJoinPredicate(Expression outerKey, Expression innerKey)
        => TranslateExpression(Infrastructure.ExpressionExtensions.CreateEqualsExpression(outerKey, innerKey))!;

    /// <inheritdoc />
    protected override ShapedQueryExpression? TranslateLastOrDefault(
        ShapedQueryExpression source,
        LambdaExpression? predicate,
        Type returnType,
        bool returnDefault)
    {
        var selectExpression = (SelectExpression)source.QueryExpression;
        if (selectExpression.Orderings.Count == 0)
        {
            throw new InvalidOperationException(
                RelationalStrings.LastUsedWithoutOrderBy(returnDefault ? nameof(Queryable.LastOrDefault) : nameof(Queryable.Last)));
        }

        if (predicate != null)
        {
            var translatedSource = TranslateWhere(source, predicate);
            if (translatedSource == null)
            {
                return null;
            }

            source = translatedSource;
        }

        selectExpression.ReverseOrderings();
        ApplyLimit(selectExpression, TranslateExpression(Expression.Constant(1))!);

        return source.ShaperExpression.Type != returnType
            ? source.UpdateShaperExpression(Expression.Convert(source.ShaperExpression, returnType))
            : source;
    }

    /// <inheritdoc />
    protected override ShapedQueryExpression? TranslateLongCount(ShapedQueryExpression source, LambdaExpression? predicate)
        => TranslateAggregateWithPredicate(source, predicate, QueryableMethods.LongCountWithoutPredicate, liftOrderings: false);

    /// <inheritdoc />
    protected override ShapedQueryExpression? TranslateMax(ShapedQueryExpression source, LambdaExpression? selector, Type resultType)
    {
        var selectExpression = (SelectExpression)source.QueryExpression;
        selectExpression.IsDistinct = false;

        // For Max() over an inline array, translate to GREATEST() if possible; otherwise use the default translation of aggregate SQL
        // MAX().
        // Note that some providers propagate NULL arguments (SQLite, MySQL), while others only return NULL if all arguments evaluate to
        // NULL (SQL Server, PostgreSQL). If the argument is a nullable value type, don't translate to GREATEST() if it propagates NULLs,
        // to match the .NET behavior.
        if (TryExtractBareInlineCollectionValues(source, out var values)
            && _sqlTranslator.GenerateGreatest(values, resultType.UnwrapNullableType()) is SqlFunctionExpression greatestExpression
            && (Nullable.GetUnderlyingType(resultType) is null
                || greatestExpression.ArgumentsPropagateNullability?.All(a => a == false) == true))
        {
            return source.Update(new SelectExpression(greatestExpression, _sqlAliasManager), source.ShaperExpression);
        }

        return TranslateAggregateWithSelector(
            source, selector, t => QueryableMethods.MaxWithoutSelector.MakeGenericMethod(t), resultType);
    }

    /// <inheritdoc />
    protected override ShapedQueryExpression? TranslateMin(ShapedQueryExpression source, LambdaExpression? selector, Type resultType)
    {
        var selectExpression = (SelectExpression)source.QueryExpression;
        selectExpression.IsDistinct = false;

        // See comments above in TranslateMax()
        if (TryExtractBareInlineCollectionValues(source, out var values)
            && _sqlTranslator.GenerateLeast(values, resultType.UnwrapNullableType()) is SqlFunctionExpression leastExpression
            && (Nullable.GetUnderlyingType(resultType) is null
                || leastExpression.ArgumentsPropagateNullability?.All(a => a == false) == true))
        {
            return source.Update(new SelectExpression(leastExpression, _sqlAliasManager), source.ShaperExpression);
        }

        return TranslateAggregateWithSelector(
            source, selector, t => QueryableMethods.MinWithoutSelector.MakeGenericMethod(t), resultType);
    }

    /// <inheritdoc />
    protected override ShapedQueryExpression? TranslateOfType(ShapedQueryExpression source, Type resultType)
    {
        if (source.ShaperExpression is StructuralTypeShaperExpression { StructuralType: IEntityType entityType } shaper)
        {
            if (entityType.ClrType == resultType)
            {
                return source;
            }

            var parameterExpression = Expression.Parameter(shaper.Type);
            var predicate = Expression.Lambda(Expression.TypeIs(parameterExpression, resultType), parameterExpression);
            var translation = TranslateLambdaExpression(source, predicate);
            if (translation == null)
            {
                // EntityType is not part of hierarchy
                return null;
            }

            var selectExpression = (SelectExpression)source.QueryExpression;
            if (translation is not SqlConstantExpression { Value: true })
            {
                selectExpression.ApplyPredicate(translation);
            }

            var baseType = entityType.GetAllBaseTypes().SingleOrDefault(et => et.ClrType == resultType);
            if (baseType != null)
            {
                return source.UpdateShaperExpression(shaper.WithType(baseType));
            }

            var derivedType = entityType.GetDerivedTypes().Single(et => et.ClrType == resultType);
            var projectionBindingExpression = (ProjectionBindingExpression)shaper.ValueBufferExpression;

            var projectionMember = projectionBindingExpression.ProjectionMember;
            Check.DebugAssert(new ProjectionMember().Equals(projectionMember), "Invalid ProjectionMember when processing OfType");

            var projection = (StructuralTypeProjectionExpression)selectExpression.GetProjection(projectionBindingExpression);
            selectExpression.ReplaceProjection(
                new Dictionary<ProjectionMember, Expression> { { projectionMember, projection.UpdateEntityType(derivedType) } });

            return source.UpdateShaperExpression(shaper.WithType(derivedType));
        }

        return null;
    }

    /// <inheritdoc />
    protected override ShapedQueryExpression? TranslateOrderBy(
        ShapedQueryExpression source,
        LambdaExpression keySelector,
        bool ascending)
    {
        var translation = TranslateLambdaExpression(source, keySelector);
        if (translation == null)
        {
            return null;
        }

        ((SelectExpression)source.QueryExpression).ApplyOrdering(new OrderingExpression(translation, ascending));

        return source;
    }

    /// <inheritdoc />
    protected override ShapedQueryExpression? TranslateReverse(ShapedQueryExpression source)
    {
        var selectExpression = (SelectExpression)source.QueryExpression;
        if (selectExpression.Orderings.Count == 0)
        {
            AddTranslationErrorDetails(RelationalStrings.MissingOrderingInSelectExpression);
            return null;
        }

        selectExpression.ReverseOrderings();

        return source;
    }

    /// <inheritdoc />
    protected override ShapedQueryExpression TranslateSelect(ShapedQueryExpression source, LambdaExpression selector)
    {
        if (selector.Body == selector.Parameters[0])
        {
            return source;
        }

        var selectExpression = (SelectExpression)source.QueryExpression;
        if (selectExpression.IsDistinct)
        {
            selectExpression.PushdownIntoSubquery();
        }

        var newSelectorBody = RemapLambdaBody(source, selector);

        return source.UpdateShaperExpression(_projectionBindingExpressionVisitor.Translate(selectExpression, newSelectorBody));
    }

    /// <inheritdoc />
    protected override ShapedQueryExpression? TranslateSelectMany(
        ShapedQueryExpression source,
        LambdaExpression collectionSelector,
        LambdaExpression resultSelector)
    {
        var select = (SelectExpression)source.QueryExpression;
        var (newCollectionSelector, correlated, defaultIfEmpty)
            = new CorrelationFindingExpressionVisitor().IsCorrelated(collectionSelector);
        if (correlated)
        {
            var collectionSelectorBody = RemapLambdaBody(source, newCollectionSelector);
            if (Visit(collectionSelectorBody) is ShapedQueryExpression inner)
            {
                var shaper = defaultIfEmpty
                    ? select.AddOuterApply(inner, source.ShaperExpression)
                    : select.AddCrossApply(inner, source.ShaperExpression);

                return TranslateTwoParameterSelector(source.UpdateShaperExpression(shaper), resultSelector);
            }
        }
        else
        {
            if (Visit(newCollectionSelector.Body) is ShapedQueryExpression inner)
            {
                if (defaultIfEmpty)
                {
                    var translatedInner = TranslateDefaultIfEmpty(inner, null);
                    if (translatedInner == null)
                    {
                        return null;
                    }

                    inner = translatedInner;
                }

                var shaper = select.AddCrossJoin(inner, source.ShaperExpression);

                return TranslateTwoParameterSelector(source.UpdateShaperExpression(shaper), resultSelector);
            }
        }

        return null;
    }

    private sealed class CorrelationFindingExpressionVisitor : ExpressionVisitor
    {
        private ParameterExpression? _outerParameter;
        private bool _correlated;
        private bool _defaultIfEmpty;
        private bool _canLiftDefaultIfEmpty;

        public (LambdaExpression, bool, bool) IsCorrelated(LambdaExpression lambdaExpression)
        {
            Check.DebugAssert(
                lambdaExpression.Parameters.Count == 1, "Multi-parameter lambda passed to CorrelationFindingExpressionVisitor");

            _correlated = false;
            _defaultIfEmpty = false;
            _canLiftDefaultIfEmpty = true;
            _outerParameter = lambdaExpression.Parameters[0];

            var result = Visit(lambdaExpression.Body);

            return (Expression.Lambda(result, _outerParameter), _correlated, _defaultIfEmpty);
        }

        protected override Expression VisitParameter(ParameterExpression parameterExpression)
        {
            if (parameterExpression == _outerParameter)
            {
                _correlated = true;
            }

            return base.VisitParameter(parameterExpression);
        }

        protected override Expression VisitMethodCall(MethodCallExpression methodCallExpression)
        {
            if (_canLiftDefaultIfEmpty
                && methodCallExpression.Method.IsGenericMethod
                && methodCallExpression.Method.GetGenericMethodDefinition() == QueryableMethods.DefaultIfEmptyWithoutArgument)
            {
                _defaultIfEmpty = true;

                return Expression.Call(
                    _fakeDefaultIfEmptyMethodInfo.Value.MakeGenericMethod(methodCallExpression.Method.GetGenericArguments()[0]),
                    Visit(methodCallExpression.Arguments[0]));
            }

            if (!SupportsLiftingDefaultIfEmpty(methodCallExpression.Method))
            {
                // Set state to indicate that any DefaultIfEmpty encountered below this operator cannot be lifted out, since
                // doing so would change meaning.
                // For example, with blogs.SelectMany(b => b.Posts.DefaultIfEmpty().Select(p => p.Id)) we can lift
                // the DIE out, translating the SelectMany as a LEFT JOIN (or OUTER APPLY).
                // But with blogs.SelectMany(b => b.Posts.DefaultIfEmpty().Where(p => p.Id > 3)), we can't do that since that
                // what result in different results.
                _canLiftDefaultIfEmpty = false;
            }

            if (methodCallExpression.Arguments.Count == 0)
            {
                return base.VisitMethodCall(methodCallExpression);
            }

            // We need to visit the method call as usual, but the first argument - the source (other operators we're composed over) -
            // needs to be handled differently. For the purpose of lifting DefaultIfEmpty, we can only do so for DIE at the top-level
            // operator chain, and not some DIE embedded in e.g. the lambda argument of a Where clause. So we visit the source first,
            // and then set _canLiftDefaultIfEmpty to false to avoid lifting any DIEs encountered there (see e.g. #33343).
            // Note: we assume that the first argument is the source.
            var newObject = Visit(methodCallExpression.Object);

            var arguments = methodCallExpression.Arguments;
            Expression[]? newArguments = null;

            var newSource = Visit(arguments[0]);
            if (!ReferenceEquals(newSource, arguments[0]))
            {
                newArguments = new Expression[arguments.Count];
                newArguments[0] = newSource;
            }

            var previousCanLiftDefaultIfEmpty = _canLiftDefaultIfEmpty;
            _canLiftDefaultIfEmpty = false;

            for (var i = 1; i < arguments.Count; i++)
            {
                var newArgument = Visit(arguments[i]);

                if (newArguments is not null)
                {
                    newArguments[i] = newArgument;
                }
                else if (!ReferenceEquals(newArgument, arguments[i]))
                {
                    newArguments = new Expression[arguments.Count];
                    newArguments[0] = newSource;

                    for (var j = 1; j < i; j++)
                    {
                        newArguments[j] = arguments[j];
                    }

                    newArguments[i] = newArgument;
                }
            }

            _canLiftDefaultIfEmpty = previousCanLiftDefaultIfEmpty;

            return methodCallExpression.Update(newObject, newArguments ?? (IEnumerable<Expression>)arguments);

            static bool SupportsLiftingDefaultIfEmpty(MethodInfo methodInfo)
                => methodInfo.IsGenericMethod
                    && methodInfo.GetGenericMethodDefinition() is var definition
                    && (definition == QueryableMethods.Select
                        || definition == QueryableMethods.OrderBy
                        || definition == QueryableMethods.OrderByDescending
                        || definition == QueryableMethods.Reverse);
        }
    }

    /// <inheritdoc />
    protected override ShapedQueryExpression? TranslateSelectMany(ShapedQueryExpression source, LambdaExpression selector)
    {
        var innerParameter = Expression.Parameter(selector.ReturnType.GetSequenceType(), "i");
        var resultSelector = Expression.Lambda(
            innerParameter, Expression.Parameter(source.Type.GetSequenceType()), innerParameter);

        return TranslateSelectMany(source, selector, resultSelector);
    }

    /// <inheritdoc />
    protected override ShapedQueryExpression? TranslateSingleOrDefault(
        ShapedQueryExpression source,
        LambdaExpression? predicate,
        Type returnType,
        bool returnDefault)
    {
        if (predicate != null)
        {
            var translatedSource = TranslateWhere(source, predicate);
            if (translatedSource == null)
            {
                return null;
            }

            source = translatedSource;
        }

        var selectExpression = (SelectExpression)source.QueryExpression;
        ApplyLimit(selectExpression, TranslateExpression(Expression.Constant(_subquery ? 1 : 2))!);

        return source.ShaperExpression.Type != returnType
            ? source.UpdateShaperExpression(Expression.Convert(source.ShaperExpression, returnType))
            : source;
    }

    /// <inheritdoc />
    protected override ShapedQueryExpression? TranslateSkip(ShapedQueryExpression source, Expression count)
    {
        var selectExpression = (SelectExpression)source.QueryExpression;
        var translation = TranslateExpression(count);
        if (translation == null)
        {
            return null;
        }

        if (!IsOrdered(selectExpression))
        {
            _queryCompilationContext.Logger.RowLimitingOperationWithoutOrderByWarning();
        }

        selectExpression.ApplyOffset(translation);

        return source;
    }

    /// <inheritdoc />
    protected override ShapedQueryExpression? TranslateSkipWhile(ShapedQueryExpression source, LambdaExpression predicate)
        => null;

    /// <inheritdoc />
    protected override ShapedQueryExpression? TranslateSum(ShapedQueryExpression source, LambdaExpression? selector, Type resultType)
        => TranslateAggregateWithSelector(source, selector, QueryableMethods.GetSumWithoutSelector, resultType);

    /// <inheritdoc />
    protected override ShapedQueryExpression? TranslateTake(ShapedQueryExpression source, Expression count)
    {
        var selectExpression = (SelectExpression)source.QueryExpression;
        var translation = TranslateExpression(count);
        if (translation == null)
        {
            return null;
        }

        if (!IsOrdered(selectExpression))
        {
            _queryCompilationContext.Logger.RowLimitingOperationWithoutOrderByWarning();
        }

        ApplyLimit(selectExpression, translation);

        return source;
    }

    private void ApplyLimit(SelectExpression selectExpression, SqlExpression limit)
    {
        var oldLimit = selectExpression.Limit;

        if (oldLimit is null)
        {
            selectExpression.SetLimit(limit);
            return;
        }

        if (oldLimit is SqlConstantExpression { Value: int oldConst } && limit is SqlConstantExpression { Value: int newConst })
        {
            // if both the old and new limit are constants, use the smaller one
            // (aka constant-fold LEAST(constA, constB))
            if (oldConst > newConst)
            {
                selectExpression.SetLimit(limit);
            }

            return;
        }

        if (oldLimit.Equals(limit))
        {
            return;
        }

        // if possible, use LEAST(oldLimit, limit); otherwise, use nested queries
        if (_sqlTranslator.GenerateLeast([oldLimit, limit], limit.Type) is { } newLimit)
        {
            selectExpression.SetLimit(newLimit);
        }
        else
        {
            selectExpression.ApplyLimit(limit);
        }
    }

    /// <inheritdoc />
    protected override ShapedQueryExpression? TranslateTakeWhile(ShapedQueryExpression source, LambdaExpression predicate)
        => null;

    /// <inheritdoc />
    protected override ShapedQueryExpression? TranslateThenBy(
        ShapedQueryExpression source,
        LambdaExpression keySelector,
        bool ascending)
    {
        var translation = TranslateLambdaExpression(source, keySelector);
        if (translation == null)
        {
            return null;
        }

        ((SelectExpression)source.QueryExpression).AppendOrdering(new OrderingExpression(translation, ascending));

        return source;
    }

    /// <inheritdoc />
    protected override ShapedQueryExpression TranslateUnion(ShapedQueryExpression source1, ShapedQueryExpression source2)
    {
        ((SelectExpression)source1.QueryExpression).ApplyUnion((SelectExpression)source2.QueryExpression, distinct: true);

        return source1.UpdateShaperExpression(
            MatchShaperNullabilityForSetOperation(source1.ShaperExpression, source2.ShaperExpression, makeNullable: true));
    }

    /// <inheritdoc />
    protected override ShapedQueryExpression? TranslateWhere(ShapedQueryExpression source, LambdaExpression predicate)
    {
        var translation = TranslateLambdaExpression(source, predicate);
        if (translation == null)
        {
            return null;
        }

        ((SelectExpression)source.QueryExpression).ApplyPredicate(translation);

        return source;
    }

    /// <summary>
    ///     Translates the given expression into equivalent SQL representation.
    /// </summary>
    /// <param name="expression">An expression to translate.</param>
    /// <param name="applyDefaultTypeMapping">
    ///     Whether to apply the default type mapping on the top-most element if it has none. Defaults to <see langword="true" />.
    /// </param>
    /// <returns>A <see cref="SqlExpression" /> which is translation of given expression or <see langword="null" />.</returns>
    protected virtual SqlExpression? TranslateExpression(Expression expression, bool applyDefaultTypeMapping = true)
    {
        var translation = _sqlTranslator.Translate(expression, applyDefaultTypeMapping);

        if (translation is null)
        {
            if (_sqlTranslator.TranslationErrorDetails != null)
            {
                AddTranslationErrorDetails(_sqlTranslator.TranslationErrorDetails);
            }
        }

        return translation;
    }

    private Expression? TranslateProjection(Expression expression, bool applyDefaultTypeMapping = true)
    {
        var translation = _sqlTranslator.TranslateProjection(expression, applyDefaultTypeMapping);

        if (translation is null)
        {
            if (_sqlTranslator.TranslationErrorDetails != null)
            {
                AddTranslationErrorDetails(_sqlTranslator.TranslationErrorDetails);
            }
        }

        return translation;
    }

    /// <summary>
    ///     Translates the given lambda expression for the <see cref="ShapedQueryExpression" /> source into equivalent SQL representation.
    /// </summary>
    /// <param name="shapedQueryExpression">A <see cref="ShapedQueryExpression" /> on which the lambda expression is being applied.</param>
    /// <param name="lambdaExpression">A <see cref="LambdaExpression" /> to translate into SQL.</param>
    /// <returns>A <see cref="SqlExpression" /> which is translation of given lambda expression or <see langword="null" />.</returns>
    protected virtual SqlExpression? TranslateLambdaExpression(
        ShapedQueryExpression shapedQueryExpression,
        LambdaExpression lambdaExpression)
        => TranslateExpression(RemapLambdaBody(shapedQueryExpression, lambdaExpression));

    /// <summary>
    ///     Determines whether the given <see cref="SelectExpression" /> is ordered, typically because orderings have been added to it.
    /// </summary>
    /// <param name="selectExpression">The <see cref="SelectExpression" /> to check for ordering.</param>
    /// <returns>Whether <paramref name="selectExpression" /> is ordered.</returns>
    protected virtual bool IsOrdered(SelectExpression selectExpression)
        => selectExpression.Orderings.Count > 0;

    /// <summary>
    ///     Determines whether the given <see cref="SelectExpression" /> is naturally ordered, meaning that any ordering has been added
    ///     automatically by EF to preserve e.g. the natural ordering of a JSON array, and not because the original LINQ query contained
    ///     an explicit ordering.
    /// </summary>
    /// <param name="selectExpression">The <see cref="SelectExpression" /> to check for ordering.</param>
    /// <returns>Whether <paramref name="selectExpression" /> is ordered.</returns>
    protected virtual bool IsNaturallyOrdered(SelectExpression selectExpression)
        => false;

    private Expression RemapLambdaBody(ShapedQueryExpression shapedQueryExpression, LambdaExpression lambdaExpression)
    {
        var lambdaBody = ReplacingExpressionVisitor.Replace(
            lambdaExpression.Parameters.Single(), shapedQueryExpression.ShaperExpression, lambdaExpression.Body);

        return ExpandSharedTypeEntities((SelectExpression)shapedQueryExpression.QueryExpression, lambdaBody);
    }

    private Expression ExpandSharedTypeEntities(SelectExpression selectExpression, Expression lambdaBody)
        => _sharedTypeEntityExpandingExpressionVisitor.Expand(selectExpression, lambdaBody);

    private sealed class IncludePruner : ExpressionVisitor
    {
        protected override Expression VisitExtension(Expression node)
            => node switch
            {
                IncludeExpression { Navigation: ISkipNavigation or not INavigation } i => i,
                IncludeExpression i => Visit(i.EntityExpression),
                _ => base.VisitExtension(node)
            };
    }

    private sealed class SharedTypeEntityExpandingExpressionVisitor(
        RelationalQueryableMethodTranslatingExpressionVisitor queryableTranslator)
        : ExpressionVisitor
    {
        private readonly SqlAliasManager _sqlAliasManager = queryableTranslator._sqlAliasManager;
        private SelectExpression _selectExpression = null!;
        private bool _bindComplexProperties;

        public Expression Expand(SelectExpression selectExpression, Expression lambdaBody)
        {
            _selectExpression = selectExpression;

            return Visit(lambdaBody);
        }

        protected override Expression VisitMember(MemberExpression memberExpression)
        {
            var innerExpression = Visit(memberExpression.Expression);

            return TryExpand(innerExpression, MemberIdentity.Create(memberExpression.Member))
                ?? TryBindPropertyAccess(innerExpression, memberExpression.Member.Name)
                ?? memberExpression.Update(innerExpression);
        }

        protected override Expression VisitMethodCall(MethodCallExpression methodCallExpression)
        {
            if (methodCallExpression.TryGetEFPropertyArguments(out var source, out var navigationName))
            {
                source = Visit(source);

                return TryExpand(source, MemberIdentity.Create(navigationName))
                    ?? TryBindPropertyAccess(source, navigationName)
                    ?? methodCallExpression.Update(null!, [source, methodCallExpression.Arguments[1]]);
            }

            // The following is a hack.
            // In preprocessing, SubqueryMemberPushdownExpressionVisitor rewrites ElementAt(0).Int to Select(s => s.Int).ElementAt(0),
            // as that's apparently needed for NavigationExpandingExpressionVisitor to work correctly;
            // see https://github.com/dotnet/efcore/issues/30386#issuecomment-1452643142 for more context.
            // Here, we pattern match the resulting Select(s => s.Int).ElementAt(0) over JsonQueryExpression to properly identify the
            // indexing operation and translate it.
            // Note that this happens for both owned and complex JSON-mapped types.
            if (methodCallExpression.Method.IsGenericMethod
                && (methodCallExpression.Method.GetGenericMethodDefinition() == QueryableMethods.ElementAt
                    || methodCallExpression.Method.GetGenericMethodDefinition() == QueryableMethods.ElementAtOrDefault))
            {
                source = methodCallExpression.Arguments[0];
                var selectMethodCallExpression = default(MethodCallExpression);

                if (source is MethodCallExpression { Method.IsGenericMethod: true } sourceMethodCall
                    && sourceMethodCall.Method.GetGenericMethodDefinition() == QueryableMethods.Select)
                {
                    selectMethodCallExpression = sourceMethodCall;
                    source = sourceMethodCall.Arguments[0];
                }

                var asQueryableMethodCallExpression = default(MethodCallExpression);
                if (source is MethodCallExpression { Method.IsGenericMethod: true } maybeAsQueryableMethodCall
                    && maybeAsQueryableMethodCall.Method.GetGenericMethodDefinition() == QueryableMethods.AsQueryable)
                {
                    asQueryableMethodCallExpression = maybeAsQueryableMethodCall;
                    source = maybeAsQueryableMethodCall.Arguments[0];
                }

                // This special visitor normally only handles owned access, and not complex properties; all complex property access
                // is handled in RelationalSqlTranslatingExpressionVisitor as usual.
                // However, indexing over complex JSON-mapped collection is mangled in preprocessing just like it is for owned
                // entities (see comment above). So we very specifically handle complex properties as part of the pattern matching
                // hack here, to make sure indexing works properly.
                // #36335 tracks removing the preprocessing mangling, at which point this should no longer be needed
                var parentBindComplexProperties = _bindComplexProperties;
                _bindComplexProperties = true;
                source = Visit(source);
                _bindComplexProperties = parentBindComplexProperties;

                if (source is JsonQueryExpression jsonQueryExpression)
                {
                    var collectionIndexExpression = queryableTranslator._sqlTranslator.Translate(methodCallExpression.Arguments[1]);
                    if (collectionIndexExpression == null)
                    {
                        // before we return from failed translation
                        // we need to bring back methods we may have trimmed above (AsQueryable/Select)
                        // we translate what we can (source) and rest is the original tree
                        // so that sql translation can fail later (as the tree will be in unexpected shape)
                        return PrepareFailedTranslationResult(
                            source,
                            asQueryableMethodCallExpression,
                            selectMethodCallExpression,
                            methodCallExpression);
                    }

                    var newJsonQuery = jsonQueryExpression.BindCollectionElement(collectionIndexExpression);

                    var entityShaper = new RelationalStructuralTypeShaperExpression(
                        jsonQueryExpression.StructuralType,
                        newJsonQuery,
                        nullable: true);

                    if (selectMethodCallExpression == null)
                    {
                        return entityShaper;
                    }

                    var selectorLambda = selectMethodCallExpression.Arguments[1].UnwrapLambdaFromQuote();

                    // short circuit what we know is wrong without a closer look
                    if (selectorLambda.Body is NewExpression or MemberInitExpression)
                    {
                        return PrepareFailedTranslationResult(
                            source,
                            asQueryableMethodCallExpression,
                            selectMethodCallExpression,
                            methodCallExpression);
                    }

                    var replaced = ReplacingExpressionVisitor.Replace(selectorLambda.Parameters[0], entityShaper, selectorLambda.Body);
                    var result = Visit(replaced);

                    return IsValidSelectorForJsonArrayElementAccess(result, newJsonQuery)
                        ? result
                        : PrepareFailedTranslationResult(
                            source,
                            asQueryableMethodCallExpression,
                            selectMethodCallExpression,
                            methodCallExpression);
                }
            }

            return base.VisitMethodCall(methodCallExpression);

            static Expression PrepareFailedTranslationResult(
                Expression source,
                MethodCallExpression? asQueryable,
                MethodCallExpression? select,
                MethodCallExpression elementAt)
            {
                var result = source;
                if (asQueryable != null)
                {
                    result = asQueryable.Update(null, [result]);
                }

                if (select != null)
                {
                    result = select.Update(null, [result, select.Arguments[1]]);
                }

                return elementAt.Update(null, [result, elementAt.Arguments[1]]);
            }

            static bool IsValidSelectorForJsonArrayElementAccess(Expression expression, JsonQueryExpression baselineJsonQuery)
            {
                switch (expression)
                {
                    // JSON_QUERY($[0]).Property
                    case MemberExpression
                        {
                            Expression: RelationalStructuralTypeShaperExpression { ValueBufferExpression: JsonQueryExpression memberJqe }
                        }
                        when JsonQueryExpressionIsRootedIn(memberJqe, baselineJsonQuery):
                    {
                        return true;
                    }

                    // MCNE(JSON_QUERY($[0].Collection))
                    // MCNE(JSON_QUERY($[0].Collection).AsQueryable())
                    // MCNE(JSON_QUERY($[0].Collection).Select(xx => xx.Includes())
                    // MCNE(JSON_QUERY($[0].Collection).AsQueryable().Select(xx => xx.Includes())
                    case MaterializeCollectionNavigationExpression { Subquery: var subquery }:
                    {
                        if (subquery is MethodCallExpression { Method.IsGenericMethod: true } selectMethodCall
                            && selectMethodCall.Method.GetGenericMethodDefinition() == QueryableMethods.Select
                            && selectMethodCall.Arguments[1].UnwrapLambdaFromQuote() is { } selectorLambda
                            && StripIncludes(selectorLambda.Body) == selectorLambda.Parameters[0])
                        {
                            subquery = selectMethodCall.Arguments[0];
                        }

                        if (subquery is MethodCallExpression { Method.IsGenericMethod: true } asQueryableMethodCall
                            && asQueryableMethodCall.Method.GetGenericMethodDefinition() == QueryableMethods.AsQueryable)
                        {
                            subquery = asQueryableMethodCall.Arguments[0];
                        }

                        if (subquery is JsonQueryExpression subqueryJqe
                            && JsonQueryExpressionIsRootedIn(subqueryJqe, baselineJsonQuery))
                        {
                            return true;
                        }

                        goto default;
                    }

                    default:
                        // JSON_QUERY($[0]).Includes()
                        // JSON_QUERY($[0].Reference).Includes()
                        // JSON_QUERY($[0])
                        // JSON_QUERY($[0].Reference)
                        expression = StripIncludes(expression);
                        return expression is RelationalStructuralTypeShaperExpression { ValueBufferExpression: JsonQueryExpression reseJqe }
                            && JsonQueryExpressionIsRootedIn(reseJqe, baselineJsonQuery);
                }
            }

            static bool JsonQueryExpressionIsRootedIn(JsonQueryExpression expressionToTest, JsonQueryExpression root)
                => expressionToTest.JsonColumn == root.JsonColumn
                    && expressionToTest.Path.Count >= root.Path.Count
                    && expressionToTest.Path.Take(root.Path.Count).SequenceEqual(root.Path);

            static Expression StripIncludes(Expression expression)
            {
                var current = expression;
                while (current is IncludeExpression includeExpression)
                {
                    current = includeExpression.EntityExpression;
                }

                return current;
            }
        }

        protected override Expression VisitExtension(Expression extensionExpression)
            => extensionExpression is StructuralTypeShaperExpression or ShapedQueryExpression or GroupByShaperExpression
                ? extensionExpression
                : base.VisitExtension(extensionExpression);

        private Expression? TryExpand(Expression? source, MemberIdentity member)
        {
            source = source.UnwrapTypeConversion(out var convertedType);
            if (source is not StructuralTypeShaperExpression shaper)
            {
                return null;
            }

            if (shaper.StructuralType is not IEntityType entityType)
            {
                return null;
            }

            if (convertedType != null)
            {
                var convertedEntityType = entityType.GetRootType().GetDerivedTypesInclusive()
                    .FirstOrDefault(et => et.ClrType == convertedType);

                if (convertedEntityType == null)
                {
                    return null;
                }

                entityType = convertedEntityType;
            }

            var navigation = member.MemberInfo != null
                ? entityType.FindNavigation(member.MemberInfo)
                : entityType.FindNavigation(member.Name!);

            if (navigation is { TargetEntityType: var targetEntityType }
                && targetEntityType.IsOwned())
            {
                return ExpandOwnedNavigation(navigation);
            }

            return null;

            Expression ExpandOwnedNavigation(INavigation navigation)
            {
                var targetEntityType = navigation.TargetEntityType;

                if (TryGetJsonQueryExpression(shaper, out var jsonQueryExpression))
                {
                    var newJsonQueryExpression = jsonQueryExpression.BindStructuralProperty(navigation);

                    Debug.Assert(!navigation.IsOnDependent, "JSON navigations should always be from principal do dependent");

                    return navigation.IsCollection
                        ? newJsonQueryExpression
                        : new RelationalStructuralTypeShaperExpression(
                            navigation.TargetEntityType,
                            newJsonQueryExpression,
                            nullable: shaper.IsNullable || !navigation.ForeignKey.IsRequiredDependent);
                }

                var entityProjectionExpression = GetEntityProjectionExpression(shaper);
                var foreignKey = navigation.ForeignKey;

                if (targetEntityType.IsMappedToJson())
                {
                    var innerShaper = entityProjectionExpression.BindNavigation(navigation)!;

                    return navigation.IsCollection
                        ? (JsonQueryExpression)innerShaper.ValueBufferExpression
                        : innerShaper;
                }

                if (navigation.IsCollection)
                {
                    // just need any column - we use it only to extract the table it originated from
                    var sourceColumn = entityProjectionExpression
                        .BindProperty(
                            navigation.IsOnDependent
                                ? foreignKey.Properties[0]
                                : foreignKey.PrincipalKey.Properties[0]);

                    var sourceTable = FindRootTableExpressionForColumn(_selectExpression, sourceColumn);
                    var innerSelectExpression = queryableTranslator.CreateSelect(targetEntityType);
                    innerSelectExpression = (SelectExpression)new AnnotationApplyingExpressionVisitor(sourceTable.GetAnnotations().ToList())
                        .Visit(innerSelectExpression);

                    var innerShapedQuery = CreateShapedQueryExpression(targetEntityType, innerSelectExpression);

                    var makeNullable = foreignKey.PrincipalKey.Properties
                        .Concat(foreignKey.Properties)
                        .Select(p => p.ClrType)
                        .Any(t => t.IsNullableType());

                    var innerSequenceType = innerShapedQuery.Type.GetSequenceType();
                    var correlationPredicateParameter = Expression.Parameter(innerSequenceType);

                    var outerKey = shaper.CreateKeyValuesExpression(
                        navigation.IsOnDependent
                            ? foreignKey.Properties
                            : foreignKey.PrincipalKey.Properties,
                        makeNullable);
                    var innerKey = correlationPredicateParameter.CreateKeyValuesExpression(
                        navigation.IsOnDependent
                            ? foreignKey.PrincipalKey.Properties
                            : foreignKey.Properties,
                        makeNullable);

                    var keyComparison = Infrastructure.ExpressionExtensions.CreateEqualsExpression(outerKey, innerKey);

                    var predicate = makeNullable
                        ? Expression.AndAlso(
                            outerKey is NewArrayExpression newArrayExpression
                                ? newArrayExpression.Expressions
                                    .Select(e =>
                                    {
                                        var left = (e as UnaryExpression)?.Operand ?? e;

                                        return Expression.NotEqual(left, Expression.Constant(null, left.Type));
                                    })
                                    .Aggregate(Expression.AndAlso)
                                : Expression.NotEqual(outerKey, Expression.Constant(null, outerKey.Type)),
                            keyComparison)
                        : keyComparison;

                    var correlationPredicate = Expression.Lambda(predicate, correlationPredicateParameter);

                    return Expression.Call(
                        QueryableMethods.Where.MakeGenericMethod(innerSequenceType),
                        innerShapedQuery,
                        Expression.Quote(correlationPredicate));
                }

                return entityProjectionExpression.BindNavigation(navigation)
                    ?? _selectExpression.GenerateOwnedReferenceEntityProjectionExpression(
                        entityProjectionExpression, navigation, queryableTranslator._sqlExpressionFactory, _sqlAliasManager);
            }

            static TableExpressionBase FindRootTableExpressionForColumn(SelectExpression select, ColumnExpression column)
            {
                var table = select.GetTable(column).UnwrapJoin();

                if (table is SetOperationBase setOperationBase)
                {
                    table = setOperationBase.Source1;
                }

                if (table is SelectExpression innerSelect)
                {
                    var matchingProjection = (ColumnExpression)innerSelect.Projection.Single(p => p.Alias == column.Name).Expression;

                    return FindRootTableExpressionForColumn(innerSelect, matchingProjection);
                }

                return table;
            }
        }

        private Expression? TryBindPropertyAccess(Expression? source, string memberName)
        {
            while (source is IncludeExpression includeExpression)
            {
                source = includeExpression.EntityExpression;
            }

            source = source.UnwrapTypeConversion(out var convertedType);

            var type = source switch
            {
                StructuralTypeShaperExpression shaper => shaper.StructuralType,
<<<<<<< HEAD
                JsonQueryExpression jsonQuery when !UseOldBehavior37016 => jsonQuery.StructuralType,
=======
                JsonQueryExpression jsonQuery => jsonQuery.StructuralType,
>>>>>>> fb040390
                _ => null
            };

            if (type is null)
            {
                return null;
            }

            if (convertedType != null)
            {
                Check.DebugAssert(
                    type is IEntityType,
                    "A type conversion was unwrapped over a complex type, which does not (yet) support inheritance");

                type = ((IEntityType)type).GetRootType().GetDerivedTypesInclusive()
                    .FirstOrDefault(et => et.ClrType == convertedType);

                if (type == null)
                {
                    return null;
                }
            }

            var property = type.FindProperty(memberName);
            if (property?.IsPrimitiveCollection is true)
            {
                return source!.CreateEFPropertyExpression(property);
            }

            // See comments on indexing-related hacks in VisitMethodCall above
<<<<<<< HEAD
            if (UseOldBehavior37016)
            {
                if (_bindComplexProperties && type.FindComplexProperty(memberName) is { IsCollection: true } complexProperty)
                {
                    Check.DebugAssert(complexProperty.ComplexType.IsMappedToJson());

                    if (queryableTranslator._sqlTranslator.TryBindMember(
                            queryableTranslator._sqlTranslator.Visit(source), MemberIdentity.Create(memberName),
                            out var translatedExpression, out _)
                        && translatedExpression is CollectionResultExpression { QueryExpression: JsonQueryExpression jsonQuery })
                    {
                        return jsonQuery;
                    }
                }
            }
            else if (_bindComplexProperties && type.FindComplexProperty(memberName) is IComplexProperty complexProperty)
            {
                Expression? translatedExpression;

                if (source is JsonQueryExpression jsonSource)
                {
                    translatedExpression = jsonSource.BindStructuralProperty(complexProperty);
                }
                else if (!queryableTranslator._sqlTranslator.TryBindMember(
                    queryableTranslator._sqlTranslator.Visit(source), MemberIdentity.Create(memberName),
                    out translatedExpression, out _))
                {
                    return null;
                }

                // Hack: when returning a StructuralTypeShaperExpression, _sqlTranslator returns it wrapped by a
                // StructuralTypeReferenceExpression, which is supposed to be a private wrapper only within the SQL translator.
                // Call TranslateProjection to unwrap it (need to look into getting rid StructuralTypeReferenceExpression altogether).
                if (translatedExpression is not JsonQueryExpression and not CollectionResultExpression)
                {
                    if (queryableTranslator._sqlTranslator.TranslateProjection(translatedExpression) is { } unwrappedTarget)
                    {
                        translatedExpression = unwrappedTarget;
                    }
                    else
                    {
                        return null;
                    }
                }
=======
            if (_bindComplexProperties && type.FindComplexProperty(memberName) is IComplexProperty complexProperty)
            {
                Expression? translatedExpression;

                if (source is JsonQueryExpression jsonSource)
                {
                    translatedExpression = jsonSource.BindStructuralProperty(complexProperty);
                }
                else if (!queryableTranslator._sqlTranslator.TryBindMember(
                    queryableTranslator._sqlTranslator.Visit(source), MemberIdentity.Create(memberName),
                    out translatedExpression, out _))
                {
                    return null;
                }

                // Hack: when returning a StructuralTypeShaperExpression, _sqlTranslator returns it wrapped by a
                // StructuralTypeReferenceExpression, which is supposed to be a private wrapper only within the SQL translator.
                // Call TranslateProjection to unwrap it (need to look into getting rid StructuralTypeReferenceExpression altogether).
                if (translatedExpression is not JsonQueryExpression and not CollectionResultExpression)
                {
                    if (queryableTranslator._sqlTranslator.TranslateProjection(translatedExpression) is { } unwrappedTarget)
                    {
                        translatedExpression = unwrappedTarget;
                    }
                    else
                    {
                        return null;
                    }
                }
>>>>>>> fb040390

                return complexProperty switch
                {
                    { IsCollection: false } when translatedExpression is StructuralTypeShaperExpression { ValueBufferExpression: JsonQueryExpression jsonQuery }
                        => jsonQuery,
                    { IsCollection: true } when translatedExpression is CollectionResultExpression { QueryExpression: JsonQueryExpression jsonQuery }
                        => jsonQuery,
                    { IsCollection: true } when translatedExpression is JsonQueryExpression jsonQuery
                        => jsonQuery,
                    _ => null
                };
            }

            return null;
        }

        private sealed class AnnotationApplyingExpressionVisitor(IReadOnlyList<IAnnotation> annotations) : ExpressionVisitor
        {
            [return: NotNullIfNotNull(nameof(expression))]
            public override Expression? Visit(Expression? expression)
            {
                if (expression is TableExpression te)
                {
                    TableExpressionBase ownedTable = te;
                    foreach (var annotation in annotations)
                    {
                        ownedTable = ownedTable.AddAnnotation(annotation.Name, annotation.Value);
                    }

                    return ownedTable;
                }

                return base.Visit(expression);
            }
        }

        private bool TryGetJsonQueryExpression(
            StructuralTypeShaperExpression shaper,
            [NotNullWhen(true)] out JsonQueryExpression? jsonQueryExpression)
        {
            switch (shaper.ValueBufferExpression)
            {
                case ProjectionBindingExpression projectionBindingExpression:
                    jsonQueryExpression = _selectExpression.GetProjection(projectionBindingExpression) as JsonQueryExpression;
                    return jsonQueryExpression != null;

                case JsonQueryExpression jqe:
                    jsonQueryExpression = jqe;
                    return true;

                default:
                    jsonQueryExpression = null;
                    return false;
            }
        }

        private StructuralTypeProjectionExpression GetEntityProjectionExpression(StructuralTypeShaperExpression shaper)
            => shaper.ValueBufferExpression switch
            {
                ProjectionBindingExpression projectionBindingExpression
                    => (StructuralTypeProjectionExpression)_selectExpression.GetProjection(projectionBindingExpression),
                StructuralTypeProjectionExpression typeProjection => typeProjection,
                _ => throw new InvalidOperationException()
            };
    }

    private ShapedQueryExpression TranslateTwoParameterSelector(ShapedQueryExpression source, LambdaExpression resultSelector)
    {
        var transparentIdentifierType = source.ShaperExpression.Type;
        var transparentIdentifierParameter = Expression.Parameter(transparentIdentifierType);

        Expression original1 = resultSelector.Parameters[0];
        var replacement1 = AccessField(transparentIdentifierType, transparentIdentifierParameter, "Outer");
        Expression original2 = resultSelector.Parameters[1];
        var replacement2 = AccessField(transparentIdentifierType, transparentIdentifierParameter, "Inner");
        var newResultSelector = Expression.Lambda(
            new ReplacingExpressionVisitor(
                    [original1, original2], [replacement1, replacement2])
                .Visit(resultSelector.Body),
            transparentIdentifierParameter);

        return TranslateSelect(source, newResultSelector);
    }

    private static Expression AccessField(
        Type transparentIdentifierType,
        Expression targetExpression,
        string fieldName)
        => Expression.Field(targetExpression, transparentIdentifierType.GetTypeInfo().GetDeclaredField(fieldName)!);

    private static Expression MatchShaperNullabilityForSetOperation(Expression shaper1, Expression shaper2, bool makeNullable)
    {
        switch (shaper1)
        {
            case StructuralTypeShaperExpression entityShaperExpression1
                when shaper2 is StructuralTypeShaperExpression entityShaperExpression2:
                return entityShaperExpression1.IsNullable != entityShaperExpression2.IsNullable
                    ? entityShaperExpression1.MakeNullable(makeNullable)
                    : entityShaperExpression1;

            case NewExpression newExpression1
                when shaper2 is NewExpression newExpression2:
                var newArguments = new Expression[newExpression1.Arguments.Count];
                for (var i = 0; i < newArguments.Length; i++)
                {
                    newArguments[i] = MatchShaperNullabilityForSetOperation(
                        newExpression1.Arguments[i], newExpression2.Arguments[i], makeNullable);
                }

                return newExpression1.Update(newArguments);

            case MemberInitExpression memberInitExpression1
                when shaper2 is MemberInitExpression memberInitExpression2:
                var newExpression = (NewExpression)MatchShaperNullabilityForSetOperation(
                    memberInitExpression1.NewExpression, memberInitExpression2.NewExpression, makeNullable);

                var memberBindings = new MemberBinding[memberInitExpression1.Bindings.Count];
                for (var i = 0; i < memberBindings.Length; i++)
                {
                    var memberAssignment = memberInitExpression1.Bindings[i] as MemberAssignment;
                    Check.DebugAssert(memberAssignment != null, "Only member assignment bindings are supported");

                    memberBindings[i] = memberAssignment.Update(
                        MatchShaperNullabilityForSetOperation(
                            memberAssignment.Expression, ((MemberAssignment)memberInitExpression2.Bindings[i]).Expression,
                            makeNullable));
                }

                return memberInitExpression1.Update(newExpression, memberBindings);

            default:
                return shaper1;
        }
    }

    private ShapedQueryExpression? TranslateAggregateWithPredicate(
        ShapedQueryExpression source,
        LambdaExpression? predicate,
        MethodInfo predicateLessMethodInfo,
        bool liftOrderings)
    {
        if (predicate != null)
        {
            var translatedSource = TranslateWhere(source, predicate);
            if (translatedSource == null)
            {
                return null;
            }

            source = translatedSource;
        }

        var selectExpression = (SelectExpression)source.QueryExpression;
        if (!selectExpression.IsDistinct)
        {
            selectExpression.ReplaceProjection(new List<Expression>());
        }

        selectExpression.PrepareForAggregate(liftOrderings);
        var selector = _sqlExpressionFactory.Fragment("*");
        var methodCall = Expression.Call(
            predicateLessMethodInfo.MakeGenericMethod(selector.Type),
            Expression.Call(
                QueryableMethods.AsQueryable.MakeGenericMethod(selector.Type), new EnumerableExpression(selector)));
        var translation = TranslateExpression(methodCall);
        if (translation == null)
        {
            return null;
        }

        var projectionMapping = new Dictionary<ProjectionMember, Expression> { { new ProjectionMember(), translation } };

        selectExpression.ClearOrdering();
        selectExpression.ReplaceProjection(projectionMapping);
        var resultType = predicateLessMethodInfo.ReturnType;

        return source.UpdateShaperExpression(
            Expression.Convert(
                new ProjectionBindingExpression(source.QueryExpression, new ProjectionMember(), resultType.MakeNullable()),
                resultType));
    }

    private ShapedQueryExpression? TranslateAggregateWithSelector(
        ShapedQueryExpression source,
        LambdaExpression? selectorLambda,
        Func<Type, MethodInfo> methodGenerator,
        Type resultType)
    {
        var selectExpression = (SelectExpression)source.QueryExpression;
        selectExpression.PrepareForAggregate();

        Expression? selector = null;
        if (selectorLambda == null
            || selectorLambda.Body == selectorLambda.Parameters[0])
        {
            var shaperExpression = source.ShaperExpression;
            if (shaperExpression is UnaryExpression { NodeType: ExpressionType.Convert } unaryExpression)
            {
                shaperExpression = unaryExpression.Operand;
            }

            if (shaperExpression is ProjectionBindingExpression projectionBindingExpression)
            {
                selector = selectExpression.GetProjection(projectionBindingExpression);
            }
        }
        else
        {
            selector = RemapLambdaBody(source, selectorLambda);
        }

        if (selector == null
            || TranslateExpression(selector) is not { } translatedSelector)
        {
            return null;
        }

        var methodCall = Expression.Call(
            methodGenerator(translatedSelector.Type),
            Expression.Call(
                QueryableMethods.AsQueryable.MakeGenericMethod(translatedSelector.Type), new EnumerableExpression(translatedSelector)));
        var translation = _sqlTranslator.Translate(methodCall);
        if (translation == null)
        {
            return null;
        }

        selectExpression.ReplaceProjection(
            new Dictionary<ProjectionMember, Expression> { { new ProjectionMember(), translation } });

        selectExpression.ClearOrdering();

        // Sum case. Projection is always non-null. We read nullable value.
        Expression shaper = new ProjectionBindingExpression(
            source.QueryExpression, new ProjectionMember(), translation.Type.MakeNullable());

        if (resultType != shaper.Type)
        {
            shaper = Expression.Convert(shaper, resultType);
        }

        return source.UpdateShaperExpression(shaper);
    }

    private bool TryGetProjection(ShapedQueryExpression shapedQueryExpression, [NotNullWhen(true)] out SqlExpression? projection)
    {
        var shaperExpression = shapedQueryExpression.ShaperExpression;
        // No need to check ConvertChecked since this is convert node which we may have added during projection
        if (shaperExpression is UnaryExpression { NodeType: ExpressionType.Convert } unaryExpression
            && unaryExpression.Operand.Type.IsNullableType()
            && unaryExpression.Operand.Type.UnwrapNullableType() == unaryExpression.Type)
        {
            shaperExpression = unaryExpression.Operand;
        }

        if (shapedQueryExpression.QueryExpression is SelectExpression selectExpression
            && shaperExpression is ProjectionBindingExpression projectionBindingExpression
            && selectExpression.GetProjection(projectionBindingExpression) is SqlExpression sqlExpression)
        {
            projection = sqlExpression;
            return true;
        }

        projection = null;
        return false;
    }

    private bool TryExtractBareInlineCollectionValues(ShapedQueryExpression shapedQuery, [NotNullWhen(true)] out SqlExpression[]? values)
        => TryExtractBareInlineCollectionValues(shapedQuery, out values, out _);

    private bool TryExtractBareInlineCollectionValues(
        ShapedQueryExpression shapedQuery,
        out SqlExpression[]? values,
        out SqlParameterExpression? valuesParameter)
    {
        if (TryGetProjection(shapedQuery, out var projection)
            && shapedQuery.QueryExpression is SelectExpression
            {
                Tables:
                [
                    ValuesExpression { ColumnNames: [ValuesOrderingColumnName, ValuesValueColumnName] } valuesExpression
                ],
                Predicate: null,
                GroupBy: [],
                Having: null,
                IsDistinct: false,
                Limit: null,
                Offset: null,
                // Note that we assume ordering doesn't matter (Contains/Min/Max)
            }
            // Make sure that the source projects the column from the ValuesExpression directly, i.e. no projection out with some expression
            && projection is ColumnExpression { TableAlias: var tableAlias }
            && tableAlias == valuesExpression.Alias)
        {
            switch (valuesExpression)
            {
                case { RowValues: not null }:
                    values = new SqlExpression[valuesExpression.RowValues.Count];

                    for (var i = 0; i < values.Length; i++)
                    {
                        // Skip the first value (_ord) - this function assumes ordering doesn't matter
                        values[i] = valuesExpression.RowValues[i].Values[1];
                    }

                    valuesParameter = null;
                    return true;

                case { ValuesParameter: not null }:
                    valuesParameter = valuesExpression.ValuesParameter;
                    values = null;
                    return true;
            }
        }

        values = null;
        valuesParameter = null;
        return false;
    }

    private ShapedQueryExpression CreateShapedQueryExpressionForValuesExpression(
        ValuesExpression valuesExpression,
        string tableAlias,
        Type elementType,
        RelationalTypeMapping? inferredTypeMapping,
        bool encounteredNull)
    {
        // Note: we leave the element type mapping null, to allow it to get inferred based on queryable operators composed on top.
        var valueColumn = new ColumnExpression(
            ValuesValueColumnName,
            tableAlias,
            elementType.UnwrapNullableType(),
            typeMapping: inferredTypeMapping,
            nullable: encounteredNull);
        var orderingColumn = new ColumnExpression(
            ValuesOrderingColumnName,
            tableAlias,
            typeof(int),
            typeMapping: _typeMappingSource.FindMapping(typeof(int), RelationalDependencies.Model),
            nullable: false);

        var selectExpression = new SelectExpression(
            [valuesExpression],
            valueColumn,
            identifier: [(orderingColumn, orderingColumn.TypeMapping!.Comparer)],
            _sqlAliasManager);

        selectExpression.AppendOrdering(new OrderingExpression(orderingColumn, ascending: true));

        Expression shaperExpression = new ProjectionBindingExpression(
            selectExpression, new ProjectionMember(), encounteredNull ? elementType.MakeNullable() : elementType);

        if (elementType != shaperExpression.Type)
        {
            Check.DebugAssert(
                elementType.MakeNullable() == shaperExpression.Type,
                "expression.Type must be nullable of targetType");

            shaperExpression = Expression.Convert(shaperExpression, elementType);
        }

        return new ShapedQueryExpression(selectExpression, shaperExpression);
    }

    private static IQueryable<TSource?> FakeDefaultIfEmpty<TSource>(IQueryable<TSource> source)
        => throw new UnreachableException();

    private static readonly Lazy<MethodInfo> _fakeDefaultIfEmptyMethodInfo = new(
        () => typeof(RelationalQueryableMethodTranslatingExpressionVisitor)
            .GetMethod(nameof(FakeDefaultIfEmpty), BindingFlags.NonPublic | BindingFlags.Static)!);

    /// <summary>
    ///     This visitor has been obsoleted; Extend RelationalTypeMappingPostprocessor instead, and invoke it from
    ///     <see cref="RelationalQueryTranslationPostprocessor.ProcessTypeMappings" />.
    /// </summary>
    [Obsolete(
        "Extend RelationalTypeMappingPostprocessor instead, and invoke it from  RelationalQueryTranslationPostprocessor.ProcessTypeMappings().")]
    protected class RelationalInferredTypeMappingApplier;
}<|MERGE_RESOLUTION|>--- conflicted
+++ resolved
@@ -1952,11 +1952,7 @@
             var type = source switch
             {
                 StructuralTypeShaperExpression shaper => shaper.StructuralType,
-<<<<<<< HEAD
-                JsonQueryExpression jsonQuery when !UseOldBehavior37016 => jsonQuery.StructuralType,
-=======
                 JsonQueryExpression jsonQuery => jsonQuery.StructuralType,
->>>>>>> fb040390
                 _ => null
             };
 
@@ -1987,23 +1983,7 @@
             }
 
             // See comments on indexing-related hacks in VisitMethodCall above
-<<<<<<< HEAD
-            if (UseOldBehavior37016)
-            {
-                if (_bindComplexProperties && type.FindComplexProperty(memberName) is { IsCollection: true } complexProperty)
-                {
-                    Check.DebugAssert(complexProperty.ComplexType.IsMappedToJson());
-
-                    if (queryableTranslator._sqlTranslator.TryBindMember(
-                            queryableTranslator._sqlTranslator.Visit(source), MemberIdentity.Create(memberName),
-                            out var translatedExpression, out _)
-                        && translatedExpression is CollectionResultExpression { QueryExpression: JsonQueryExpression jsonQuery })
-                    {
-                        return jsonQuery;
-                    }
-                }
-            }
-            else if (_bindComplexProperties && type.FindComplexProperty(memberName) is IComplexProperty complexProperty)
+            if (_bindComplexProperties && type.FindComplexProperty(memberName) is IComplexProperty complexProperty)
             {
                 Expression? translatedExpression;
 
@@ -2032,37 +2012,6 @@
                         return null;
                     }
                 }
-=======
-            if (_bindComplexProperties && type.FindComplexProperty(memberName) is IComplexProperty complexProperty)
-            {
-                Expression? translatedExpression;
-
-                if (source is JsonQueryExpression jsonSource)
-                {
-                    translatedExpression = jsonSource.BindStructuralProperty(complexProperty);
-                }
-                else if (!queryableTranslator._sqlTranslator.TryBindMember(
-                    queryableTranslator._sqlTranslator.Visit(source), MemberIdentity.Create(memberName),
-                    out translatedExpression, out _))
-                {
-                    return null;
-                }
-
-                // Hack: when returning a StructuralTypeShaperExpression, _sqlTranslator returns it wrapped by a
-                // StructuralTypeReferenceExpression, which is supposed to be a private wrapper only within the SQL translator.
-                // Call TranslateProjection to unwrap it (need to look into getting rid StructuralTypeReferenceExpression altogether).
-                if (translatedExpression is not JsonQueryExpression and not CollectionResultExpression)
-                {
-                    if (queryableTranslator._sqlTranslator.TranslateProjection(translatedExpression) is { } unwrappedTarget)
-                    {
-                        translatedExpression = unwrappedTarget;
-                    }
-                    else
-                    {
-                        return null;
-                    }
-                }
->>>>>>> fb040390
 
                 return complexProperty switch
                 {
