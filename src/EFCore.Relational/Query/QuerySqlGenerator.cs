// Licensed to the .NET Foundation under one or more agreements.
// The .NET Foundation licenses this file to you under the MIT license.

using Microsoft.EntityFrameworkCore.Query.SqlExpressions;
using Microsoft.EntityFrameworkCore.Storage.Internal;

namespace Microsoft.EntityFrameworkCore.Query;

/// <summary>
///     <para>
///         A query SQL generator to get <see cref="IRelationalCommand" /> for given <see cref="SelectExpression" />.
///     </para>
///     <para>
///         This type is typically used by database providers (and other extensions). It is generally
///         not used in application code.
///     </para>
/// </summary>
public class QuerySqlGenerator : SqlExpressionVisitor
{
    private static readonly Dictionary<ExpressionType, string> OperatorMap = new()
    {
        { ExpressionType.Equal, " = " },
        { ExpressionType.NotEqual, " <> " },
        { ExpressionType.GreaterThan, " > " },
        { ExpressionType.GreaterThanOrEqual, " >= " },
        { ExpressionType.LessThan, " < " },
        { ExpressionType.LessThanOrEqual, " <= " },
        { ExpressionType.AndAlso, " AND " },
        { ExpressionType.OrElse, " OR " },
        { ExpressionType.Add, " + " },
        { ExpressionType.Subtract, " - " },
        { ExpressionType.Multiply, " * " },
        { ExpressionType.Divide, " / " },
        { ExpressionType.Modulo, " % " },
        { ExpressionType.And, " & " },
        { ExpressionType.Or, " | " }
    };

    private readonly IRelationalCommandBuilderFactory _relationalCommandBuilderFactory;
    private readonly ISqlGenerationHelper _sqlGenerationHelper;
    private IRelationalCommandBuilder _relationalCommandBuilder;
    private Dictionary<string, int>? _repeatedParameterCounts;

    private static readonly bool QuirkEnabled29646
        = AppContext.TryGetSwitch("Microsoft.EntityFrameworkCore.Issue29646", out var enabled) && enabled;

    /// <summary>
    ///     Creates a new instance of the <see cref="QuerySqlGenerator" /> class.
    /// </summary>
    /// <param name="dependencies">Parameter object containing dependencies for this class.</param>
    public QuerySqlGenerator(QuerySqlGeneratorDependencies dependencies)
    {
        Dependencies = dependencies;

        _relationalCommandBuilderFactory = dependencies.RelationalCommandBuilderFactory;
        _sqlGenerationHelper = dependencies.SqlGenerationHelper;
        _relationalCommandBuilder = default!;
    }

    /// <summary>
    ///     Relational provider-specific dependencies for this service.
    /// </summary>
    protected virtual QuerySqlGeneratorDependencies Dependencies { get; }

    /// <summary>
    ///     Gets a relational command for a query expression.
    /// </summary>
    /// <param name="queryExpression">A query expression to print in command text.</param>
    /// <returns>A relational command with a SQL represented by the query expression.</returns>
    public virtual IRelationalCommand GetCommand(Expression queryExpression)
    {
        _relationalCommandBuilder = _relationalCommandBuilderFactory.Create();

        GenerateRootCommand(queryExpression);

        return _relationalCommandBuilder.Build();
    }

    /// <summary>
    ///     Generates the command for the given top-level query expression. This allows providers to intercept if an expression
    ///     requires different processing when it is at top-level.
    /// </summary>
    /// <param name="queryExpression">A query expression to print in command.</param>
    protected virtual void GenerateRootCommand(Expression queryExpression)
    {
        switch (queryExpression)
        {
            case SelectExpression selectExpression:
                GenerateTagsHeaderComment(selectExpression.Tags);

                if (selectExpression.IsNonComposedFromSql())
                {
                    GenerateFromSql((FromSqlExpression)selectExpression.Tables[0]);
                }
                else
                {
                    VisitSelect(selectExpression);
                }

                break;

            case UpdateExpression updateExpression:
                GenerateTagsHeaderComment(updateExpression.Tags);
                VisitUpdate(updateExpression);
                break;

            case DeleteExpression deleteExpression:
                GenerateTagsHeaderComment(deleteExpression.Tags);
                VisitDelete(deleteExpression);
                break;

            default:
                base.Visit(queryExpression);
                break;
        }
    }

    /// <summary>
    ///     The default alias separator.
    /// </summary>
    protected virtual string AliasSeparator
        => " AS ";

    /// <summary>
    ///     The current SQL command builder.
    /// </summary>
    protected virtual IRelationalCommandBuilder Sql
        => _relationalCommandBuilder;

    /// <summary>
    ///     Generates the head comment for tags.
    /// </summary>
    /// <param name="selectExpression">A select expression to generate tags for.</param>
    [Obsolete("Use the method which takes tags instead.")]
    protected virtual void GenerateTagsHeaderComment(SelectExpression selectExpression)
    {
        if (selectExpression.Tags.Count > 0)
        {
            foreach (var tag in selectExpression.Tags)
            {
                _relationalCommandBuilder.AppendLines(_sqlGenerationHelper.GenerateComment(tag));
            }

            _relationalCommandBuilder.AppendLine();
        }
    }

    /// <summary>
    ///     Generates the head comment for tags.
    /// </summary>
    /// <param name="tags">A set of tags to print as comment.</param>
    protected virtual void GenerateTagsHeaderComment(ISet<string> tags)
    {
        if (tags.Count > 0)
        {
            foreach (var tag in tags)
            {
                _relationalCommandBuilder.AppendLines(_sqlGenerationHelper.GenerateComment(tag));
            }

            _relationalCommandBuilder.AppendLine();
        }
    }

    /// <inheritdoc />
    protected override Expression VisitSqlFragment(SqlFragmentExpression sqlFragmentExpression)
    {
        _relationalCommandBuilder.Append(sqlFragmentExpression.Sql);

        return sqlFragmentExpression;
    }

    private static bool IsNonComposedSetOperation(SelectExpression selectExpression)
        => selectExpression.Offset == null
            && selectExpression.Limit == null
            && !selectExpression.IsDistinct
            && selectExpression.Predicate == null
            && selectExpression.Having == null
            && selectExpression.Orderings.Count == 0
            && selectExpression.GroupBy.Count == 0
            && selectExpression.Tables.Count == 1
            && selectExpression.Tables[0] is SetOperationBase setOperation
            && selectExpression.Projection.Count == setOperation.Source1.Projection.Count
            && selectExpression.Projection.Select(
                    (pe, index) => pe.Expression is ColumnExpression column
                        && string.Equals(column.TableAlias, setOperation.Alias, StringComparison.Ordinal)
                        && string.Equals(
                            column.Name, setOperation.Source1.Projection[index].Alias, StringComparison.Ordinal))
                .All(e => e);

    /// <inheritdoc />
    protected override Expression VisitDelete(DeleteExpression deleteExpression)
    {
        var selectExpression = deleteExpression.SelectExpression;

        if (selectExpression.Offset == null
            && selectExpression.Limit == null
            && selectExpression.Having == null
            && selectExpression.Orderings.Count == 0
            && selectExpression.GroupBy.Count == 0
            && selectExpression.Tables.Count == 1
            && selectExpression.Tables[0] == deleteExpression.Table
            && selectExpression.Projection.Count == 0)
        {
            _relationalCommandBuilder.Append("DELETE FROM ");
            Visit(deleteExpression.Table);

            if (selectExpression.Predicate != null)
            {
                _relationalCommandBuilder.AppendLine().Append("WHERE ");
                Visit(selectExpression.Predicate);
            }

            return deleteExpression;
        }

        throw new InvalidOperationException(
            RelationalStrings.ExecuteOperationWithUnsupportedOperatorInSqlGeneration(nameof(RelationalQueryableExtensions.ExecuteDelete)));
    }

    /// <inheritdoc />
    protected override Expression VisitSelect(SelectExpression selectExpression)
    {
        IDisposable? subQueryIndent = null;
        if (selectExpression.Alias != null)
        {
            _relationalCommandBuilder.AppendLine("(");
            subQueryIndent = _relationalCommandBuilder.Indent();
        }

        if (IsNonComposedSetOperation(selectExpression))
        {
            // Naked set operation
            GenerateSetOperation((SetOperationBase)selectExpression.Tables[0]);
        }
        else
        {
            _relationalCommandBuilder.Append("SELECT ");

            if (selectExpression.IsDistinct)
            {
                _relationalCommandBuilder.Append("DISTINCT ");
            }

            GenerateTop(selectExpression);

            if (selectExpression.Projection.Any())
            {
                GenerateList(selectExpression.Projection, e => Visit(e));
            }
            else
            {
                _relationalCommandBuilder.Append("1");
            }

            if (selectExpression.Tables.Any())
            {
                _relationalCommandBuilder.AppendLine().Append("FROM ");

                GenerateList(selectExpression.Tables, e => Visit(e), sql => sql.AppendLine());
            }
            else
            {
                GeneratePseudoFromClause();
            }

            if (selectExpression.Predicate != null)
            {
                _relationalCommandBuilder.AppendLine().Append("WHERE ");

                Visit(selectExpression.Predicate);
            }

            if (selectExpression.GroupBy.Count > 0)
            {
                _relationalCommandBuilder.AppendLine().Append("GROUP BY ");

                GenerateList(selectExpression.GroupBy, e => Visit(e));
            }

            if (selectExpression.Having != null)
            {
                _relationalCommandBuilder.AppendLine().Append("HAVING ");

                Visit(selectExpression.Having);
            }

            GenerateOrderings(selectExpression);
            GenerateLimitOffset(selectExpression);
        }

        if (selectExpression.Alias != null)
        {
            subQueryIndent!.Dispose();

            _relationalCommandBuilder.AppendLine()
                .Append(")")
                .Append(AliasSeparator)
                .Append(_sqlGenerationHelper.DelimitIdentifier(selectExpression.Alias));
        }

        return selectExpression;
    }

    /// <summary>
    ///     Generates a pseudo FROM clause. Required by some providers when a query has no actual FROM clause.
    /// </summary>
    protected virtual void GeneratePseudoFromClause()
    {
    }

    /// <inheritdoc />
    protected override Expression VisitProjection(ProjectionExpression projectionExpression)
    {
        Visit(projectionExpression.Expression);

        if (projectionExpression.Alias != string.Empty
            && !(projectionExpression.Expression is ColumnExpression column && column.Name == projectionExpression.Alias))
        {
            _relationalCommandBuilder
                .Append(AliasSeparator)
                .Append(_sqlGenerationHelper.DelimitIdentifier(projectionExpression.Alias));
        }

        return projectionExpression;
    }

    /// <inheritdoc />
    protected override Expression VisitSqlFunction(SqlFunctionExpression sqlFunctionExpression)
    {
        if (sqlFunctionExpression.IsBuiltIn)
        {
            if (sqlFunctionExpression.Instance != null)
            {
                Visit(sqlFunctionExpression.Instance);
                _relationalCommandBuilder.Append(".");
            }

            _relationalCommandBuilder.Append(sqlFunctionExpression.Name);
        }
        else
        {
            if (!string.IsNullOrEmpty(sqlFunctionExpression.Schema))
            {
                _relationalCommandBuilder
                    .Append(_sqlGenerationHelper.DelimitIdentifier(sqlFunctionExpression.Schema))
                    .Append(".");
            }

            _relationalCommandBuilder
                .Append(_sqlGenerationHelper.DelimitIdentifier(sqlFunctionExpression.Name));
        }

        if (!sqlFunctionExpression.IsNiladic)
        {
            _relationalCommandBuilder.Append("(");
            GenerateList(sqlFunctionExpression.Arguments, e => Visit(e));
            _relationalCommandBuilder.Append(")");
        }

        return sqlFunctionExpression;
    }

    /// <inheritdoc />
    protected override Expression VisitTableValuedFunction(TableValuedFunctionExpression tableValuedFunctionExpression)
    {
        if (!string.IsNullOrEmpty(tableValuedFunctionExpression.StoreFunction.Schema))
        {
            _relationalCommandBuilder
                .Append(_sqlGenerationHelper.DelimitIdentifier(tableValuedFunctionExpression.StoreFunction.Schema))
                .Append(".");
        }

        var name = tableValuedFunctionExpression.StoreFunction.IsBuiltIn
            ? tableValuedFunctionExpression.StoreFunction.Name
            : _sqlGenerationHelper.DelimitIdentifier(tableValuedFunctionExpression.StoreFunction.Name);

        _relationalCommandBuilder
            .Append(name)
            .Append("(");

        GenerateList(tableValuedFunctionExpression.Arguments, e => Visit(e));

        _relationalCommandBuilder
            .Append(")")
            .Append(AliasSeparator)
            .Append(_sqlGenerationHelper.DelimitIdentifier(tableValuedFunctionExpression.Alias));

        return tableValuedFunctionExpression;
    }

    /// <inheritdoc />
    protected override Expression VisitColumn(ColumnExpression columnExpression)
    {
        _relationalCommandBuilder
            .Append(_sqlGenerationHelper.DelimitIdentifier(columnExpression.TableAlias))
            .Append(".")
            .Append(_sqlGenerationHelper.DelimitIdentifier(columnExpression.Name));

        return columnExpression;
    }

    /// <inheritdoc />
    protected override Expression VisitTable(TableExpression tableExpression)
    {
        _relationalCommandBuilder
            .Append(_sqlGenerationHelper.DelimitIdentifier(tableExpression.Name, tableExpression.Schema))
            .Append(AliasSeparator)
            .Append(_sqlGenerationHelper.DelimitIdentifier(tableExpression.Alias));

        return tableExpression;
    }

    private void GenerateFromSql(FromSqlExpression fromSqlExpression)
    {
        var sql = fromSqlExpression.Sql;
        string[]? substitutions;

        switch (fromSqlExpression.Arguments)
        {
            case ConstantExpression { Value: CompositeRelationalParameter compositeRelationalParameter }:
            {
                var subParameters = compositeRelationalParameter.RelationalParameters;
                substitutions = new string[subParameters.Count];
                for (var i = 0; i < subParameters.Count; i++)
                {
                    substitutions[i] = _sqlGenerationHelper.GenerateParameterNamePlaceholder(subParameters[i].InvariantName);
                }

                _relationalCommandBuilder.AddParameter(compositeRelationalParameter);

                break;
            }

            case ConstantExpression { Value: object[] constantValues }:
            {
                substitutions = new string[constantValues.Length];
                for (var i = 0; i < constantValues.Length; i++)
                {
                    var value = constantValues[i];
                    if (value is RawRelationalParameter rawRelationalParameter)
                    {
                        substitutions[i] = _sqlGenerationHelper.GenerateParameterNamePlaceholder(rawRelationalParameter.InvariantName);
                        _relationalCommandBuilder.AddParameter(rawRelationalParameter);
                    }
                    else if (value is SqlConstantExpression sqlConstantExpression)
                    {
                        substitutions[i] = sqlConstantExpression.TypeMapping!.GenerateSqlLiteral(sqlConstantExpression.Value);
                    }
                }

                break;
            }

            default:
                throw new ArgumentOutOfRangeException(
                    nameof(fromSqlExpression),
                    fromSqlExpression.Arguments,
                    RelationalStrings.InvalidFromSqlArguments(
                        fromSqlExpression.Arguments.GetType(),
                        fromSqlExpression.Arguments is ConstantExpression constantExpression
                            ? constantExpression.Value?.GetType()
                            : null));
        }

        // ReSharper disable once CoVariantArrayConversion
        // InvariantCulture not needed since substitutions are all strings
        sql = string.Format(sql, substitutions);

        _relationalCommandBuilder.AppendLines(sql);
    }

    /// <inheritdoc />
    protected override Expression VisitFromSql(FromSqlExpression fromSqlExpression)
    {
        _relationalCommandBuilder.AppendLine("(");

        CheckComposableSql(fromSqlExpression.Sql);

        using (_relationalCommandBuilder.Indent())
        {
            GenerateFromSql(fromSqlExpression);
        }

        _relationalCommandBuilder.Append(")")
            .Append(AliasSeparator)
            .Append(_sqlGenerationHelper.DelimitIdentifier(fromSqlExpression.Alias));

        return fromSqlExpression;
    }

    /// <summary>
    ///     Checks whether a given SQL string is composable, i.e. can be embedded as a subquery within a
    ///     larger SQL query.
    /// </summary>
    /// <param name="sql">An SQL string to be checked for composability.</param>
    /// <exception cref="InvalidOperationException">The given SQL isn't composable.</exception>
    protected virtual void CheckComposableSql(string sql)
    {
        var span = sql.AsSpan().TrimStart();

        while (true)
        {
            // SQL -- comment
            if (span.StartsWith("--"))
            {
                var i = span.IndexOf('\n');
                span = i > 0
                    ? span[(i + 1)..].TrimStart()
                    : throw new InvalidOperationException(RelationalStrings.FromSqlNonComposable);
                continue;
            }

            // SQL /* */ comment
            if (span.StartsWith("/*"))
            {
                var i = span.IndexOf("*/");
                span = i > 0
                    ? span[(i + 2)..].TrimStart()
                    : throw new InvalidOperationException(RelationalStrings.FromSqlNonComposable);
                continue;
            }

            break;
        }

        CheckComposableSqlTrimmed(span);
    }

    /// <summary>
    ///     Checks whether a given SQL string is composable, i.e. can be embedded as a subquery within a
    ///     larger SQL query. The provided <paramref name="sql" /> is already trimmed for whitespace and comments.
    /// </summary>
    /// <param name="sql">An trimmed SQL string to be checked for composability.</param>
    /// <exception cref="InvalidOperationException">The given SQL isn't composable.</exception>
    protected virtual void CheckComposableSqlTrimmed(ReadOnlySpan<char> sql)
    {
        sql = sql.StartsWith("SELECT", StringComparison.OrdinalIgnoreCase)
            ? sql["SELECT".Length..]
            : sql.StartsWith("WITH", StringComparison.OrdinalIgnoreCase)
                ? sql["WITH".Length..]
                : throw new InvalidOperationException(RelationalStrings.FromSqlNonComposable);

        if (sql.Length > 0
            && (char.IsWhiteSpace(sql[0]) || sql.StartsWith("--") || sql.StartsWith("/*")))
        {
            return;
        }

        throw new InvalidOperationException(RelationalStrings.FromSqlNonComposable);
    }

    /// <inheritdoc />
    protected override Expression VisitSqlBinary(SqlBinaryExpression sqlBinaryExpression)
    {
        var requiresBrackets = RequiresParentheses(sqlBinaryExpression, sqlBinaryExpression.Left);

        if (requiresBrackets)
        {
            _relationalCommandBuilder.Append("(");
        }

        Visit(sqlBinaryExpression.Left);

        if (requiresBrackets)
        {
            _relationalCommandBuilder.Append(")");
        }

        _relationalCommandBuilder.Append(GetOperator(sqlBinaryExpression));

        requiresBrackets = RequiresParentheses(sqlBinaryExpression, sqlBinaryExpression.Right);

        if (requiresBrackets)
        {
            _relationalCommandBuilder.Append("(");
        }

        Visit(sqlBinaryExpression.Right);

        if (requiresBrackets)
        {
            _relationalCommandBuilder.Append(")");
        }

        return sqlBinaryExpression;
    }

    /// <inheritdoc />
    protected override Expression VisitSqlConstant(SqlConstantExpression sqlConstantExpression)
    {
        _relationalCommandBuilder
            .Append(sqlConstantExpression.TypeMapping!.GenerateSqlLiteral(sqlConstantExpression.Value));

        return sqlConstantExpression;
    }

    /// <inheritdoc />
    protected override Expression VisitSqlParameter(SqlParameterExpression sqlParameterExpression)
    {
        var invariantName = sqlParameterExpression.Name;
        var parameterName = sqlParameterExpression.Name;

<<<<<<< HEAD
        // Try to see if a parameter already exists - if so, just integrate the same placeholder into the SQL instead of sending the same
        // data twice.
        // Note that if the type mapping differs, we do send the same data twice (e.g. the same string may be sent once as Unicode, once as
        // non-Unicode).
        var parameter = _relationalCommandBuilder.Parameters.FirstOrDefault(
            p =>
                p.InvariantName == parameterName
                && p is TypeMappedRelationalParameter typeMappedRelationalParameter
                && string.Equals(
                    typeMappedRelationalParameter.RelationalTypeMapping.StoreType, sqlParameterExpression.TypeMapping!.StoreType,
                    StringComparison.OrdinalIgnoreCase)
                && typeMappedRelationalParameter.RelationalTypeMapping.Converter == sqlParameterExpression.TypeMapping!.Converter);

        if (parameter is null)
        {
            parameterName = GetUniqueParameterName(parameterName);

            _relationalCommandBuilder.AddParameter(
                invariantName,
                _sqlGenerationHelper.GenerateParameterName(parameterName),
                sqlParameterExpression.TypeMapping!,
                sqlParameterExpression.IsNullable);
=======
        if (QuirkEnabled29646)
        {
            if (_relationalCommandBuilder.Parameters
                .All(
                    p => p.InvariantName != parameterName
                        || (p is TypeMappedRelationalParameter typeMappedRelationalParameter
                            && (typeMappedRelationalParameter.RelationalTypeMapping.StoreType != sqlParameterExpression.TypeMapping!.StoreType
                                || typeMappedRelationalParameter.RelationalTypeMapping.Converter
                                != sqlParameterExpression.TypeMapping!.Converter))))
            {
                parameterName = GetUniqueParameterName(parameterName);
                _relationalCommandBuilder.AddParameter(
                    invariantName,
                    _sqlGenerationHelper.GenerateParameterName(parameterName),
                    sqlParameterExpression.TypeMapping!,
                    sqlParameterExpression.IsNullable);
            }
        }
        else
        {
            // Try to see if a parameter already exists - if so, just integrate the same placeholder into the SQL instead of sending the same
            // data twice.
            // Note that if the type mapping differs, we do send the same data twice (e.g. the same string may be sent once as Unicode, once as
            // non-Unicode).
            var parameter = _relationalCommandBuilder.Parameters.FirstOrDefault(
                p =>
                    p.InvariantName == parameterName
                    && p is TypeMappedRelationalParameter typeMappedRelationalParameter
                    && string.Equals(
                        typeMappedRelationalParameter.RelationalTypeMapping.StoreType, sqlParameterExpression.TypeMapping!.StoreType,
                        StringComparison.OrdinalIgnoreCase)
                    && typeMappedRelationalParameter.RelationalTypeMapping.Converter == sqlParameterExpression.TypeMapping!.Converter);

            if (parameter is null)
            {
                parameterName = GetUniqueParameterName(parameterName);

                _relationalCommandBuilder.AddParameter(
                    invariantName,
                    _sqlGenerationHelper.GenerateParameterName(parameterName),
                    sqlParameterExpression.TypeMapping!,
                    sqlParameterExpression.IsNullable);
            }
            else
            {
                parameterName = ((TypeMappedRelationalParameter)parameter).Name;
            }
>>>>>>> ffda3b5a
        }
        else
        {
            parameterName = ((TypeMappedRelationalParameter)parameter).Name;
        }

        _relationalCommandBuilder
            .Append(_sqlGenerationHelper.GenerateParameterNamePlaceholder(parameterName));

        return sqlParameterExpression;

        string GetUniqueParameterName(string currentName)
        {
            _repeatedParameterCounts ??= new Dictionary<string, int>();

            if (!_repeatedParameterCounts.TryGetValue(currentName, out var currentCount))
            {
                _repeatedParameterCounts[currentName] = 0;

                return currentName;
            }

            currentCount++;
            _repeatedParameterCounts[currentName] = currentCount;

            return currentName + "_" + currentCount;
        }
    }

    /// <inheritdoc />
    protected override Expression VisitOrdering(OrderingExpression orderingExpression)
    {
        if (orderingExpression.Expression is SqlConstantExpression
            || orderingExpression.Expression is SqlParameterExpression)
        {
            _relationalCommandBuilder.Append("(SELECT 1)");
        }
        else
        {
            Visit(orderingExpression.Expression);
        }

        if (!orderingExpression.IsAscending)
        {
            _relationalCommandBuilder.Append(" DESC");
        }

        return orderingExpression;
    }

    /// <inheritdoc />
    protected override Expression VisitLike(LikeExpression likeExpression)
    {
        Visit(likeExpression.Match);
        _relationalCommandBuilder.Append(" LIKE ");
        Visit(likeExpression.Pattern);

        if (likeExpression.EscapeChar != null)
        {
            _relationalCommandBuilder.Append(" ESCAPE ");
            Visit(likeExpression.EscapeChar);
        }

        return likeExpression;
    }

    /// <inheritdoc />
    protected override Expression VisitCollate(CollateExpression collateExpression)
    {
        Visit(collateExpression.Operand);

        _relationalCommandBuilder
            .Append(" COLLATE ")
            .Append(collateExpression.Collation);

        return collateExpression;
    }

    /// <inheritdoc />
    protected override Expression VisitDistinct(DistinctExpression distinctExpression)
    {
        _relationalCommandBuilder.Append("DISTINCT (");
        Visit(distinctExpression.Operand);
        _relationalCommandBuilder.Append(")");

        return distinctExpression;
    }

    /// <inheritdoc />
    protected override Expression VisitCase(CaseExpression caseExpression)
    {
        _relationalCommandBuilder.Append("CASE");

        if (caseExpression.Operand != null)
        {
            _relationalCommandBuilder.Append(" ");
            Visit(caseExpression.Operand);
        }

        using (_relationalCommandBuilder.Indent())
        {
            foreach (var whenClause in caseExpression.WhenClauses)
            {
                _relationalCommandBuilder
                    .AppendLine()
                    .Append("WHEN ");
                Visit(whenClause.Test);
                _relationalCommandBuilder.Append(" THEN ");
                Visit(whenClause.Result);
            }

            if (caseExpression.ElseResult != null)
            {
                _relationalCommandBuilder
                    .AppendLine()
                    .Append("ELSE ");
                Visit(caseExpression.ElseResult);
            }
        }

        _relationalCommandBuilder
            .AppendLine()
            .Append("END");

        return caseExpression;
    }

    /// <inheritdoc />
    protected override Expression VisitSqlUnary(SqlUnaryExpression sqlUnaryExpression)
    {
        switch (sqlUnaryExpression.OperatorType)
        {
            case ExpressionType.Convert:
            {
                _relationalCommandBuilder.Append("CAST(");
                var requiresBrackets = RequiresParentheses(sqlUnaryExpression, sqlUnaryExpression.Operand);
                if (requiresBrackets)
                {
                    _relationalCommandBuilder.Append("(");
                }

                Visit(sqlUnaryExpression.Operand);
                if (requiresBrackets)
                {
                    _relationalCommandBuilder.Append(")");
                }

                _relationalCommandBuilder.Append(" AS ");
                _relationalCommandBuilder.Append(sqlUnaryExpression.TypeMapping!.StoreType);
                _relationalCommandBuilder.Append(")");
                break;
            }

            case ExpressionType.Not
                when sqlUnaryExpression.Type == typeof(bool):
            {
                _relationalCommandBuilder.Append("NOT (");
                Visit(sqlUnaryExpression.Operand);
                _relationalCommandBuilder.Append(")");
                break;
            }

            case ExpressionType.Not:
            {
                _relationalCommandBuilder.Append("~");

                var requiresBrackets = RequiresParentheses(sqlUnaryExpression, sqlUnaryExpression.Operand);
                if (requiresBrackets)
                {
                    _relationalCommandBuilder.Append("(");
                }

                Visit(sqlUnaryExpression.Operand);
                if (requiresBrackets)
                {
                    _relationalCommandBuilder.Append(")");
                }

                break;
            }

            case ExpressionType.Equal:
            {
                var requiresBrackets = RequiresParentheses(sqlUnaryExpression, sqlUnaryExpression.Operand);
                if (requiresBrackets)
                {
                    _relationalCommandBuilder.Append("(");
                }

                Visit(sqlUnaryExpression.Operand);
                if (requiresBrackets)
                {
                    _relationalCommandBuilder.Append(")");
                }

                _relationalCommandBuilder.Append(" IS NULL");
                break;
            }

            case ExpressionType.NotEqual:
            {
                var requiresBrackets = RequiresParentheses(sqlUnaryExpression, sqlUnaryExpression.Operand);
                if (requiresBrackets)
                {
                    _relationalCommandBuilder.Append("(");
                }

                Visit(sqlUnaryExpression.Operand);
                if (requiresBrackets)
                {
                    _relationalCommandBuilder.Append(")");
                }

                _relationalCommandBuilder.Append(" IS NOT NULL");
                break;
            }

            case ExpressionType.Negate:
            {
                _relationalCommandBuilder.Append("-");
                var requiresBrackets = RequiresParentheses(sqlUnaryExpression, sqlUnaryExpression.Operand);
                if (requiresBrackets)
                {
                    _relationalCommandBuilder.Append("(");
                }

                Visit(sqlUnaryExpression.Operand);
                if (requiresBrackets)
                {
                    _relationalCommandBuilder.Append(")");
                }

                break;
            }
        }

        return sqlUnaryExpression;
    }

    /// <inheritdoc />
    protected override Expression VisitExists(ExistsExpression existsExpression)
    {
        if (existsExpression.IsNegated)
        {
            _relationalCommandBuilder.Append("NOT ");
        }

        _relationalCommandBuilder.AppendLine("EXISTS (");

        using (_relationalCommandBuilder.Indent())
        {
            Visit(existsExpression.Subquery);
        }

        _relationalCommandBuilder.Append(")");

        return existsExpression;
    }

    /// <inheritdoc />
    protected override Expression VisitIn(InExpression inExpression)
    {
        if (inExpression.Values != null)
        {
            Visit(inExpression.Item);
            _relationalCommandBuilder.Append(inExpression.IsNegated ? " NOT IN " : " IN ");
            _relationalCommandBuilder.Append("(");
            var valuesConstant = (SqlConstantExpression)inExpression.Values;
            var valuesList = ((IEnumerable<object?>)valuesConstant.Value!)
                .Select(v => new SqlConstantExpression(Expression.Constant(v), valuesConstant.TypeMapping)).ToList();
            GenerateList(valuesList, e => Visit(e));
            _relationalCommandBuilder.Append(")");
        }
        else
        {
            Visit(inExpression.Item);
            _relationalCommandBuilder.Append(inExpression.IsNegated ? " NOT IN " : " IN ");
            _relationalCommandBuilder.AppendLine("(");

            using (_relationalCommandBuilder.Indent())
            {
                Visit(inExpression.Subquery);
            }

            _relationalCommandBuilder.AppendLine().Append(")");
        }

        return inExpression;
    }

    /// <inheritdoc />
    protected override Expression VisitAtTimeZone(AtTimeZoneExpression atTimeZoneExpression)
    {
        var requiresBrackets = RequiresParentheses(atTimeZoneExpression, atTimeZoneExpression.Operand);

        if (requiresBrackets)
        {
            _relationalCommandBuilder.Append("(");
        }

        Visit(atTimeZoneExpression.Operand);

        if (requiresBrackets)
        {
            _relationalCommandBuilder.Append(")");
        }

        _relationalCommandBuilder.Append(" AT TIME ZONE ");

        requiresBrackets = RequiresParentheses(atTimeZoneExpression, atTimeZoneExpression.TimeZone);

        if (requiresBrackets)
        {
            _relationalCommandBuilder.Append("(");
        }

        Visit(atTimeZoneExpression.TimeZone);

        if (requiresBrackets)
        {
            _relationalCommandBuilder.Append(")");
        }

        return atTimeZoneExpression;
    }

    /// <summary>
    ///     Gets a SQL operator for a SQL binary operation.
    /// </summary>
    /// <param name="binaryExpression">A SQL binary operation.</param>
    /// <returns>A string representation of the binary operator.</returns>
    protected virtual string GetOperator(SqlBinaryExpression binaryExpression)
        => OperatorMap[binaryExpression.OperatorType];

    /// <summary>
    ///     Returns a bool value indicating if the inner SQL expression required to be put inside parenthesis
    ///     when generating SQL for outer SQL expression.
    /// </summary>
    /// <param name="outerExpression">The outer expression which provides context in which SQL is being generated.</param>
    /// <param name="innerExpression">The inner expression which may need to be put inside parenthesis.</param>
    /// <returns>A bool value indicating that parenthesis is required or not. </returns>
    protected virtual bool RequiresParentheses(SqlExpression outerExpression, SqlExpression innerExpression)
    {
        switch (innerExpression)
        {
            case AtTimeZoneExpression or LikeExpression:
                return true;

            case SqlUnaryExpression sqlUnaryExpression:
            {
                // Wrap IS (NOT) NULL operation
                if (sqlUnaryExpression.OperatorType is ExpressionType.Equal or ExpressionType.NotEqual)
                {
                    return true;
                }

                if (sqlUnaryExpression.OperatorType == ExpressionType.Negate
                    && outerExpression is SqlUnaryExpression { OperatorType: ExpressionType.Negate })
                {
                    // double negative sign is interpreted as a comment in SQL, so we need to enclose it in brackets
                    return true;
                }

                return false;
            }

            case SqlBinaryExpression sqlBinaryExpression:
            {
                if (outerExpression is SqlBinaryExpression outerBinary)
                {
                    // Math, bitwise, comparison and equality operators have higher precedence
                    if (outerBinary.OperatorType == ExpressionType.AndAlso)
                    {
                        return sqlBinaryExpression.OperatorType == ExpressionType.OrElse;
                    }

                    if (outerBinary.OperatorType == ExpressionType.OrElse)
                    {
                        // Precedence-wise AND is above OR but we still add parenthesis for ease of understanding
                        return sqlBinaryExpression.OperatorType == ExpressionType.AndAlso;
                    }
                }

                return true;
            }
        }

        return false;
    }

    /// <summary>
    ///     Generates a TOP construct in the relational command
    /// </summary>
    /// <param name="selectExpression">A select expression to use.</param>
    protected virtual void GenerateTop(SelectExpression selectExpression)
    {
    }

    /// <summary>
    ///     Generates an ORDER BY clause in the relational command
    /// </summary>
    /// <param name="selectExpression">A select expression to use.</param>
    protected virtual void GenerateOrderings(SelectExpression selectExpression)
    {
        if (selectExpression.Orderings.Any())
        {
            var orderings = selectExpression.Orderings.ToList();

            if (selectExpression.Limit == null
                && selectExpression.Offset == null)
            {
                orderings.RemoveAll(oe => oe.Expression is SqlConstantExpression || oe.Expression is SqlParameterExpression);
            }

            if (orderings.Count > 0)
            {
                _relationalCommandBuilder.AppendLine()
                    .Append("ORDER BY ");

                GenerateList(orderings, e => Visit(e));
            }
        }
    }

    /// <summary>
    ///     Generates a LIMIT...OFFSET... construct in the relational command
    /// </summary>
    /// <param name="selectExpression">A select expression to use.</param>
    protected virtual void GenerateLimitOffset(SelectExpression selectExpression)
    {
        if (selectExpression.Offset != null)
        {
            _relationalCommandBuilder.AppendLine()
                .Append("OFFSET ");

            Visit(selectExpression.Offset);

            _relationalCommandBuilder.Append(" ROWS");

            if (selectExpression.Limit != null)
            {
                _relationalCommandBuilder.Append(" FETCH NEXT ");

                Visit(selectExpression.Limit);

                _relationalCommandBuilder.Append(" ROWS ONLY");
            }
        }
        else if (selectExpression.Limit != null)
        {
            _relationalCommandBuilder.AppendLine()
                .Append("FETCH FIRST ");

            Visit(selectExpression.Limit);

            _relationalCommandBuilder.Append(" ROWS ONLY");
        }
    }

    private void GenerateList<T>(
        IReadOnlyList<T> items,
        Action<T> generationAction,
        Action<IRelationalCommandBuilder>? joinAction = null)
    {
        joinAction ??= (isb => isb.Append(", "));

        for (var i = 0; i < items.Count; i++)
        {
            if (i > 0)
            {
                joinAction(_relationalCommandBuilder);
            }

            generationAction(items[i]);
        }
    }

    /// <inheritdoc />
    protected override Expression VisitCrossJoin(CrossJoinExpression crossJoinExpression)
    {
        _relationalCommandBuilder.Append("CROSS JOIN ");
        Visit(crossJoinExpression.Table);

        return crossJoinExpression;
    }

    /// <inheritdoc />
    protected override Expression VisitCrossApply(CrossApplyExpression crossApplyExpression)
    {
        _relationalCommandBuilder.Append("CROSS APPLY ");
        Visit(crossApplyExpression.Table);

        return crossApplyExpression;
    }

    /// <inheritdoc />
    protected override Expression VisitOuterApply(OuterApplyExpression outerApplyExpression)
    {
        _relationalCommandBuilder.Append("OUTER APPLY ");
        Visit(outerApplyExpression.Table);

        return outerApplyExpression;
    }

    /// <inheritdoc />
    protected override Expression VisitInnerJoin(InnerJoinExpression innerJoinExpression)
    {
        _relationalCommandBuilder.Append("INNER JOIN ");
        Visit(innerJoinExpression.Table);
        _relationalCommandBuilder.Append(" ON ");
        Visit(innerJoinExpression.JoinPredicate);

        return innerJoinExpression;
    }

    /// <inheritdoc />
    protected override Expression VisitLeftJoin(LeftJoinExpression leftJoinExpression)
    {
        _relationalCommandBuilder.Append("LEFT JOIN ");
        Visit(leftJoinExpression.Table);
        _relationalCommandBuilder.Append(" ON ");
        Visit(leftJoinExpression.JoinPredicate);

        return leftJoinExpression;
    }

    /// <inheritdoc />
    protected override Expression VisitScalarSubquery(ScalarSubqueryExpression scalarSubqueryExpression)
    {
        _relationalCommandBuilder.AppendLine("(");
        using (_relationalCommandBuilder.Indent())
        {
            Visit(scalarSubqueryExpression.Subquery);
        }

        _relationalCommandBuilder.Append(")");

        return scalarSubqueryExpression;
    }

    /// <inheritdoc />
    protected override Expression VisitRowNumber(RowNumberExpression rowNumberExpression)
    {
        _relationalCommandBuilder.Append("ROW_NUMBER() OVER(");
        if (rowNumberExpression.Partitions.Any())
        {
            _relationalCommandBuilder.Append("PARTITION BY ");
            GenerateList(rowNumberExpression.Partitions, e => Visit(e));
            _relationalCommandBuilder.Append(" ");
        }

        _relationalCommandBuilder.Append("ORDER BY ");
        GenerateList(rowNumberExpression.Orderings, e => Visit(e));
        _relationalCommandBuilder.Append(")");

        return rowNumberExpression;
    }

    /// <summary>
    ///     Generates a set operation in the relational command.
    /// </summary>
    /// <param name="setOperation">A set operation to print.</param>
    protected virtual void GenerateSetOperation(SetOperationBase setOperation)
    {
        GenerateSetOperationOperand(setOperation, setOperation.Source1);
        _relationalCommandBuilder
            .AppendLine()
            .Append(GetSetOperation(setOperation))
            .AppendLine(setOperation.IsDistinct ? string.Empty : " ALL");
        GenerateSetOperationOperand(setOperation, setOperation.Source2);

        static string GetSetOperation(SetOperationBase operation)
            => operation switch
            {
                ExceptExpression => "EXCEPT",
                IntersectExpression => "INTERSECT",
                UnionExpression => "UNION",
                _ => throw new InvalidOperationException(CoreStrings.UnknownEntity("SetOperationType"))
            };
    }

    /// <summary>
    ///     Generates an operand for a given set operation in the relational command.
    /// </summary>
    /// <param name="setOperation">A set operation to use.</param>
    /// <param name="operand">A set operation operand to print.</param>
    protected virtual void GenerateSetOperationOperand(SetOperationBase setOperation, SelectExpression operand)
    {
        // INTERSECT has higher precedence over UNION and EXCEPT, but otherwise evaluation is left-to-right.
        // To preserve meaning, add parentheses whenever a set operation is nested within a different set operation.
        if (IsNonComposedSetOperation(operand)
            && operand.Tables[0].GetType() != setOperation.GetType())
        {
            _relationalCommandBuilder.AppendLine("(");
            using (_relationalCommandBuilder.Indent())
            {
                Visit(operand);
            }

            _relationalCommandBuilder.AppendLine().Append(")");
        }
        else
        {
            Visit(operand);
        }
    }

    private void GenerateSetOperationHelper(SetOperationBase setOperation)
    {
        _relationalCommandBuilder.AppendLine("(");
        using (_relationalCommandBuilder.Indent())
        {
            GenerateSetOperation(setOperation);
        }

        _relationalCommandBuilder.AppendLine()
            .Append(")")
            .Append(AliasSeparator)
            .Append(_sqlGenerationHelper.DelimitIdentifier(setOperation.Alias));
    }

    /// <inheritdoc />
    protected override Expression VisitExcept(ExceptExpression exceptExpression)
    {
        GenerateSetOperationHelper(exceptExpression);

        return exceptExpression;
    }

    /// <inheritdoc />
    protected override Expression VisitIntersect(IntersectExpression intersectExpression)
    {
        GenerateSetOperationHelper(intersectExpression);

        return intersectExpression;
    }

    /// <inheritdoc />
    protected override Expression VisitUnion(UnionExpression unionExpression)
    {
        GenerateSetOperationHelper(unionExpression);

        return unionExpression;
    }

    /// <inheritdoc />
    protected override Expression VisitUpdate(UpdateExpression updateExpression)
    {
        var selectExpression = updateExpression.SelectExpression;

        if (selectExpression.Offset == null
            && selectExpression.Limit == null
            && selectExpression.Having == null
            && selectExpression.Orderings.Count == 0
            && selectExpression.GroupBy.Count == 0
            && selectExpression.Projection.Count == 0
            && (selectExpression.Tables.Count == 1
                || !ReferenceEquals(selectExpression.Tables[0], updateExpression.Table)
                || selectExpression.Tables[1] is InnerJoinExpression
                || selectExpression.Tables[1] is CrossJoinExpression))
        {
            _relationalCommandBuilder.Append("UPDATE ");
            Visit(updateExpression.Table);
            _relationalCommandBuilder.AppendLine();
            _relationalCommandBuilder.Append("SET ");
            _relationalCommandBuilder.Append(
                $"{_sqlGenerationHelper.DelimitIdentifier(updateExpression.ColumnValueSetters[0].Column.Name)} = ");
            Visit(updateExpression.ColumnValueSetters[0].Value);
            using (_relationalCommandBuilder.Indent())
            {
                foreach (var columnValueSetter in updateExpression.ColumnValueSetters.Skip(1))
                {
                    _relationalCommandBuilder.AppendLine(",");
                    _relationalCommandBuilder.Append($"{_sqlGenerationHelper.DelimitIdentifier(columnValueSetter.Column.Name)} = ");
                    Visit(columnValueSetter.Value);
                }
            }

            var predicate = selectExpression.Predicate;
            var firstTablePrinted = false;
            if (selectExpression.Tables.Count > 1)
            {
                _relationalCommandBuilder.AppendLine().Append("FROM ");
                for (var i = 0; i < selectExpression.Tables.Count; i++)
                {
                    var table = selectExpression.Tables[i];
                    var joinExpression = table as JoinExpressionBase;

                    if (ReferenceEquals(updateExpression.Table, joinExpression?.Table ?? table))
                    {
                        LiftPredicate(table);
                        continue;
                    }

                    if (firstTablePrinted)
                    {
                        _relationalCommandBuilder.AppendLine();
                    }
                    else
                    {
                        firstTablePrinted = true;
                        LiftPredicate(table);
                        table = joinExpression?.Table ?? table;
                    }

                    Visit(table);

                    void LiftPredicate(TableExpressionBase joinTable)
                    {
                        if (joinTable is PredicateJoinExpressionBase predicateJoinExpression)
                        {
                            predicate = predicate == null
                                ? predicateJoinExpression.JoinPredicate
                                : new SqlBinaryExpression(
                                    ExpressionType.AndAlso,
                                    predicateJoinExpression.JoinPredicate,
                                    predicate,
                                    typeof(bool),
                                    predicate.TypeMapping);
                        }
                    }
                }
            }

            if (predicate != null)
            {
                _relationalCommandBuilder.AppendLine().Append("WHERE ");
                Visit(predicate);
            }

            return updateExpression;
        }

        throw new InvalidOperationException(
            RelationalStrings.ExecuteOperationWithUnsupportedOperatorInSqlGeneration(nameof(RelationalQueryableExtensions.ExecuteUpdate)));
    }

    /// <inheritdoc />
    protected override Expression VisitJsonScalar(JsonScalarExpression jsonScalarExpression)
        => throw new InvalidOperationException(
            RelationalStrings.JsonNodeMustBeHandledByProviderSpecificVisitor);
}<|MERGE_RESOLUTION|>--- conflicted
+++ resolved
@@ -601,7 +601,6 @@
         var invariantName = sqlParameterExpression.Name;
         var parameterName = sqlParameterExpression.Name;
 
-<<<<<<< HEAD
         // Try to see if a parameter already exists - if so, just integrate the same placeholder into the SQL instead of sending the same
         // data twice.
         // Note that if the type mapping differs, we do send the same data twice (e.g. the same string may be sent once as Unicode, once as
@@ -616,64 +615,15 @@
                 && typeMappedRelationalParameter.RelationalTypeMapping.Converter == sqlParameterExpression.TypeMapping!.Converter);
 
         if (parameter is null)
-        {
-            parameterName = GetUniqueParameterName(parameterName);
-
-            _relationalCommandBuilder.AddParameter(
-                invariantName,
-                _sqlGenerationHelper.GenerateParameterName(parameterName),
-                sqlParameterExpression.TypeMapping!,
-                sqlParameterExpression.IsNullable);
-=======
-        if (QuirkEnabled29646)
-        {
-            if (_relationalCommandBuilder.Parameters
-                .All(
-                    p => p.InvariantName != parameterName
-                        || (p is TypeMappedRelationalParameter typeMappedRelationalParameter
-                            && (typeMappedRelationalParameter.RelationalTypeMapping.StoreType != sqlParameterExpression.TypeMapping!.StoreType
-                                || typeMappedRelationalParameter.RelationalTypeMapping.Converter
-                                != sqlParameterExpression.TypeMapping!.Converter))))
             {
                 parameterName = GetUniqueParameterName(parameterName);
+
                 _relationalCommandBuilder.AddParameter(
                     invariantName,
                     _sqlGenerationHelper.GenerateParameterName(parameterName),
                     sqlParameterExpression.TypeMapping!,
                     sqlParameterExpression.IsNullable);
             }
-        }
-        else
-        {
-            // Try to see if a parameter already exists - if so, just integrate the same placeholder into the SQL instead of sending the same
-            // data twice.
-            // Note that if the type mapping differs, we do send the same data twice (e.g. the same string may be sent once as Unicode, once as
-            // non-Unicode).
-            var parameter = _relationalCommandBuilder.Parameters.FirstOrDefault(
-                p =>
-                    p.InvariantName == parameterName
-                    && p is TypeMappedRelationalParameter typeMappedRelationalParameter
-                    && string.Equals(
-                        typeMappedRelationalParameter.RelationalTypeMapping.StoreType, sqlParameterExpression.TypeMapping!.StoreType,
-                        StringComparison.OrdinalIgnoreCase)
-                    && typeMappedRelationalParameter.RelationalTypeMapping.Converter == sqlParameterExpression.TypeMapping!.Converter);
-
-            if (parameter is null)
-            {
-                parameterName = GetUniqueParameterName(parameterName);
-
-                _relationalCommandBuilder.AddParameter(
-                    invariantName,
-                    _sqlGenerationHelper.GenerateParameterName(parameterName),
-                    sqlParameterExpression.TypeMapping!,
-                    sqlParameterExpression.IsNullable);
-            }
-            else
-            {
-                parameterName = ((TypeMappedRelationalParameter)parameter).Name;
-            }
->>>>>>> ffda3b5a
-        }
         else
         {
             parameterName = ((TypeMappedRelationalParameter)parameter).Name;
