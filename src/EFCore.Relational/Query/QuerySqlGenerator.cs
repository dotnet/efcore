--- conflicted
+++ resolved
@@ -1374,20 +1374,10 @@
         // To preserve evaluation order, add parentheses whenever a set operation is nested within a different set operation
         // - including different distinctness.
         // In addition, EXCEPT is non-commutative (unlike UNION/INTERSECT), so add parentheses for that case too (see #36105).
-<<<<<<< HEAD
-        if (IsNonComposedSetOperation(operand)
-            && ((UseOldBehavior36105 && operand.Tables[0].GetType() != setOperation.GetType())
-                || (!UseOldBehavior36105
-                    && operand.Tables[0] is SetOperationBase nestedSetOperation
-                    && (nestedSetOperation is ExceptExpression
-                        || nestedSetOperation.GetType() != setOperation.GetType()
-                        || nestedSetOperation.IsDistinct != setOperation.IsDistinct))))
-=======
         if (TryUnwrapBareSetOperation(operand, out var nestedSetOperation)
             && (nestedSetOperation is ExceptExpression
                 || nestedSetOperation.GetType() != setOperation.GetType()
                 || nestedSetOperation.IsDistinct != setOperation.IsDistinct))
->>>>>>> fa8bcb9b
         {
             _relationalCommandBuilder.AppendLine("(");
 
