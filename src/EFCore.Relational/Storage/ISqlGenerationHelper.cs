// Copyright (c) .NET Foundation. All rights reserved.
// Licensed under the Apache License, Version 2.0. See License.txt in the project root for license information.

using System.Text;
using Microsoft.Extensions.DependencyInjection;

namespace Microsoft.EntityFrameworkCore.Storage
{
    /// <summary>
    ///     <para>
    ///         Provides services to help with generation of SQL commands.
    ///     </para>
    ///     <para>
    ///         This type is typically used by database providers (and other extensions). It is generally
    ///         not used in application code.
    ///     </para>
    ///     <para>
    ///         The service lifetime is <see cref="ServiceLifetime.Singleton" />. This means a single instance
    ///         is used by many <see cref="DbContext" /> instances. The implementation must be thread-safe.
    ///         This service cannot depend on services registered as <see cref="ServiceLifetime.Scoped" />.
    ///     </para>
    /// </summary>
    public interface ISqlGenerationHelper
    {
        /// <summary>
        ///     The terminator to be used for SQL statements.
        /// </summary>
        string StatementTerminator { get; }

        /// <summary>
        ///     The terminator to be used for batches of SQL statements.
        /// </summary>
        string BatchTerminator { get; }

        /// <summary>
        ///     Gets the SQL for a START TRANSACTION statement.
        /// </summary>
        string StartTransactionStatement { get; }

        /// <summary>
        ///     Gets the SQL for a COMMIT statement.
        /// </summary>
        string CommitTransactionStatement { get; }

        /// <summary>
        ///     The default single-line comment prefix.
        /// </summary>
        string SingleLineCommentToken { get; }

        /// <summary>
        ///     Generates a valid parameter name for the given candidate name.
        /// </summary>
        /// <param name="name">
        ///     The candidate name for the parameter.
        /// </param>
        /// <returns> A valid name based on the candidate name. </returns>
        string GenerateParameterName(string name);

        /// <summary>
        ///     Writes a valid parameter name for the given candidate name.
        /// </summary>
        /// <param name="builder"> The <see cref="StringBuilder" /> to write generated string to. </param>
        /// <param name="name">
        ///     The candidate name for the parameter.
        /// </param>
        void GenerateParameterName(StringBuilder builder, string name);

        /// <summary>
        ///     Generates a valid parameter placeholder name for the given candidate name.
        /// </summary>
        /// <param name="name">
        ///     The candidate name for the parameter placeholder.
        /// </param>
        /// <returns> A valid placeholder name based on the candidate name. </returns>
        string GenerateParameterNamePlaceholder(string name);

        /// <summary>
        ///     Writes a valid parameter placeholder name for the given candidate name.
        /// </summary>
        /// <param name="builder"> The <see cref="StringBuilder" /> to write generated string to. </param>
        /// <param name="name">
        ///     The candidate name for the parameter placeholder.
        /// </param>
        void GenerateParameterNamePlaceholder(StringBuilder builder, string name);

        /// <summary>
        ///     Generates the delimited SQL representation of an identifier (column name, table name, etc.).
        /// </summary>
        /// <param name="identifier"> The identifier to delimit. </param>
        /// <returns> The generated string. </returns>
        string DelimitIdentifier(string identifier);

        /// <summary>
        ///     Writes the delimited SQL representation of an identifier (column name, table name, etc.).
        /// </summary>
        /// <param name="builder"> The <see cref="StringBuilder" /> to write generated string to. </param>
        /// <param name="identifier"> The identifier to delimit. </param>
        void DelimitIdentifier(StringBuilder builder, string identifier);

        /// <summary>
        ///     Generates the delimited SQL representation of an identifier (column name, table name, etc.).
        /// </summary>
        /// <param name="name"> The identifier to delimit. </param>
        /// <param name="schema"> The schema of the identifier. </param>
        /// <returns> The generated string. </returns>
        string DelimitIdentifier(string name, string? schema);

        /// <summary>
        ///     Writes the delimited SQL representation of an identifier (column name, table name, etc.).
        /// </summary>
        /// <param name="builder"> The <see cref="StringBuilder" /> to write generated string to. </param>
        /// <param name="name"> The identifier to delimit. </param>
        /// <param name="schema"> The schema of the identifier. </param>
        void DelimitIdentifier(StringBuilder builder, string name, string? schema);

        /// <summary>
        ///     Generates a SQL comment.
        /// </summary>
        /// <param name="text"> The comment text. </param>
        /// <returns> The generated SQL. </returns>
<<<<<<< HEAD
        string GenerateComment([NotNull] string text);

        /// <summary>
        ///     Generates a SQL SET statement that changes the current session handling of specific information.
        /// </summary>
        /// <param name="name"> The variable name. </param>
        /// <param name="value"> The value to set the variable to. </param>
        /// <returns> The generated SQL. </returns>
        string SetSessionVariableStatement([NotNull] string name, [NotNull] string value);

        /// <summary>
        ///     Generates a SQL PRINT statement.
        /// </summary>
        /// <param name="text"> The print text. </param>
        /// <returns> The generated SQL. </returns>
        string GeneratePrint([NotNull] string text);
=======
        string GenerateComment(string text);

        /// <summary>
        ///     Generates an SQL statement which creates a savepoint with the given name.
        /// </summary>
        /// <param name="name"> The name of the savepoint to be created. </param>
        /// <returns> An SQL string to create the savepoint. </returns>
        string GenerateCreateSavepointStatement(string name);

        /// <summary>
        ///     Generates an SQL statement which rolls back to a savepoint with the given name.
        /// </summary>
        /// <param name="name"> The name of the savepoint to be rolled back to. </param>
        /// <returns> An SQL string to roll back the savepoint. </returns>
        string GenerateRollbackToSavepointStatement(string name);

        /// <summary>
        ///     Generates an SQL statement which releases a savepoint with the given name.
        /// </summary>
        /// <param name="name"> The name of the savepoint to be released. </param>
        /// <returns> An SQL string to release the savepoint. </returns>
        string GenerateReleaseSavepointStatement(string name);
>>>>>>> 2c7670fc
    }
}<|MERGE_RESOLUTION|>--- conflicted
+++ resolved
@@ -118,24 +118,6 @@
         /// </summary>
         /// <param name="text"> The comment text. </param>
         /// <returns> The generated SQL. </returns>
-<<<<<<< HEAD
-        string GenerateComment([NotNull] string text);
-
-        /// <summary>
-        ///     Generates a SQL SET statement that changes the current session handling of specific information.
-        /// </summary>
-        /// <param name="name"> The variable name. </param>
-        /// <param name="value"> The value to set the variable to. </param>
-        /// <returns> The generated SQL. </returns>
-        string SetSessionVariableStatement([NotNull] string name, [NotNull] string value);
-
-        /// <summary>
-        ///     Generates a SQL PRINT statement.
-        /// </summary>
-        /// <param name="text"> The print text. </param>
-        /// <returns> The generated SQL. </returns>
-        string GeneratePrint([NotNull] string text);
-=======
         string GenerateComment(string text);
 
         /// <summary>
@@ -158,6 +140,20 @@
         /// <param name="name"> The name of the savepoint to be released. </param>
         /// <returns> An SQL string to release the savepoint. </returns>
         string GenerateReleaseSavepointStatement(string name);
->>>>>>> 2c7670fc
+
+        /// <summary>
+        ///     Generates a SQL SET statement that changes the current session handling of specific information.
+        /// </summary>
+        /// <param name="name"> The variable name. </param>
+        /// <param name="value"> The value to set the variable to. </param>
+        /// <returns> The generated SQL. </returns>
+        string SetSessionVariableStatement(string name, string value);
+
+        /// <summary>
+        ///     Generates a SQL PRINT statement.
+        /// </summary>
+        /// <param name="text"> The print text. </param>
+        /// <returns> The generated SQL. </returns>
+        string GeneratePrint(string text);
     }
 }