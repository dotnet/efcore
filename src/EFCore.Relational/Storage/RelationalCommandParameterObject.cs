// Copyright (c) .NET Foundation. All rights reserved.
// Licensed under the Apache License, Version 2.0. See License.txt in the project root for license information.

using System.Collections.Generic;
using Microsoft.EntityFrameworkCore.Diagnostics;
using Microsoft.EntityFrameworkCore.Utilities;

namespace Microsoft.EntityFrameworkCore.Storage
{
    /// <summary>
    ///     <para>
    ///         A parameter object for the execution methods on <see cref="RelationalCommand" />.
    ///     </para>
    ///     <para>
    ///         This type is typically used by database providers (and other extensions). It is generally
    ///         not used in application code.
    ///     </para>
    /// </summary>
    public readonly struct RelationalCommandParameterObject
    {
        /// <summary>
        ///     <para>
        ///         Creates a new parameter object for the given parameters.
        ///     </para>
        ///     <para>
        ///         This type is typically used by database providers (and other extensions). It is generally
        ///         not used in application code.
        ///     </para>
        /// </summary>
        /// <param name="connection"> The connection on which the command will execute. </param>
        /// <param name="parameterValues"> The SQL parameter values to use, or null if none. </param>
        /// <param name="readerColumns"> The expected columns if the reader needs to be buffered, or null otherwise. </param>
        /// <param name="context"> The current <see cref="DbContext" /> instance, or null if it is not known. </param>
        /// <param name="logger"> A logger, or null if no logger is available. </param>
        public RelationalCommandParameterObject(
            IRelationalConnection connection,
            IReadOnlyDictionary<string, object?>? parameterValues,
            IReadOnlyList<ReaderColumn>? readerColumns,
            DbContext? context,
            IRelationalCommandDiagnosticsLogger? logger)
            : this(connection, parameterValues, readerColumns, context, logger, detailedErrorsEnabled: false)
        {
        }

        /// <summary>
        ///     <para>
        ///         Creates a new parameter object for the given parameters.
        ///     </para>
        ///     <para>
        ///         This type is typically used by database providers (and other extensions). It is generally
        ///         not used in application code.
        ///     </para>
        /// </summary>
        /// <param name="connection"> The connection on which the command will execute. </param>
        /// <param name="parameterValues"> The SQL parameter values to use, or null if none. </param>
        /// <param name="readerColumns"> The expected columns if the reader needs to be buffered, or null otherwise. </param>
        /// <param name="context"> The current <see cref="DbContext" /> instance, or null if it is not known. </param>
        /// <param name="logger"> A logger, or null if no logger is available. </param>
        /// <param name="commandSource">Source of the command.</param>
        public RelationalCommandParameterObject(
            IRelationalConnection connection,
            IReadOnlyDictionary<string, object?>? parameterValues,
            IReadOnlyList<ReaderColumn>? readerColumns,
            DbContext? context,
            IDiagnosticsLogger<DbLoggerCategory.Database.Command>? logger,
            CommandSource commandSource)
            : this(connection, parameterValues, readerColumns, context, logger, detailedErrorsEnabled: false, commandSource)
        {
        }

        /// <summary>
        ///     <para>
        ///         Creates a new parameter object for the given parameters.
        ///     </para>
        ///     <para>
        ///         This type is typically used by database providers (and other extensions). It is generally
        ///         not used in application code.
        ///     </para>
        /// </summary>
        /// <param name="connection"> The connection on which the command will execute. </param>
        /// <param name="parameterValues"> The SQL parameter values to use, or null if none. </param>
        /// <param name="readerColumns"> The expected columns if the reader needs to be buffered, or null otherwise. </param>
        /// <param name="context"> The current <see cref="DbContext" /> instance, or null if it is not known. </param>
        /// <param name="logger"> A logger, or null if no logger is available. </param>
        /// <param name="detailedErrorsEnabled"> A value indicating if detailed errors are enabled. </param>
        public RelationalCommandParameterObject(
            IRelationalConnection connection,
            IReadOnlyDictionary<string, object?>? parameterValues,
            IReadOnlyList<ReaderColumn>? readerColumns,
            DbContext? context,
            IDiagnosticsLogger<DbLoggerCategory.Database.Command>? logger,
            bool detailedErrorsEnabled) : this(connection, parameterValues, readerColumns, context,
                                               logger, detailedErrorsEnabled, CommandSource.Unknown)
        {
        }

        /// <summary>
        ///     <para>
        ///         Creates a new parameter object for the given parameters.
        ///     </para>
        ///     <para>
        ///         This type is typically used by database providers (and other extensions). It is generally
        ///         not used in application code.
        ///     </para>
        /// </summary>
        /// <param name="connection"> The connection on which the command will execute. </param>
        /// <param name="parameterValues"> The SQL parameter values to use, or null if none. </param>
        /// <param name="readerColumns"> The expected columns if the reader needs to be buffered, or null otherwise. </param>
        /// <param name="context"> The current <see cref="DbContext" /> instance, or null if it is not known. </param>
        /// <param name="logger"> A logger, or null if no logger is available. </param>
        /// <param name="detailedErrorsEnabled"> A value indicating if detailed errors are enabled. </param>
        /// <param name="commandSource">Source of the command.</param>
        public RelationalCommandParameterObject(
            IRelationalConnection connection,
            IReadOnlyDictionary<string, object?>? parameterValues,
            IReadOnlyList<ReaderColumn>? readerColumns,
            DbContext? context,
<<<<<<< HEAD
            IDiagnosticsLogger<DbLoggerCategory.Database.Command>? logger,
            bool detailedErrorsEnabled,
            CommandSource commandSource)
=======
            IRelationalCommandDiagnosticsLogger? logger,
            bool detailedErrorsEnabled)
>>>>>>> 260f3ab3
        {
            Check.NotNull(connection, nameof(connection));

            Connection = connection;
            ParameterValues = parameterValues;
            ReaderColumns = readerColumns;
            Context = context;
            Logger = logger;
            DetailedErrorsEnabled = detailedErrorsEnabled;
            CommandSource = commandSource;
        }

        /// <summary>
        ///     The connection on which the command will execute.
        /// </summary>
        public IRelationalConnection Connection { get; }

        /// <summary>
        ///     The SQL parameter values to use, or <see langword="null"/> if none.
        /// </summary>
        public IReadOnlyDictionary<string, object?>? ParameterValues { get; }

        /// <summary>
        ///     The expected columns if the reader needs to be buffered, or <see langword="null"/> otherwise.
        /// </summary>
        public IReadOnlyList<ReaderColumn>? ReaderColumns { get; }

        /// <summary>
        ///     The current <see cref="DbContext" /> instance, or <see langword="null"/> if it is not known.
        /// </summary>
        public DbContext? Context { get; }

        /// <summary>
        ///     A logger, or <see langword="null"/> if no logger is available.
        /// </summary>
        public IRelationalCommandDiagnosticsLogger? Logger { get; }

        /// <summary>
        ///     A value indicating if detailed errors are enabled.
        /// </summary>
        public bool DetailedErrorsEnabled { get; }

        /// <summary>
        ///     Source of the command.
        /// </summary>
        public CommandSource CommandSource { get; }
    }
}<|MERGE_RESOLUTION|>--- conflicted
+++ resolved
@@ -62,7 +62,7 @@
             IReadOnlyDictionary<string, object?>? parameterValues,
             IReadOnlyList<ReaderColumn>? readerColumns,
             DbContext? context,
-            IDiagnosticsLogger<DbLoggerCategory.Database.Command>? logger,
+            IRelationalCommandDiagnosticsLogger? logger,
             CommandSource commandSource)
             : this(connection, parameterValues, readerColumns, context, logger, detailedErrorsEnabled: false, commandSource)
         {
@@ -88,7 +88,7 @@
             IReadOnlyDictionary<string, object?>? parameterValues,
             IReadOnlyList<ReaderColumn>? readerColumns,
             DbContext? context,
-            IDiagnosticsLogger<DbLoggerCategory.Database.Command>? logger,
+            IRelationalCommandDiagnosticsLogger? logger,
             bool detailedErrorsEnabled) : this(connection, parameterValues, readerColumns, context,
                                                logger, detailedErrorsEnabled, CommandSource.Unknown)
         {
@@ -115,14 +115,9 @@
             IReadOnlyDictionary<string, object?>? parameterValues,
             IReadOnlyList<ReaderColumn>? readerColumns,
             DbContext? context,
-<<<<<<< HEAD
-            IDiagnosticsLogger<DbLoggerCategory.Database.Command>? logger,
+            IRelationalCommandDiagnosticsLogger? logger,
             bool detailedErrorsEnabled,
             CommandSource commandSource)
-=======
-            IRelationalCommandDiagnosticsLogger? logger,
-            bool detailedErrorsEnabled)
->>>>>>> 260f3ab3
         {
             Check.NotNull(connection, nameof(connection));
 
