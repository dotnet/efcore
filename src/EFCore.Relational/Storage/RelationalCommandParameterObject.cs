// Copyright (c) .NET Foundation. All rights reserved.
// Licensed under the Apache License, Version 2.0. See License.txt in the project root for license information.

using System.Collections.Generic;
using Microsoft.EntityFrameworkCore.Diagnostics;
using Microsoft.EntityFrameworkCore.Utilities;

namespace Microsoft.EntityFrameworkCore.Storage
{
    /// <summary>
    ///     <para>
    ///         A parameter object for the execution methods on <see cref="RelationalCommand" />.
    ///     </para>
    ///     <para>
    ///         This type is typically used by database providers (and other extensions). It is generally
    ///         not used in application code.
    ///     </para>
    /// </summary>
    public readonly struct RelationalCommandParameterObject
    {
        /// <summary>
        ///     <para>
        ///         Creates a new parameter object for the given parameters.
        ///     </para>
        ///     <para>
        ///         This type is typically used by database providers (and other extensions). It is generally
        ///         not used in application code.
        ///     </para>
        /// </summary>
        /// <param name="connection"> The connection on which the command will execute. </param>
        /// <param name="parameterValues"> The SQL parameter values to use, or null if none. </param>
        /// <param name="readerColumns"> The expected columns if the reader needs to be buffered, or null otherwise. </param>
        /// <param name="context"> The current <see cref="DbContext" /> instance, or null if it is not known. </param>
        /// <param name="logger"> A logger, or null if no logger is available. </param>
        public RelationalCommandParameterObject(
            IRelationalConnection connection,
            IReadOnlyDictionary<string, object?>? parameterValues,
            IReadOnlyList<ReaderColumn>? readerColumns,
            DbContext? context,
            IDiagnosticsLogger<DbLoggerCategory.Database.Command>? logger)
            : this(connection, parameterValues, readerColumns, context, logger, detailedErrorsEnabled: false)
        {
        }

        /// <summary>
        ///     <para>
        ///         Creates a new parameter object for the given parameters.
        ///     </para>
        ///     <para>
        ///         This type is typically used by database providers (and other extensions). It is generally
        ///         not used in application code.
        ///     </para>
        /// </summary>
        /// <param name="connection"> The connection on which the command will execute. </param>
        /// <param name="parameterValues"> The SQL parameter values to use, or null if none. </param>
        /// <param name="readerColumns"> The expected columns if the reader needs to be buffered, or null otherwise. </param>
        /// <param name="context"> The current <see cref="DbContext" /> instance, or null if it is not known. </param>
        /// <param name="logger"> A logger, or null if no logger is available. </param>
        /// <param name="commandSource">Source of the command.</param>
        public RelationalCommandParameterObject(
            [NotNull] IRelationalConnection connection,
            [CanBeNull] IReadOnlyDictionary<string, object?>? parameterValues,
            [CanBeNull] IReadOnlyList<ReaderColumn>? readerColumns,
            [CanBeNull] DbContext? context,
            [CanBeNull] IDiagnosticsLogger<DbLoggerCategory.Database.Command>? logger,
            CommandSource commandSource)
            : this(connection, parameterValues, readerColumns, context, logger, detailedErrorsEnabled: false, commandSource)
        {
        }

        /// <summary>
        ///     <para>
        ///         Creates a new parameter object for the given parameters.
        ///     </para>
        ///     <para>
        ///         This type is typically used by database providers (and other extensions). It is generally
        ///         not used in application code.
        ///     </para>
        /// </summary>
        /// <param name="connection"> The connection on which the command will execute. </param>
        /// <param name="parameterValues"> The SQL parameter values to use, or null if none. </param>
        /// <param name="readerColumns"> The expected columns if the reader needs to be buffered, or null otherwise. </param>
        /// <param name="context"> The current <see cref="DbContext" /> instance, or null if it is not known. </param>
        /// <param name="logger"> A logger, or null if no logger is available. </param>
        /// <param name="detailedErrorsEnabled"> A value indicating if detailed errors are enabled. </param>
        public RelationalCommandParameterObject(
            [NotNull] IRelationalConnection connection,
            [CanBeNull] IReadOnlyDictionary<string, object?>? parameterValues,
            [CanBeNull] IReadOnlyList<ReaderColumn>? readerColumns,
            [CanBeNull] DbContext? context,
            [CanBeNull] IDiagnosticsLogger<DbLoggerCategory.Database.Command>? logger,
            bool detailedErrorsEnabled) : this(connection, parameterValues, readerColumns, context,
                                               logger, detailedErrorsEnabled, CommandSource.Unknown)
        {
        }

        /// <summary>
        ///     <para>
        ///         Creates a new parameter object for the given parameters.
        ///     </para>
        ///     <para>
        ///         This type is typically used by database providers (and other extensions). It is generally
        ///         not used in application code.
        ///     </para>
        /// </summary>
        /// <param name="connection"> The connection on which the command will execute. </param>
        /// <param name="parameterValues"> The SQL parameter values to use, or null if none. </param>
        /// <param name="readerColumns"> The expected columns if the reader needs to be buffered, or null otherwise. </param>
        /// <param name="context"> The current <see cref="DbContext" /> instance, or null if it is not known. </param>
        /// <param name="logger"> A logger, or null if no logger is available. </param>
        /// <param name="detailedErrorsEnabled"> A value indicating if detailed errors are enabled. </param>
        /// <param name="commandSource">Source of the command.</param>
        public RelationalCommandParameterObject(
<<<<<<< HEAD
            [NotNull] IRelationalConnection connection,
            [CanBeNull] IReadOnlyDictionary<string, object?>? parameterValues,
            [CanBeNull] IReadOnlyList<ReaderColumn>? readerColumns,
            [CanBeNull] DbContext? context,
            [CanBeNull] IDiagnosticsLogger<DbLoggerCategory.Database.Command>? logger,
            bool detailedErrorsEnabled,
            CommandSource commandSource)
=======
            IRelationalConnection connection,
            IReadOnlyDictionary<string, object?>? parameterValues,
            IReadOnlyList<ReaderColumn>? readerColumns,
            DbContext? context,
            IDiagnosticsLogger<DbLoggerCategory.Database.Command>? logger,
            bool detailedErrorsEnabled)
>>>>>>> ea3f7fb5
        {
            Check.NotNull(connection, nameof(connection));

            Connection = connection;
            ParameterValues = parameterValues;
            ReaderColumns = readerColumns;
            Context = context;
            Logger = logger;
            DetailedErrorsEnabled = detailedErrorsEnabled;
            CommandSource = commandSource;
        }

        /// <summary>
        ///     The connection on which the command will execute.
        /// </summary>
        public IRelationalConnection Connection { get; }

        /// <summary>
        ///     The SQL parameter values to use, or <see langword="null"/> if none.
        /// </summary>
        public IReadOnlyDictionary<string, object?>? ParameterValues { get; }

        /// <summary>
        ///     The expected columns if the reader needs to be buffered, or <see langword="null"/> otherwise.
        /// </summary>
        public IReadOnlyList<ReaderColumn>? ReaderColumns { get; }

        /// <summary>
        ///     The current <see cref="DbContext" /> instance, or <see langword="null"/> if it is not known.
        /// </summary>
        public DbContext? Context { get; }

        /// <summary>
        ///     A logger, or <see langword="null"/> if no logger is available.
        /// </summary>
        public IDiagnosticsLogger<DbLoggerCategory.Database.Command>? Logger { get; }

        /// <summary>
        ///     A value indicating if detailed errors are enabled.
        /// </summary>
        public bool DetailedErrorsEnabled { get; }

        /// <summary>
        ///     Source of the command.
        /// </summary>
        public CommandSource CommandSource { get; }
    }
}<|MERGE_RESOLUTION|>--- conflicted
+++ resolved
@@ -58,11 +58,11 @@
         /// <param name="logger"> A logger, or null if no logger is available. </param>
         /// <param name="commandSource">Source of the command.</param>
         public RelationalCommandParameterObject(
-            [NotNull] IRelationalConnection connection,
-            [CanBeNull] IReadOnlyDictionary<string, object?>? parameterValues,
-            [CanBeNull] IReadOnlyList<ReaderColumn>? readerColumns,
-            [CanBeNull] DbContext? context,
-            [CanBeNull] IDiagnosticsLogger<DbLoggerCategory.Database.Command>? logger,
+            IRelationalConnection connection,
+            IReadOnlyDictionary<string, object?>? parameterValues,
+            IReadOnlyList<ReaderColumn>? readerColumns,
+            DbContext? context,
+            IDiagnosticsLogger<DbLoggerCategory.Database.Command>? logger,
             CommandSource commandSource)
             : this(connection, parameterValues, readerColumns, context, logger, detailedErrorsEnabled: false, commandSource)
         {
@@ -84,11 +84,11 @@
         /// <param name="logger"> A logger, or null if no logger is available. </param>
         /// <param name="detailedErrorsEnabled"> A value indicating if detailed errors are enabled. </param>
         public RelationalCommandParameterObject(
-            [NotNull] IRelationalConnection connection,
-            [CanBeNull] IReadOnlyDictionary<string, object?>? parameterValues,
-            [CanBeNull] IReadOnlyList<ReaderColumn>? readerColumns,
-            [CanBeNull] DbContext? context,
-            [CanBeNull] IDiagnosticsLogger<DbLoggerCategory.Database.Command>? logger,
+            IRelationalConnection connection,
+            IReadOnlyDictionary<string, object?>? parameterValues,
+            IReadOnlyList<ReaderColumn>? readerColumns,
+            DbContext? context,
+            IDiagnosticsLogger<DbLoggerCategory.Database.Command>? logger,
             bool detailedErrorsEnabled) : this(connection, parameterValues, readerColumns, context,
                                                logger, detailedErrorsEnabled, CommandSource.Unknown)
         {
@@ -111,22 +111,13 @@
         /// <param name="detailedErrorsEnabled"> A value indicating if detailed errors are enabled. </param>
         /// <param name="commandSource">Source of the command.</param>
         public RelationalCommandParameterObject(
-<<<<<<< HEAD
-            [NotNull] IRelationalConnection connection,
-            [CanBeNull] IReadOnlyDictionary<string, object?>? parameterValues,
-            [CanBeNull] IReadOnlyList<ReaderColumn>? readerColumns,
-            [CanBeNull] DbContext? context,
-            [CanBeNull] IDiagnosticsLogger<DbLoggerCategory.Database.Command>? logger,
-            bool detailedErrorsEnabled,
-            CommandSource commandSource)
-=======
             IRelationalConnection connection,
             IReadOnlyDictionary<string, object?>? parameterValues,
             IReadOnlyList<ReaderColumn>? readerColumns,
             DbContext? context,
             IDiagnosticsLogger<DbLoggerCategory.Database.Command>? logger,
-            bool detailedErrorsEnabled)
->>>>>>> ea3f7fb5
+            bool detailedErrorsEnabled,
+            CommandSource commandSource)
         {
             Check.NotNull(connection, nameof(connection));
 
