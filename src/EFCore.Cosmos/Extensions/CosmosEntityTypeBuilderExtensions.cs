--- conflicted
+++ resolved
@@ -355,18 +355,10 @@
         this IConventionEntityTypeBuilder entityTypeBuilder,
         IReadOnlyList<string>? names,
         bool fromDataAnnotation = false)
-<<<<<<< HEAD
-    {
-        Check.NullButNotEmpty(name);
-
-        return entityTypeBuilder.CanSetAnnotation(CosmosAnnotationNames.PartitionKeyName, name, fromDataAnnotation);
-    }
-=======
         => entityTypeBuilder.CanSetAnnotation(
             CosmosAnnotationNames.PartitionKeyNames,
             names is null ? names : Check.HasNoEmptyElements(names, nameof(names)),
             fromDataAnnotation);
->>>>>>> 3fa01db9
 
     /// <summary>
     ///     Configures this entity to use CosmosDb etag concurrency checks.
