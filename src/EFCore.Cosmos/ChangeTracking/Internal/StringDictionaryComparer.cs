--- conflicted
+++ resolved
@@ -14,35 +14,14 @@
 /// </summary>
 public sealed class StringDictionaryComparer<TDictionary, TElement> : ValueComparer<object>, IInfrastructure<ValueComparer>
 {
-    private static readonly bool UseOldBehavior35239 =
-        AppContext.TryGetSwitch("Microsoft.EntityFrameworkCore.Issue35239", out var enabled35239) && enabled35239;
-
     private static readonly MethodInfo CompareMethod = typeof(StringDictionaryComparer<TDictionary, TElement>).GetMethod(
         nameof(Compare), BindingFlags.Static | BindingFlags.NonPublic, [typeof(object), typeof(object), typeof(Func<TElement, TElement, bool>)])!;
-<<<<<<< HEAD
-
-    private static readonly MethodInfo LegacyCompareMethod = typeof(StringDictionaryComparer<TDictionary, TElement>).GetMethod(
-        nameof(Compare), BindingFlags.Static | BindingFlags.NonPublic, [typeof(object), typeof(object), typeof(ValueComparer)])!;
-
-    private static readonly MethodInfo GetHashCodeMethod = typeof(StringDictionaryComparer<TDictionary, TElement>).GetMethod(
-        nameof(GetHashCode), BindingFlags.Static | BindingFlags.NonPublic, [typeof(IEnumerable), typeof(Func<TElement, int>)])!;
-
-    private static readonly MethodInfo LegacyGetHashCodeMethod = typeof(StringDictionaryComparer<TDictionary, TElement>).GetMethod(
-        nameof(GetHashCode), BindingFlags.Static | BindingFlags.NonPublic, [typeof(IEnumerable), typeof(ValueComparer)])!;
-
-    private static readonly MethodInfo SnapshotMethod = typeof(StringDictionaryComparer<TDictionary, TElement>).GetMethod(
-        nameof(Snapshot), BindingFlags.Static | BindingFlags.NonPublic, [typeof(object), typeof(Func<TElement, TElement>)])!;
-
-    private static readonly MethodInfo LegacySnapshotMethod = typeof(StringDictionaryComparer<TDictionary, TElement>).GetMethod(
-        nameof(Snapshot), BindingFlags.Static | BindingFlags.NonPublic, [typeof(object), typeof(ValueComparer)])!;
-=======
 
     private static readonly MethodInfo GetHashCodeMethod = typeof(StringDictionaryComparer<TDictionary, TElement>).GetMethod(
         nameof(GetHashCode), BindingFlags.Static | BindingFlags.NonPublic, [typeof(IEnumerable), typeof(Func<TElement, int>)])!;
 
     private static readonly MethodInfo SnapshotMethod = typeof(StringDictionaryComparer<TDictionary, TElement>).GetMethod(
         nameof(Snapshot), BindingFlags.Static | BindingFlags.NonPublic, [typeof(object), typeof(Func<TElement, TElement>)])!;
->>>>>>> 4f4bd31c
 
     /// <summary>
     ///     This is an internal API that supports the Entity Framework Core infrastructure and not subject to
@@ -73,60 +52,12 @@
         var prm1 = Expression.Parameter(typeof(object), "a");
         var prm2 = Expression.Parameter(typeof(object), "b");
 
-        if (UseOldBehavior35239)
-        {
-            // (a, b) => Compare(a, b, new Comparer(...))
-            return Expression.Lambda<Func<object?, object?, bool>>(
-                Expression.Call(
-                    LegacyCompareMethod,
-                    prm1,
-                    prm2,
-#pragma warning disable EF9100
-                    elementComparer.ConstructorExpression),
-#pragma warning restore EF9100
-                prm1,
-                prm2);
-        }
-
-        // we check the compatibility between element type we expect on the Equals methods
-        // vs what we actually get from the element comparer
-        // if the expected is assignable from actual we can just do simple call...
-        if (typeof(TElement).IsAssignableFrom(elementComparer.Type))
-        {
-            // (a, b) => Compare(a, b, elementComparer.Equals)
-            return Expression.Lambda<Func<object?, object?, bool>>(
-                Expression.Call(
-                    CompareMethod,
-                    prm1,
-                    prm2,
-                    elementComparer.EqualsExpression),
-                prm1,
-                prm2);
-        }
-
-        // ...otherwise we need to rewrite the actual lambda (as we can't change the expected signature)
-        // in that case we are rewriting the inner lambda parameters to TElement and cast to the element comparer
-        // type argument in the body, so that semantics of the element comparison func don't change
-        var newInnerPrm1 = Expression.Parameter(typeof(TElement), "a");
-        var newInnerPrm2 = Expression.Parameter(typeof(TElement), "b");
-
-        var newEqualsExpressionBody = elementComparer.ExtractEqualsBody(
-            Expression.Convert(newInnerPrm1, elementComparer.Type),
-            Expression.Convert(newInnerPrm2, elementComparer.Type));
-
         return Expression.Lambda<Func<object?, object?, bool>>(
             Expression.Call(
                 CompareMethod,
                 prm1,
                 prm2,
-<<<<<<< HEAD
-                Expression.Lambda(
-                    newEqualsExpressionBody,
-                    newInnerPrm1,
-                    newInnerPrm2)),
-=======
                 elementComparer.EqualsExpression),
->>>>>>> 4f4bd31c
             prm1,
             prm2);
     }
@@ -135,54 +66,13 @@
     {
         var prm = Expression.Parameter(typeof(object), "o");
 
-        if (UseOldBehavior35239)
-        {
-            // o => GetHashCode((IEnumerable)o, new Comparer(...))
-            return Expression.Lambda<Func<object, int>>(
-                Expression.Call(
-                    LegacyGetHashCodeMethod,
-                    Expression.Convert(
-                        prm,
-                        typeof(IEnumerable)),
-#pragma warning disable EF9100
-                    elementComparer.ConstructorExpression),
-#pragma warning restore EF9100
-                prm);
-        }
-
-        if (typeof(TElement).IsAssignableFrom(elementComparer.Type))
-        {
-            // o => GetHashCode((IEnumerable)o, elementComparer.GetHashCode)
-            return Expression.Lambda<Func<object, int>>(
-                Expression.Call(
-                    GetHashCodeMethod,
-                    Expression.Convert(
-                        prm,
-                        typeof(IEnumerable)),
-                        elementComparer.HashCodeExpression),
-                prm);
-        }
-
-        var newInnerPrm = Expression.Parameter(typeof(TElement), "o");
-
-        var newInnerBody = elementComparer.ExtractHashCodeBody(
-            Expression.Convert(
-                newInnerPrm,
-                elementComparer.Type));
-
         return Expression.Lambda<Func<object, int>>(
             Expression.Call(
                 GetHashCodeMethod,
                 Expression.Convert(
                     prm,
                     typeof(IEnumerable)),
-<<<<<<< HEAD
-                Expression.Lambda(
-                    newInnerBody,
-                    newInnerPrm)),
-=======
                     elementComparer.HashCodeExpression),
->>>>>>> 4f4bd31c
             prm);
     }
 
@@ -190,101 +80,15 @@
     {
         var prm = Expression.Parameter(typeof(object), "source");
 
-        if (UseOldBehavior35239)
-        {
-            // source => Snapshot(source, new Comparer(..))
-            return Expression.Lambda<Func<object, object>>(
-                Expression.Call(
-                    LegacySnapshotMethod,
-                    prm,
-#pragma warning disable EF9100
-                    elementComparer.ConstructorExpression),
-#pragma warning restore EF9100
-                prm);
-        }
-
-        // TElement is both argument and return type so the types need to be the same
-        if (typeof(TElement) == elementComparer.Type)
-        {
-            // source => Snapshot(source, elementComparer.Snapshot)
-            return Expression.Lambda<Func<object, object>>(
-                Expression.Call(
-                    SnapshotMethod,
-                    prm,
-                    elementComparer.SnapshotExpression),
-                prm);
-        }
-
-        var newInnerPrm = Expression.Parameter(typeof(TElement), "source");
-
-        var newInnerBody = elementComparer.ExtractSnapshotBody(
-            Expression.Convert(
-                newInnerPrm,
-                elementComparer.Type));
-
-        // note we need to also convert the result of inner lambda back to TElement
         return Expression.Lambda<Func<object, object>>(
             Expression.Call(
                 SnapshotMethod,
                 prm,
-<<<<<<< HEAD
-                Expression.Lambda(
-                    Expression.Convert(
-                        newInnerBody,
-                        typeof(TElement)),
-                    newInnerPrm)),
-=======
                 elementComparer.SnapshotExpression),
->>>>>>> 4f4bd31c
             prm);
     }
 
     private static bool Compare(object? a, object? b, Func<TElement?, TElement?, bool> elementCompare)
-<<<<<<< HEAD
-    {
-        if (ReferenceEquals(a, b))
-        {
-            return true;
-        }
-
-        if (a is null)
-        {
-            return b is null;
-        }
-
-        if (b is null)
-        {
-            return false;
-        }
-
-        if (a is IReadOnlyDictionary<string, TElement?> aDictionary && b is IReadOnlyDictionary<string, TElement?> bDictionary)
-        {
-            if (aDictionary.Count != bDictionary.Count)
-            {
-                return false;
-            }
-
-            foreach (var pair in aDictionary)
-            {
-                if (!bDictionary.TryGetValue(pair.Key, out var bValue)
-                    || !elementCompare(pair.Value, bValue))
-                {
-                    return false;
-                }
-            }
-
-            return true;
-        }
-
-        throw new InvalidOperationException(
-            CosmosStrings.BadDictionaryType(
-                (a is IDictionary<string, TElement?> ? b : a).GetType().ShortDisplayName(),
-                typeof(IDictionary<,>).MakeGenericType(typeof(string), typeof(TElement)).ShortDisplayName()));
-    }
-
-    private static bool Compare(object? a, object? b, ValueComparer elementComparer)
-=======
->>>>>>> 4f4bd31c
     {
         if (ReferenceEquals(a, b))
         {
@@ -327,30 +131,6 @@
     }
 
     private static int GetHashCode(IEnumerable source, Func<TElement?, int> elementGetHashCode)
-<<<<<<< HEAD
-    {
-        if (source is not IReadOnlyDictionary<string, TElement?> sourceDictionary)
-        {
-            throw new InvalidOperationException(
-                CosmosStrings.BadDictionaryType(
-                    source.GetType().ShortDisplayName(),
-                    typeof(IList<>).MakeGenericType(typeof(TElement)).ShortDisplayName()));
-        }
-
-        var hash = new HashCode();
-
-        foreach (var pair in sourceDictionary)
-        {
-            hash.Add(pair.Key);
-            hash.Add(pair.Value == null ? 0 : elementGetHashCode(pair.Value));
-        }
-
-        return hash.ToHashCode();
-    }
-
-    private static int GetHashCode(IEnumerable source, ValueComparer elementComparer)
-=======
->>>>>>> 4f4bd31c
     {
         if (source is not IReadOnlyDictionary<string, TElement?> sourceDictionary)
         {
@@ -372,28 +152,6 @@
     }
 
     private static IReadOnlyDictionary<string, TElement?> Snapshot(object source, Func<TElement?, TElement?> elementSnapshot)
-<<<<<<< HEAD
-    {
-        if (source is not IReadOnlyDictionary<string, TElement?> sourceDictionary)
-        {
-            throw new InvalidOperationException(
-                CosmosStrings.BadDictionaryType(
-                    source.GetType().ShortDisplayName(),
-                    typeof(IDictionary<,>).MakeGenericType(typeof(string), typeof(TElement)).ShortDisplayName()));
-        }
-
-        var snapshot = new Dictionary<string, TElement?>();
-        foreach (var pair in sourceDictionary)
-        {
-            snapshot[pair.Key] = pair.Value == null ? default : (TElement?)elementSnapshot(pair.Value);
-        }
-
-        return snapshot;
-    }
-
-    private static IReadOnlyDictionary<string, TElement?> Snapshot(object source, ValueComparer elementComparer)
-=======
->>>>>>> 4f4bd31c
     {
         if (source is not IReadOnlyDictionary<string, TElement?> sourceDictionary)
         {
