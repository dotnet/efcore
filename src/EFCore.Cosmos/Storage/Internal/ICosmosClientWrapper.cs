--- conflicted
+++ resolved
@@ -43,42 +43,6 @@
     ///     any release. You should only use it directly in your code with extreme caution and knowing that
     ///     doing so can result in application failures when updating to a new Entity Framework Core release.
     /// </summary>
-<<<<<<< HEAD
-    bool CreateItem(string containerId, JToken document, IUpdateEntry entry, ISessionTokenStorage sessionTokenStorage);
-
-    /// <summary>
-    ///     This is an internal API that supports the Entity Framework Core infrastructure and not subject to
-    ///     the same compatibility standards as public APIs. It may be changed or removed without notice in
-    ///     any release. You should only use it directly in your code with extreme caution and knowing that
-    ///     doing so can result in application failures when updating to a new Entity Framework Core release.
-    /// </summary>
-    bool ReplaceItem(
-        string collectionId,
-        string documentId,
-        JObject document,
-        IUpdateEntry entry,
-        ISessionTokenStorage sessionTokenStorage);
-
-    /// <summary>
-    ///     This is an internal API that supports the Entity Framework Core infrastructure and not subject to
-    ///     the same compatibility standards as public APIs. It may be changed or removed without notice in
-    ///     any release. You should only use it directly in your code with extreme caution and knowing that
-    ///     doing so can result in application failures when updating to a new Entity Framework Core release.
-    /// </summary>
-    bool DeleteItem(
-        string containerId,
-        string documentId,
-        IUpdateEntry entry,
-        ISessionTokenStorage sessionTokenStorage);
-
-    /// <summary>
-    ///     This is an internal API that supports the Entity Framework Core infrastructure and not subject to
-    ///     the same compatibility standards as public APIs. It may be changed or removed without notice in
-    ///     any release. You should only use it directly in your code with extreme caution and knowing that
-    ///     doing so can result in application failures when updating to a new Entity Framework Core release.
-    /// </summary>
-=======
->>>>>>> bfb98b4d
     Task<bool> CreateItemAsync(
         string containerId,
         JToken document,
@@ -132,21 +96,6 @@
     ///     any release. You should only use it directly in your code with extreme caution and knowing that
     ///     doing so can result in application failures when updating to a new Entity Framework Core release.
     /// </summary>
-<<<<<<< HEAD
-    JObject? ExecuteReadItem(
-        string containerId,
-        PartitionKey partitionKeyValue,
-        string resourceId,
-        ISessionTokenStorage sessionTokenStorage);
-
-    /// <summary>
-    ///     This is an internal API that supports the Entity Framework Core infrastructure and not subject to
-    ///     the same compatibility standards as public APIs. It may be changed or removed without notice in
-    ///     any release. You should only use it directly in your code with extreme caution and knowing that
-    ///     doing so can result in application failures when updating to a new Entity Framework Core release.
-    /// </summary>
-=======
->>>>>>> bfb98b4d
     Task<JObject?> ExecuteReadItemAsync(
         string containerId,
         PartitionKey partitionKeyValue,
@@ -160,21 +109,6 @@
     ///     any release. You should only use it directly in your code with extreme caution and knowing that
     ///     doing so can result in application failures when updating to a new Entity Framework Core release.
     /// </summary>
-<<<<<<< HEAD
-    IEnumerable<JToken> ExecuteSqlQuery(
-        string containerId,
-        PartitionKey partitionKeyValue,
-        CosmosSqlQuery query,
-        ISessionTokenStorage sessionTokenStorage);
-
-    /// <summary>
-    ///     This is an internal API that supports the Entity Framework Core infrastructure and not subject to
-    ///     the same compatibility standards as public APIs. It may be changed or removed without notice in
-    ///     any release. You should only use it directly in your code with extreme caution and knowing that
-    ///     doing so can result in application failures when updating to a new Entity Framework Core release.
-    /// </summary>
-=======
->>>>>>> bfb98b4d
     IAsyncEnumerable<JToken> ExecuteSqlQueryAsync(
         string containerId,
         PartitionKey partitionKeyValue,
@@ -211,17 +145,5 @@
     ///     any release. You should only use it directly in your code with extreme caution and knowing that
     ///     doing so can result in application failures when updating to a new Entity Framework Core release.
     /// </summary>
-<<<<<<< HEAD
     Task<CosmosTransactionalBatchResult> ExecuteTransactionalBatchAsync(ICosmosTransactionalBatchWrapper batch, ISessionTokenStorage sessionTokenStorage, CancellationToken cancellationToken = default);
-
-    /// <summary>
-    ///     This is an internal API that supports the Entity Framework Core infrastructure and not subject to
-    ///     the same compatibility standards as public APIs. It may be changed or removed without notice in
-    ///     any release. You should only use it directly in your code with extreme caution and knowing that
-    ///     doing so can result in application failures when updating to a new Entity Framework Core release.
-    /// </summary>
-    CosmosTransactionalBatchResult ExecuteTransactionalBatch(ICosmosTransactionalBatchWrapper batch, ISessionTokenStorage sessionTokenStorage);
-=======
-    Task<CosmosTransactionalBatchResult> ExecuteTransactionalBatchAsync(ICosmosTransactionalBatchWrapper batch, CancellationToken cancellationToken = default);
->>>>>>> bfb98b4d
 }