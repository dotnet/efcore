// Licensed to the .NET Foundation under one or more agreements.
// The .NET Foundation licenses this file to you under the MIT license.

using System.Collections;
using System.Collections.ObjectModel;
using System.Net;
using System.Runtime.CompilerServices;
using System.Text;
using Microsoft.Azure.Cosmos.Scripts;
using Microsoft.EntityFrameworkCore.Cosmos.Diagnostics.Internal;
using Microsoft.EntityFrameworkCore.Cosmos.Infrastructure.Internal;
using Microsoft.EntityFrameworkCore.Cosmos.Internal;
using Microsoft.EntityFrameworkCore.Cosmos.Metadata.Internal;
using Microsoft.EntityFrameworkCore.Internal;
using Newtonsoft.Json;
using Newtonsoft.Json.Linq;

namespace Microsoft.EntityFrameworkCore.Cosmos.Storage.Internal;

/// <summary>
///     This is an internal API that supports the Entity Framework Core infrastructure and not subject to
///     the same compatibility standards as public APIs. It may be changed or removed without notice in
///     any release. You should only use it directly in your code with extreme caution and knowing that
///     doing so can result in application failures when updating to a new Entity Framework Core release.
/// </summary>
public class CosmosClientWrapper : ICosmosClientWrapper
{
    /// <summary>
    ///     This is an internal API that supports the Entity Framework Core infrastructure and not subject to
    ///     the same compatibility standards as public APIs. It may be changed or removed without notice in
    ///     any release. You should only use it directly in your code with extreme caution and knowing that
    ///     doing so can result in application failures when updating to a new Entity Framework Core release.
    /// </summary>
    public static readonly JsonSerializer Serializer;

    /// <summary>
    ///     This is an internal API that supports the Entity Framework Core infrastructure and not subject to
    ///     the same compatibility standards as public APIs. It may be changed or removed without notice in
    ///     any release. You should only use it directly in your code with extreme caution and knowing that
    ///     doing so can result in application failures when updating to a new Entity Framework Core release.
    /// </summary>
    public static readonly string DefaultPartitionKey = "__partitionKey";

    private readonly ISingletonCosmosClientWrapper _singletonWrapper;
    private readonly string _databaseId;
    private readonly IExecutionStrategy _executionStrategy;
    private readonly IDiagnosticsLogger<DbLoggerCategory.Database.Command> _commandLogger;
    private readonly IDiagnosticsLogger<DbLoggerCategory.Database> _databaseLogger;
    private readonly bool? _enableContentResponseOnWrite;

    static CosmosClientWrapper()
    {
        Serializer = JsonSerializer.Create();
        Serializer.Converters.Add(new ByteArrayConverter());
        Serializer.DateFormatHandling = DateFormatHandling.IsoDateFormat;
        Serializer.DateParseHandling = DateParseHandling.None;
    }

    /// <summary>
    ///     This is an internal API that supports the Entity Framework Core infrastructure and not subject to
    ///     the same compatibility standards as public APIs. It may be changed or removed without notice in
    ///     any release. You should only use it directly in your code with extreme caution and knowing that
    ///     doing so can result in application failures when updating to a new Entity Framework Core release.
    /// </summary>
    public CosmosClientWrapper(
        ISingletonCosmosClientWrapper singletonWrapper,
        IDbContextOptions dbContextOptions,
        IExecutionStrategy executionStrategy,
        IDiagnosticsLogger<DbLoggerCategory.Database.Command> commandLogger,
        IDiagnosticsLogger<DbLoggerCategory.Database> databaseLogger)
    {
        var options = dbContextOptions.FindExtension<CosmosOptionsExtension>();

        _singletonWrapper = singletonWrapper;
        _databaseId = options!.DatabaseName;
        _executionStrategy = executionStrategy;
        _commandLogger = commandLogger;
        _databaseLogger = databaseLogger;
        _enableContentResponseOnWrite = options.EnableContentResponseOnWrite;
    }

    /// <summary>
    ///     This is an internal API that supports the Entity Framework Core infrastructure and not subject to
    ///     the same compatibility standards as public APIs. It may be changed or removed without notice in
    ///     any release. You should only use it directly in your code with extreme caution and knowing that
    ///     doing so can result in application failures when updating to a new Entity Framework Core release.
    /// </summary>
    public static Stream Serialize(JToken document)
    {
        var stream = new MemoryStream();
        using var writer = new StreamWriter(stream, new UTF8Encoding(), bufferSize: 1024, leaveOpen: true);

        using var jsonWriter = new JsonTextWriter(writer);
        CosmosClientWrapper.Serializer.Serialize(jsonWriter, document);
        jsonWriter.Flush();
        return stream;
    }

    /// <summary>
    ///     This is an internal API that supports the Entity Framework Core infrastructure and not subject to
    ///     the same compatibility standards as public APIs. It may be changed or removed without notice in
    ///     any release. You should only use it directly in your code with extreme caution and knowing that
    ///     doing so can result in application failures when updating to a new Entity Framework Core release.
    /// </summary>
    private CosmosClient Client
        => _singletonWrapper.Client;

    private static bool TryDeserializeNextToken(JsonTextReader jsonReader, out JToken? token)
    {
        switch (jsonReader.TokenType)
        {
            case JsonToken.StartObject:
                token = Serializer.Deserialize<JObject>(jsonReader);
                return true;
            case JsonToken.StartArray:
                token = Serializer.Deserialize<JArray>(jsonReader);
                return true;
            case JsonToken.Date:
            case JsonToken.Bytes:
            case JsonToken.Float:
            case JsonToken.String:
            case JsonToken.Boolean:
            case JsonToken.Integer:
            case JsonToken.Null:
                token = Serializer.Deserialize<JValue>(jsonReader);
                return true;
            case JsonToken.EndArray:
            default:
                token = null;
                return false;
        }
    }

    /// <summary>
    ///     This is an internal API that supports the Entity Framework Core infrastructure and not subject to
    ///     the same compatibility standards as public APIs. It may be changed or removed without notice in
    ///     any release. You should only use it directly in your code with extreme caution and knowing that
    ///     doing so can result in application failures when updating to a new Entity Framework Core release.
    /// </summary>
    public virtual Task<bool> CreateDatabaseIfNotExistsAsync(
        ThroughputProperties? throughput,
        CancellationToken cancellationToken = default)
        => _executionStrategy.ExecuteAsync(
            (throughput, this), CreateDatabaseIfNotExistsOnceAsync, null, cancellationToken);

    private static async Task<bool> CreateDatabaseIfNotExistsOnceAsync(
        DbContext? _,
        (ThroughputProperties? Throughput, CosmosClientWrapper Wrapper) parameters,
        CancellationToken cancellationToken = default)
    {
        var (throughput, wrapper) = parameters;
        var response = await wrapper.Client.CreateDatabaseIfNotExistsAsync(
                wrapper._databaseId, throughput, cancellationToken: cancellationToken)
            .ConfigureAwait(false);

        return response.StatusCode == HttpStatusCode.Created;
    }

    /// <summary>
    ///     This is an internal API that supports the Entity Framework Core infrastructure and not subject to
    ///     the same compatibility standards as public APIs. It may be changed or removed without notice in
    ///     any release. You should only use it directly in your code with extreme caution and knowing that
    ///     doing so can result in application failures when updating to a new Entity Framework Core release.
    /// </summary>
    public virtual Task<bool> DeleteDatabaseAsync(
        CancellationToken cancellationToken = default)
        => _executionStrategy.ExecuteAsync(this, DeleteDatabaseOnceAsync, null, cancellationToken);

    private static async Task<bool> DeleteDatabaseOnceAsync(
        DbContext? _,
        CosmosClientWrapper wrapper,
        CancellationToken cancellationToken = default)
    {
        using var response = await wrapper.Client.GetDatabase(wrapper._databaseId)
            .DeleteStreamAsync(cancellationToken: cancellationToken)
            .ConfigureAwait(false);
        if (response.StatusCode == HttpStatusCode.NotFound)
        {
            return false;
        }

        response.EnsureSuccessStatusCode();
        return response.StatusCode == HttpStatusCode.NoContent;
    }

    /// <summary>
    ///     This is an internal API that supports the Entity Framework Core infrastructure and not subject to
    ///     the same compatibility standards as public APIs. It may be changed or removed without notice in
    ///     any release. You should only use it directly in your code with extreme caution and knowing that
    ///     doing so can result in application failures when updating to a new Entity Framework Core release.
    /// </summary>
    public virtual Task<bool> CreateContainerIfNotExistsAsync(
        ContainerProperties properties,
        CancellationToken cancellationToken = default)
        => _executionStrategy.ExecuteAsync((properties, this), CreateContainerIfNotExistsOnceAsync, null, cancellationToken);

    private static async Task<bool> CreateContainerIfNotExistsOnceAsync(
        DbContext _,
        (ContainerProperties Parameters, CosmosClientWrapper Wrapper) parametersTuple,
        CancellationToken cancellationToken = default)
    {
        var (parameters, wrapper) = parametersTuple;
        var partitionKeyPaths = parameters.PartitionKeyStoreNames.Select(e => "/" + e).ToList();

        var vectorIndexes = new Collection<VectorIndexPath>();
        var fullTextIndexPaths = new Collection<FullTextIndexPath>();
        var fullTextProperties = parametersTuple.Parameters.FullTextProperties.Select(x => x.Property).ToList();
        foreach (var index in parameters.Indexes)
        {
            var vectorIndexType = index.GetVectorIndexType();
            if (vectorIndexType != null)
            {
                if (index.Properties.Count > 1)
                {
                    throw new InvalidOperationException(
                        CosmosStrings.CompositeVectorIndex(
                            index.DeclaringEntityType.DisplayName(),
                            string.Join(",", index.Properties.Select(e => e.Name))));
                }

                vectorIndexes.Add(
                    new VectorIndexPath { Path = GetJsonPropertyPathFromRoot(index.Properties[0]), Type = vectorIndexType.Value });
            }

            if (index.IsFullTextIndex() == true)
            {
                if (index.Properties.Count > 1)
                {
                    throw new InvalidOperationException(
                        CosmosStrings.CompositeFullTextIndex(
                            index.DeclaringEntityType.DisplayName(),
                            string.Join(",", index.Properties.Select(e => e.Name))));
                }

                fullTextIndexPaths.Add(
                    new FullTextIndexPath { Path = GetJsonPropertyPathFromRoot(index.Properties[0]) });
            }
        }

        var fullTextPaths = new Collection<FullTextPath>();
        foreach (var (property, language) in parameters.FullTextProperties)
        {
            if (property.ClrType != typeof(string))
            {
                throw new InvalidOperationException(
                    CosmosStrings.FullTextSearchConfiguredForUnsupportedPropertyType(
                        property.DeclaringType.DisplayName(),
                        property.Name,
                        property.ClrType.Name));
            }

            fullTextPaths.Add(
                new FullTextPath
                {
                    Path = GetJsonPropertyPathFromRoot(property),
                    // TODO: remove the fallback once Cosmos SDK allows optional language (see #35939)
                    Language = language ?? parameters.DefaultFullTextLanguage ?? "en-US"
                });
        }

        var embeddings = new Collection<Embedding>();
        foreach (var (property, vectorType) in parameters.Vectors)
        {
            embeddings.Add(
                new Embedding
                {
                    Path = GetJsonPropertyPathFromRoot(property),
                    DataType = CosmosVectorType.CreateDefaultVectorDataType(property.ClrType),
                    Dimensions = vectorType.Dimensions,
                    DistanceFunction = vectorType.DistanceFunction
                });
        }

        var containerProperties = new Azure.Cosmos.ContainerProperties(parameters.Id, partitionKeyPaths)
        {
            PartitionKeyDefinitionVersion = PartitionKeyDefinitionVersion.V2,
            DefaultTimeToLive = parameters.DefaultTimeToLive,
            AnalyticalStoreTimeToLiveInSeconds = parameters.AnalyticalStoreTimeToLiveInSeconds,
        };

        if (embeddings.Count != 0)
        {
            containerProperties.VectorEmbeddingPolicy = new VectorEmbeddingPolicy(embeddings);
        }

        if (vectorIndexes.Count != 0 || fullTextIndexPaths.Count != 0)
        {
            containerProperties.IndexingPolicy = new IndexingPolicy { VectorIndexes = vectorIndexes, FullTextIndexes = fullTextIndexPaths };
        }

        if (fullTextPaths.Count != 0)
        {
            containerProperties.FullTextPolicy = new FullTextPolicy
            {
                DefaultLanguage = parameters.DefaultFullTextLanguage, FullTextPaths = fullTextPaths
            };
        }

        var response = await wrapper.Client.GetDatabase(wrapper._databaseId).CreateContainerIfNotExistsAsync(
                containerProperties,
                throughput: parameters.Throughput?.Throughput,
                cancellationToken: cancellationToken)
            .ConfigureAwait(false);

        return response.StatusCode == HttpStatusCode.Created;
    }

    private static string GetJsonPropertyPathFromRoot(IReadOnlyProperty property)
        => GetPathFromRoot((IReadOnlyEntityType)property.DeclaringType) + "/" + property.GetJsonPropertyName();

    private static string GetPathFromRoot(IReadOnlyEntityType entityType)
    {
        if (entityType.IsOwned())
        {
            var ownership = entityType.FindOwnership()!;
            var resultPath = GetPathFromRoot(ownership.PrincipalEntityType)
                + "/"
                + ownership.GetNavigation(pointsToPrincipal: false)!.TargetEntityType.GetContainingPropertyName();

            return !ownership.IsUnique
                ? throw new NotSupportedException(CosmosStrings.CreatingContainerWithFullTextOrVectorOnCollectionNotSupported(resultPath))
                : resultPath;
        }

        return "";
    }

    /// <summary>
    ///     This is an internal API that supports the Entity Framework Core infrastructure and not subject to
    ///     the same compatibility standards as public APIs. It may be changed or removed without notice in
    ///     any release. You should only use it directly in your code with extreme caution and knowing that
    ///     doing so can result in application failures when updating to a new Entity Framework Core release.
    /// </summary>
<<<<<<< HEAD
    public virtual bool CreateItem(
        string containerId,
        JToken document,
        IUpdateEntry entry,
        ISessionTokenStorage sessionTokenStorage)
    {
        _databaseLogger.SyncNotSupported();

        return _executionStrategy.Execute((containerId, document, entry, sessionTokenStorage, this), CreateItemOnce, null);
    }

    private static bool CreateItemOnce(
        DbContext context,
        (string ContainerId, JToken Document, IUpdateEntry Entry, ISessionTokenStorage SessionTokenStorage, CosmosClientWrapper Wrapper) parameters)
        => CreateItemOnceAsync(context, parameters).GetAwaiter().GetResult();

    /// <summary>
    ///     This is an internal API that supports the Entity Framework Core infrastructure and not subject to
    ///     the same compatibility standards as public APIs. It may be changed or removed without notice in
    ///     any release. You should only use it directly in your code with extreme caution and knowing that
    ///     doing so can result in application failures when updating to a new Entity Framework Core release.
    /// </summary>
=======
>>>>>>> bfb98b4d
    public virtual Task<bool> CreateItemAsync(
        string containerId,
        JToken document,
        IUpdateEntry updateEntry,
        ISessionTokenStorage sessionTokenStorage,
        CancellationToken cancellationToken = default)
        => _executionStrategy.ExecuteAsync((containerId, document, updateEntry, sessionTokenStorage, this), CreateItemOnceAsync, null, cancellationToken);

    private static async Task<bool> CreateItemOnceAsync(
        DbContext _,
        (string ContainerId, JToken Document, IUpdateEntry Entry, ISessionTokenStorage SessionTokenStorage, CosmosClientWrapper Wrapper) parameters,
        CancellationToken cancellationToken = default)
    {
        using var stream = Serialize(parameters.Document);

        var containerId = parameters.ContainerId;
        var entry = parameters.Entry;
        var wrapper = parameters.Wrapper;
        var sessionTokenStorage = parameters.SessionTokenStorage;
        var container = wrapper.Client.GetDatabase(wrapper._databaseId).GetContainer(parameters.ContainerId);
        var itemRequestOptions = CreateItemRequestOptions(entry, wrapper._enableContentResponseOnWrite, sessionTokenStorage.GetSessionToken(containerId));
        var partitionKeyValue = ExtractPartitionKeyValue(entry);
        var preTriggers = GetTriggers(entry, TriggerType.Pre, TriggerOperation.Create);
        var postTriggers = GetTriggers(entry, TriggerType.Post, TriggerOperation.Create);
        if (preTriggers != null || postTriggers != null)
        {
            if (preTriggers != null)
            {
                itemRequestOptions.PreTriggers = preTriggers;
            }

            if (postTriggers != null)
            {
                itemRequestOptions.PostTriggers = postTriggers;
            }
        }

        var response = await container.CreateItemStreamAsync(
                stream,
                partitionKeyValue,
                itemRequestOptions,
                cancellationToken)
            .ConfigureAwait(false);

        wrapper._commandLogger.ExecutedCreateItem(
            response.Diagnostics.GetClientElapsedTime(),
            response.Headers.RequestCharge,
            response.Headers.ActivityId,
            parameters.Document["id"]!.ToString(),
            containerId,
            partitionKeyValue);

        ProcessResponse(containerId, response, entry, sessionTokenStorage);

        return response.StatusCode == HttpStatusCode.Created;
    }

    /// <summary>
    ///     This is an internal API that supports the Entity Framework Core infrastructure and not subject to
    ///     the same compatibility standards as public APIs. It may be changed or removed without notice in
    ///     any release. You should only use it directly in your code with extreme caution and knowing that
    ///     doing so can result in application failures when updating to a new Entity Framework Core release.
    /// </summary>
<<<<<<< HEAD
    public virtual bool ReplaceItem(
        string collectionId,
        string documentId,
        JObject document,
        IUpdateEntry entry,
        ISessionTokenStorage sessionTokenStorage)
    {
        _databaseLogger.SyncNotSupported();

        return _executionStrategy.Execute((collectionId, documentId, document, entry, sessionTokenStorage, this), ReplaceItemOnce, null);
    }

    private static bool ReplaceItemOnce(
        DbContext context,
        (string ContainerId, string ItemId, JObject Document, IUpdateEntry Entry, ISessionTokenStorage SessionTokenStorage, CosmosClientWrapper Wrapper) parameters)
        => ReplaceItemOnceAsync(context, parameters).GetAwaiter().GetResult();

    /// <summary>
    ///     This is an internal API that supports the Entity Framework Core infrastructure and not subject to
    ///     the same compatibility standards as public APIs. It may be changed or removed without notice in
    ///     any release. You should only use it directly in your code with extreme caution and knowing that
    ///     doing so can result in application failures when updating to a new Entity Framework Core release.
    /// </summary>
=======
>>>>>>> bfb98b4d
    public virtual Task<bool> ReplaceItemAsync(
        string collectionId,
        string documentId,
        JObject document,
        IUpdateEntry updateEntry,
        ISessionTokenStorage sessionTokenStorage,
        CancellationToken cancellationToken = default)
        => _executionStrategy.ExecuteAsync(
            (collectionId, documentId, document, updateEntry, sessionTokenStorage, this), ReplaceItemOnceAsync, null, cancellationToken);

    private static async Task<bool> ReplaceItemOnceAsync(
        DbContext _,
        (string ContainerId, string ResourceId, JObject Document, IUpdateEntry Entry, ISessionTokenStorage SessionTokenStorage, CosmosClientWrapper Wrapper) parameters,
        CancellationToken cancellationToken = default)
    {
        using var stream = Serialize(parameters.Document);

        var containerId = parameters.ContainerId;
        var entry = parameters.Entry;
        var wrapper = parameters.Wrapper;
        var sessionTokenStorage = parameters.SessionTokenStorage;
        var container = wrapper.Client.GetDatabase(wrapper._databaseId).GetContainer(parameters.ContainerId);
        var itemRequestOptions = CreateItemRequestOptions(entry, wrapper._enableContentResponseOnWrite, sessionTokenStorage.GetSessionToken(containerId));
        var partitionKeyValue = ExtractPartitionKeyValue(entry);
        var preTriggers = GetTriggers(entry, TriggerType.Pre, TriggerOperation.Replace);
        var postTriggers = GetTriggers(entry, TriggerType.Post, TriggerOperation.Replace);
        if (preTriggers != null || postTriggers != null)
        {
            if (preTriggers != null)
            {
                itemRequestOptions.PreTriggers = preTriggers;
            }

            if (postTriggers != null)
            {
                itemRequestOptions.PostTriggers = postTriggers;
            }
        }

        using var response = await container.ReplaceItemStreamAsync(
                stream,
                parameters.ResourceId,
                partitionKeyValue,
                itemRequestOptions,
                cancellationToken)
            .ConfigureAwait(false);

        wrapper._commandLogger.ExecutedReplaceItem(
            response.Diagnostics.GetClientElapsedTime(),
            response.Headers.RequestCharge,
            response.Headers.ActivityId,
            parameters.ResourceId,
            containerId,
            partitionKeyValue);

        ProcessResponse(containerId, response, entry, sessionTokenStorage);

        return response.StatusCode == HttpStatusCode.OK;
    }

    /// <summary>
    ///     This is an internal API that supports the Entity Framework Core infrastructure and not subject to
    ///     the same compatibility standards as public APIs. It may be changed or removed without notice in
    ///     any release. You should only use it directly in your code with extreme caution and knowing that
    ///     doing so can result in application failures when updating to a new Entity Framework Core release.
    /// </summary>
<<<<<<< HEAD
    public virtual bool DeleteItem(
        string containerId,
        string documentId,
        IUpdateEntry entry,
        ISessionTokenStorage sessionTokenStorage)
    {
        _databaseLogger.SyncNotSupported();

        return _executionStrategy.Execute((containerId, documentId, entry, sessionTokenStorage, this), DeleteItemOnce, null);
    }

    private static bool DeleteItemOnce(
        DbContext context,
        (string ContainerId, string DocumentId, IUpdateEntry Entry, ISessionTokenStorage SessionTokenStorage, CosmosClientWrapper Wrapper) parameters)
        => DeleteItemOnceAsync(context, parameters).GetAwaiter().GetResult();

    /// <summary>
    ///     This is an internal API that supports the Entity Framework Core infrastructure and not subject to
    ///     the same compatibility standards as public APIs. It may be changed or removed without notice in
    ///     any release. You should only use it directly in your code with extreme caution and knowing that
    ///     doing so can result in application failures when updating to a new Entity Framework Core release.
    /// </summary>
=======
>>>>>>> bfb98b4d
    public virtual Task<bool> DeleteItemAsync(
        string containerId,
        string documentId,
        IUpdateEntry entry,
        ISessionTokenStorage sessionTokenStorage,
        CancellationToken cancellationToken = default)
        => _executionStrategy.ExecuteAsync((containerId, documentId, entry, sessionTokenStorage, this), DeleteItemOnceAsync, null, cancellationToken);

    private static async Task<bool> DeleteItemOnceAsync(
        DbContext? _,
        (string ContainerId, string ResourceId, IUpdateEntry Entry, ISessionTokenStorage SessionTokenStorage, CosmosClientWrapper Wrapper) parameters,
        CancellationToken cancellationToken = default)
    {
        var containerId = parameters.ContainerId;
        var entry = parameters.Entry;
        var wrapper = parameters.Wrapper;
        var sessionTokenStorage = parameters.SessionTokenStorage;
        var items = wrapper.Client.GetDatabase(wrapper._databaseId).GetContainer(parameters.ContainerId);

        var itemRequestOptions = CreateItemRequestOptions(entry, wrapper._enableContentResponseOnWrite, sessionTokenStorage.GetSessionToken(containerId));
        var partitionKeyValue = ExtractPartitionKeyValue(entry);
        var preTriggers = GetTriggers(entry, TriggerType.Pre, TriggerOperation.Delete);
        var postTriggers = GetTriggers(entry, TriggerType.Post, TriggerOperation.Delete);
        if (preTriggers != null || postTriggers != null)
        {
            if (preTriggers != null)
            {
                itemRequestOptions.PreTriggers = preTriggers;
            }

            if (postTriggers != null)
            {
                itemRequestOptions.PostTriggers = postTriggers;
            }
        }

        using var response = await items.DeleteItemStreamAsync(
                parameters.ResourceId,
                partitionKeyValue,
                itemRequestOptions,
                cancellationToken: cancellationToken)
            .ConfigureAwait(false);

        wrapper._commandLogger.ExecutedDeleteItem(
            response.Diagnostics.GetClientElapsedTime(),
            response.Headers.RequestCharge,
            response.Headers.ActivityId,
            parameters.ResourceId,
            containerId,
            partitionKeyValue);

        ProcessResponse(containerId, response, entry, sessionTokenStorage);

        return response.StatusCode == HttpStatusCode.NoContent;
    }

    /// <summary>
    ///     This is an internal API that supports the Entity Framework Core infrastructure and not subject to
    ///     the same compatibility standards as public APIs. It may be changed or removed without notice in
    ///     any release. You should only use it directly in your code with extreme caution and knowing that
    ///     doing so can result in application failures when updating to a new Entity Framework Core release.
    /// </summary>
    public virtual PartitionKey GetPartitionKeyValue(IUpdateEntry updateEntry)
        => ExtractPartitionKeyValue(updateEntry);

    /// <summary>
    ///     This is an internal API that supports the Entity Framework Core infrastructure and not subject to
    ///     the same compatibility standards as public APIs. It may be changed or removed without notice in
    ///     any release. You should only use it directly in your code with extreme caution and knowing that
    ///     doing so can result in application failures when updating to a new Entity Framework Core release.
    /// </summary>
    public virtual ICosmosTransactionalBatchWrapper CreateTransactionalBatch(string containerId, PartitionKey partitionKeyValue, bool checkSize)
    {
        var container = Client.GetDatabase(_databaseId).GetContainer(containerId);

        var batch = container.CreateTransactionalBatch(partitionKeyValue);

        return new CosmosTransactionalBatchWrapper(batch, containerId, partitionKeyValue, checkSize, _enableContentResponseOnWrite);
    }

    /// <summary>
    ///     This is an internal API that supports the Entity Framework Core infrastructure and not subject to
    ///     the same compatibility standards as public APIs. It may be changed or removed without notice in
    ///     any release. You should only use it directly in your code with extreme caution and knowing that
    ///     doing so can result in application failures when updating to a new Entity Framework Core release.
    /// </summary>
<<<<<<< HEAD
    public virtual CosmosTransactionalBatchResult ExecuteTransactionalBatch(ICosmosTransactionalBatchWrapper batch, ISessionTokenStorage sessionTokenStorage)
    {
        _databaseLogger.SyncNotSupported();

        return _executionStrategy.Execute((batch, sessionTokenStorage, this), ExecuteBatchOnce, null);
    }

    private static CosmosTransactionalBatchResult ExecuteBatchOnce(DbContext _,
        (ICosmosTransactionalBatchWrapper Batch, ISessionTokenStorage SessionTokenStorage, CosmosClientWrapper Wrapper) parameters)
        => ExecuteBatchOnceAsync(_, parameters).GetAwaiter().GetResult();

    /// <summary>
    ///     This is an internal API that supports the Entity Framework Core infrastructure and not subject to
    ///     the same compatibility standards as public APIs. It may be changed or removed without notice in
    ///     any release. You should only use it directly in your code with extreme caution and knowing that
    ///     doing so can result in application failures when updating to a new Entity Framework Core release.
    /// </summary>
    public virtual Task<CosmosTransactionalBatchResult> ExecuteTransactionalBatchAsync(ICosmosTransactionalBatchWrapper batch, ISessionTokenStorage sessionTokenStorage, CancellationToken cancellationToken = default)
        => _executionStrategy.ExecuteAsync((batch, sessionTokenStorage, this), ExecuteBatchOnceAsync, null, cancellationToken);

    private static async Task<CosmosTransactionalBatchResult> ExecuteBatchOnceAsync(DbContext _,
        (ICosmosTransactionalBatchWrapper Batch, ISessionTokenStorage SessionTokenStorage, CosmosClientWrapper Wrapper) parameters,
=======
    public virtual Task<CosmosTransactionalBatchResult> ExecuteTransactionalBatchAsync(ICosmosTransactionalBatchWrapper batch, CancellationToken cancellationToken = default)
        => _executionStrategy.ExecuteAsync((batch, this), ExecuteTransactionalBatchOnceAsync, null, cancellationToken);

    private static async Task<CosmosTransactionalBatchResult> ExecuteTransactionalBatchOnceAsync(DbContext _,
        (ICosmosTransactionalBatchWrapper Batch, CosmosClientWrapper Wrapper) parameters,
>>>>>>> bfb98b4d
        CancellationToken cancellationToken = default)
    {
        var batch = parameters.Batch;
        var transactionalBatch = batch.GetTransactionalBatch();
        var wrapper = parameters.Wrapper;
        var sessionTokenStorage = parameters.SessionTokenStorage;

        var options = new TransactionalBatchRequestOptions
        {
            SessionToken = sessionTokenStorage.GetSessionToken(batch.CollectionId)
        };

        using var response = await transactionalBatch.ExecuteAsync(options, cancellationToken).ConfigureAwait(false);

        wrapper._commandLogger.ExecutedTransactionalBatch(
            response.Diagnostics.GetClientElapsedTime(),
            response.Headers.RequestCharge,
            response.Headers.ActivityId,
            batch.CollectionId,
            batch.PartitionKeyValue,
            "[ \"" + string.Join("\", \"", batch.Entries.Select(x => x.Id)) + "\" ]");

        if (!response.IsSuccessStatusCode)
        {
            var errorCode = response.StatusCode;
            var errorEntries = response
                .Select((opResult, index) => (opResult, index))
                .Where(r => r.opResult.StatusCode == errorCode)
                .Select(r => batch.Entries[r.index].Entry)
                .ToList();

            var exception = new CosmosException(response.ErrorMessage, errorCode, 0, response.ActivityId, response.RequestCharge);
            return new CosmosTransactionalBatchResult(errorEntries, exception);
        }

        ProcessResponse(batch.CollectionId, response, batch.Entries, sessionTokenStorage);

        return CosmosTransactionalBatchResult.Success;
    }

    private static ItemRequestOptions CreateItemRequestOptions(IUpdateEntry entry, bool? enableContentResponseOnWrite, string? sessionToken)
    {
        var helper = RequestOptionsHelper.Create(entry, enableContentResponseOnWrite);

        var itemRequestOptions = new ItemRequestOptions
        {
            SessionToken = sessionToken
        };

        if (helper != null)
        {
            itemRequestOptions.IfMatchEtag = helper.IfMatchEtag;
            itemRequestOptions.EnableContentResponseOnWrite = helper.EnableContentResponseOnWrite;
        }

        return itemRequestOptions;
    }

    private static IReadOnlyList<string>? GetTriggers(IUpdateEntry entry, TriggerType type, TriggerOperation operation)
    {
        var preTriggers = entry.EntityType.GetTriggers()
            .Where(t => t.GetTriggerType() == type && ShouldExecuteTrigger(t, operation))
            .Select(t => t.ModelName)
            .ToList();

        return preTriggers.Count > 0 ? preTriggers : null;
    }

    private static bool ShouldExecuteTrigger(ITrigger trigger, TriggerOperation currentOperation)
    {
        var triggerOperation = trigger.GetTriggerOperation();
        return triggerOperation == null || triggerOperation == TriggerOperation.All || triggerOperation == currentOperation;
    }

    private static PartitionKey ExtractPartitionKeyValue(IUpdateEntry entry)
    {
        var partitionKeyProperties = entry.EntityType.GetPartitionKeyProperties();
        if (!partitionKeyProperties.Any())
        {
            return PartitionKey.None;
        }

        var builder = new PartitionKeyBuilder();
        foreach (var property in partitionKeyProperties)
        {
            builder.Add(entry.GetCurrentValue(property), property);
        }

        return builder.Build();
    }

    private static void ProcessResponse(string containerId, ResponseMessage response, IUpdateEntry entry, ISessionTokenStorage sessionTokenStorage)
    {
        response.EnsureSuccessStatusCode();

        if (!string.IsNullOrWhiteSpace(response.Headers.Session))
        {
            sessionTokenStorage.TrackSessionToken(containerId, response.Headers.Session);
        }

        ProcessResponse(entry, response.Headers.ETag, response.Content);
    }

    private static void ProcessResponse(string containerId, TransactionalBatchResponse batchResponse, IReadOnlyList<CosmosTransactionalBatchEntry> entries, ISessionTokenStorage sessionTokenStorage)
    {
        if (!string.IsNullOrWhiteSpace(batchResponse.Headers.Session))
        {
            sessionTokenStorage.TrackSessionToken(containerId, batchResponse.Headers.Session);
        }

        for (var i = 0; i < batchResponse.Count; i++)
        {
            var entry = entries[i];
            var response = batchResponse[i];

            ProcessResponse(entry.Entry, response.ETag, response.ResourceStream);
        }
    }

    private static void ProcessResponse(IUpdateEntry entry, string eTag, Stream? content)
    {
        var etagProperty = entry.EntityType.GetETagProperty();
        if (etagProperty != null && entry.EntityState != EntityState.Deleted)
        {
            entry.SetStoreGeneratedValue(etagProperty, eTag);
        }

        var jObjectProperty = entry.EntityType.FindProperty(CosmosPartitionKeyInPrimaryKeyConvention.JObjectPropertyName);
        if (jObjectProperty is { ValueGenerated: ValueGenerated.OnAddOrUpdate }
            && content != null)
        {
            using var responseStream = content;
            using var reader = new StreamReader(responseStream);
            using var jsonReader = new JsonTextReader(reader);

            var createdDocument = Serializer.Deserialize<JObject>(jsonReader);

            entry.SetStoreGeneratedValue(jObjectProperty, createdDocument);
        }
    }

    /// <summary>
    ///     This is an internal API that supports the Entity Framework Core infrastructure and not subject to
    ///     the same compatibility standards as public APIs. It may be changed or removed without notice in
    ///     any release. You should only use it directly in your code with extreme caution and knowing that
    ///     doing so can result in application failures when updating to a new Entity Framework Core release.
    /// </summary>
<<<<<<< HEAD
    public virtual IEnumerable<JToken> ExecuteSqlQuery(
        string containerId,
        PartitionKey partitionKeyValue,
        CosmosSqlQuery query,
        ISessionTokenStorage sessionTokenStorage)
    {
        _databaseLogger.SyncNotSupported();

        _commandLogger.ExecutingSqlQuery(containerId, partitionKeyValue, query);

        return new DocumentEnumerable(this, containerId, partitionKeyValue, query, sessionTokenStorage);
    }

    /// <summary>
    ///     This is an internal API that supports the Entity Framework Core infrastructure and not subject to
    ///     the same compatibility standards as public APIs. It may be changed or removed without notice in
    ///     any release. You should only use it directly in your code with extreme caution and knowing that
    ///     doing so can result in application failures when updating to a new Entity Framework Core release.
    /// </summary>
=======
>>>>>>> bfb98b4d
    public virtual IAsyncEnumerable<JToken> ExecuteSqlQueryAsync(
        string containerId,
        PartitionKey partitionKeyValue,
        CosmosSqlQuery query,
        ISessionTokenStorage sessionTokenStorage)
    {
        _commandLogger.ExecutingSqlQuery(containerId, partitionKeyValue, query);

        return new DocumentAsyncEnumerable(this, containerId, partitionKeyValue, query, sessionTokenStorage);
    }

    /// <summary>
    ///     This is an internal API that supports the Entity Framework Core infrastructure and not subject to
    ///     the same compatibility standards as public APIs. It may be changed or removed without notice in
    ///     any release. You should only use it directly in your code with extreme caution and knowing that
    ///     doing so can result in application failures when updating to a new Entity Framework Core release.
    /// </summary>
<<<<<<< HEAD
    public virtual JObject? ExecuteReadItem(
        string containerId,
        PartitionKey partitionKeyValue,
        string resourceId,
        ISessionTokenStorage sessionTokenStorage)
    {
        _databaseLogger.SyncNotSupported();

        _commandLogger.ExecutingReadItem(containerId, partitionKeyValue, resourceId);

        var response = _executionStrategy.Execute((containerId, partitionKeyValue, resourceId, sessionTokenStorage, this), CreateSingleItemQuery, null);

        _commandLogger.ExecutedReadItem(
            response.Diagnostics.GetClientElapsedTime(),
            response.Headers.RequestCharge,
            response.Headers.ActivityId,
            resourceId,
            containerId,
            partitionKeyValue);

        return JObjectFromReadItemResponseMessage(response);
    }

    /// <summary>
    ///     This is an internal API that supports the Entity Framework Core infrastructure and not subject to
    ///     the same compatibility standards as public APIs. It may be changed or removed without notice in
    ///     any release. You should only use it directly in your code with extreme caution and knowing that
    ///     doing so can result in application failures when updating to a new Entity Framework Core release.
    /// </summary>
=======
>>>>>>> bfb98b4d
    public virtual async Task<JObject?> ExecuteReadItemAsync(
        string containerId,
        PartitionKey partitionKeyValue,
        string resourceId,
        ISessionTokenStorage sessionTokenStorage,
        CancellationToken cancellationToken = default)
    {
        _commandLogger.ExecutingReadItem(containerId, partitionKeyValue, resourceId);

        var response = await _executionStrategy.ExecuteAsync(
                (containerId, partitionKeyValue, resourceId, sessionTokenStorage, this),
                CreateSingleItemQueryAsync,
                null,
                cancellationToken)
            .ConfigureAwait(false);

        _commandLogger.ExecutedReadItem(
            response.Diagnostics.GetClientElapsedTime(),
            response.Headers.RequestCharge,
            response.Headers.ActivityId,
            resourceId,
            containerId,
            partitionKeyValue);

        return JObjectFromReadItemResponseMessage(response);
    }

<<<<<<< HEAD
    private static ResponseMessage CreateSingleItemQuery(
        DbContext? context,
        (string ContainerId, PartitionKey PartitionKeyValue, string ResourceId, ISessionTokenStorage SessionTokenStorage, CosmosClientWrapper Wrapper) parameters)
        => CreateSingleItemQueryAsync(context, parameters).GetAwaiter().GetResult();

    private static async Task<ResponseMessage> CreateSingleItemQueryAsync(
=======
    private static Task<ResponseMessage> CreateSingleItemQueryAsync(
>>>>>>> bfb98b4d
        DbContext? _,
        (string ContainerId, PartitionKey PartitionKeyValue, string ResourceId, ISessionTokenStorage SessionTokenStorage, CosmosClientWrapper Wrapper) parameters,
        CancellationToken cancellationToken = default)
    {
        var (containerId, partitionKeyValue, resourceId, sessionTokenStorage, wrapper) = parameters;
        var container = wrapper.Client.GetDatabase(wrapper._databaseId).GetContainer(containerId);

        var itemRequestOptions = new ItemRequestOptions { SessionToken = sessionTokenStorage.GetSessionToken(containerId) };

        var response = await container.ReadItemStreamAsync(
            resourceId,
            partitionKeyValue,
            itemRequestOptions,
            cancellationToken: cancellationToken).ConfigureAwait(false);

        if (!string.IsNullOrWhiteSpace(response.Headers.Session))
        {
            sessionTokenStorage.TrackSessionToken(containerId, response.Headers.Session);
        }

        return response;
    }

    private static JObject? JObjectFromReadItemResponseMessage(ResponseMessage responseMessage)
    {
        const int resourceNotFoundSubStatusCode = 0;

        try
        {
            responseMessage.EnsureSuccessStatusCode();
        }
        catch (CosmosException ex) when (ex.StatusCode == HttpStatusCode.NotFound && ex.SubStatusCode == resourceNotFoundSubStatusCode)
        {
            return null;
        }

        var responseStream = responseMessage.Content;
        using var reader = new StreamReader(responseStream);
        using var jsonReader = new JsonTextReader(reader);

        return Serializer.Deserialize<JObject>(jsonReader);
    }

    /// <summary>
    ///     This is an internal API that supports the Entity Framework Core infrastructure and not subject to
    ///     the same compatibility standards as public APIs. It may be changed or removed without notice in
    ///     any release. You should only use it directly in your code with extreme caution and knowing that
    ///     doing so can result in application failures when updating to a new Entity Framework Core release.
    /// </summary>
    public virtual FeedIterator CreateQuery(
        string containerId,
        CosmosSqlQuery query,
        ISessionTokenStorage sessionTokenStorage,
        string? continuationToken = null,
        QueryRequestOptions? queryRequestOptions = null)
    {
        var container = Client.GetDatabase(_databaseId).GetContainer(containerId);
        var queryDefinition = new QueryDefinition(query.Query);

        queryDefinition = query.Parameters
            .Aggregate(
                queryDefinition,
                (current, parameter) => current.WithParameter(parameter.Name, parameter.Value));

        return new CosmosFeedIteratorWrapper(container.GetItemQueryStreamIterator(queryDefinition, continuationToken, queryRequestOptions), containerId, sessionTokenStorage);
    }

    [MethodImpl(MethodImplOptions.AggressiveInlining)]
    private static JsonTextReader CreateJsonReader(TextReader reader)
    {
        var jsonReader = new JsonTextReader(reader);
        jsonReader.DateParseHandling = DateParseHandling.None;

        while (jsonReader.Read())
        {
            if (jsonReader.TokenType == JsonToken.StartObject)
            {
                while (jsonReader.Read())
                {
                    if (jsonReader.TokenType == JsonToken.StartArray)
                    {
                        return jsonReader;
                    }
                }
            }
        }

        return jsonReader;
    }

<<<<<<< HEAD
    private sealed class DocumentEnumerable(
        CosmosClientWrapper cosmosClient,
        string containerId,
        PartitionKey partitionKeyValue,
        CosmosSqlQuery cosmosSqlQuery,
        ISessionTokenStorage sessionTokenStorage)
        : IEnumerable<JToken>
    {
        private readonly CosmosClientWrapper _cosmosClient = cosmosClient;
        private readonly string _containerId = containerId;
        private readonly PartitionKey _partitionKeyValue = partitionKeyValue;
        private readonly CosmosSqlQuery _cosmosSqlQuery = cosmosSqlQuery;
        private readonly ISessionTokenStorage _sessionTokenStorage = sessionTokenStorage;

        public IEnumerator<JToken> GetEnumerator()
            => new Enumerator(this);

        IEnumerator IEnumerable.GetEnumerator()
            => GetEnumerator();

        private sealed class Enumerator(DocumentEnumerable documentEnumerable) : IEnumerator<JToken>
        {
            private readonly CosmosClientWrapper _cosmosClientWrapper = documentEnumerable._cosmosClient;
            private readonly string _containerId = documentEnumerable._containerId;
            private readonly PartitionKey _partitionKeyValue = documentEnumerable._partitionKeyValue;
            private readonly CosmosSqlQuery _cosmosSqlQuery = documentEnumerable._cosmosSqlQuery;
            private readonly ISessionTokenStorage _sessionTokenStorage = documentEnumerable._sessionTokenStorage;

            private JToken? _current;
            private ResponseMessage? _responseMessage;
            private IEnumerator<JToken>? _responseMessageEnumerator;

            private FeedIterator? _query;

            public JToken Current
                => _current ?? throw new InvalidOperationException();

            object IEnumerator.Current
                => Current;

            [MethodImpl(MethodImplOptions.AggressiveInlining)]
            public bool MoveNext()
            {
                if (_responseMessageEnumerator == null)
                {
                    if (_query is null)
                    {
                        var queryRequestOptions = new QueryRequestOptions();
                        if (_partitionKeyValue != PartitionKey.None)
                        {
                            queryRequestOptions.PartitionKey = _partitionKeyValue;
                        }

                        queryRequestOptions.SessionToken = _sessionTokenStorage.GetSessionToken(_containerId);

                        _query = _cosmosClientWrapper.CreateQuery(
                            _containerId, _cosmosSqlQuery, _sessionTokenStorage, continuationToken: null, queryRequestOptions);
                    }

                    if (!_query.HasMoreResults)
                    {
                        _current = null;
                        return false;
                    }

                    _responseMessage = _cosmosClientWrapper._executionStrategy.Execute(
                        (_query, _cosmosClientWrapper),
                        static (_, state) => state._query.ReadNextAsync().GetAwaiter().GetResult(),
                        null);

                    _cosmosClientWrapper._commandLogger.ExecutedReadNext(
                        _responseMessage.Diagnostics.GetClientElapsedTime(),
                        _responseMessage.Headers.RequestCharge,
                        _responseMessage.Headers.ActivityId,
                        _containerId,
                        _partitionKeyValue,
                        _cosmosSqlQuery);

                    _responseMessage.EnsureSuccessStatusCode();

                    _responseMessageEnumerator = new ResponseMessageEnumerable(_responseMessage).GetEnumerator();
                }

                if (_responseMessageEnumerator.MoveNext())
                {
                    _current = _responseMessageEnumerator.Current;
                    return true;
                }

                ResetRead();

                return MoveNext();
            }

            private void ResetRead()
            {
                _responseMessageEnumerator?.Dispose();
                _responseMessageEnumerator = null;
                _responseMessage?.Dispose();
            }

            public void Dispose()
            {
                ResetRead();
                _query?.Dispose();
            }

            public void Reset()
                => throw new NotSupportedException(CoreStrings.EnumerableResetNotSupported);
        }
    }

=======
>>>>>>> bfb98b4d
    private sealed class DocumentAsyncEnumerable(
        CosmosClientWrapper cosmosClient,
        string containerId,
        PartitionKey partitionKeyValue,
        CosmosSqlQuery cosmosSqlQuery,
        ISessionTokenStorage sessionTokenStorage)
        : IAsyncEnumerable<JToken>
    {
        private readonly CosmosClientWrapper _cosmosClient = cosmosClient;
        private readonly string _containerId = containerId;
        private readonly PartitionKey _partitionKeyValue = partitionKeyValue;
        private readonly CosmosSqlQuery _cosmosSqlQuery = cosmosSqlQuery;
        private readonly ISessionTokenStorage _sessionTokenStorage = sessionTokenStorage;

        public IAsyncEnumerator<JToken> GetAsyncEnumerator(CancellationToken cancellationToken = default)
            => new AsyncEnumerator(this, cancellationToken);

        private sealed class AsyncEnumerator(DocumentAsyncEnumerable documentEnumerable, CancellationToken cancellationToken)
            : IAsyncEnumerator<JToken>
        {
            private readonly CosmosClientWrapper _cosmosClientWrapper = documentEnumerable._cosmosClient;
            private readonly string _containerId = documentEnumerable._containerId;
            private readonly PartitionKey _partitionKeyValue = documentEnumerable._partitionKeyValue;
            private readonly CosmosSqlQuery _cosmosSqlQuery = documentEnumerable._cosmosSqlQuery;
            private readonly ISessionTokenStorage _sessionTokenStorage = documentEnumerable._sessionTokenStorage;

            private JToken? _current;
            private ResponseMessage? _responseMessage;
            private IAsyncEnumerator<JToken>? _responseMessageEnumerator;

            private FeedIterator? _query;

            public JToken Current
                => _current ?? throw new InvalidOperationException();

            [MethodImpl(MethodImplOptions.AggressiveInlining)]
            public async ValueTask<bool> MoveNextAsync()
            {
                cancellationToken.ThrowIfCancellationRequested();

                if (_responseMessageEnumerator == null)
                {
                    if (_query is null)
                    {
                        var queryRequestOptions = new QueryRequestOptions();
                        if (_partitionKeyValue != PartitionKey.None)
                        {
                            queryRequestOptions.PartitionKey = _partitionKeyValue;
                        }

                        queryRequestOptions.SessionToken = _sessionTokenStorage.GetSessionToken(_containerId);

                        _query = _cosmosClientWrapper.CreateQuery(
                            _containerId, _cosmosSqlQuery, _sessionTokenStorage, continuationToken: null, queryRequestOptions);
                    }

                    if (!_query.HasMoreResults)
                    {
                        _current = null;
                        return false;
                    }

                    _responseMessage = await _cosmosClientWrapper._executionStrategy.ExecuteAsync(
                        (_query, _cosmosClientWrapper),
                        static (_, state, cancellationToken) => state._query.ReadNextAsync(cancellationToken),
                        null,
                        cancellationToken).ConfigureAwait(false);

                    _cosmosClientWrapper._commandLogger.ExecutedReadNext(
                        _responseMessage.Diagnostics.GetClientElapsedTime(),
                        _responseMessage.Headers.RequestCharge,
                        _responseMessage.Headers.ActivityId,
                        _containerId,
                        _partitionKeyValue,
                        _cosmosSqlQuery);

                    _responseMessage.EnsureSuccessStatusCode();

                    _responseMessageEnumerator = new ResponseMessageEnumerable(_responseMessage).GetAsyncEnumerator(cancellationToken);
                }

                if (await _responseMessageEnumerator.MoveNextAsync().ConfigureAwait(false))
                {
                    _current = _responseMessageEnumerator.Current;
                    return true;
                }

                await ResetReadAsync().ConfigureAwait(false);

                return await MoveNextAsync().ConfigureAwait(false);
            }

            private async Task ResetReadAsync()
            {
                if (_responseMessageEnumerator is not null)
                {
                    await _responseMessageEnumerator.DisposeAsync().ConfigureAwait(false);
                    _responseMessageEnumerator = null;
                }

                _responseMessage?.Dispose();
            }

            public async ValueTask DisposeAsync()
            {
                await ResetReadAsync().ConfigureAwait(false);
                _query?.Dispose();
            }
        }
    }

    #region ResponseMessageEnumerable

    /// <summary>
    ///     This is an internal API that supports the Entity Framework Core infrastructure and not subject to
    ///     the same compatibility standards as public APIs. It may be changed or removed without notice in
    ///     any release. You should only use it directly in your code with extreme caution and knowing that
    ///     doing so can result in application failures when updating to a new Entity Framework Core release.
    /// </summary>
    public virtual IEnumerable<JToken> GetResponseMessageEnumerable(ResponseMessage responseMessage)
        => new ResponseMessageEnumerable(responseMessage);

    private sealed class ResponseMessageEnumerable(ResponseMessage responseMessage) : IEnumerable<JToken>, IAsyncEnumerable<JToken>
    {
        public IEnumerator<JToken> GetEnumerator()
            => new ResponseMessageEnumerator(responseMessage);

        IEnumerator IEnumerable.GetEnumerator()
            => GetEnumerator();

        public IAsyncEnumerator<JToken> GetAsyncEnumerator(CancellationToken cancellationToken = default)
            => new ResponseMessageAsyncEnumerator(responseMessage);
    }

    private sealed class ResponseMessageEnumerator : IEnumerator<JToken>
    {
        private readonly Stream _responseStream;
        private readonly StreamReader _reader;
        private readonly JsonTextReader _jsonReader;

        private JToken? _current;

        public ResponseMessageEnumerator(ResponseMessage responseMessage)
        {
            _responseStream = responseMessage.Content;
            _reader = new StreamReader(_responseStream);
            _jsonReader = CreateJsonReader(_reader);
        }

        public bool MoveNext()
        {
            while (_jsonReader.Read())
            {
                return TryDeserializeNextToken(_jsonReader, out _current);
            }

            return false;
        }

        public JToken Current
            => _current ?? throw new InvalidOperationException();

        object IEnumerator.Current
            => Current;

        public void Dispose()
        {
            _jsonReader.Close();
            _reader.Dispose();
            _responseStream.Dispose();
        }

        public void Reset()
            => throw new NotSupportedException();
    }

    private sealed class ResponseMessageAsyncEnumerator : IAsyncEnumerator<JToken>
    {
        private readonly Stream _responseStream;
        private readonly StreamReader _reader;
        private readonly JsonTextReader _jsonReader;

        private JToken? _current;

        public ResponseMessageAsyncEnumerator(ResponseMessage responseMessage)
        {
            _responseStream = responseMessage.Content;
            _reader = new StreamReader(_responseStream);
            _jsonReader = CreateJsonReader(_reader);
        }

        public async ValueTask<bool> MoveNextAsync()
        {
            while (await _jsonReader.ReadAsync().ConfigureAwait(false))
            {
                return TryDeserializeNextToken(_jsonReader, out _current);
            }

            return false;
        }

        public JToken Current
            => _current ?? throw new InvalidOperationException();

        public async ValueTask DisposeAsync()
        {
            _jsonReader.Close();
            _reader.Dispose();
            await _responseStream.DisposeAsync().ConfigureAwait(false);
        }
    }

    #endregion ResponseMessageEnumerable

    private sealed class CosmosFeedIteratorWrapper : FeedIterator
    {
        private readonly FeedIterator _inner;
        private readonly string _containerName;
        private readonly ISessionTokenStorage _sessionTokenStorage;

        public CosmosFeedIteratorWrapper(FeedIterator inner, string containerName, ISessionTokenStorage sessionTokenStorage)
        {
            _inner = inner;
            _containerName = containerName;
            _sessionTokenStorage = sessionTokenStorage;
        }

        public override bool HasMoreResults => _inner.HasMoreResults;

        public override async Task<ResponseMessage> ReadNextAsync(CancellationToken cancellationToken = default)
        {
            var response = await _inner.ReadNextAsync(cancellationToken).ConfigureAwait(false);
            if (!string.IsNullOrWhiteSpace(response.Headers.Session))
            {
                _sessionTokenStorage.TrackSessionToken(_containerName, response.Headers.Session);
            }
            return response;
        }
    }

}<|MERGE_RESOLUTION|>--- conflicted
+++ resolved
@@ -331,31 +331,6 @@
     ///     any release. You should only use it directly in your code with extreme caution and knowing that
     ///     doing so can result in application failures when updating to a new Entity Framework Core release.
     /// </summary>
-<<<<<<< HEAD
-    public virtual bool CreateItem(
-        string containerId,
-        JToken document,
-        IUpdateEntry entry,
-        ISessionTokenStorage sessionTokenStorage)
-    {
-        _databaseLogger.SyncNotSupported();
-
-        return _executionStrategy.Execute((containerId, document, entry, sessionTokenStorage, this), CreateItemOnce, null);
-    }
-
-    private static bool CreateItemOnce(
-        DbContext context,
-        (string ContainerId, JToken Document, IUpdateEntry Entry, ISessionTokenStorage SessionTokenStorage, CosmosClientWrapper Wrapper) parameters)
-        => CreateItemOnceAsync(context, parameters).GetAwaiter().GetResult();
-
-    /// <summary>
-    ///     This is an internal API that supports the Entity Framework Core infrastructure and not subject to
-    ///     the same compatibility standards as public APIs. It may be changed or removed without notice in
-    ///     any release. You should only use it directly in your code with extreme caution and knowing that
-    ///     doing so can result in application failures when updating to a new Entity Framework Core release.
-    /// </summary>
-=======
->>>>>>> bfb98b4d
     public virtual Task<bool> CreateItemAsync(
         string containerId,
         JToken document,
@@ -419,32 +394,6 @@
     ///     any release. You should only use it directly in your code with extreme caution and knowing that
     ///     doing so can result in application failures when updating to a new Entity Framework Core release.
     /// </summary>
-<<<<<<< HEAD
-    public virtual bool ReplaceItem(
-        string collectionId,
-        string documentId,
-        JObject document,
-        IUpdateEntry entry,
-        ISessionTokenStorage sessionTokenStorage)
-    {
-        _databaseLogger.SyncNotSupported();
-
-        return _executionStrategy.Execute((collectionId, documentId, document, entry, sessionTokenStorage, this), ReplaceItemOnce, null);
-    }
-
-    private static bool ReplaceItemOnce(
-        DbContext context,
-        (string ContainerId, string ItemId, JObject Document, IUpdateEntry Entry, ISessionTokenStorage SessionTokenStorage, CosmosClientWrapper Wrapper) parameters)
-        => ReplaceItemOnceAsync(context, parameters).GetAwaiter().GetResult();
-
-    /// <summary>
-    ///     This is an internal API that supports the Entity Framework Core infrastructure and not subject to
-    ///     the same compatibility standards as public APIs. It may be changed or removed without notice in
-    ///     any release. You should only use it directly in your code with extreme caution and knowing that
-    ///     doing so can result in application failures when updating to a new Entity Framework Core release.
-    /// </summary>
-=======
->>>>>>> bfb98b4d
     public virtual Task<bool> ReplaceItemAsync(
         string collectionId,
         string documentId,
@@ -511,31 +460,6 @@
     ///     any release. You should only use it directly in your code with extreme caution and knowing that
     ///     doing so can result in application failures when updating to a new Entity Framework Core release.
     /// </summary>
-<<<<<<< HEAD
-    public virtual bool DeleteItem(
-        string containerId,
-        string documentId,
-        IUpdateEntry entry,
-        ISessionTokenStorage sessionTokenStorage)
-    {
-        _databaseLogger.SyncNotSupported();
-
-        return _executionStrategy.Execute((containerId, documentId, entry, sessionTokenStorage, this), DeleteItemOnce, null);
-    }
-
-    private static bool DeleteItemOnce(
-        DbContext context,
-        (string ContainerId, string DocumentId, IUpdateEntry Entry, ISessionTokenStorage SessionTokenStorage, CosmosClientWrapper Wrapper) parameters)
-        => DeleteItemOnceAsync(context, parameters).GetAwaiter().GetResult();
-
-    /// <summary>
-    ///     This is an internal API that supports the Entity Framework Core infrastructure and not subject to
-    ///     the same compatibility standards as public APIs. It may be changed or removed without notice in
-    ///     any release. You should only use it directly in your code with extreme caution and knowing that
-    ///     doing so can result in application failures when updating to a new Entity Framework Core release.
-    /// </summary>
-=======
->>>>>>> bfb98b4d
     public virtual Task<bool> DeleteItemAsync(
         string containerId,
         string documentId,
@@ -622,36 +546,11 @@
     ///     any release. You should only use it directly in your code with extreme caution and knowing that
     ///     doing so can result in application failures when updating to a new Entity Framework Core release.
     /// </summary>
-<<<<<<< HEAD
-    public virtual CosmosTransactionalBatchResult ExecuteTransactionalBatch(ICosmosTransactionalBatchWrapper batch, ISessionTokenStorage sessionTokenStorage)
-    {
-        _databaseLogger.SyncNotSupported();
-
-        return _executionStrategy.Execute((batch, sessionTokenStorage, this), ExecuteBatchOnce, null);
-    }
-
-    private static CosmosTransactionalBatchResult ExecuteBatchOnce(DbContext _,
-        (ICosmosTransactionalBatchWrapper Batch, ISessionTokenStorage SessionTokenStorage, CosmosClientWrapper Wrapper) parameters)
-        => ExecuteBatchOnceAsync(_, parameters).GetAwaiter().GetResult();
-
-    /// <summary>
-    ///     This is an internal API that supports the Entity Framework Core infrastructure and not subject to
-    ///     the same compatibility standards as public APIs. It may be changed or removed without notice in
-    ///     any release. You should only use it directly in your code with extreme caution and knowing that
-    ///     doing so can result in application failures when updating to a new Entity Framework Core release.
-    /// </summary>
     public virtual Task<CosmosTransactionalBatchResult> ExecuteTransactionalBatchAsync(ICosmosTransactionalBatchWrapper batch, ISessionTokenStorage sessionTokenStorage, CancellationToken cancellationToken = default)
-        => _executionStrategy.ExecuteAsync((batch, sessionTokenStorage, this), ExecuteBatchOnceAsync, null, cancellationToken);
-
-    private static async Task<CosmosTransactionalBatchResult> ExecuteBatchOnceAsync(DbContext _,
+        => _executionStrategy.ExecuteAsync((batch, sessionTokenStorage, this), ExecuteTransactionalBatchOnceAsync, null, cancellationToken);
+
+    private static async Task<CosmosTransactionalBatchResult> ExecuteTransactionalBatchOnceAsync(DbContext _,
         (ICosmosTransactionalBatchWrapper Batch, ISessionTokenStorage SessionTokenStorage, CosmosClientWrapper Wrapper) parameters,
-=======
-    public virtual Task<CosmosTransactionalBatchResult> ExecuteTransactionalBatchAsync(ICosmosTransactionalBatchWrapper batch, CancellationToken cancellationToken = default)
-        => _executionStrategy.ExecuteAsync((batch, this), ExecuteTransactionalBatchOnceAsync, null, cancellationToken);
-
-    private static async Task<CosmosTransactionalBatchResult> ExecuteTransactionalBatchOnceAsync(DbContext _,
-        (ICosmosTransactionalBatchWrapper Batch, CosmosClientWrapper Wrapper) parameters,
->>>>>>> bfb98b4d
         CancellationToken cancellationToken = default)
     {
         var batch = parameters.Batch;
@@ -799,28 +698,6 @@
     ///     any release. You should only use it directly in your code with extreme caution and knowing that
     ///     doing so can result in application failures when updating to a new Entity Framework Core release.
     /// </summary>
-<<<<<<< HEAD
-    public virtual IEnumerable<JToken> ExecuteSqlQuery(
-        string containerId,
-        PartitionKey partitionKeyValue,
-        CosmosSqlQuery query,
-        ISessionTokenStorage sessionTokenStorage)
-    {
-        _databaseLogger.SyncNotSupported();
-
-        _commandLogger.ExecutingSqlQuery(containerId, partitionKeyValue, query);
-
-        return new DocumentEnumerable(this, containerId, partitionKeyValue, query, sessionTokenStorage);
-    }
-
-    /// <summary>
-    ///     This is an internal API that supports the Entity Framework Core infrastructure and not subject to
-    ///     the same compatibility standards as public APIs. It may be changed or removed without notice in
-    ///     any release. You should only use it directly in your code with extreme caution and knowing that
-    ///     doing so can result in application failures when updating to a new Entity Framework Core release.
-    /// </summary>
-=======
->>>>>>> bfb98b4d
     public virtual IAsyncEnumerable<JToken> ExecuteSqlQueryAsync(
         string containerId,
         PartitionKey partitionKeyValue,
@@ -838,18 +715,21 @@
     ///     any release. You should only use it directly in your code with extreme caution and knowing that
     ///     doing so can result in application failures when updating to a new Entity Framework Core release.
     /// </summary>
-<<<<<<< HEAD
-    public virtual JObject? ExecuteReadItem(
+    public virtual async Task<JObject?> ExecuteReadItemAsync(
         string containerId,
         PartitionKey partitionKeyValue,
         string resourceId,
-        ISessionTokenStorage sessionTokenStorage)
-    {
-        _databaseLogger.SyncNotSupported();
-
+        ISessionTokenStorage sessionTokenStorage,
+        CancellationToken cancellationToken = default)
+    {
         _commandLogger.ExecutingReadItem(containerId, partitionKeyValue, resourceId);
 
-        var response = _executionStrategy.Execute((containerId, partitionKeyValue, resourceId, sessionTokenStorage, this), CreateSingleItemQuery, null);
+        var response = await _executionStrategy.ExecuteAsync(
+                (containerId, partitionKeyValue, resourceId, sessionTokenStorage, this),
+                CreateSingleItemQueryAsync,
+                null,
+                cancellationToken)
+            .ConfigureAwait(false);
 
         _commandLogger.ExecutedReadItem(
             response.Diagnostics.GetClientElapsedTime(),
@@ -862,51 +742,7 @@
         return JObjectFromReadItemResponseMessage(response);
     }
 
-    /// <summary>
-    ///     This is an internal API that supports the Entity Framework Core infrastructure and not subject to
-    ///     the same compatibility standards as public APIs. It may be changed or removed without notice in
-    ///     any release. You should only use it directly in your code with extreme caution and knowing that
-    ///     doing so can result in application failures when updating to a new Entity Framework Core release.
-    /// </summary>
-=======
->>>>>>> bfb98b4d
-    public virtual async Task<JObject?> ExecuteReadItemAsync(
-        string containerId,
-        PartitionKey partitionKeyValue,
-        string resourceId,
-        ISessionTokenStorage sessionTokenStorage,
-        CancellationToken cancellationToken = default)
-    {
-        _commandLogger.ExecutingReadItem(containerId, partitionKeyValue, resourceId);
-
-        var response = await _executionStrategy.ExecuteAsync(
-                (containerId, partitionKeyValue, resourceId, sessionTokenStorage, this),
-                CreateSingleItemQueryAsync,
-                null,
-                cancellationToken)
-            .ConfigureAwait(false);
-
-        _commandLogger.ExecutedReadItem(
-            response.Diagnostics.GetClientElapsedTime(),
-            response.Headers.RequestCharge,
-            response.Headers.ActivityId,
-            resourceId,
-            containerId,
-            partitionKeyValue);
-
-        return JObjectFromReadItemResponseMessage(response);
-    }
-
-<<<<<<< HEAD
-    private static ResponseMessage CreateSingleItemQuery(
-        DbContext? context,
-        (string ContainerId, PartitionKey PartitionKeyValue, string ResourceId, ISessionTokenStorage SessionTokenStorage, CosmosClientWrapper Wrapper) parameters)
-        => CreateSingleItemQueryAsync(context, parameters).GetAwaiter().GetResult();
-
     private static async Task<ResponseMessage> CreateSingleItemQueryAsync(
-=======
-    private static Task<ResponseMessage> CreateSingleItemQueryAsync(
->>>>>>> bfb98b4d
         DbContext? _,
         (string ContainerId, PartitionKey PartitionKeyValue, string ResourceId, ISessionTokenStorage SessionTokenStorage, CosmosClientWrapper Wrapper) parameters,
         CancellationToken cancellationToken = default)
@@ -997,14 +833,13 @@
         return jsonReader;
     }
 
-<<<<<<< HEAD
-    private sealed class DocumentEnumerable(
+    private sealed class DocumentAsyncEnumerable(
         CosmosClientWrapper cosmosClient,
         string containerId,
         PartitionKey partitionKeyValue,
         CosmosSqlQuery cosmosSqlQuery,
         ISessionTokenStorage sessionTokenStorage)
-        : IEnumerable<JToken>
+        : IAsyncEnumerable<JToken>
     {
         private readonly CosmosClientWrapper _cosmosClient = cosmosClient;
         private readonly string _containerId = containerId;
@@ -1012,13 +847,11 @@
         private readonly CosmosSqlQuery _cosmosSqlQuery = cosmosSqlQuery;
         private readonly ISessionTokenStorage _sessionTokenStorage = sessionTokenStorage;
 
-        public IEnumerator<JToken> GetEnumerator()
-            => new Enumerator(this);
-
-        IEnumerator IEnumerable.GetEnumerator()
-            => GetEnumerator();
-
-        private sealed class Enumerator(DocumentEnumerable documentEnumerable) : IEnumerator<JToken>
+        public IAsyncEnumerator<JToken> GetAsyncEnumerator(CancellationToken cancellationToken = default)
+            => new AsyncEnumerator(this, cancellationToken);
+
+        private sealed class AsyncEnumerator(DocumentAsyncEnumerable documentEnumerable, CancellationToken cancellationToken)
+            : IAsyncEnumerator<JToken>
         {
             private readonly CosmosClientWrapper _cosmosClientWrapper = documentEnumerable._cosmosClient;
             private readonly string _containerId = documentEnumerable._containerId;
@@ -1028,19 +861,18 @@
 
             private JToken? _current;
             private ResponseMessage? _responseMessage;
-            private IEnumerator<JToken>? _responseMessageEnumerator;
+            private IAsyncEnumerator<JToken>? _responseMessageEnumerator;
 
             private FeedIterator? _query;
 
             public JToken Current
                 => _current ?? throw new InvalidOperationException();
 
-            object IEnumerator.Current
-                => Current;
-
             [MethodImpl(MethodImplOptions.AggressiveInlining)]
-            public bool MoveNext()
-            {
+            public async ValueTask<bool> MoveNextAsync()
+            {
+                cancellationToken.ThrowIfCancellationRequested();
+
                 if (_responseMessageEnumerator == null)
                 {
                     if (_query is null)
@@ -1063,10 +895,11 @@
                         return false;
                     }
 
-                    _responseMessage = _cosmosClientWrapper._executionStrategy.Execute(
+                    _responseMessage = await _cosmosClientWrapper._executionStrategy.ExecuteAsync(
                         (_query, _cosmosClientWrapper),
-                        static (_, state) => state._query.ReadNextAsync().GetAwaiter().GetResult(),
-                        null);
+                        static (_, state, cancellationToken) => state._query.ReadNextAsync(cancellationToken),
+                        null,
+                        cancellationToken).ConfigureAwait(false);
 
                     _cosmosClientWrapper._commandLogger.ExecutedReadNext(
                         _responseMessage.Diagnostics.GetClientElapsedTime(),
@@ -1078,118 +911,6 @@
 
                     _responseMessage.EnsureSuccessStatusCode();
 
-                    _responseMessageEnumerator = new ResponseMessageEnumerable(_responseMessage).GetEnumerator();
-                }
-
-                if (_responseMessageEnumerator.MoveNext())
-                {
-                    _current = _responseMessageEnumerator.Current;
-                    return true;
-                }
-
-                ResetRead();
-
-                return MoveNext();
-            }
-
-            private void ResetRead()
-            {
-                _responseMessageEnumerator?.Dispose();
-                _responseMessageEnumerator = null;
-                _responseMessage?.Dispose();
-            }
-
-            public void Dispose()
-            {
-                ResetRead();
-                _query?.Dispose();
-            }
-
-            public void Reset()
-                => throw new NotSupportedException(CoreStrings.EnumerableResetNotSupported);
-        }
-    }
-
-=======
->>>>>>> bfb98b4d
-    private sealed class DocumentAsyncEnumerable(
-        CosmosClientWrapper cosmosClient,
-        string containerId,
-        PartitionKey partitionKeyValue,
-        CosmosSqlQuery cosmosSqlQuery,
-        ISessionTokenStorage sessionTokenStorage)
-        : IAsyncEnumerable<JToken>
-    {
-        private readonly CosmosClientWrapper _cosmosClient = cosmosClient;
-        private readonly string _containerId = containerId;
-        private readonly PartitionKey _partitionKeyValue = partitionKeyValue;
-        private readonly CosmosSqlQuery _cosmosSqlQuery = cosmosSqlQuery;
-        private readonly ISessionTokenStorage _sessionTokenStorage = sessionTokenStorage;
-
-        public IAsyncEnumerator<JToken> GetAsyncEnumerator(CancellationToken cancellationToken = default)
-            => new AsyncEnumerator(this, cancellationToken);
-
-        private sealed class AsyncEnumerator(DocumentAsyncEnumerable documentEnumerable, CancellationToken cancellationToken)
-            : IAsyncEnumerator<JToken>
-        {
-            private readonly CosmosClientWrapper _cosmosClientWrapper = documentEnumerable._cosmosClient;
-            private readonly string _containerId = documentEnumerable._containerId;
-            private readonly PartitionKey _partitionKeyValue = documentEnumerable._partitionKeyValue;
-            private readonly CosmosSqlQuery _cosmosSqlQuery = documentEnumerable._cosmosSqlQuery;
-            private readonly ISessionTokenStorage _sessionTokenStorage = documentEnumerable._sessionTokenStorage;
-
-            private JToken? _current;
-            private ResponseMessage? _responseMessage;
-            private IAsyncEnumerator<JToken>? _responseMessageEnumerator;
-
-            private FeedIterator? _query;
-
-            public JToken Current
-                => _current ?? throw new InvalidOperationException();
-
-            [MethodImpl(MethodImplOptions.AggressiveInlining)]
-            public async ValueTask<bool> MoveNextAsync()
-            {
-                cancellationToken.ThrowIfCancellationRequested();
-
-                if (_responseMessageEnumerator == null)
-                {
-                    if (_query is null)
-                    {
-                        var queryRequestOptions = new QueryRequestOptions();
-                        if (_partitionKeyValue != PartitionKey.None)
-                        {
-                            queryRequestOptions.PartitionKey = _partitionKeyValue;
-                        }
-
-                        queryRequestOptions.SessionToken = _sessionTokenStorage.GetSessionToken(_containerId);
-
-                        _query = _cosmosClientWrapper.CreateQuery(
-                            _containerId, _cosmosSqlQuery, _sessionTokenStorage, continuationToken: null, queryRequestOptions);
-                    }
-
-                    if (!_query.HasMoreResults)
-                    {
-                        _current = null;
-                        return false;
-                    }
-
-                    _responseMessage = await _cosmosClientWrapper._executionStrategy.ExecuteAsync(
-                        (_query, _cosmosClientWrapper),
-                        static (_, state, cancellationToken) => state._query.ReadNextAsync(cancellationToken),
-                        null,
-                        cancellationToken).ConfigureAwait(false);
-
-                    _cosmosClientWrapper._commandLogger.ExecutedReadNext(
-                        _responseMessage.Diagnostics.GetClientElapsedTime(),
-                        _responseMessage.Headers.RequestCharge,
-                        _responseMessage.Headers.ActivityId,
-                        _containerId,
-                        _partitionKeyValue,
-                        _cosmosSqlQuery);
-
-                    _responseMessage.EnsureSuccessStatusCode();
-
                     _responseMessageEnumerator = new ResponseMessageEnumerable(_responseMessage).GetAsyncEnumerator(cancellationToken);
                 }
 
