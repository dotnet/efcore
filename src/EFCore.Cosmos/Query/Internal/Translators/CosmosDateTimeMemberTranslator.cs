﻿// Licensed to the .NET Foundation under one or more agreements.
// The .NET Foundation licenses this file to you under the MIT license.

// ReSharper disable once CheckNamespace

namespace Microsoft.EntityFrameworkCore.Cosmos.Query.Internal;

/// <summary>
///     This is an internal API that supports the Entity Framework Core infrastructure and not subject to
///     the same compatibility standards as public APIs. It may be changed or removed without notice in
///     any release. You should only use it directly in your code with extreme caution and knowing that
///     doing so can result in application failures when updating to a new Entity Framework Core release.
/// </summary>
public class CosmosDateTimeMemberTranslator(ISqlExpressionFactory sqlExpressionFactory) : IMemberTranslator
{
    /// <summary>
    ///     This is an internal API that supports the Entity Framework Core infrastructure and not subject to
    ///     the same compatibility standards as public APIs. It may be changed or removed without notice in
    ///     any release. You should only use it directly in your code with extreme caution and knowing that
    ///     doing so can result in application failures when updating to a new Entity Framework Core release.
    /// </summary>
    public virtual SqlExpression? Translate(
        SqlExpression? instance,
        MemberInfo member,
        Type returnType,
        IDiagnosticsLogger<DbLoggerCategory.Query> logger)
    {
        var declaringType = member.DeclaringType;

        if (declaringType != typeof(DateTime) && declaringType != typeof(DateTimeOffset))
        {
            return null;
        }

        return member.Name switch
        {
<<<<<<< HEAD
            nameof(DateTime.Year) => DatePart("yyyy"),
            nameof(DateTime.Month) => DatePart("mm"),
            nameof(DateTime.Day) => DatePart("dd"),
            nameof(DateTime.Hour) => DatePart("hh"),
            nameof(DateTime.Minute) => DatePart("mi"),
            nameof(DateTime.Second) => DatePart("ss"),
            nameof(DateTime.Millisecond) => DatePart("ms"),
            nameof(DateTime.Microsecond) => sqlExpressionFactory.Modulo(DatePart("mcs"), sqlExpressionFactory.Constant(1000)),
            nameof(DateTime.Nanosecond) => sqlExpressionFactory.Modulo(DatePart("ns"), sqlExpressionFactory.Constant(1000)),
=======
            nameof(DateTime.Year) => DateTimePart("yyyy"),
            nameof(DateTime.Month) => DateTimePart("mm"),
            nameof(DateTime.Day) => DateTimePart("dd"),
            nameof(DateTime.Hour) => DateTimePart("hh"),
            nameof(DateTime.Minute) => DateTimePart("mi"),
            nameof(DateTime.Second) => DateTimePart("ss"),
            nameof(DateTime.Millisecond) => DateTimePart("ms"),
            nameof(DateTime.Microsecond) => sqlExpressionFactory.Modulo(DateTimePart("mcs"), sqlExpressionFactory.Constant(1000)),
            nameof(DateTime.Nanosecond) => sqlExpressionFactory.Modulo(DateTimePart("ns"), sqlExpressionFactory.Constant(1000)),
>>>>>>> 4959e772

            nameof(DateTime.UtcNow)
                => sqlExpressionFactory.Function(
                    "GetCurrentDateTime",
                    [],
                    returnType),

            _ => null
        };

        SqlExpression DateTimePart(string part)
            => sqlExpressionFactory.Function(
                "DateTimePart",
                arguments: [sqlExpressionFactory.Constant(part), instance!],
                returnType);
    }
}<|MERGE_RESOLUTION|>--- conflicted
+++ resolved
@@ -34,17 +34,6 @@
 
         return member.Name switch
         {
-<<<<<<< HEAD
-            nameof(DateTime.Year) => DatePart("yyyy"),
-            nameof(DateTime.Month) => DatePart("mm"),
-            nameof(DateTime.Day) => DatePart("dd"),
-            nameof(DateTime.Hour) => DatePart("hh"),
-            nameof(DateTime.Minute) => DatePart("mi"),
-            nameof(DateTime.Second) => DatePart("ss"),
-            nameof(DateTime.Millisecond) => DatePart("ms"),
-            nameof(DateTime.Microsecond) => sqlExpressionFactory.Modulo(DatePart("mcs"), sqlExpressionFactory.Constant(1000)),
-            nameof(DateTime.Nanosecond) => sqlExpressionFactory.Modulo(DatePart("ns"), sqlExpressionFactory.Constant(1000)),
-=======
             nameof(DateTime.Year) => DateTimePart("yyyy"),
             nameof(DateTime.Month) => DateTimePart("mm"),
             nameof(DateTime.Day) => DateTimePart("dd"),
@@ -54,7 +43,6 @@
             nameof(DateTime.Millisecond) => DateTimePart("ms"),
             nameof(DateTime.Microsecond) => sqlExpressionFactory.Modulo(DateTimePart("mcs"), sqlExpressionFactory.Constant(1000)),
             nameof(DateTime.Nanosecond) => sqlExpressionFactory.Modulo(DateTimePart("ns"), sqlExpressionFactory.Constant(1000)),
->>>>>>> 4959e772
 
             nameof(DateTime.UtcNow)
                 => sqlExpressionFactory.Function(
