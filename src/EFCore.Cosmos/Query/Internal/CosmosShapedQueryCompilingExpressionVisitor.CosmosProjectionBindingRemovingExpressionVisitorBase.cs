--- conflicted
+++ resolved
@@ -425,11 +425,7 @@
                 {
 #pragma warning disable EF1001 // Internal EF Core API usage.
                     entry.SetIsLoaded(navigation);
-<<<<<<< HEAD
 #pragma warning restore EF1001
-=======
-#pragma warning restore EF1001 // Internal EF Core API usage.
->>>>>>> c072cd1e
                 }
             }
 
@@ -476,15 +472,9 @@
                 }
                 else
                 {
-<<<<<<< HEAD
-#pragma warning disable EF1001
-                    entry.SetIsLoaded(navigation);
-#pragma warning restore EF1001
-=======
 #pragma warning disable EF1001 // Internal EF Core API usage.
                     entry.SetIsLoaded(navigation);
 #pragma warning restore EF1001 // Internal EF Core API usage.
->>>>>>> c072cd1e
                     if (relatedEntities != null)
                     {
                         using var enumerator = relatedEntities.GetEnumerator();
