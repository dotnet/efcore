﻿// Copyright (c) .NET Foundation. All rights reserved.
// Licensed under the Apache License, Version 2.0. See License.txt in the project root for license information.

using System;
using System.Collections;
using System.Collections.Generic;
using System.Linq;
using System.Threading;
using System.Threading.Tasks;
using Microsoft.EntityFrameworkCore.ChangeTracking;
using Microsoft.EntityFrameworkCore.ChangeTracking.Internal;
using Microsoft.EntityFrameworkCore.Cosmos.Internal;
using Microsoft.EntityFrameworkCore.Cosmos.Storage.Internal;
using Microsoft.EntityFrameworkCore.Diagnostics;
using Microsoft.EntityFrameworkCore.Metadata;
using Microsoft.EntityFrameworkCore.Metadata.Conventions;
using Microsoft.EntityFrameworkCore.Query;
using Newtonsoft.Json.Linq;

namespace Microsoft.EntityFrameworkCore.Cosmos.Query.Internal
{
    /// <summary>
    ///     This is an internal API that supports the Entity Framework Core infrastructure and not subject to
    ///     the same compatibility standards as public APIs. It may be changed or removed without notice in
    ///     any release. You should only use it directly in your code with extreme caution and knowing that
    ///     doing so can result in application failures when updating to a new Entity Framework Core release.
    /// </summary>
    public partial class CosmosShapedQueryCompilingExpressionVisitor
    {
        private sealed class ReadItemQueryingEnumerable<T> : IEnumerable<T>, IAsyncEnumerable<T>, IQueryingEnumerable
        {
            private readonly CosmosQueryContext _cosmosQueryContext;
            private readonly ReadItemExpression _readItemExpression;
            private readonly Func<CosmosQueryContext, JObject, T> _shaper;
            private readonly Type _contextType;
            private readonly IDiagnosticsLogger<DbLoggerCategory.Query> _logger;
            
            public ReadItemQueryingEnumerable(
                CosmosQueryContext cosmosQueryContext,
                ReadItemExpression readItemExpression,
                Func<CosmosQueryContext, JObject, T> shaper,
                Type contextType,
                IDiagnosticsLogger<DbLoggerCategory.Query> logger)
            {
                _cosmosQueryContext = cosmosQueryContext;
                _readItemExpression = readItemExpression;
                _shaper = shaper;
                _contextType = contextType;
                _logger = logger;
            }

            public IAsyncEnumerator<T> GetAsyncEnumerator(CancellationToken cancellationToken = default)
                => new AsyncEnumerator(this, cancellationToken);

            public IEnumerator<T> GetEnumerator() => new Enumerator(this);

            IEnumerator IEnumerable.GetEnumerator() => GetEnumerator();

            public string ToQueryString()
            {
                throw new NotImplementedException("Cosmos: ToQueryString for ReadItemQueryingEnumerable #20653");
            }

            private sealed class Enumerator : ReadItemBase, IEnumerator<T>
            {
                private JObject _item;
                private bool _hasExecuted;

                public Enumerator(ReadItemQueryingEnumerable<T> readItemEnumerable) : base(readItemEnumerable)
                {
                }

                object IEnumerator.Current => Current;

                public bool MoveNext()
                {
                    try
                    {
                        using (CosmosQueryContext.ConcurrencyDetector.EnterCriticalSection())
                        {
                            if (!_hasExecuted)
                            {
                                if (!TryGetResourceId(out var resourceId))
                                {
                                    throw new InvalidOperationException(CosmosStrings.ResourceIdMissing);
                                }
                                
                                if (!TryGetPartitionId(out var partitionKey))
                                {
                                    throw new InvalidOperationException(CosmosStrings.ParitionKeyMissing);
                                }

                                _item = CosmosClient.ExecuteReadItem(
                                    ContainerId,
                                    partitionKey,
                                    resourceId);

                                var hasNext = !(_item is null);

                                Current
                                    = hasNext
                                        ? Shaper(CosmosQueryContext, _item)
                                        : default;

                                _hasExecuted = true;

                                return hasNext;
                            }
                            
                            return false;
                        }
                    }
                    catch (Exception exception)
                    {
                        Logger.QueryIterationFailed(ContextType, exception);

                        throw;
                    }
                }

                public void Dispose()
                {
                    _item = null;
                    _hasExecuted = false;
                }

                public void Reset() => throw new NotImplementedException();
            }

            private sealed class AsyncEnumerator : ReadItemBase, IAsyncEnumerator<T>
            {
                private JObject _item;
                private readonly CancellationToken _cancellationToken;
                private bool _hasExecuted;
                
                public AsyncEnumerator(
                    ReadItemQueryingEnumerable<T> readItemEnumerable,
                    CancellationToken cancellationToken) : base(readItemEnumerable)
                {
                    _cancellationToken = cancellationToken;
                }

                public async ValueTask<bool> MoveNextAsync()
                {
                    try
                    {
                        using (CosmosQueryContext.ConcurrencyDetector.EnterCriticalSection())
                        {
                            if (!_hasExecuted)
                            {

                                if (!TryGetResourceId(out var resourceId))
                                {
                                    throw new InvalidOperationException(CosmosStrings.ResourceIdMissing);
                                }

                                if (!TryGetPartitionId(out var partitionKey))
                                {
                                    throw new InvalidOperationException(CosmosStrings.ParitionKeyMissing);
                                }

                                _item = await CosmosClient.ExecuteReadItemAsync(
                                    ContainerId,
                                    partitionKey,
                                    resourceId,
                                    _cancellationToken);

                                var hasNext = !(_item is null);

                                Current
                                    = hasNext
                                        ? Shaper(CosmosQueryContext, _item)
                                        : default;

                                _hasExecuted = true;

                                return hasNext;
                            }

                            return false;
                        }
                    }
                    catch (Exception exception)
                    {
                        Logger.QueryIterationFailed(ContextType, exception);

                        throw;
                    }
                }

                public ValueTask DisposeAsync()
                {
                    _item = null;
                    _hasExecuted = false;
                    return default;
                }
            }

            private abstract class ReadItemBase
            {
                private readonly IStateManager _stateManager;
                private readonly ReadItemExpression _readItemExpression;
                private readonly IEntityType _entityType;

                protected readonly CosmosQueryContext CosmosQueryContext;
                protected readonly CosmosClientWrapper CosmosClient;
                protected readonly string ContainerId;
                protected readonly Func<CosmosQueryContext, JObject, T> Shaper;
                protected readonly Type ContextType;
                protected readonly IDiagnosticsLogger<DbLoggerCategory.Query> Logger;

                public T Current { get; protected set; }

                protected ReadItemBase(
                    ReadItemQueryingEnumerable<T> readItemEnumerable)
                {
#pragma warning disable EF1001
                    _stateManager = readItemEnumerable._cosmosQueryContext.StateManager;
#pragma warning restore EF1001
                    CosmosQueryContext = readItemEnumerable._cosmosQueryContext;
                    _readItemExpression = readItemEnumerable._readItemExpression;
                    _entityType = readItemEnumerable._readItemExpression.EntityType;
                    CosmosClient = readItemEnumerable._cosmosQueryContext.CosmosClient;
                    ContainerId = _readItemExpression.Container;
                    Shaper = readItemEnumerable._shaper;
                    ContextType = readItemEnumerable._contextType;
                    Logger = readItemEnumerable._logger;
                }

                protected bool TryGetPartitionId(out string partitionKey)
                {
                    partitionKey = null;

                    var partitionKeyPropertyName = _entityType.GetPartitionKeyPropertyName();
                    if (partitionKeyPropertyName == null)
                    {
                        return true;
                    }

                    var partitionKeyProperty = _entityType.FindProperty(partitionKeyPropertyName);

                    if (TryGetParameterValue(partitionKeyProperty, out var value))
                    {
                        partitionKey = GetString(partitionKeyProperty, value);

                        return !string.IsNullOrEmpty(partitionKey);
                    }

                    return false;
                }

                protected bool TryGetResourceId(out string resourceId)
                {
                    var idProperty = _entityType.GetProperties()
                        .FirstOrDefault(p => p.GetJsonPropertyName() == StoreKeyConvention.IdPropertyName);

                    if (TryGetParameterValue(idProperty, out var value))
                    {
                        resourceId = GetString(idProperty, value);

                        if (string.IsNullOrEmpty(resourceId))
                        {
                            throw new InvalidOperationException(CosmosStrings.InvalidResourceId);
                        }

                        return true;
                    }

                    if (TryGenerateIdFromKeys(idProperty, out var generatedValue))
                    {
                        resourceId = GetString(idProperty, generatedValue);

                        return true;
                    }

                    resourceId = null;
                    return false;
                }

                private bool TryGenerateIdFromKeys(IProperty idProperty, out object value)
                {
                    var entityEntry = Activator.CreateInstance(_entityType.ClrType);

#pragma warning disable EF1001
                    var internalEntityEntry = new InternalEntityEntryFactory().Create(_stateManager, _entityType, entityEntry);
#pragma warning restore EF1001

                    foreach (var keyProperty in _entityType.FindPrimaryKey().Properties)
                    {
                        var property = _entityType.FindProperty(keyProperty.Name);

                        if (TryGetParameterValue(property, out var parameterValue))
                        {
                            internalEntityEntry[property] = parameterValue;
                        }
                    }

<<<<<<< HEAD
#pragma warning disable EF1001
                    var entry = new EntityEntry(internalEntityEntry) { State = EntityState.Added };
#pragma warning restore EF1001
=======
                    internalEntityEntry.SetEntityState(EntityState.Added);
>>>>>>> c072cd1e

                    value = internalEntityEntry[idProperty];

                    internalEntityEntry.SetEntityState(EntityState.Detached);
#pragma warning restore EF1001

                    return value != null;
                }

                private bool TryGetParameterValue(IProperty property, out object value)
                {
                    value = null;
                    return _readItemExpression.PropertyParameters.TryGetValue(property, out var parameterName)
                        && CosmosQueryContext.ParameterValues.TryGetValue(parameterName, out value);
                }

                private static string GetString(IProperty property, object value)
                {
                    var converter = property.GetTypeMapping().Converter;

                    return converter is null
                        ? (string)value
                        : (string)converter.ConvertToProvider(value);
                }
            }
        }
    }
}<|MERGE_RESOLUTION|>--- conflicted
+++ resolved
@@ -295,13 +295,7 @@
                         }
                     }
 
-<<<<<<< HEAD
-#pragma warning disable EF1001
-                    var entry = new EntityEntry(internalEntityEntry) { State = EntityState.Added };
-#pragma warning restore EF1001
-=======
                     internalEntityEntry.SetEntityState(EntityState.Added);
->>>>>>> c072cd1e
 
                     value = internalEntityEntry[idProperty];
 
