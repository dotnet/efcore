// Licensed to the .NET Foundation under one or more agreements.
// The .NET Foundation licenses this file to you under the MIT license.

#nullable disable

using System.Collections;
using System.Text;
<<<<<<< HEAD
using Microsoft.EntityFrameworkCore.Cosmos.Storage;
=======
using Microsoft.EntityFrameworkCore.Cosmos.Internal;
>>>>>>> bfb98b4d
using Microsoft.EntityFrameworkCore.Cosmos.Storage.Internal;
using Newtonsoft.Json.Linq;

namespace Microsoft.EntityFrameworkCore.Cosmos.Query.Internal;

/// <summary>
///     This is an internal API that supports the Entity Framework Core infrastructure and not subject to
///     the same compatibility standards as public APIs. It may be changed or removed without notice in
///     any release. You should only use it directly in your code with extreme caution and knowing that
///     doing so can result in application failures when updating to a new Entity Framework Core release.
/// </summary>
public partial class CosmosShapedQueryCompilingExpressionVisitor
{
    private sealed class QueryingEnumerable<T> : IEnumerable<T>, IAsyncEnumerable<T>, IQueryingEnumerable
    {
        private readonly CosmosQueryContext _cosmosQueryContext;
        private readonly ISqlExpressionFactory _sqlExpressionFactory;
        private readonly SelectExpression _selectExpression;
        private readonly Func<CosmosQueryContext, JToken, T> _shaper;
        private readonly IQuerySqlGeneratorFactory _querySqlGeneratorFactory;
        private readonly Type _contextType;
        private readonly string _cosmosContainer;
        private readonly PartitionKey _cosmosPartitionKey;
        private readonly IDiagnosticsLogger<DbLoggerCategory.Query> _queryLogger;
        private readonly bool _standAloneStateManager;
        private readonly bool _threadSafetyChecksEnabled;

        public QueryingEnumerable(
            CosmosQueryContext cosmosQueryContext,
            ISqlExpressionFactory sqlExpressionFactory,
            IQuerySqlGeneratorFactory querySqlGeneratorFactory,
            SelectExpression selectExpression,
            Func<CosmosQueryContext, JToken, T> shaper,
            Type contextType,
            IEntityType rootEntityType,
            List<Expression> partitionKeyPropertyValues,
            bool standAloneStateManager,
            bool threadSafetyChecksEnabled)
        {
            _cosmosQueryContext = cosmosQueryContext;
            _sqlExpressionFactory = sqlExpressionFactory;
            _querySqlGeneratorFactory = querySqlGeneratorFactory;
            _selectExpression = selectExpression;
            _shaper = shaper;
            _contextType = contextType;
            _queryLogger = cosmosQueryContext.QueryLogger;
            _standAloneStateManager = standAloneStateManager;
            _threadSafetyChecksEnabled = threadSafetyChecksEnabled;

            _cosmosContainer = rootEntityType.GetContainer()
                ?? throw new UnreachableException("Root entity type without a Cosmos container.");
            _cosmosPartitionKey = GeneratePartitionKey(
                rootEntityType, partitionKeyPropertyValues, _cosmosQueryContext.Parameters);
        }

        public IAsyncEnumerator<T> GetAsyncEnumerator(CancellationToken cancellationToken = default)
            => new AsyncEnumerator(this, cancellationToken);

        public IEnumerator<T> GetEnumerator()
            => throw new InvalidOperationException(CosmosStrings.SyncNotSupported);

        IEnumerator IEnumerable.GetEnumerator()
            => GetEnumerator();

        private CosmosSqlQuery GenerateQuery()
            => _querySqlGeneratorFactory.Create().GetSqlQuery(
                (SelectExpression)new ParameterInliner(
                        _sqlExpressionFactory,
                        _cosmosQueryContext.Parameters)
                    .Visit(_selectExpression),
                _cosmosQueryContext.Parameters);

        public string ToQueryString()
        {
            var sqlQuery = GenerateQuery();
            if (sqlQuery.Parameters.Count == 0)
            {
                return sqlQuery.Query;
            }

            var builder = new StringBuilder();
            foreach (var parameter in sqlQuery.Parameters)
            {
                builder
                    .Append("-- ")
                    .Append(parameter.Name)
                    .Append("='")
                    .Append(parameter.Value)
                    .AppendLine("'");
            }

            return builder.Append(sqlQuery.Query).ToString();
        }

<<<<<<< HEAD
        private sealed class Enumerator : IEnumerator<T>
        {
            private readonly QueryingEnumerable<T> _queryingEnumerable;
            private readonly CosmosQueryContext _cosmosQueryContext;
            private readonly Func<CosmosQueryContext, JToken, T> _shaper;
            private readonly Type _contextType;
            private readonly string _cosmosContainer;
            private readonly PartitionKey _cosmosPartitionKey;
            private readonly IDiagnosticsLogger<DbLoggerCategory.Query> _queryLogger;
            private readonly bool _standAloneStateManager;
            private readonly IConcurrencyDetector _concurrencyDetector;
            private readonly IExceptionDetector _exceptionDetector;

            private IEnumerator<JToken> _enumerator;

            public Enumerator(QueryingEnumerable<T> queryingEnumerable)
            {
                _queryingEnumerable = queryingEnumerable;
                _cosmosQueryContext = queryingEnumerable._cosmosQueryContext;
                _shaper = queryingEnumerable._shaper;
                _contextType = queryingEnumerable._contextType;
                _cosmosContainer = queryingEnumerable._cosmosContainer;
                _cosmosPartitionKey = queryingEnumerable._cosmosPartitionKey;
                _queryLogger = queryingEnumerable._queryLogger;
                _standAloneStateManager = queryingEnumerable._standAloneStateManager;
                _exceptionDetector = _cosmosQueryContext.ExceptionDetector;

                _concurrencyDetector = queryingEnumerable._threadSafetyChecksEnabled
                    ? _cosmosQueryContext.ConcurrencyDetector
                    : null;
            }

            public T Current { get; private set; }

            object IEnumerator.Current
                => Current;

            public bool MoveNext()
            {
                try
                {
                    using var _ = _concurrencyDetector?.EnterCriticalSection();

                    if (_enumerator == null)
                    {
                        var sqlQuery = _queryingEnumerable.GenerateQuery();

                        EntityFrameworkMetricsData.ReportQueryExecuting();

                        _enumerator = _cosmosQueryContext.CosmosClient
                            .ExecuteSqlQuery(_cosmosContainer, _cosmosPartitionKey, sqlQuery, _cosmosQueryContext.SessionTokenStorage)
                            .GetEnumerator();
                        _cosmosQueryContext.InitializeStateManager(_standAloneStateManager);
                    }

                    var hasNext = _enumerator.MoveNext();

                    Current
                        = hasNext
                            ? _shaper(_cosmosQueryContext, _enumerator.Current)
                            : default;

                    return hasNext;
                }
                catch (Exception exception)
                {
                    if (_exceptionDetector.IsCancellation(exception))
                    {
                        _queryLogger.QueryCanceled(_contextType);
                    }
                    else
                    {
                        _queryLogger.QueryIterationFailed(_contextType, exception);
                    }

                    throw;
                }
            }

            public void Dispose()
            {
                _enumerator?.Dispose();
                _enumerator = null;
            }

            public void Reset()
                => throw new NotSupportedException(CoreStrings.EnumerableResetNotSupported);
        }

=======
>>>>>>> bfb98b4d
        private sealed class AsyncEnumerator : IAsyncEnumerator<T>
        {
            private readonly QueryingEnumerable<T> _queryingEnumerable;
            private readonly CosmosQueryContext _cosmosQueryContext;
            private readonly Func<CosmosQueryContext, JToken, T> _shaper;
            private readonly Type _contextType;
            private readonly string _cosmosContainer;
            private readonly PartitionKey _cosmosPartitionKey;
            private readonly IDiagnosticsLogger<DbLoggerCategory.Query> _queryLogger;
            private readonly bool _standAloneStateManager;
            private readonly CancellationToken _cancellationToken;
            private readonly IConcurrencyDetector _concurrencyDetector;
            private readonly IExceptionDetector _exceptionDetector;


            private IAsyncEnumerator<JToken> _enumerator;

            public AsyncEnumerator(QueryingEnumerable<T> queryingEnumerable, CancellationToken cancellationToken)
            {
                _queryingEnumerable = queryingEnumerable;
                _cosmosQueryContext = queryingEnumerable._cosmosQueryContext;
                _shaper = queryingEnumerable._shaper;
                _contextType = queryingEnumerable._contextType;
                _cosmosContainer = queryingEnumerable._cosmosContainer;
                _cosmosPartitionKey = queryingEnumerable._cosmosPartitionKey;
                _queryLogger = queryingEnumerable._queryLogger;
                _standAloneStateManager = queryingEnumerable._standAloneStateManager;
                _exceptionDetector = _cosmosQueryContext.ExceptionDetector;

                _cancellationToken = cancellationToken;

                _concurrencyDetector = queryingEnumerable._threadSafetyChecksEnabled
                    ? _cosmosQueryContext.ConcurrencyDetector
                    : null;
            }

            public T Current { get; private set; }

            public async ValueTask<bool> MoveNextAsync()
            {
                try
                {
                    using var _ = _concurrencyDetector?.EnterCriticalSection();

                    if (_enumerator == null)
                    {
                        var sqlQuery = _queryingEnumerable.GenerateQuery();

                        EntityFrameworkMetricsData.ReportQueryExecuting();

                        _enumerator = _cosmosQueryContext.CosmosClient
                            .ExecuteSqlQueryAsync(_cosmosContainer, _cosmosPartitionKey, sqlQuery, _cosmosQueryContext.SessionTokenStorage)
                            .GetAsyncEnumerator(_cancellationToken);
                        _cosmosQueryContext.InitializeStateManager(_standAloneStateManager);
                    }

                    var hasNext = await _enumerator.MoveNextAsync().ConfigureAwait(false);

                    Current
                        = hasNext
                            ? _shaper(_cosmosQueryContext, _enumerator.Current)
                            : default;

                    return hasNext;
                }
                catch (Exception exception)
                {
                    if (_exceptionDetector.IsCancellation(exception, _cancellationToken))
                    {
                        _queryLogger.QueryCanceled(_contextType);
                    }
                    else
                    {
                        _queryLogger.QueryIterationFailed(_contextType, exception);
                    }

                    throw;
                }
            }

            public ValueTask DisposeAsync()
            {
                var enumerator = _enumerator;
                if (enumerator != null)
                {
                    _enumerator = null;
                    return enumerator.DisposeAsync();
                }

                return default;
            }
        }
    }
}<|MERGE_RESOLUTION|>--- conflicted
+++ resolved
@@ -5,11 +5,8 @@
 
 using System.Collections;
 using System.Text;
-<<<<<<< HEAD
 using Microsoft.EntityFrameworkCore.Cosmos.Storage;
-=======
 using Microsoft.EntityFrameworkCore.Cosmos.Internal;
->>>>>>> bfb98b4d
 using Microsoft.EntityFrameworkCore.Cosmos.Storage.Internal;
 using Newtonsoft.Json.Linq;
 
@@ -104,98 +101,6 @@
             return builder.Append(sqlQuery.Query).ToString();
         }
 
-<<<<<<< HEAD
-        private sealed class Enumerator : IEnumerator<T>
-        {
-            private readonly QueryingEnumerable<T> _queryingEnumerable;
-            private readonly CosmosQueryContext _cosmosQueryContext;
-            private readonly Func<CosmosQueryContext, JToken, T> _shaper;
-            private readonly Type _contextType;
-            private readonly string _cosmosContainer;
-            private readonly PartitionKey _cosmosPartitionKey;
-            private readonly IDiagnosticsLogger<DbLoggerCategory.Query> _queryLogger;
-            private readonly bool _standAloneStateManager;
-            private readonly IConcurrencyDetector _concurrencyDetector;
-            private readonly IExceptionDetector _exceptionDetector;
-
-            private IEnumerator<JToken> _enumerator;
-
-            public Enumerator(QueryingEnumerable<T> queryingEnumerable)
-            {
-                _queryingEnumerable = queryingEnumerable;
-                _cosmosQueryContext = queryingEnumerable._cosmosQueryContext;
-                _shaper = queryingEnumerable._shaper;
-                _contextType = queryingEnumerable._contextType;
-                _cosmosContainer = queryingEnumerable._cosmosContainer;
-                _cosmosPartitionKey = queryingEnumerable._cosmosPartitionKey;
-                _queryLogger = queryingEnumerable._queryLogger;
-                _standAloneStateManager = queryingEnumerable._standAloneStateManager;
-                _exceptionDetector = _cosmosQueryContext.ExceptionDetector;
-
-                _concurrencyDetector = queryingEnumerable._threadSafetyChecksEnabled
-                    ? _cosmosQueryContext.ConcurrencyDetector
-                    : null;
-            }
-
-            public T Current { get; private set; }
-
-            object IEnumerator.Current
-                => Current;
-
-            public bool MoveNext()
-            {
-                try
-                {
-                    using var _ = _concurrencyDetector?.EnterCriticalSection();
-
-                    if (_enumerator == null)
-                    {
-                        var sqlQuery = _queryingEnumerable.GenerateQuery();
-
-                        EntityFrameworkMetricsData.ReportQueryExecuting();
-
-                        _enumerator = _cosmosQueryContext.CosmosClient
-                            .ExecuteSqlQuery(_cosmosContainer, _cosmosPartitionKey, sqlQuery, _cosmosQueryContext.SessionTokenStorage)
-                            .GetEnumerator();
-                        _cosmosQueryContext.InitializeStateManager(_standAloneStateManager);
-                    }
-
-                    var hasNext = _enumerator.MoveNext();
-
-                    Current
-                        = hasNext
-                            ? _shaper(_cosmosQueryContext, _enumerator.Current)
-                            : default;
-
-                    return hasNext;
-                }
-                catch (Exception exception)
-                {
-                    if (_exceptionDetector.IsCancellation(exception))
-                    {
-                        _queryLogger.QueryCanceled(_contextType);
-                    }
-                    else
-                    {
-                        _queryLogger.QueryIterationFailed(_contextType, exception);
-                    }
-
-                    throw;
-                }
-            }
-
-            public void Dispose()
-            {
-                _enumerator?.Dispose();
-                _enumerator = null;
-            }
-
-            public void Reset()
-                => throw new NotSupportedException(CoreStrings.EnumerableResetNotSupported);
-        }
-
-=======
->>>>>>> bfb98b4d
         private sealed class AsyncEnumerator : IAsyncEnumerator<T>
         {
             private readonly QueryingEnumerable<T> _queryingEnumerable;
