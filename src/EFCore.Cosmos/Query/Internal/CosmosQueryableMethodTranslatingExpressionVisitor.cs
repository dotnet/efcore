﻿// Copyright (c) .NET Foundation. All rights reserved.
// Licensed under the Apache License, Version 2.0. See License.txt in the project root for license information.

using System;
using System.Collections.Generic;
using System.Linq;
using System.Linq.Expressions;
using System.Reflection;
using JetBrains.Annotations;
using Microsoft.EntityFrameworkCore.Diagnostics;
using Microsoft.EntityFrameworkCore.Infrastructure;
using Microsoft.EntityFrameworkCore.Metadata;
using Microsoft.EntityFrameworkCore.Metadata.Conventions;
using Microsoft.EntityFrameworkCore.Metadata.Internal;
using Microsoft.EntityFrameworkCore.Query;
using Microsoft.EntityFrameworkCore.Storage;
using Microsoft.EntityFrameworkCore.Utilities;

namespace Microsoft.EntityFrameworkCore.Cosmos.Query.Internal
{
    /// <summary>
    ///     This is an internal API that supports the Entity Framework Core infrastructure and not subject to
    ///     the same compatibility standards as public APIs. It may be changed or removed without notice in
    ///     any release. You should only use it directly in your code with extreme caution and knowing that
    ///     doing so can result in application failures when updating to a new Entity Framework Core release.
    /// </summary>
    public class CosmosQueryableMethodTranslatingExpressionVisitor : QueryableMethodTranslatingExpressionVisitor
    {
        private readonly IModel _model;
        private readonly ISqlExpressionFactory _sqlExpressionFactory;
        private readonly CosmosSqlTranslatingExpressionVisitor _sqlTranslator;
        private readonly CosmosProjectionBindingExpressionVisitor _projectionBindingExpressionVisitor;

        /// <summary>
        ///     This is an internal API that supports the Entity Framework Core infrastructure and not subject to
        ///     the same compatibility standards as public APIs. It may be changed or removed without notice in
        ///     any release. You should only use it directly in your code with extreme caution and knowing that
        ///     doing so can result in application failures when updating to a new Entity Framework Core release.
        /// </summary>
        public CosmosQueryableMethodTranslatingExpressionVisitor(
            [NotNull] QueryableMethodTranslatingExpressionVisitorDependencies dependencies,
            [NotNull] QueryCompilationContext queryCompilationContext,
            [NotNull] ISqlExpressionFactory sqlExpressionFactory,
            [NotNull] IMemberTranslatorProvider memberTranslatorProvider,
            [NotNull] IMethodCallTranslatorProvider methodCallTranslatorProvider)
            : base(dependencies, subquery: false)
        {
            _model = queryCompilationContext.Model;
            _sqlExpressionFactory = sqlExpressionFactory;
            _sqlTranslator = new CosmosSqlTranslatingExpressionVisitor(
                queryCompilationContext,
                sqlExpressionFactory,
                memberTranslatorProvider,
                methodCallTranslatorProvider);
            _projectionBindingExpressionVisitor = new CosmosProjectionBindingExpressionVisitor(_model, _sqlTranslator);
        }

        /// <summary>
        ///     This is an internal API that supports the Entity Framework Core infrastructure and not subject to
        ///     the same compatibility standards as public APIs. It may be changed or removed without notice in
        ///     any release. You should only use it directly in your code with extreme caution and knowing that
        ///     doing so can result in application failures when updating to a new Entity Framework Core release.
        /// </summary>
        protected CosmosQueryableMethodTranslatingExpressionVisitor(
            [NotNull] CosmosQueryableMethodTranslatingExpressionVisitor parentVisitor)
            : base(parentVisitor.Dependencies, subquery: true)
        {
            _model = parentVisitor._model;
            _sqlExpressionFactory = parentVisitor._sqlExpressionFactory;
            _sqlTranslator = parentVisitor._sqlTranslator;
            _projectionBindingExpressionVisitor = new CosmosProjectionBindingExpressionVisitor(_model, _sqlTranslator);
        }

        /// <summary>
        ///     This is an internal API that supports the Entity Framework Core infrastructure and not subject to
        ///     the same compatibility standards as public APIs. It may be changed or removed without notice in
        ///     any release. You should only use it directly in your code with extreme caution and knowing that
        ///     doing so can result in application failures when updating to a new Entity Framework Core release.
        /// </summary>
        public override Expression Visit(Expression expression)
        {
            if (expression is MethodCallExpression methodCallExpression
                && methodCallExpression.Method.IsGenericMethod
                && methodCallExpression.Method.GetGenericMethodDefinition() == QueryableMethods.FirstOrDefaultWithoutPredicate)
            {
                if (methodCallExpression.Arguments[0] is MethodCallExpression queryRootMethodCallExpression
                    && methodCallExpression.Method.IsGenericMethod
                    && queryRootMethodCallExpression.Method.GetGenericMethodDefinition() == QueryableMethods.Where)
                {
                    if (queryRootMethodCallExpression.Arguments[0] is QueryRootExpression queryRootExpression)
                    {
                        var entityType = queryRootExpression.EntityType;

                        if (queryRootMethodCallExpression.Arguments[1] is UnaryExpression unaryExpression
                            && unaryExpression.Operand is LambdaExpression lambdaExpression
                            && lambdaExpression.Body is BinaryExpression lambdaBodyBinaryExpression)
                        {
                            var queryProperties = new List<IProperty>();
                            var parameterNames = new List<string>();

                            if (ProcessJoinCondition(lambdaBodyBinaryExpression, queryProperties, parameterNames))
                            {
                                var entityTypePrimaryKeyProperties = entityType.FindPrimaryKey().Properties;
                                var idProperty = entityType.GetProperties()
                                    .First(p => p.GetJsonPropertyName() == StoreKeyConvention.IdPropertyName);

                                if (TryGetPartitionKeyProperty(out var partitionKeyProperty)
                                    && entityTypePrimaryKeyProperties.SequenceEqual(queryProperties)
                                    && (partitionKeyProperty == null
                                        || entityTypePrimaryKeyProperties.Contains(partitionKeyProperty))
                                    && (idProperty.GetValueGeneratorFactory() != null
                                        || entityTypePrimaryKeyProperties.Contains(idProperty)))
                                {
                                    var propertyParameterList = queryProperties.Zip(parameterNames,
                                        (property, parameter) => (property, parameter))
                                        .ToDictionary(tuple => tuple.property, tuple => tuple.parameter);

                                    var readItemExpression = new ReadItemExpression(entityType, propertyParameterList);

                                    var shapedQueryExpression = new ShapedQueryExpression(
                                        readItemExpression,
                                        new EntityShaperExpression(
                                            entityType,
                                            new ProjectionBindingExpression(
                                                readItemExpression,
                                                new ProjectionMember(),
                                                typeof(ValueBuffer)),
                                            false));

                                    shapedQueryExpression = shapedQueryExpression.UpdateResultCardinality(ResultCardinality.Single);

                                    return shapedQueryExpression;
                                }
                            }

                            bool ProcessJoinCondition(
                                Expression joinCondition, ICollection<IProperty> properties, ICollection<string> paramNames)
                            {
                                if (joinCondition is BinaryExpression joinBinaryExpression)
                                {
                                    switch (joinBinaryExpression.NodeType)
                                    {
                                        case ExpressionType.AndAlso:
                                            return ProcessJoinCondition(joinBinaryExpression.Left, properties, paramNames)
                                                && ProcessJoinCondition(joinBinaryExpression.Right, properties, paramNames);

                                        case ExpressionType.Equal:
                                            if (joinBinaryExpression.Left is MethodCallExpression equalMethodCallExpression
                                                && joinBinaryExpression.Right is ParameterExpression equalParameterExpresion)
                                            {
                                                if (equalMethodCallExpression.TryGetEFPropertyArguments(out _, out var propertyName))
                                                {
<<<<<<< HEAD
#pragma warning disable EF1001
                                                    properties.Add(entityType.GetProperty(propertyName));
#pragma warning restore EF1001
                                                    paramNames.Add(equalParameterExpresion.Name);
=======
                                                    var property = entityType.FindProperty(propertyName);
                                                    if (property == null)
                                                    {
                                                        return false;
                                                    }
                                                    properties.Add(property);
                                                    paramNames.Add(parameterExpr.Name);
>>>>>>> c072cd1e
                                                    return true;
                                                }
                                            }
                                            return false;

                                        default:
                                            return false;
                                    }
                                }
                                return false;
                            }

                            bool TryGetPartitionKeyProperty(out IProperty partitionKeyProperty)
                            {
                                var partitionKeyPropertyName = entityType.GetPartitionKeyPropertyName();
                                if (partitionKeyPropertyName is null)
                                {
                                    partitionKeyProperty = null;
                                    return true;
                                }

                                partitionKeyProperty = entityType.FindProperty(partitionKeyPropertyName);
                                return true;
                            }
                        }
                    }
                }
            }
            return base.Visit(expression);
        }

        /// <summary>
        ///     This is an internal API that supports the Entity Framework Core infrastructure and not subject to
        ///     the same compatibility standards as public APIs. It may be changed or removed without notice in
        ///     any release. You should only use it directly in your code with extreme caution and knowing that
        ///     doing so can result in application failures when updating to a new Entity Framework Core release.
        /// </summary>
        protected override QueryableMethodTranslatingExpressionVisitor CreateSubqueryVisitor()
            => new CosmosQueryableMethodTranslatingExpressionVisitor(this);

        /// <summary>
        ///     This is an internal API that supports the Entity Framework Core infrastructure and not subject to
        ///     the same compatibility standards as public APIs. It may be changed or removed without notice in
        ///     any release. You should only use it directly in your code with extreme caution and knowing that
        ///     doing so can result in application failures when updating to a new Entity Framework Core release.
        /// </summary>
        public override ShapedQueryExpression TranslateSubquery(Expression expression)
        {
            Check.NotNull(expression, nameof(expression));

            throw new InvalidOperationException(CoreStrings.TranslationFailed(expression.Print()));
        }

        /// <summary>
        ///     This is an internal API that supports the Entity Framework Core infrastructure and not subject to
        ///     the same compatibility standards as public APIs. It may be changed or removed without notice in
        ///     any release. You should only use it directly in your code with extreme caution and knowing that
        ///     doing so can result in application failures when updating to a new Entity Framework Core release.
        /// </summary>
        [Obsolete("Use overload which takes IEntityType.")]
        protected override ShapedQueryExpression CreateShapedQueryExpression(Type elementType)
        {
            Check.NotNull(elementType, nameof(elementType));

            var entityType = _model.FindEntityType(elementType);
            var selectExpression = _sqlExpressionFactory.Select(entityType);

            return new ShapedQueryExpression(
                selectExpression,
                new EntityShaperExpression(
                    entityType,
                    new ProjectionBindingExpression(
                        selectExpression,
                        new ProjectionMember(),
                        typeof(ValueBuffer)),
                    false));
        }

        /// <summary>
        ///     This is an internal API that supports the Entity Framework Core infrastructure and not subject to
        ///     the same compatibility standards as public APIs. It may be changed or removed without notice in
        ///     any release. You should only use it directly in your code with extreme caution and knowing that
        ///     doing so can result in application failures when updating to a new Entity Framework Core release.
        /// </summary>
        protected override ShapedQueryExpression CreateShapedQueryExpression(IEntityType entityType)
        {
            Check.NotNull(entityType, nameof(entityType));

            var selectExpression = _sqlExpressionFactory.Select(entityType);

            return new ShapedQueryExpression(
                selectExpression,
                new EntityShaperExpression(
                    entityType,
                    new ProjectionBindingExpression(
                        selectExpression,
                        new ProjectionMember(),
                        typeof(ValueBuffer)),
                    false));
        }

        /// <summary>
        ///     This is an internal API that supports the Entity Framework Core infrastructure and not subject to
        ///     the same compatibility standards as public APIs. It may be changed or removed without notice in
        ///     any release. You should only use it directly in your code with extreme caution and knowing that
        ///     doing so can result in application failures when updating to a new Entity Framework Core release.
        /// </summary>
        protected override ShapedQueryExpression TranslateAll(ShapedQueryExpression source, LambdaExpression predicate)
        {
            Check.NotNull(source, nameof(source));
            Check.NotNull(predicate, nameof(predicate));

            return null;
        }

        /// <summary>
        ///     This is an internal API that supports the Entity Framework Core infrastructure and not subject to
        ///     the same compatibility standards as public APIs. It may be changed or removed without notice in
        ///     any release. You should only use it directly in your code with extreme caution and knowing that
        ///     doing so can result in application failures when updating to a new Entity Framework Core release.
        /// </summary>
        protected override ShapedQueryExpression TranslateAny(ShapedQueryExpression source, LambdaExpression predicate)
        {
            Check.NotNull(source, nameof(source));
            Check.NotNull(predicate, nameof(predicate));

            return null;
        }

        /// <summary>
        ///     This is an internal API that supports the Entity Framework Core infrastructure and not subject to
        ///     the same compatibility standards as public APIs. It may be changed or removed without notice in
        ///     any release. You should only use it directly in your code with extreme caution and knowing that
        ///     doing so can result in application failures when updating to a new Entity Framework Core release.
        /// </summary>
        protected override ShapedQueryExpression TranslateAverage(ShapedQueryExpression source, LambdaExpression selector, Type resultType)
        {
            Check.NotNull(source, nameof(source));
            Check.NotNull(resultType, nameof(resultType));

            var selectExpression = (SelectExpression)source.QueryExpression;
            if (selectExpression.IsDistinct
                || selectExpression.Limit != null
                || selectExpression.Offset != null)
            {
                return null;
            }

            if (selector != null)
            {
                source = TranslateSelect(source, selector);
            }

            var projection = (SqlExpression)selectExpression.GetMappedProjection(new ProjectionMember());
            projection = _sqlExpressionFactory.Function(
                "AVG", new[] { projection }, projection.Type, projection.TypeMapping);

            return AggregateResultShaper(source, projection, throwOnNullResult: true, resultType);
        }

        /// <summary>
        ///     This is an internal API that supports the Entity Framework Core infrastructure and not subject to
        ///     the same compatibility standards as public APIs. It may be changed or removed without notice in
        ///     any release. You should only use it directly in your code with extreme caution and knowing that
        ///     doing so can result in application failures when updating to a new Entity Framework Core release.
        /// </summary>
        protected override ShapedQueryExpression TranslateCast(ShapedQueryExpression source, Type resultType)
        {
            Check.NotNull(source, nameof(source));
            Check.NotNull(resultType, nameof(resultType));

            return source.ShaperExpression.Type != resultType
                ? source.UpdateShaperExpression(Expression.Convert(source.ShaperExpression, resultType))
                : source;
        }

        /// <summary>
        ///     This is an internal API that supports the Entity Framework Core infrastructure and not subject to
        ///     the same compatibility standards as public APIs. It may be changed or removed without notice in
        ///     any release. You should only use it directly in your code with extreme caution and knowing that
        ///     doing so can result in application failures when updating to a new Entity Framework Core release.
        /// </summary>
        protected override ShapedQueryExpression TranslateConcat(ShapedQueryExpression source1, ShapedQueryExpression source2)
        {
            Check.NotNull(source1, nameof(source1));
            Check.NotNull(source2, nameof(source2));

            return null;
        }

        /// <summary>
        ///     This is an internal API that supports the Entity Framework Core infrastructure and not subject to
        ///     the same compatibility standards as public APIs. It may be changed or removed without notice in
        ///     any release. You should only use it directly in your code with extreme caution and knowing that
        ///     doing so can result in application failures when updating to a new Entity Framework Core release.
        /// </summary>
        protected override ShapedQueryExpression TranslateContains(ShapedQueryExpression source, Expression item)
        {
            Check.NotNull(source, nameof(source));
            Check.NotNull(item, nameof(item));

            return null;
        }

        /// <summary>
        ///     This is an internal API that supports the Entity Framework Core infrastructure and not subject to
        ///     the same compatibility standards as public APIs. It may be changed or removed without notice in
        ///     any release. You should only use it directly in your code with extreme caution and knowing that
        ///     doing so can result in application failures when updating to a new Entity Framework Core release.
        /// </summary>
        protected override ShapedQueryExpression TranslateCount(ShapedQueryExpression source, LambdaExpression predicate)
        {
            Check.NotNull(source, nameof(source));

            var selectExpression = (SelectExpression)source.QueryExpression;
            if (selectExpression.IsDistinct
                || selectExpression.Limit != null
                || selectExpression.Offset != null)
            {
                return null;
            }

            if (predicate != null)
            {
                source = TranslateWhere(source, predicate);
                if (source == null)
                {
                    return null;
                }
            }

            var translation = _sqlExpressionFactory.ApplyDefaultTypeMapping(
                _sqlExpressionFactory.Function("COUNT", new[] { _sqlExpressionFactory.Constant(1) }, typeof(int)));

            var projectionMapping = new Dictionary<ProjectionMember, Expression> { { new ProjectionMember(), translation } };

            selectExpression.ClearOrdering();
            selectExpression.ReplaceProjectionMapping(projectionMapping);
            return source.UpdateShaperExpression(new ProjectionBindingExpression(source.QueryExpression, new ProjectionMember(), typeof(int)));
        }

        /// <summary>
        ///     This is an internal API that supports the Entity Framework Core infrastructure and not subject to
        ///     the same compatibility standards as public APIs. It may be changed or removed without notice in
        ///     any release. You should only use it directly in your code with extreme caution and knowing that
        ///     doing so can result in application failures when updating to a new Entity Framework Core release.
        /// </summary>
        protected override ShapedQueryExpression TranslateDefaultIfEmpty(ShapedQueryExpression source, Expression defaultValue)
        {
            Check.NotNull(source, nameof(source));

            return null;
        }

        /// <summary>
        ///     This is an internal API that supports the Entity Framework Core infrastructure and not subject to
        ///     the same compatibility standards as public APIs. It may be changed or removed without notice in
        ///     any release. You should only use it directly in your code with extreme caution and knowing that
        ///     doing so can result in application failures when updating to a new Entity Framework Core release.
        /// </summary>
        protected override ShapedQueryExpression TranslateDistinct(ShapedQueryExpression source)
        {
            Check.NotNull(source, nameof(source));

            ((SelectExpression)source.QueryExpression).ApplyDistinct();

            return source;
        }

        /// <summary>
        ///     This is an internal API that supports the Entity Framework Core infrastructure and not subject to
        ///     the same compatibility standards as public APIs. It may be changed or removed without notice in
        ///     any release. You should only use it directly in your code with extreme caution and knowing that
        ///     doing so can result in application failures when updating to a new Entity Framework Core release.
        /// </summary>
        protected override ShapedQueryExpression TranslateElementAtOrDefault(
            ShapedQueryExpression source, Expression index, bool returnDefault)
        {
            Check.NotNull(source, nameof(source));
            Check.NotNull(index, nameof(index));

            return null;
        }

        /// <summary>
        ///     This is an internal API that supports the Entity Framework Core infrastructure and not subject to
        ///     the same compatibility standards as public APIs. It may be changed or removed without notice in
        ///     any release. You should only use it directly in your code with extreme caution and knowing that
        ///     doing so can result in application failures when updating to a new Entity Framework Core release.
        /// </summary>
        protected override ShapedQueryExpression TranslateExcept(ShapedQueryExpression source1, ShapedQueryExpression source2)
        {
            Check.NotNull(source1, nameof(source1));
            Check.NotNull(source2, nameof(source2));

            return null;
        }

        /// <summary>
        ///     This is an internal API that supports the Entity Framework Core infrastructure and not subject to
        ///     the same compatibility standards as public APIs. It may be changed or removed without notice in
        ///     any release. You should only use it directly in your code with extreme caution and knowing that
        ///     doing so can result in application failures when updating to a new Entity Framework Core release.
        /// </summary>
        protected override ShapedQueryExpression TranslateFirstOrDefault(
            ShapedQueryExpression source, LambdaExpression predicate, Type returnType, bool returnDefault)
        {
            Check.NotNull(source, nameof(source));
            Check.NotNull(returnType, nameof(returnType));

            if (predicate != null)
            {
                source = TranslateWhere(source, predicate);
                if (source == null)
                {
                    return null;
                }
            }

            var selectExpression = (SelectExpression)source.QueryExpression;
            selectExpression.ApplyLimit(TranslateExpression(Expression.Constant(1)));

            return source.ShaperExpression.Type != returnType
                ? source.UpdateShaperExpression(Expression.Convert(source.ShaperExpression, returnType))
                : source;
        }

        /// <summary>
        ///     This is an internal API that supports the Entity Framework Core infrastructure and not subject to
        ///     the same compatibility standards as public APIs. It may be changed or removed without notice in
        ///     any release. You should only use it directly in your code with extreme caution and knowing that
        ///     doing so can result in application failures when updating to a new Entity Framework Core release.
        /// </summary>
        protected override ShapedQueryExpression TranslateGroupBy(
            ShapedQueryExpression source,
            LambdaExpression keySelector,
            LambdaExpression elementSelector,
            LambdaExpression resultSelector)
        {
            Check.NotNull(source, nameof(source));
            Check.NotNull(keySelector, nameof(keySelector));

            return null;
        }

        /// <summary>
        ///     This is an internal API that supports the Entity Framework Core infrastructure and not subject to
        ///     the same compatibility standards as public APIs. It may be changed or removed without notice in
        ///     any release. You should only use it directly in your code with extreme caution and knowing that
        ///     doing so can result in application failures when updating to a new Entity Framework Core release.
        /// </summary>
        protected override ShapedQueryExpression TranslateGroupJoin(
            ShapedQueryExpression outer,
            ShapedQueryExpression inner,
            LambdaExpression outerKeySelector,
            LambdaExpression innerKeySelector,
            LambdaExpression resultSelector)
        {
            Check.NotNull(outer, nameof(outer));
            Check.NotNull(inner, nameof(inner));
            Check.NotNull(outerKeySelector, nameof(outerKeySelector));
            Check.NotNull(innerKeySelector, nameof(innerKeySelector));
            Check.NotNull(resultSelector, nameof(resultSelector));

            return null;
        }

        /// <summary>
        ///     This is an internal API that supports the Entity Framework Core infrastructure and not subject to
        ///     the same compatibility standards as public APIs. It may be changed or removed without notice in
        ///     any release. You should only use it directly in your code with extreme caution and knowing that
        ///     doing so can result in application failures when updating to a new Entity Framework Core release.
        /// </summary>
        protected override ShapedQueryExpression TranslateIntersect(ShapedQueryExpression source1, ShapedQueryExpression source2)
        {
            Check.NotNull(source1, nameof(source1));
            Check.NotNull(source2, nameof(source2));

            return null;
        }

        /// <summary>
        ///     This is an internal API that supports the Entity Framework Core infrastructure and not subject to
        ///     the same compatibility standards as public APIs. It may be changed or removed without notice in
        ///     any release. You should only use it directly in your code with extreme caution and knowing that
        ///     doing so can result in application failures when updating to a new Entity Framework Core release.
        /// </summary>
        protected override ShapedQueryExpression TranslateJoin(
            ShapedQueryExpression outer,
            ShapedQueryExpression inner,
            LambdaExpression outerKeySelector,
            LambdaExpression innerKeySelector,
            LambdaExpression resultSelector)
        {
            Check.NotNull(outer, nameof(outer));
            Check.NotNull(inner, nameof(inner));
            Check.NotNull(resultSelector, nameof(resultSelector));

            return null;
        }

        /// <summary>
        ///     This is an internal API that supports the Entity Framework Core infrastructure and not subject to
        ///     the same compatibility standards as public APIs. It may be changed or removed without notice in
        ///     any release. You should only use it directly in your code with extreme caution and knowing that
        ///     doing so can result in application failures when updating to a new Entity Framework Core release.
        /// </summary>
        protected override ShapedQueryExpression TranslateLastOrDefault(
            ShapedQueryExpression source, LambdaExpression predicate, Type returnType, bool returnDefault)
        {
            Check.NotNull(source, nameof(source));
            Check.NotNull(returnType, nameof(returnType));

            if (predicate != null)
            {
                source = TranslateWhere(source, predicate);
                if (source == null)
                {
                    return null;
                }
            }

            var selectExpression = (SelectExpression)source.QueryExpression;
            selectExpression.ReverseOrderings();
            selectExpression.ApplyLimit(TranslateExpression(Expression.Constant(1)));

            return source.ShaperExpression.Type != returnType
                ? source.UpdateShaperExpression(Expression.Convert(source.ShaperExpression, returnType))
                : source;
        }

        /// <summary>
        ///     This is an internal API that supports the Entity Framework Core infrastructure and not subject to
        ///     the same compatibility standards as public APIs. It may be changed or removed without notice in
        ///     any release. You should only use it directly in your code with extreme caution and knowing that
        ///     doing so can result in application failures when updating to a new Entity Framework Core release.
        /// </summary>
        protected override ShapedQueryExpression TranslateLeftJoin(
            ShapedQueryExpression outer,
            ShapedQueryExpression inner,
            LambdaExpression outerKeySelector,
            LambdaExpression innerKeySelector,
            LambdaExpression resultSelector)
        {
            Check.NotNull(outer, nameof(outer));
            Check.NotNull(inner, nameof(inner));
            Check.NotNull(resultSelector, nameof(resultSelector));

            return null;
        }

        /// <summary>
        ///     This is an internal API that supports the Entity Framework Core infrastructure and not subject to
        ///     the same compatibility standards as public APIs. It may be changed or removed without notice in
        ///     any release. You should only use it directly in your code with extreme caution and knowing that
        ///     doing so can result in application failures when updating to a new Entity Framework Core release.
        /// </summary>
        protected override ShapedQueryExpression TranslateLongCount(ShapedQueryExpression source, LambdaExpression predicate)
        {
            Check.NotNull(source, nameof(source));

            var selectExpression = (SelectExpression)source.QueryExpression;
            if (selectExpression.IsDistinct
                || selectExpression.Limit != null
                || selectExpression.Offset != null)
            {
                return null;
            }

            if (predicate != null)
            {
                source = TranslateWhere(source, predicate);
                if (source == null)
                {
                    return null;
                }
            }

            var translation = _sqlExpressionFactory.ApplyDefaultTypeMapping(
                _sqlExpressionFactory.Function("COUNT", new[] { _sqlExpressionFactory.Constant(1) }, typeof(long)));
            var projectionMapping = new Dictionary<ProjectionMember, Expression> { { new ProjectionMember(), translation } };

            selectExpression.ClearOrdering();
            selectExpression.ReplaceProjectionMapping(projectionMapping);
            return source.UpdateShaperExpression(new ProjectionBindingExpression(source.QueryExpression, new ProjectionMember(), typeof(long)));
        }

        /// <summary>
        ///     This is an internal API that supports the Entity Framework Core infrastructure and not subject to
        ///     the same compatibility standards as public APIs. It may be changed or removed without notice in
        ///     any release. You should only use it directly in your code with extreme caution and knowing that
        ///     doing so can result in application failures when updating to a new Entity Framework Core release.
        /// </summary>
        protected override ShapedQueryExpression TranslateMax(ShapedQueryExpression source, LambdaExpression selector, Type resultType)
        {
            Check.NotNull(source, nameof(source));

            var selectExpression = (SelectExpression)source.QueryExpression;
            if (selectExpression.IsDistinct
                || selectExpression.Limit != null
                || selectExpression.Offset != null)
            {
                return null;
            }

            if (selector != null)
            {
                source = TranslateSelect(source, selector);
            }

            var projection = (SqlExpression)selectExpression.GetMappedProjection(new ProjectionMember());

            projection = _sqlExpressionFactory.Function("MAX", new[] { projection }, resultType, projection.TypeMapping);

            return AggregateResultShaper(source, projection, throwOnNullResult: true, resultType);
        }

        /// <summary>
        ///     This is an internal API that supports the Entity Framework Core infrastructure and not subject to
        ///     the same compatibility standards as public APIs. It may be changed or removed without notice in
        ///     any release. You should only use it directly in your code with extreme caution and knowing that
        ///     doing so can result in application failures when updating to a new Entity Framework Core release.
        /// </summary>
        protected override ShapedQueryExpression TranslateMin(ShapedQueryExpression source, LambdaExpression selector, Type resultType)
        {
            Check.NotNull(source, nameof(source));

            var selectExpression = (SelectExpression)source.QueryExpression;
            if (selectExpression.IsDistinct
                || selectExpression.Limit != null
                || selectExpression.Offset != null)
            {
                return null;
            }

            if (selector != null)
            {
                source = TranslateSelect(source, selector);
            }

            var projection = (SqlExpression)selectExpression.GetMappedProjection(new ProjectionMember());

            projection = _sqlExpressionFactory.Function("MIN", new[] { projection }, resultType, projection.TypeMapping);

            return AggregateResultShaper(source, projection, throwOnNullResult: true, resultType);
        }

        /// <summary>
        ///     This is an internal API that supports the Entity Framework Core infrastructure and not subject to
        ///     the same compatibility standards as public APIs. It may be changed or removed without notice in
        ///     any release. You should only use it directly in your code with extreme caution and knowing that
        ///     doing so can result in application failures when updating to a new Entity Framework Core release.
        /// </summary>
        protected override ShapedQueryExpression TranslateOfType(ShapedQueryExpression source, Type resultType)
        {
            Check.NotNull(source, nameof(source));
            Check.NotNull(resultType, nameof(resultType));

            return null;
        }

        /// <summary>
        ///     This is an internal API that supports the Entity Framework Core infrastructure and not subject to
        ///     the same compatibility standards as public APIs. It may be changed or removed without notice in
        ///     any release. You should only use it directly in your code with extreme caution and knowing that
        ///     doing so can result in application failures when updating to a new Entity Framework Core release.
        /// </summary>
        protected override ShapedQueryExpression TranslateOrderBy(
            ShapedQueryExpression source, LambdaExpression keySelector, bool ascending)
        {
            Check.NotNull(source, nameof(source));
            Check.NotNull(keySelector, nameof(keySelector));

            var translation = TranslateLambdaExpression(source, keySelector);
            if (translation != null)
            {
                ((SelectExpression)source.QueryExpression).ApplyOrdering(new OrderingExpression(translation, ascending));

                return source;
            }

            return null;
        }

        /// <summary>
        ///     This is an internal API that supports the Entity Framework Core infrastructure and not subject to
        ///     the same compatibility standards as public APIs. It may be changed or removed without notice in
        ///     any release. You should only use it directly in your code with extreme caution and knowing that
        ///     doing so can result in application failures when updating to a new Entity Framework Core release.
        /// </summary>
        protected override ShapedQueryExpression TranslateReverse(ShapedQueryExpression source)
        {
            Check.NotNull(source, nameof(source));

            var selectExpression = (SelectExpression)source.QueryExpression;
            if (selectExpression.Orderings.Count == 0)
            {
                return null;
            }

            selectExpression.ReverseOrderings();

            return source;
        }

        /// <summary>
        ///     This is an internal API that supports the Entity Framework Core infrastructure and not subject to
        ///     the same compatibility standards as public APIs. It may be changed or removed without notice in
        ///     any release. You should only use it directly in your code with extreme caution and knowing that
        ///     doing so can result in application failures when updating to a new Entity Framework Core release.
        /// </summary>
        protected override ShapedQueryExpression TranslateSelect(ShapedQueryExpression source, LambdaExpression selector)
        {
            Check.NotNull(source, nameof(source));
            Check.NotNull(selector, nameof(selector));

            if (selector.Body == selector.Parameters[0])
            {
                return source;
            }

            var selectExpression = (SelectExpression)source.QueryExpression;
            if (selectExpression.IsDistinct)
            {
                return null;
            }

            var newSelectorBody = ReplacingExpressionVisitor.Replace(selector.Parameters.Single(), source.ShaperExpression, selector.Body);

            return source.UpdateShaperExpression(_projectionBindingExpressionVisitor.Translate(selectExpression, newSelectorBody));
        }

        /// <summary>
        ///     This is an internal API that supports the Entity Framework Core infrastructure and not subject to
        ///     the same compatibility standards as public APIs. It may be changed or removed without notice in
        ///     any release. You should only use it directly in your code with extreme caution and knowing that
        ///     doing so can result in application failures when updating to a new Entity Framework Core release.
        /// </summary>
        protected override ShapedQueryExpression TranslateSelectMany(
            ShapedQueryExpression source, LambdaExpression collectionSelector, LambdaExpression resultSelector)
        {
            Check.NotNull(source, nameof(source));
            Check.NotNull(collectionSelector, nameof(collectionSelector));
            Check.NotNull(resultSelector, nameof(resultSelector));

            return null;
        }

        /// <summary>
        ///     This is an internal API that supports the Entity Framework Core infrastructure and not subject to
        ///     the same compatibility standards as public APIs. It may be changed or removed without notice in
        ///     any release. You should only use it directly in your code with extreme caution and knowing that
        ///     doing so can result in application failures when updating to a new Entity Framework Core release.
        /// </summary>
        protected override ShapedQueryExpression TranslateSelectMany(ShapedQueryExpression source, LambdaExpression selector)
        {
            Check.NotNull(source, nameof(source));
            Check.NotNull(selector, nameof(selector));

            return null;
        }

        /// <summary>
        ///     This is an internal API that supports the Entity Framework Core infrastructure and not subject to
        ///     the same compatibility standards as public APIs. It may be changed or removed without notice in
        ///     any release. You should only use it directly in your code with extreme caution and knowing that
        ///     doing so can result in application failures when updating to a new Entity Framework Core release.
        /// </summary>
        protected override ShapedQueryExpression TranslateSingleOrDefault(
            ShapedQueryExpression source, LambdaExpression predicate, Type returnType, bool returnDefault)
        {
            Check.NotNull(source, nameof(source));
            Check.NotNull(returnType, nameof(returnType));

            if (predicate != null)
            {
                source = TranslateWhere(source, predicate);
                if (source == null)
                {
                    return null;
                }
            }

            var selectExpression = (SelectExpression)source.QueryExpression;
            selectExpression.ApplyLimit(TranslateExpression(Expression.Constant(2)));

            return source.ShaperExpression.Type != returnType
                ? source.UpdateShaperExpression(Expression.Convert(source.ShaperExpression, returnType))
                : source;
        }

        /// <summary>
        ///     This is an internal API that supports the Entity Framework Core infrastructure and not subject to
        ///     the same compatibility standards as public APIs. It may be changed or removed without notice in
        ///     any release. You should only use it directly in your code with extreme caution and knowing that
        ///     doing so can result in application failures when updating to a new Entity Framework Core release.
        /// </summary>
        protected override ShapedQueryExpression TranslateSkip(ShapedQueryExpression source, Expression count)
        {
            Check.NotNull(source, nameof(source));
            Check.NotNull(count, nameof(count));

            var selectExpression = (SelectExpression)source.QueryExpression;
            var translation = TranslateExpression(count);

            if (translation != null)
            {
                selectExpression.ApplyOffset(translation);

                return source;
            }

            return null;
        }

        /// <summary>
        ///     This is an internal API that supports the Entity Framework Core infrastructure and not subject to
        ///     the same compatibility standards as public APIs. It may be changed or removed without notice in
        ///     any release. You should only use it directly in your code with extreme caution and knowing that
        ///     doing so can result in application failures when updating to a new Entity Framework Core release.
        /// </summary>
        protected override ShapedQueryExpression TranslateSkipWhile(ShapedQueryExpression source, LambdaExpression predicate)
        {
            Check.NotNull(source, nameof(source));
            Check.NotNull(predicate, nameof(predicate));

            return null;
        }

        /// <summary>
        ///     This is an internal API that supports the Entity Framework Core infrastructure and not subject to
        ///     the same compatibility standards as public APIs. It may be changed or removed without notice in
        ///     any release. You should only use it directly in your code with extreme caution and knowing that
        ///     doing so can result in application failures when updating to a new Entity Framework Core release.
        /// </summary>
        protected override ShapedQueryExpression TranslateSum(ShapedQueryExpression source, LambdaExpression selector, Type resultType)
        {
            Check.NotNull(source, nameof(source));
            Check.NotNull(resultType, nameof(resultType));

            var selectExpression = (SelectExpression)source.QueryExpression;
            if (selectExpression.IsDistinct
                || selectExpression.Limit != null
                || selectExpression.Offset != null)
            {
                return null;
            }

            if (selector != null)
            {
                source = TranslateSelect(source, selector);
            }

            var serverOutputType = resultType.UnwrapNullableType();
            var projection = (SqlExpression)selectExpression.GetMappedProjection(new ProjectionMember());

            projection = _sqlExpressionFactory.Function(
                "SUM", new[] { projection }, serverOutputType, projection.TypeMapping);

            return AggregateResultShaper(source, projection, throwOnNullResult: false, resultType);
        }

        /// <summary>
        ///     This is an internal API that supports the Entity Framework Core infrastructure and not subject to
        ///     the same compatibility standards as public APIs. It may be changed or removed without notice in
        ///     any release. You should only use it directly in your code with extreme caution and knowing that
        ///     doing so can result in application failures when updating to a new Entity Framework Core release.
        /// </summary>
        protected override ShapedQueryExpression TranslateTake(ShapedQueryExpression source, Expression count)
        {
            Check.NotNull(source, nameof(source));
            Check.NotNull(count, nameof(count));

            var selectExpression = (SelectExpression)source.QueryExpression;
            var translation = TranslateExpression(count);

            if (translation != null)
            {
                selectExpression.ApplyLimit(translation);

                return source;
            }

            return null;
        }

        /// <summary>
        ///     This is an internal API that supports the Entity Framework Core infrastructure and not subject to
        ///     the same compatibility standards as public APIs. It may be changed or removed without notice in
        ///     any release. You should only use it directly in your code with extreme caution and knowing that
        ///     doing so can result in application failures when updating to a new Entity Framework Core release.
        /// </summary>
        protected override ShapedQueryExpression TranslateTakeWhile(ShapedQueryExpression source, LambdaExpression predicate)
        {
            Check.NotNull(source, nameof(source));
            Check.NotNull(predicate, nameof(predicate));

            return null;
        }

        /// <summary>
        ///     This is an internal API that supports the Entity Framework Core infrastructure and not subject to
        ///     the same compatibility standards as public APIs. It may be changed or removed without notice in
        ///     any release. You should only use it directly in your code with extreme caution and knowing that
        ///     doing so can result in application failures when updating to a new Entity Framework Core release.
        /// </summary>
        protected override ShapedQueryExpression TranslateThenBy(ShapedQueryExpression source, LambdaExpression keySelector, bool ascending)
        {
            Check.NotNull(source, nameof(source));
            Check.NotNull(keySelector, nameof(keySelector));

            var translation = TranslateLambdaExpression(source, keySelector);
            if (translation != null)
            {
                ((SelectExpression)source.QueryExpression).AppendOrdering(new OrderingExpression(translation, ascending));

                return source;
            }

            return null;
        }

        /// <summary>
        ///     This is an internal API that supports the Entity Framework Core infrastructure and not subject to
        ///     the same compatibility standards as public APIs. It may be changed or removed without notice in
        ///     any release. You should only use it directly in your code with extreme caution and knowing that
        ///     doing so can result in application failures when updating to a new Entity Framework Core release.
        /// </summary>
        protected override ShapedQueryExpression TranslateUnion(ShapedQueryExpression source1, ShapedQueryExpression source2)
        {
            Check.NotNull(source1, nameof(source1));
            Check.NotNull(source2, nameof(source2));

            return null;
        }

        /// <summary>
        ///     This is an internal API that supports the Entity Framework Core infrastructure and not subject to
        ///     the same compatibility standards as public APIs. It may be changed or removed without notice in
        ///     any release. You should only use it directly in your code with extreme caution and knowing that
        ///     doing so can result in application failures when updating to a new Entity Framework Core release.
        /// </summary>
        protected override ShapedQueryExpression TranslateWhere(ShapedQueryExpression source, LambdaExpression predicate)
        {
            Check.NotNull(source, nameof(source));
            Check.NotNull(predicate, nameof(predicate));

            var translation = TranslateLambdaExpression(source, predicate);
            if (translation != null)
            {
                ((SelectExpression)source.QueryExpression).ApplyPredicate(translation);

                if (source.ShaperExpression is EntityShaperExpression entityShaperExpression
                    && TryGetPartitionKeyFromPredicate(predicate.Body, entityShaperExpression.EntityType,
                        out var partitionKeyProperty,
                        out var partitionKeyValue,
                        out var parameterName))
                {
                    ((SelectExpression)source.QueryExpression).SetPartitionKeyProperty(partitionKeyProperty, partitionKeyValue, parameterName);
                }

                return source;
            }

            return null;

            static bool TryGetPartitionKeyFromPredicate(
                Expression predicateExpression,
                IEntityType entityType,
                out IProperty partitionKeyProperty,
                out object partitionKeyValue,
                out string parameterName)
            {
                partitionKeyProperty = default;
                partitionKeyValue = default;
                parameterName = default;

                if (predicateExpression is BinaryExpression binaryExpression)
                {
                    switch (binaryExpression.NodeType)
                    {
                        case ExpressionType.AndAlso:
                            return TryGetPartitionKeyFromPredicate(binaryExpression.Left, entityType,
                                    out partitionKeyProperty,
                                    out partitionKeyValue,
                                    out parameterName)
                                    || TryGetPartitionKeyFromPredicate(binaryExpression.Right, entityType,
                                        out partitionKeyProperty,
                                        out partitionKeyValue,
                                        out parameterName);

                        case ExpressionType.Equal:
                            if (binaryExpression.Left is MemberExpression leftBoundMemberExpression
                                && binaryExpression.Right is ConstantExpression rightBoundConstantExpression
                                && leftBoundMemberExpression.Member.GetSimpleMemberName() == entityType.GetPartitionKeyPropertyName())
                            {
                                partitionKeyProperty = entityType.FindProperty(leftBoundMemberExpression.Member.GetSimpleMemberName());
                                partitionKeyValue = rightBoundConstantExpression.Value;
                                return true;

                            } else if (binaryExpression.Right is MemberExpression rightBoundMemberExpression
                                && binaryExpression.Left is ConstantExpression leftBoundConstantExpression
                                && rightBoundMemberExpression.Member.GetSimpleMemberName() == entityType.GetPartitionKeyPropertyName())
                            {
                                partitionKeyProperty = entityType.FindProperty(rightBoundMemberExpression.Member.GetSimpleMemberName());
                                partitionKeyValue = leftBoundConstantExpression.Value;
                                return true;

                            } else
                            {
                                switch (binaryExpression.Left)
                                {
                                    case MethodCallExpression leftBoundMethodCallExpression when binaryExpression.Right is ParameterExpression rightBoundParameterExpression:
                                    {
                                        if (TryGetPropertyAndParamenterName(leftBoundMethodCallExpression, rightBoundParameterExpression,
                                            out var property,
                                            out var propertyName))
                                        {
                                            partitionKeyProperty = property;
                                            parameterName = propertyName;
                                        }

                                        return true;
                                    }
                                    case MethodCallExpression rightBoundMethodCallExpression when binaryExpression.Right is ParameterExpression leftBoundParameterExpression:
                                    {
                                        if (TryGetPropertyAndParamenterName(rightBoundMethodCallExpression, leftBoundParameterExpression,
                                            out var property,
                                            out var propertyName))
                                        {
                                            partitionKeyProperty = property;
                                            parameterName = propertyName;
                                        }

                                        return true;
                                    }
                                }
                            }

                            return false;
                            
                        default:
                            return false;

                            bool TryGetPropertyAndParamenterName(MethodCallExpression boundMethodCallExpression, ParameterExpression boundParameterExpression,
                                out IProperty property,
                                out string parameterExpressionName)
                            {
                                property = default;
                                parameterExpressionName = default;

                                if (boundMethodCallExpression.TryGetEFPropertyArguments(out _, out var propertyName))
                                {
#pragma warning disable EF1001
                                    property = entityType.GetProperty(propertyName);
#pragma warning restore EF1001
                                    parameterExpressionName = boundParameterExpression.Name;
                                    return true;

                                }

                                if (boundMethodCallExpression.TryGetIndexerArguments(entityType.Model, out _, out var propertyIndexName))
                                {
#pragma warning disable EF1001
                                    property = entityType.GetProperty(propertyIndexName);
#pragma warning restore EF1001
                                    parameterExpressionName = boundParameterExpression.Name;
                                    return true;
                                }

                                return false;
                            }
                    }
                }

                return false;
            }
        }

        private SqlExpression TranslateExpression(Expression expression)
            => _sqlTranslator.Translate(expression);

        private SqlExpression TranslateLambdaExpression(
            ShapedQueryExpression shapedQueryExpression, LambdaExpression lambdaExpression)
        {
            var lambdaBody = RemapLambdaBody(shapedQueryExpression.ShaperExpression, lambdaExpression);

            return TranslateExpression(lambdaBody);
        }

        private static Expression RemapLambdaBody(Expression shaperBody, LambdaExpression lambdaExpression)
        {
            return ReplacingExpressionVisitor.Replace(lambdaExpression.Parameters.Single(), shaperBody, lambdaExpression.Body);
        }

        private ShapedQueryExpression AggregateResultShaper(
            ShapedQueryExpression source, Expression projection, bool throwOnNullResult, Type resultType)
        {
            var selectExpression = (SelectExpression)source.QueryExpression;
            selectExpression.ReplaceProjectionMapping(
                new Dictionary<ProjectionMember, Expression> { { new ProjectionMember(), projection } });

            selectExpression.ClearOrdering();

            var nullableResultType = resultType.MakeNullable();
            Expression shaper = new ProjectionBindingExpression(
                source.QueryExpression, new ProjectionMember(), throwOnNullResult ? nullableResultType : projection.Type);

            if (throwOnNullResult)
            {
                var resultVariable = Expression.Variable(nullableResultType, "result");
                var returnValueForNull = resultType.IsNullableType()
                    ? (Expression)Expression.Constant(null, resultType)
                    : Expression.Throw(
                        Expression.New(
                            typeof(InvalidOperationException).GetConstructors()
                                .Single(ci => ci.GetParameters().Length == 1),
                            Expression.Constant(CoreStrings.NoElements)),
                        resultType);

                shaper = Expression.Block(
                    new[] { resultVariable },
                    Expression.Assign(resultVariable, shaper),
                    Expression.Condition(
                        Expression.Equal(resultVariable, Expression.Default(nullableResultType)),
                        returnValueForNull,
                        resultType != resultVariable.Type
                            ? Expression.Convert(resultVariable, resultType)
                            : (Expression)resultVariable));
            }
            else if (resultType != shaper.Type)
            {
                shaper = Expression.Convert(shaper, resultType);
            }

            return source.UpdateShaperExpression(shaper);
        }
    }
}<|MERGE_RESOLUTION|>--- conflicted
+++ resolved
@@ -150,12 +150,6 @@
                                             {
                                                 if (equalMethodCallExpression.TryGetEFPropertyArguments(out _, out var propertyName))
                                                 {
-<<<<<<< HEAD
-#pragma warning disable EF1001
-                                                    properties.Add(entityType.GetProperty(propertyName));
-#pragma warning restore EF1001
-                                                    paramNames.Add(equalParameterExpresion.Name);
-=======
                                                     var property = entityType.FindProperty(propertyName);
                                                     if (property == null)
                                                     {
@@ -163,7 +157,6 @@
                                                     }
                                                     properties.Add(property);
                                                     paramNames.Add(parameterExpr.Name);
->>>>>>> c072cd1e
                                                     return true;
                                                 }
                                             }
