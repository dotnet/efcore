<Project Sdk="Microsoft.NET.Sdk">

  <PropertyGroup>
    <Description>Azure Cosmos provider for Entity Framework Core.</Description>
    <TargetFramework>$(DefaultNetCoreTargetFramework)</TargetFramework>
    <MinClientVersion>3.6</MinClientVersion>
    <AssemblyName>Microsoft.EntityFrameworkCore.Cosmos</AssemblyName>
    <RootNamespace>Microsoft.EntityFrameworkCore.Cosmos</RootNamespace>
    <GenerateDocumentationFile>true</GenerateDocumentationFile>
    <PackageTags>$(PackageTags);CosmosDb;SQL API</PackageTags>
    <ImplicitUsings>true</ImplicitUsings>
    <NoWarn>$(NoWarn);EF9101</NoWarn> <!-- Metrics is experimental -->
    <NoWarn>$(NoWarn);EF9102</NoWarn> <!-- Paging is experimental -->
    <NoWarn>$(NoWarn);EF9103</NoWarn> <!-- Vector search is experimental -->
    <NoWarn>$(NoWarn);EF9104</NoWarn> <!-- Full-text search is experimental -->
  </PropertyGroup>

  <ItemGroup>
    <Using Include="System.Diagnostics" />
    <Using Include="System.Linq.Expressions" />
    <Using Include="System.Reflection" />
    <Using Include="Microsoft.Azure.Cosmos" />
    <Using Include="Microsoft.EntityFrameworkCore" />
    <Using Include="Microsoft.EntityFrameworkCore.ChangeTracking" />
    <Using Include="Microsoft.EntityFrameworkCore.Diagnostics" />
    <Using Include="Microsoft.EntityFrameworkCore.Design" />
    <Using Include="Microsoft.EntityFrameworkCore.Infrastructure" />
    <Using Include="Microsoft.EntityFrameworkCore.Metadata" />
    <Using Include="Microsoft.EntityFrameworkCore.Metadata.Builders" />
    <Using Include="Microsoft.EntityFrameworkCore.Metadata.Conventions" />
    <Using Include="Microsoft.EntityFrameworkCore.Metadata.Conventions.Infrastructure" />
    <Using Include="Microsoft.EntityFrameworkCore.Query" />
    <Using Include="Microsoft.EntityFrameworkCore.Storage" />
    <Using Include="Microsoft.EntityFrameworkCore.Storage.ValueConversion" />
    <Using Include="Microsoft.EntityFrameworkCore.Update" />
    <Using Include="Microsoft.EntityFrameworkCore.ValueGeneration" />
    <Using Include="Microsoft.EntityFrameworkCore.Utilities" />
    <Using Include="Microsoft.Extensions.Logging" />
    <Using Include="Microsoft.Extensions.DependencyInjection" />
  </ItemGroup>

  <ItemGroup>
    <Compile Include="..\Shared\*.cs" />
  </ItemGroup>

  <ItemGroup>
    <ProjectReference Include="..\EFCore\EFCore.csproj" PrivateAssets="contentfiles;build" />
    <ProjectReference Include="..\EFCore.Analyzers\EFCore.Analyzers.csproj" ReferenceOutputAssembly="False" OutputItemType="Analyzer" />
  </ItemGroup>

  <ItemGroup>
<<<<<<< HEAD
    <PackageReference Include="Microsoft.Azure.Cosmos" Version="3.37.1" />
    <PackageReference Include="System.Net.Http" Version="4.3.4" />
    <PackageReference Include="System.Text.RegularExpressions" Version="4.3.1" />
=======
    <PackageReference Include="Microsoft.Azure.Cosmos" />
    <!-- Microsoft.Azure.Cosmos requires explicit reference to Newtonsoft.Json >= 10.0.2 -->
    <PackageReference Include="Newtonsoft.Json" />		
>>>>>>> 67bfa608
  </ItemGroup>

  <ItemGroup>
    <Compile Update="Properties\CosmosStrings.Designer.cs">
      <DependentUpon>CosmosStrings.Designer.tt</DependentUpon>
      <DesignTime>True</DesignTime>
      <AutoGen>True</AutoGen>
    </Compile>
  </ItemGroup>

  <ItemGroup>
    <None Update="Properties\CosmosStrings.Designer.tt">
      <CustomToolNamespace>Microsoft.EntityFrameworkCore.Cosmos.Internal</CustomToolNamespace>
      <Generator>TextTemplatingFileGenerator</Generator>
      <LastGenOutput>CosmosStrings.Designer.cs</LastGenOutput>
    </None>
  </ItemGroup>

  <ItemGroup>
    <Service Include="{508349b6-6b84-4df5-91f0-309beebad82d}" />
  </ItemGroup>

</Project><|MERGE_RESOLUTION|>--- conflicted
+++ resolved
@@ -49,15 +49,9 @@
   </ItemGroup>
 
   <ItemGroup>
-<<<<<<< HEAD
-    <PackageReference Include="Microsoft.Azure.Cosmos" Version="3.37.1" />
-    <PackageReference Include="System.Net.Http" Version="4.3.4" />
-    <PackageReference Include="System.Text.RegularExpressions" Version="4.3.1" />
-=======
     <PackageReference Include="Microsoft.Azure.Cosmos" />
     <!-- Microsoft.Azure.Cosmos requires explicit reference to Newtonsoft.Json >= 10.0.2 -->
     <PackageReference Include="Newtonsoft.Json" />		
->>>>>>> 67bfa608
   </ItemGroup>
 
   <ItemGroup>
