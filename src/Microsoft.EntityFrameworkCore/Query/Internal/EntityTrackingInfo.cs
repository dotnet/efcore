--- conflicted
+++ resolved
@@ -169,21 +169,12 @@
                 return _emptyIncludedEntities;
             }
 
-<<<<<<< HEAD
             return _includedSpecifications
                 .SelectMany(navigations => GetIncludedEntities(entity, navigations));
         }
 
         private IEnumerable<IncludedEntity> GetIncludedEntities(
             object entity, IncludeSpecification reference)
-=======
-            return _includedNavigationPaths
-                .SelectMany(navigations => GetIncludedEntities(stateManager, entity, navigations, index: 0));
-        }
-
-        private IEnumerable<IncludedEntity> GetIncludedEntities(
-            IStateManager stateManager, object entity, IReadOnlyList<INavigation> navigationPath, int index)
->>>>>>> aff7bef4
         {
             var navigation = reference.Navigation;
 
@@ -197,20 +188,10 @@
                     foreach (var referencedEntity
                         in referencedEntities.Where(referencedEntity => referencedEntity != null))
                     {
-<<<<<<< HEAD
                         yield return new IncludedEntity(referencedEntity, _includedEntityTrackingInfos[navigation], _handledForeignKeys);
 
                         foreach (var includedEntity
                             in reference.References.SelectMany(r => GetIncludedEntities(referencedEntity, r)))
-=======
-                        yield return new IncludedEntity(
-                            referencedEntity,
-                            _includedEntityTrackingInfos[navigation],
-                            _handledForeignKeys);
-
-                        foreach (var includedEntity
-                            in GetIncludedEntities(stateManager, referencedEntity, navigationPath, index + 1))
->>>>>>> aff7bef4
                         {
                             yield return includedEntity;
                         }
@@ -228,20 +209,7 @@
                     foreach (var includedEntity
                         in reference.References.SelectMany(r => GetIncludedEntities(referencedEntity, r)))
                     {
-<<<<<<< HEAD
                         yield return includedEntity;
-=======
-                        yield return new IncludedEntity(
-                            referencedEntity,
-                            _includedEntityTrackingInfos[navigation],
-                            _handledForeignKeys);
-
-                        foreach (var includedEntity
-                            in GetIncludedEntities(stateManager, referencedEntity, navigationPath, index + 1))
-                        {
-                            yield return includedEntity;
-                        }
->>>>>>> aff7bef4
                     }
                 }
 
