// Copyright (c) .NET Foundation. All rights reserved.
// Licensed under the Apache License, Version 2.0. See License.txt in the project root for license information.

using System;
using System.Collections.Generic;
using System.Globalization;
using System.Linq;
using System.Linq.Expressions;
using System.Reflection;
using JetBrains.Annotations;
using Microsoft.EntityFrameworkCore.Infrastructure;
using Microsoft.EntityFrameworkCore.Internal;
using Microsoft.EntityFrameworkCore.Metadata;
using Microsoft.EntityFrameworkCore.Metadata.Internal;
using Microsoft.EntityFrameworkCore.Query.ExpressionVisitors;
using Microsoft.EntityFrameworkCore.Query.ExpressionVisitors.Internal;
using Microsoft.EntityFrameworkCore.Query.Internal;
using Microsoft.EntityFrameworkCore.Query.ResultOperators.Internal;
using Microsoft.EntityFrameworkCore.Utilities;
using Microsoft.Extensions.Logging;
using Remotion.Linq;
using Remotion.Linq.Clauses;
using Remotion.Linq.Clauses.Expressions;
using Remotion.Linq.Clauses.ExpressionVisitors;
using Remotion.Linq.Clauses.ResultOperators;
using Remotion.Linq.Clauses.StreamedData;

namespace Microsoft.EntityFrameworkCore.Query
{
    /// <summary>
    ///     <para>
    ///         The core visitor that processes a query to be executed.
    ///     </para>
    ///     <para>
    ///         This type is typically used by database providers (and other extensions). It is generally
    ///         not used in application code.
    ///     </para>
    /// </summary>
    public abstract class EntityQueryModelVisitor : QueryModelVisitorBase
    {
        /// <summary>
        ///     Expression to reference the <see cref="QueryContext" /> parameter for a query.
        /// </summary>
        public static readonly ParameterExpression QueryContextParameter
            = Expression.Parameter(typeof(QueryContext), "queryContext");

        private static readonly string _efTypeName = typeof(EF).FullName;

        /// <summary>
        ///     Determines if a <see cref="MethodInfo" /> is referencing the <see cref="EF.Property{TProperty}(object, string)" /> method.
        /// </summary>
        /// <param name="methodInfo"> The method info to check. </param>
        /// <returns>
        ///     True if <paramref name="methodInfo" /> is referencing <see cref="EF.Property{TProperty}(object, string)" />; otherwise fale;
        /// </returns>
        public static bool IsPropertyMethod([CanBeNull] MethodInfo methodInfo) =>
            ReferenceEquals(methodInfo, EF.PropertyMethod)
            ||
            (
                // fallback to string comparison because MethodInfo.Equals is not
                // always true in .NET Native even if methods are the same
                methodInfo != null
                && methodInfo.IsGenericMethod
                && methodInfo.Name == nameof(EF.Property)
                && methodInfo.DeclaringType?.FullName == _efTypeName
            );

        /// <summary>
        ///     Creates an expression to access the given property on an given entity.
        /// </summary>
        /// <param name="target"> The entity. </param>
        /// <param name="property"> The property to be accessed. </param>
        /// <returns> The newly created expression. </returns>
        public static Expression CreatePropertyExpression([NotNull] Expression target, [NotNull] IProperty property)
            => Expression.Call(
                null,
                EF.PropertyMethod.MakeGenericMethod(property.ClrType.MakeNullable()),
                target,
                Expression.Constant(property.Name));

        private readonly IQueryOptimizer _queryOptimizer;
        private readonly INavigationRewritingExpressionVisitorFactory _navigationRewritingExpressionVisitorFactory;
        private readonly ISubQueryMemberPushDownExpressionVisitor _subQueryMemberPushDownExpressionVisitor;
        private readonly IQuerySourceTracingExpressionVisitorFactory _querySourceTracingExpressionVisitorFactory;
        private readonly IEntityResultFindingExpressionVisitorFactory _entityResultFindingExpressionVisitorFactory;
        private readonly ITaskBlockingExpressionVisitor _taskBlockingExpressionVisitor;
        private readonly IMemberAccessBindingExpressionVisitorFactory _memberAccessBindingExpressionVisitorFactory;
        private readonly IProjectionExpressionVisitorFactory _projectionExpressionVisitorFactory;
        private readonly IEntityQueryableExpressionVisitorFactory _entityQueryableExpressionVisitorFactory;
        private readonly IQueryAnnotationExtractor _queryAnnotationExtractor;
        private readonly IResultOperatorHandler _resultOperatorHandler;
        private readonly IEntityMaterializerSource _entityMaterializerSource;
        private readonly IExpressionPrinter _expressionPrinter;
        private readonly QueryCompilationContext _queryCompilationContext;

        private Expression _expression;
        private ParameterExpression _currentParameter;

        private int _transparentParameterCounter;

        // TODO: Can these be non-blocking?
        private bool _blockTaskExpressions = true;

        /// <summary>
        ///     Initializes a new instance of the <see cref="EntityQueryModelVisitor" /> class.
        /// </summary>
        /// <param name="queryOptimizer"> The <see cref="IQueryOptimizer" /> to be used when processing the query. </param>
        /// <param name="navigationRewritingExpressionVisitorFactory">
        ///     The <see cref="INavigationRewritingExpressionVisitorFactory" /> to be used when
        ///     processing the query.
        /// </param>
        /// <param name="subQueryMemberPushDownExpressionVisitor">
        ///     The <see cref="ISubQueryMemberPushDownExpressionVisitor" /> to be used when
        ///     processing the query.
        /// </param>
        /// <param name="querySourceTracingExpressionVisitorFactory">
        ///     The <see cref="IQuerySourceTracingExpressionVisitorFactory" /> to be used when
        ///     processing the query.
        /// </param>
        /// <param name="entityResultFindingExpressionVisitorFactory">
        ///     The <see cref="IEntityResultFindingExpressionVisitorFactory" /> to be used when
        ///     processing the query.
        /// </param>
        /// <param name="taskBlockingExpressionVisitor"> The <see cref="ITaskBlockingExpressionVisitor" /> to be used when processing the query. </param>
        /// <param name="memberAccessBindingExpressionVisitorFactory">
        ///     The <see cref="IMemberAccessBindingExpressionVisitorFactory" /> to be used when
        ///     processing the query.
        /// </param>
        /// <param name="orderingExpressionVisitorFactory"> The <see cref="IOrderingExpressionVisitorFactory" /> to be used when processing the query. </param>
        /// <param name="projectionExpressionVisitorFactory">
        ///     The <see cref="IProjectionExpressionVisitorFactory" /> to be used when processing the
        ///     query.
        /// </param>
        /// <param name="entityQueryableExpressionVisitorFactory">
        ///     The <see cref="IEntityQueryableExpressionVisitorFactory" /> to be used when
        ///     processing the query.
        /// </param>
        /// <param name="queryAnnotationExtractor"> The <see cref="IQueryAnnotationExtractor" /> to be used when processing the query. </param>
        /// <param name="resultOperatorHandler"> The <see cref="IResultOperatorHandler" /> to be used when processing the query. </param>
        /// <param name="entityMaterializerSource"> The <see cref="IEntityMaterializerSource" /> to be used when processing the query. </param>
        /// <param name="expressionPrinter"> The <see cref="IExpressionPrinter" /> to be used when processing the query. </param>
        /// <param name="queryCompilationContext"> The <see cref="QueryCompilationContext" /> to be used when processing the query. </param>
        protected EntityQueryModelVisitor(
            [NotNull] IQueryOptimizer queryOptimizer,
            [NotNull] INavigationRewritingExpressionVisitorFactory navigationRewritingExpressionVisitorFactory,
            [NotNull] ISubQueryMemberPushDownExpressionVisitor subQueryMemberPushDownExpressionVisitor,
            [NotNull] IQuerySourceTracingExpressionVisitorFactory querySourceTracingExpressionVisitorFactory,
            [NotNull] IEntityResultFindingExpressionVisitorFactory entityResultFindingExpressionVisitorFactory,
            [NotNull] ITaskBlockingExpressionVisitor taskBlockingExpressionVisitor,
            [NotNull] IMemberAccessBindingExpressionVisitorFactory memberAccessBindingExpressionVisitorFactory,
            [NotNull] IOrderingExpressionVisitorFactory orderingExpressionVisitorFactory,
            [NotNull] IProjectionExpressionVisitorFactory projectionExpressionVisitorFactory,
            [NotNull] IEntityQueryableExpressionVisitorFactory entityQueryableExpressionVisitorFactory,
            [NotNull] IQueryAnnotationExtractor queryAnnotationExtractor,
            [NotNull] IResultOperatorHandler resultOperatorHandler,
            [NotNull] IEntityMaterializerSource entityMaterializerSource,
            [NotNull] IExpressionPrinter expressionPrinter,
            [NotNull] QueryCompilationContext queryCompilationContext)
        {
            Check.NotNull(queryOptimizer, nameof(queryOptimizer));
            Check.NotNull(navigationRewritingExpressionVisitorFactory, nameof(navigationRewritingExpressionVisitorFactory));
            Check.NotNull(subQueryMemberPushDownExpressionVisitor, nameof(subQueryMemberPushDownExpressionVisitor));
            Check.NotNull(querySourceTracingExpressionVisitorFactory, nameof(querySourceTracingExpressionVisitorFactory));
            Check.NotNull(entityResultFindingExpressionVisitorFactory, nameof(entityResultFindingExpressionVisitorFactory));
            Check.NotNull(taskBlockingExpressionVisitor, nameof(taskBlockingExpressionVisitor));
            Check.NotNull(memberAccessBindingExpressionVisitorFactory, nameof(memberAccessBindingExpressionVisitorFactory));
            Check.NotNull(orderingExpressionVisitorFactory, nameof(orderingExpressionVisitorFactory));
            Check.NotNull(projectionExpressionVisitorFactory, nameof(projectionExpressionVisitorFactory));
            Check.NotNull(entityQueryableExpressionVisitorFactory, nameof(entityQueryableExpressionVisitorFactory));
            Check.NotNull(queryAnnotationExtractor, nameof(queryAnnotationExtractor));
            Check.NotNull(resultOperatorHandler, nameof(resultOperatorHandler));
            Check.NotNull(entityMaterializerSource, nameof(entityMaterializerSource));
            Check.NotNull(expressionPrinter, nameof(expressionPrinter));
            Check.NotNull(queryCompilationContext, nameof(queryCompilationContext));

            _queryOptimizer = queryOptimizer;
            _navigationRewritingExpressionVisitorFactory = navigationRewritingExpressionVisitorFactory;
            _subQueryMemberPushDownExpressionVisitor = subQueryMemberPushDownExpressionVisitor;
            _querySourceTracingExpressionVisitorFactory = querySourceTracingExpressionVisitorFactory;
            _entityResultFindingExpressionVisitorFactory = entityResultFindingExpressionVisitorFactory;
            _taskBlockingExpressionVisitor = taskBlockingExpressionVisitor;
            _memberAccessBindingExpressionVisitorFactory = memberAccessBindingExpressionVisitorFactory;
            _projectionExpressionVisitorFactory = projectionExpressionVisitorFactory;
            _entityQueryableExpressionVisitorFactory = entityQueryableExpressionVisitorFactory;
            _queryAnnotationExtractor = queryAnnotationExtractor;
            _resultOperatorHandler = resultOperatorHandler;
            _entityMaterializerSource = entityMaterializerSource;
            _expressionPrinter = expressionPrinter;
            _queryCompilationContext = queryCompilationContext;

            LinqOperatorProvider = queryCompilationContext.LinqOperatorProvider;
        }

        /// <summary>
        ///     Gets the expression that represents this query.
        /// </summary>
        public virtual Expression Expression
        {
            get { return _expression; }
            [param: NotNull]
            set
            {
                Check.NotNull(value, nameof(value));

                _expression = value;
            }
        }

        /// <summary>
        ///     Gets the expression for the current parameter.
        /// </summary>
        public virtual ParameterExpression CurrentParameter
        {
            get { return _currentParameter; }
            [param: NotNull]
            set
            {
                Check.NotNull(value, nameof(value));

                _currentParameter = value;
            }
        }

        /// <summary>
        ///     Gets the <see cref="Query.QueryCompilationContext" /> being used for this query.
        /// </summary>
        public virtual QueryCompilationContext QueryCompilationContext => _queryCompilationContext;

        /// <summary>
        ///     Gets the <see cref="ILinqOperatorProvider" /> being used for this query.
        /// </summary>
        public virtual ILinqOperatorProvider LinqOperatorProvider { get; private set; }

        /// <summary>
        ///     Creates an action to execute this query.
        /// </summary>
        /// <typeparam name="TResult"> The type of results that the query returns. </typeparam>
        /// <param name="queryModel"> The query. </param>
        /// <returns> An action that returns the results of the query. </returns>
        public virtual Func<QueryContext, IEnumerable<TResult>> CreateQueryExecutor<TResult>([NotNull] QueryModel queryModel)
        {
            Check.NotNull(queryModel, nameof(queryModel));

            using (QueryCompilationContext.Logger.BeginScope(this))
            {
                QueryCompilationContext.Logger
                    .LogDebug(
                        CoreEventId.CompilingQueryModel,
                        () => CoreStrings.LogCompilingQueryModel(Environment.NewLine, queryModel.Print()));

                _blockTaskExpressions = false;

                ExtractQueryAnnotations(queryModel);

                OptimizeQueryModel(queryModel);

                QueryCompilationContext.FindQuerySourcesRequiringMaterialization(this, queryModel);
                QueryCompilationContext.DetermineQueryBufferRequirement(queryModel);

                VisitQueryModel(queryModel);

                SingleResultToSequence(queryModel);

                IncludeNavigations(queryModel);

                TrackEntitiesInResults<TResult>(queryModel);

                InterceptExceptions();

                return CreateExecutorLambda<IEnumerable<TResult>>();
            }
        }

        /// <summary>
        ///     Creates an action to asynchronously execute this query.
        /// </summary>
        /// <typeparam name="TResult"> The type of results that the query returns. </typeparam>
        /// <param name="queryModel"> The query. </param>
        /// <returns> An action that asynchronously returns the results of the query. </returns>
        public virtual Func<QueryContext, IAsyncEnumerable<TResult>> CreateAsyncQueryExecutor<TResult>([NotNull] QueryModel queryModel)
        {
            Check.NotNull(queryModel, nameof(queryModel));

            using (QueryCompilationContext.Logger.BeginScope(this))
            {
                QueryCompilationContext.Logger
                    .LogDebug(
                        CoreEventId.CompilingQueryModel,
                        () => CoreStrings.LogCompilingQueryModel(Environment.NewLine, queryModel.Print()));

                _blockTaskExpressions = false;

                ExtractQueryAnnotations(queryModel);

                OptimizeQueryModel(queryModel);

                QueryCompilationContext.FindQuerySourcesRequiringMaterialization(this, queryModel);
                QueryCompilationContext.DetermineQueryBufferRequirement(queryModel);

                VisitQueryModel(queryModel);

                SingleResultToSequence(queryModel, _expression.Type.GetTypeInfo().GenericTypeArguments[0]);

                IncludeNavigations(queryModel);

                TrackEntitiesInResults<TResult>(queryModel);

                InterceptExceptions();

                return CreateExecutorLambda<IAsyncEnumerable<TResult>>();
            }
        }

        /// <summary>
        ///     Executes the query and logs any exceptions that occur.
        /// </summary>
        protected virtual void InterceptExceptions()
            => _expression
                = Expression.Call(
                    LinqOperatorProvider.InterceptExceptions
                        .MakeGenericMethod(_expression.Type.GetSequenceType()),
                    _expression,
                    Expression.Constant(QueryCompilationContext.ContextType),
                    Expression.Constant(QueryCompilationContext.Logger),
                    QueryContextParameter);

        /// <summary>
        ///     Populates <see cref="Query.QueryCompilationContext.QueryAnnotations" /> based on annotations found in the query.
        /// </summary>
        /// <param name="queryModel"> The query. </param>
        protected virtual void ExtractQueryAnnotations([NotNull] QueryModel queryModel)
        {
            Check.NotNull(queryModel, nameof(queryModel));

            QueryCompilationContext.QueryAnnotations
                = _queryAnnotationExtractor.ExtractQueryAnnotations(queryModel);
        }

        /// <summary>
        ///     Applies optimizations to the query.
        /// </summary>
        /// <param name="queryModel"> The query. </param>
        protected virtual void OptimizeQueryModel([NotNull] QueryModel queryModel)
        {
            Check.NotNull(queryModel, nameof(queryModel));

            _queryOptimizer.Optimize(QueryCompilationContext.QueryAnnotations, queryModel);

            var entityEqualityRewritingExpressionVisitor
                = new EntityEqualityRewritingExpressionVisitor(QueryCompilationContext.Model);

            entityEqualityRewritingExpressionVisitor.Rewrite(queryModel);

            queryModel.TransformExpressions(_subQueryMemberPushDownExpressionVisitor.Visit);

            new NondeterministicResultCheckingVisitor(QueryCompilationContext.Logger)
                .VisitQueryModel(queryModel);

            _navigationRewritingExpressionVisitorFactory.Create(this).Rewrite(queryModel, parentQueryModel: null);

            QueryCompilationContext.Logger
                .LogDebug(
                    CoreEventId.OptimizedQueryModel,
                    () => CoreStrings.LogOptimizedQueryModel(Environment.NewLine, queryModel.Print()));
        }

        private class NondeterministicResultCheckingVisitor : QueryModelVisitorBase
        {
            private const int QueryModelStringLengthLimit = 100;
            private readonly ILogger _logger;

            public NondeterministicResultCheckingVisitor([NotNull] ILogger logger)
            {
                _logger = logger;
            }

            public override void VisitQueryModel(QueryModel queryModel)
            {
                if (queryModel.ResultOperators.Any(o => o is SkipResultOperator || o is TakeResultOperator)
                    && !queryModel.BodyClauses.OfType<OrderByClause>().Any())
                {
                    _logger.LogWarning(
                        CoreEventId.CompilingQueryModel,
                        () => CoreStrings.RowLimitingOperationWithoutOrderBy(
                            queryModel.Print(removeFormatting: true, characterLimit: QueryModelStringLengthLimit)));
                }

                if (queryModel.ResultOperators.Any(o => o is FirstResultOperator)
                    && !queryModel.BodyClauses.OfType<OrderByClause>().Any()
                    && !queryModel.BodyClauses.OfType<WhereClause>().Any())
                {
                    _logger.LogWarning(
                        CoreEventId.CompilingQueryModel,
                        () => CoreStrings.FirstWithoutOrderByAndFilter(
                            queryModel.Print(removeFormatting: true, characterLimit: QueryModelStringLengthLimit)));
                }

                queryModel.TransformExpressions(new RecursiveQueryModelExpressionVisitor(this).Visit);
            }

            private class RecursiveQueryModelExpressionVisitor : ExpressionVisitorBase
            {
                private readonly NondeterministicResultCheckingVisitor _parentVisitor;

                public RecursiveQueryModelExpressionVisitor(NondeterministicResultCheckingVisitor parentVisitor)
                {
                    _parentVisitor = parentVisitor;
                }

                protected override Expression VisitSubQuery(SubQueryExpression expression)
                {
                    _parentVisitor.VisitQueryModel(expression.QueryModel);

                    return base.VisitSubQuery(expression);
                }
            }
        }

        /// <summary>
        ///     Converts the results of the query from a single result to a series of results.
        /// </summary>
        /// <param name="queryModel"> The query. </param>
        /// <param name="type"> The type of results returned by the query. </param>
        protected virtual void SingleResultToSequence([NotNull] QueryModel queryModel, [CanBeNull] Type type = null)
        {
            Check.NotNull(queryModel, nameof(queryModel));

            if (!(queryModel.GetOutputDataInfo() is StreamedSequenceInfo))
            {
                _expression
                    = Expression.Call(
                        LinqOperatorProvider.ToSequence
                            .MakeGenericMethod(type ?? _expression.Type),
                        _expression);
            }
        }

        /// <summary>
        ///     Includes related data requested in the LINQ query.
        /// </summary>
        /// <param name="queryModel"> The query. </param>
        protected virtual void IncludeNavigations([NotNull] QueryModel queryModel)
        {
            Check.NotNull(queryModel, nameof(queryModel));

            if (queryModel.GetOutputDataInfo() is StreamedScalarValueInfo)
            {
                return;
            }

            var includeSpecifications
                = QueryCompilationContext.QueryAnnotations
                    .OfType<IncludeResultOperator>()
                    .Select(includeResultOperator =>
                    {
                        var navigationPath
                            = BindNavigationPathPropertyExpression(
                                includeResultOperator.NavigationPropertyPath,
                                (ps, _) =>
                                {
                                    var properties = ps.ToArray();
                                    var navigations = properties.OfType<INavigation>().ToArray();

                                    if (properties.Length != navigations.Length)
                                    {
                                        throw new InvalidOperationException(
                                            CoreStrings.IncludeNonBindableExpression(
                                                includeResultOperator.NavigationPropertyPath));
                                    }

                                    return BindChainedNavigations(
                                        navigations,
                                        includeResultOperator.ChainedNavigationProperties)
                                        .ToArray();
                                });

                        if (navigationPath == null)
                        {
                            throw new InvalidOperationException(
                                CoreStrings.IncludeNonBindableExpression(
                                    includeResultOperator.NavigationPropertyPath));
                        }

                        return new
                        {
<<<<<<< HEAD
                            specification = new IncludeSet { QuerySource =  includeResultOperator.QuerySource, Navigations = navigationPath},
                            order = string.Concat(navigationPath.Select(n => n.IsCollection() ? "1" : "0"))
                        };
                    })
=======
                            var entityType = QueryCompilationContext.Model.FindEntityType(
                                includeResultOperator.PathFromQuerySource.Type);

                            var parts = includeResultOperator.NavigationPropertyPaths.ToArray();
                            var navigationPath = new INavigation[parts.Length];
                            for (var i = 0; i < parts.Length; i++)
                            {
                                navigationPath[i] = entityType.FindNavigation(parts[i]);

                                if (navigationPath[i] == null)
                                {
                                    throw new InvalidOperationException(
                                        CoreStrings.IncludeBadNavigation(parts[i], entityType.DisplayName()));
                                }

                                entityType = navigationPath[i].GetTargetType();
                            }

                            return new
                            {
                                specification = new IncludeSpecification(includeResultOperator.QuerySource, navigationPath),
                                order = string.Concat(navigationPath.Select(n => n.IsCollection() ? "1" : "0"))
                            };
                        })
>>>>>>> aff7bef4
                    .OrderByDescending(e => e.order)
                    .ThenBy(e => e.specification.Navigations.First().IsDependentToPrincipal())
                    .Select(e => e.specification)
                    .ToList();

            IncludeNavigations(queryModel, CreateSpecifications(includeSpecifications).ToList());
        }

        private struct IncludeSet
        {
            public IQuerySource QuerySource { get; set; }

            public INavigation[] Navigations { get; set; }
        }

        private struct IncludeKey
        {
            private sealed class QuerySourceNavigationEqualityComparer : IEqualityComparer<IncludeKey>
            {
                public bool Equals(IncludeKey x, IncludeKey y)
                {
                    return x.QuerySource == y.QuerySource && x.Navigation == y.Navigation;
                }

                public int GetHashCode(IncludeKey obj)
                {
                    unchecked
                    {
                        return (obj.QuerySource.GetHashCode()*397) ^ obj.Navigation.GetHashCode();
                    }
                }
            }

            public static IEqualityComparer<IncludeKey> QuerySourceNavigationComparer { get; } = new QuerySourceNavigationEqualityComparer();

            public IQuerySource QuerySource { get; set; }

            public INavigation Navigation { get; set; }
        }

        private static IEnumerable<IncludeSpecification> CreateSpecifications(IEnumerable<IncludeSet> includeSets)
        {
            return includeSets.GroupBy(i => new IncludeKey
            {
                QuerySource = i.QuerySource,
                Navigation = i.Navigations[0]
            }, IncludeKey.QuerySourceNavigationComparer)
                .Select(
                    i =>
                        new IncludeSpecification(i.Key.QuerySource, i.Key.Navigation,
                            CreateSpecifications(
                                i.Where(l => l.Navigations.Length > 1)
                                    .Select(l => new IncludeSet
                                    {
                                        QuerySource = l.QuerySource,
                                        Navigations = l.Navigations.Skip(1).ToArray()
                                    })
                                ).ToList()
                            )
                );
        }

        /// <summary>
        ///     Includes related data requested in the LINQ query.
        /// </summary>
        /// <param name="queryModel"> The query. </param>
        /// <param name="includeSpecifications"> Related data to be included. </param>
        protected virtual void IncludeNavigations(
            [NotNull] QueryModel queryModel,
            [NotNull] IReadOnlyCollection<IncludeSpecification> includeSpecifications)
        {
            Check.NotNull(queryModel, nameof(queryModel));
            Check.NotNull(includeSpecifications, nameof(includeSpecifications));

            foreach (var includeSpecification in includeSpecifications)
            {
                var resultQuerySourceReferenceExpression
                    = _querySourceTracingExpressionVisitorFactory
                        .Create()
                        .FindResultQuerySourceReferenceExpression(
                            queryModel.SelectClause.Selector,
                            includeSpecification.QuerySource);

                if (resultQuerySourceReferenceExpression != null)
                {
                    var accessorExpression = QueryCompilationContext.QuerySourceMapping.GetExpression(
                        resultQuerySourceReferenceExpression.ReferencedQuerySource);

                    var sequenceType = resultQuerySourceReferenceExpression.Type.TryGetSequenceType();

                    if (sequenceType != null
                        && QueryCompilationContext.Model.FindEntityType(sequenceType) != null)
                    {
                        includeSpecification.IsEnumerableTarget = true;
                    }

                    QueryCompilationContext.Logger
                        .LogDebug(
                            CoreEventId.IncludingNavigation,
                            () => CoreStrings.LogIncludingNavigation(includeSpecification));

                    IncludeNavigations(
                        includeSpecification,
                        _expression.Type.GetSequenceType(),
                        accessorExpression,
                        QueryCompilationContext.IsTrackingQuery);

                    QueryCompilationContext
                        .AddTrackableInclude(
                            resultQuerySourceReferenceExpression.ReferencedQuerySource,
                            includeSpecification);
                }
                else
                {
                    QueryCompilationContext.Logger
                        .LogWarning(
                            CoreEventId.IncludeIgnoredWarning,
                            () => CoreStrings.LogIgnoredInclude(includeSpecification));
                }
            }
        }

        /// <summary>
        ///     Includes a specific navigation property requested in the LINQ query.
        /// </summary>
        /// <param name="includeSpecification"> The navigation property to be included. </param>
        /// <param name="resultType"> The type of results returned by the query. </param>
        /// <param name="accessorExpression"> Expression for the navigation property to be included. </param>
        /// <param name="querySourceRequiresTracking"> A value indicating whether results of this query are to be tracked. </param>
        protected virtual void IncludeNavigations(
            [NotNull] IncludeSpecification includeSpecification,
            [NotNull] Type resultType,
            [NotNull] Expression accessorExpression,
            bool querySourceRequiresTracking)
        {
            // template method
            throw new NotImplementedException(CoreStrings.IncludeNotImplemented);
        }

        /// <summary>
        ///     Applies tracking behavior to the query.
        /// </summary>
        /// <typeparam name="TResult"> The type of results returned by the query. </typeparam>
        /// <param name="queryModel"> The query. </param>
        protected virtual void TrackEntitiesInResults<TResult>([NotNull] QueryModel queryModel)
        {
            Check.NotNull(queryModel, nameof(queryModel));

            var lastTrackingModifier
                = QueryCompilationContext.QueryAnnotations
                    .OfType<TrackingResultOperator>()
                    .LastOrDefault();

            if (queryModel.GetOutputDataInfo() is StreamedScalarValueInfo
                || !QueryCompilationContext.TrackQueryResults
                && lastTrackingModifier == null
                || lastTrackingModifier != null
                && !lastTrackingModifier.IsTracking)
            {
                return;
            }

            var outputExpression = queryModel.SelectClause.Selector;

            var resultItemType = _expression.Type.GetSequenceType();
            var isGrouping = resultItemType.IsGrouping();

            if (isGrouping)
            {
                var groupResultOperator
                    = queryModel.ResultOperators.OfType<GroupResultOperator>().LastOrDefault();

                if (groupResultOperator != null)
                {
                    outputExpression = groupResultOperator.ElementSelector;
                }
                else
                {
                    var subqueryExpression = ((queryModel.SelectClause.Selector as QuerySourceReferenceExpression)
                        ?.ReferencedQuerySource as MainFromClause)?.FromExpression as SubQueryExpression;

                    var nestedGroupResultOperator
                        = subqueryExpression?.QueryModel?.ResultOperators
                            ?.OfType<GroupResultOperator>()
                            .LastOrDefault();

                    if (nestedGroupResultOperator != null)
                    {
                        outputExpression = nestedGroupResultOperator.ElementSelector;
                    }
                }
            }

            var entityTrackingInfos
                = _entityResultFindingExpressionVisitorFactory.Create(QueryCompilationContext)
                    .FindEntitiesInResult(outputExpression);

            if (entityTrackingInfos.Any())
            {
                MethodInfo trackingMethod;

                if (isGrouping)

                {
                    trackingMethod
                        = LinqOperatorProvider.TrackGroupedEntities
                            .MakeGenericMethod(
                                resultItemType.GenericTypeArguments[0],
                                resultItemType.GenericTypeArguments[1]);
                }
                else
                {
                    trackingMethod
                        = LinqOperatorProvider.TrackEntities
                            .MakeGenericMethod(
                                resultItemType,
                                outputExpression.Type);
                }

                _expression
                    = Expression.Call(
                        trackingMethod,
                        _expression,
                        QueryContextParameter,
                        Expression.Constant(entityTrackingInfos),
                        Expression.Constant(
                            _getEntityAccessors
                                .MakeGenericMethod(outputExpression.Type)
                                .Invoke(
                                    null,
                                    new object[]
                                    {
                                        entityTrackingInfos,
                                        outputExpression
                                    })));
            }
        }

        private static readonly MethodInfo _getEntityAccessors
            = typeof(EntityQueryModelVisitor)
                .GetTypeInfo().GetDeclaredMethod(nameof(GetEntityAccessors));

        [UsedImplicitly]
        private static ICollection<Func<TResult, object>> GetEntityAccessors<TResult>(
            IEnumerable<EntityTrackingInfo> entityTrackingInfos,
            Expression selector)
            => (from entityTrackingInfo in entityTrackingInfos
                select
                (Func<TResult, object>)
                AccessorFindingExpressionVisitor
                    .FindAccessorLambda(
                        entityTrackingInfo.QuerySourceReferenceExpression,
                        selector,
                        Expression.Parameter(typeof(TResult), "result"))
                    .Compile())
                .ToList();

        /// <summary>
        ///     Creates an action to execute this query.
        /// </summary>
        /// <typeparam name="TResults"> The type of results that the query returns. </typeparam>
        /// <returns> An action that returns the results of the query. </returns>
        /// >
        protected virtual Func<QueryContext, TResults> CreateExecutorLambda<TResults>()
        {
            var queryExecutorExpression
                = Expression
                    .Lambda<Func<QueryContext, TResults>>(
                        _expression, QueryContextParameter);

            var queryExecutor = queryExecutorExpression.Compile();

            QueryCompilationContext.Logger.LogDebug(
                CoreEventId.QueryPlan,
                () =>
                    {
                        var queryPlan = _expressionPrinter.Print(queryExecutorExpression);

                        return queryPlan;
                    });

            return queryExecutor;
        }

        /// <summary>
        ///     Visits the root <see cref="QueryModel" /> node.
        /// </summary>
        /// <param name="queryModel"> The query. </param>
        public override void VisitQueryModel([NotNull] QueryModel queryModel)
        {
            Check.NotNull(queryModel, nameof(queryModel));

            base.VisitQueryModel(queryModel);

            if (_blockTaskExpressions)
            {
                _expression = _taskBlockingExpressionVisitor.Visit(_expression);
            }
        }

        /// <summary>
        ///     Visits the <see cref="MainFromClause" /> node.
        /// </summary>
        /// <param name="fromClause"> The node being visited. </param>
        /// <param name="queryModel"> The query. </param>
        public override void VisitMainFromClause(
            [NotNull] MainFromClause fromClause, [NotNull] QueryModel queryModel)
        {
            Check.NotNull(fromClause, nameof(fromClause));
            Check.NotNull(queryModel, nameof(queryModel));

            _expression = CompileMainFromClauseExpression(fromClause, queryModel);

            if (LinqOperatorProvider is AsyncLinqOperatorProvider
                && _expression.Type.TryGetElementType(typeof(IEnumerable<>)) != null)
            {
                LinqOperatorProvider = new LinqOperatorProvider();
            }

            CurrentParameter
                = Expression.Parameter(
                    _expression.Type.GetSequenceType(),
                    fromClause.ItemName);

            AddOrUpdateMapping(fromClause, CurrentParameter);
        }

        /// <summary>
        ///     Compiles the <see cref="MainFromClause" /> node.
        /// </summary>
        /// <param name="mainFromClause"> The node being compiled. </param>
        /// <param name="queryModel"> The query. </param>
        /// <returns> The compiled result. </returns>
        protected virtual Expression CompileMainFromClauseExpression(
            [NotNull] MainFromClause mainFromClause, [NotNull] QueryModel queryModel)
        {
            Check.NotNull(mainFromClause, nameof(mainFromClause));
            Check.NotNull(queryModel, nameof(queryModel));

            return ReplaceClauseReferences(mainFromClause.FromExpression, mainFromClause);
        }

        /// <summary>
        ///     Visits <see cref="AdditionalFromClause" /> nodes.
        /// </summary>
        /// <param name="fromClause"> The node being visited. </param>
        /// <param name="queryModel"> The query. </param>
        /// <param name="index"> Index of the node being visited. </param>
        public override void VisitAdditionalFromClause(
            [NotNull] AdditionalFromClause fromClause, [NotNull] QueryModel queryModel, int index)
        {
            Check.NotNull(fromClause, nameof(fromClause));
            Check.NotNull(queryModel, nameof(queryModel));

            var fromExpression
                = CompileAdditionalFromClauseExpression(fromClause, queryModel);

            var innerItemParameter
                = Expression.Parameter(
                    fromExpression.Type.GetSequenceType(), fromClause.ItemName);

            var transparentIdentifierType
                = typeof(TransparentIdentifier<,>)
                    .MakeGenericType(CurrentParameter.Type, innerItemParameter.Type);

            _expression
                = Expression.Call(
                    LinqOperatorProvider.SelectMany
                        .MakeGenericMethod(
                            CurrentParameter.Type,
                            innerItemParameter.Type,
                            transparentIdentifierType),
                    _expression,
                    Expression.Lambda(fromExpression, CurrentParameter),
                    Expression.Lambda(
                        CallCreateTransparentIdentifier(
                            transparentIdentifierType, CurrentParameter, innerItemParameter),
                        CurrentParameter,
                        innerItemParameter));

            IntroduceTransparentScope(fromClause, queryModel, index, transparentIdentifierType);
        }

        /// <summary>
        ///     Compiles <see cref="AdditionalFromClause" /> nodes.
        /// </summary>
        /// <param name="additionalFromClause"> The node being compiled. </param>
        /// <param name="queryModel"> The query. </param>
        /// <returns> The compiled result. </returns>
        protected virtual Expression CompileAdditionalFromClauseExpression(
            [NotNull] AdditionalFromClause additionalFromClause, [NotNull] QueryModel queryModel)
        {
            Check.NotNull(additionalFromClause, nameof(additionalFromClause));
            Check.NotNull(queryModel, nameof(queryModel));

            return ReplaceClauseReferences(additionalFromClause.FromExpression, additionalFromClause);
        }

        /// <summary>
        ///     Visits <see cref="JoinClause" /> nodes.
        /// </summary>
        /// <param name="joinClause"> The node being visited. </param>
        /// <param name="queryModel"> The query. </param>
        /// <param name="index"> Index of the node being visited. </param>
        public override void VisitJoinClause(
            [NotNull] JoinClause joinClause, [NotNull] QueryModel queryModel, int index)
        {
            Check.NotNull(joinClause, nameof(joinClause));
            Check.NotNull(queryModel, nameof(queryModel));

            var outerKeySelectorExpression
                = ReplaceClauseReferences(joinClause.OuterKeySelector, joinClause);

            var innerSequenceExpression
                = CompileJoinClauseInnerSequenceExpression(joinClause, queryModel);

            var innerItemParameter
                = Expression.Parameter(
                    innerSequenceExpression.Type.GetSequenceType(), joinClause.ItemName);

            AddOrUpdateMapping(joinClause, innerItemParameter);

            var innerKeySelectorExpression
                = ReplaceClauseReferences(joinClause.InnerKeySelector, joinClause);

            var transparentIdentifierType
                = typeof(TransparentIdentifier<,>)
                    .MakeGenericType(CurrentParameter.Type, innerItemParameter.Type);

            _expression
                = Expression.Call(
                    LinqOperatorProvider.Join
                        .MakeGenericMethod(
                            CurrentParameter.Type,
                            innerItemParameter.Type,
                            outerKeySelectorExpression.Type,
                            transparentIdentifierType),
                    _expression,
                    innerSequenceExpression,
                    Expression.Lambda(outerKeySelectorExpression, CurrentParameter),
                    Expression.Lambda(innerKeySelectorExpression, innerItemParameter),
                    Expression.Lambda(
                        CallCreateTransparentIdentifier(
                            transparentIdentifierType,
                            CurrentParameter,
                            innerItemParameter),
                        CurrentParameter,
                        innerItemParameter));

            IntroduceTransparentScope(joinClause, queryModel, index, transparentIdentifierType);
        }

        /// <summary>
        ///     Compiles <see cref="JoinClause" /> nodes.
        /// </summary>
        /// <param name="joinClause"> The node being compiled. </param>
        /// <param name="queryModel"> The query. </param>
        /// <returns> The compiled result. </returns>
        protected virtual Expression CompileJoinClauseInnerSequenceExpression(
            [NotNull] JoinClause joinClause, [NotNull] QueryModel queryModel)
        {
            Check.NotNull(joinClause, nameof(joinClause));
            Check.NotNull(queryModel, nameof(queryModel));

            return ReplaceClauseReferences(joinClause.InnerSequence, joinClause);
        }

        /// <summary>
        ///     Visits <see cref="GroupJoinClause" /> nodes
        /// </summary>
        /// <param name="groupJoinClause"> The node being visited. </param>
        /// <param name="queryModel"> The query. </param>
        /// <param name="index"> Index of the node being visited. </param>
        public override void VisitGroupJoinClause(
            [NotNull] GroupJoinClause groupJoinClause, [NotNull] QueryModel queryModel, int index)
        {
            Check.NotNull(groupJoinClause, nameof(groupJoinClause));
            Check.NotNull(queryModel, nameof(queryModel));

            var outerKeySelectorExpression
                = ReplaceClauseReferences(groupJoinClause.JoinClause.OuterKeySelector, groupJoinClause);

            var innerSequenceExpression
                = CompileGroupJoinInnerSequenceExpression(groupJoinClause, queryModel);

            var innerItemParameter
                = Expression.Parameter(
                    innerSequenceExpression.Type.GetSequenceType(),
                    groupJoinClause.JoinClause.ItemName);

            AddOrUpdateMapping(groupJoinClause.JoinClause, innerItemParameter);

            var innerKeySelectorExpression
                = ReplaceClauseReferences(groupJoinClause.JoinClause.InnerKeySelector, groupJoinClause);

            var innerItemsParameter
                = Expression.Parameter(
                    LinqOperatorProvider.MakeSequenceType(innerItemParameter.Type),
                    groupJoinClause.ItemName);

            var transparentIdentifierType
                = typeof(TransparentIdentifier<,>)
                    .MakeGenericType(CurrentParameter.Type, innerItemsParameter.Type);

            _expression
                = Expression.Call(
                    LinqOperatorProvider.GroupJoin
                        .MakeGenericMethod(
                            CurrentParameter.Type,
                            innerItemParameter.Type,
                            outerKeySelectorExpression.Type,
                            transparentIdentifierType),
                    _expression,
                    innerSequenceExpression,
                    Expression.Lambda(outerKeySelectorExpression, CurrentParameter),
                    Expression.Lambda(innerKeySelectorExpression, innerItemParameter),
                    Expression.Lambda(
                        CallCreateTransparentIdentifier(
                            transparentIdentifierType,
                            CurrentParameter,
                            innerItemsParameter),
                        CurrentParameter,
                        innerItemsParameter));

            IntroduceTransparentScope(groupJoinClause, queryModel, index, transparentIdentifierType);
        }

        /// <summary>
        ///     Compiles <see cref="GroupJoinClause" /> nodes.
        /// </summary>
        /// <param name="groupJoinClause"> The node being compiled. </param>
        /// <param name="queryModel"> The query. </param>
        /// <returns> The compiled result. </returns>
        protected virtual Expression CompileGroupJoinInnerSequenceExpression(
            [NotNull] GroupJoinClause groupJoinClause, [NotNull] QueryModel queryModel)
        {
            Check.NotNull(groupJoinClause, nameof(groupJoinClause));
            Check.NotNull(queryModel, nameof(queryModel));

            return ReplaceClauseReferences(groupJoinClause.JoinClause.InnerSequence, groupJoinClause.JoinClause);
        }

        /// <summary>
        ///     Visits <see cref="WhereClause" /> nodes.
        /// </summary>
        /// <param name="whereClause"> The node being visited. </param>
        /// <param name="queryModel"> The query. </param>
        /// <param name="index"> Index of the node being visited. </param>
        public override void VisitWhereClause(
            [NotNull] WhereClause whereClause, [NotNull] QueryModel queryModel, int index)
        {
            Check.NotNull(whereClause, nameof(whereClause));
            Check.NotNull(queryModel, nameof(queryModel));

            var predicate = ReplaceClauseReferences(whereClause.Predicate);

            _expression
                = Expression.Call(
                    LinqOperatorProvider.Where.MakeGenericMethod(CurrentParameter.Type),
                    _expression,
                    Expression.Lambda(predicate, CurrentParameter));
        }

        /// <summary>
        ///     Visits <see cref="Ordering" /> nodes.
        /// </summary>
        /// <param name="ordering"> The node being visited. </param>
        /// <param name="queryModel"> The query. </param>
        /// <param name="orderByClause"> The <see cref="OrderByClause" /> for the ordering. </param>
        /// <param name="index"> Index of the node being visited. </param>
        public override void VisitOrdering(
            [NotNull] Ordering ordering,
            [NotNull] QueryModel queryModel,
            [NotNull] OrderByClause orderByClause,
            int index)
        {
            Check.NotNull(ordering, nameof(ordering));
            Check.NotNull(queryModel, nameof(queryModel));
            Check.NotNull(orderByClause, nameof(orderByClause));

            var expression = ReplaceClauseReferences(ordering.Expression);

            _expression
                = Expression.Call(
                    (index == 0
                            ? LinqOperatorProvider.OrderBy
                            : LinqOperatorProvider.ThenBy)
                        .MakeGenericMethod(CurrentParameter.Type, expression.Type),
                    _expression,
                    Expression.Lambda(expression, CurrentParameter),
                    Expression.Constant(ordering.OrderingDirection));
        }

        /// <summary>
        ///     Visits <see cref="SelectClause" /> nodes.
        /// </summary>
        /// <param name="selectClause"> The node being visited. </param>
        /// <param name="queryModel"> The query. </param>
        public override void VisitSelectClause(
            [NotNull] SelectClause selectClause, [NotNull] QueryModel queryModel)
        {
            Check.NotNull(selectClause, nameof(selectClause));
            Check.NotNull(queryModel, nameof(queryModel));

            var sequenceType = _expression.Type.GetSequenceType();

            if (selectClause.Selector.Type == sequenceType
                && selectClause.Selector is QuerySourceReferenceExpression)
            {
                return;
            }

            var selector
                = ReplaceClauseReferences(
                    _projectionExpressionVisitorFactory
                        .Create(this, queryModel.MainFromClause)
                        .Visit(selectClause.Selector),
                    inProjection: true);

            if ((selector.Type != sequenceType
                 || !(selectClause.Selector is QuerySourceReferenceExpression))
                && !queryModel.ResultOperators
                    .Select(ro => ro.GetType())
                    .Any(t =>
                        t == typeof(GroupResultOperator)
                        || t == typeof(AllResultOperator)))
            {
                _expression
                    = Expression.Call(
                        LinqOperatorProvider.Select
                            .MakeGenericMethod(CurrentParameter.Type, selector.Type),
                        _expression,
                        Expression.Lambda(selector, CurrentParameter));
            }
        }

        /// <summary>
        ///     Visits <see cref="ResultOperatorBase" /> nodes.
        /// </summary>
        /// <param name="resultOperator"> The node being visited. </param>
        /// <param name="queryModel"> The query. </param>
        /// <param name="index"> Index of the node being visited. </param>
        public override void VisitResultOperator(
            [NotNull] ResultOperatorBase resultOperator, [NotNull] QueryModel queryModel, int index)
        {
            Check.NotNull(resultOperator, nameof(resultOperator));
            Check.NotNull(queryModel, nameof(queryModel));

            _expression
                = _resultOperatorHandler
                    .HandleResultOperator(this, resultOperator, queryModel);
        }

        #region Transparent Identifiers

        private const string CreateTransparentIdentifierMethodName = "CreateTransparentIdentifier";

        private struct TransparentIdentifier<TOuter, TInner>
        {
            [UsedImplicitly]
            public static TransparentIdentifier<TOuter, TInner> CreateTransparentIdentifier(TOuter outer, TInner inner)
                => new TransparentIdentifier<TOuter, TInner>(outer, inner);

            private TransparentIdentifier(TOuter outer, TInner inner)
            {
                Outer = outer;
                Inner = inner;
            }

            [UsedImplicitly]
            public TOuter Outer;

            [UsedImplicitly]
            public TInner Inner;
        }

        private static Expression CallCreateTransparentIdentifier(
            Type transparentIdentifierType, Expression outerExpression, Expression innerExpression)
        {
            var createTransparentIdentifierMethodInfo
                = transparentIdentifierType.GetTypeInfo().GetDeclaredMethod(CreateTransparentIdentifierMethodName);

            return Expression.Call(createTransparentIdentifierMethodInfo, outerExpression, innerExpression);
        }

        private static Expression AccessOuterTransparentField(
            Type transparentIdentifierType, Expression targetExpression)
        {
            var fieldInfo = transparentIdentifierType.GetTypeInfo().GetDeclaredField("Outer");

            return Expression.Field(targetExpression, fieldInfo);
        }

        private static Expression AccessInnerTransparentField(
            Type transparentIdentifierType, Expression targetExpression)
        {
            var fieldInfo = transparentIdentifierType.GetTypeInfo().GetDeclaredField("Inner");

            return Expression.Field(targetExpression, fieldInfo);
        }

        private void IntroduceTransparentScope(
            IQuerySource fromClause, QueryModel queryModel, int index, Type transparentIdentifierType)
        {
            CurrentParameter
                = Expression.Parameter(
                    transparentIdentifierType,
                    string.Format(CultureInfo.InvariantCulture, "t{0}", _transparentParameterCounter++));

            var outerAccessExpression
                = AccessOuterTransparentField(transparentIdentifierType, CurrentParameter);

            RescopeTransparentAccess(queryModel.MainFromClause, outerAccessExpression);

            for (var i = 0; i < index; i++)
            {
                var querySource = queryModel.BodyClauses[i] as IQuerySource;

                if (querySource != null)
                {
                    RescopeTransparentAccess(querySource, outerAccessExpression);

                    var groupJoinClause = querySource as GroupJoinClause;

                    if (groupJoinClause != null
                        && QueryCompilationContext.QuerySourceMapping
                            .ContainsMapping(groupJoinClause.JoinClause))
                    {
                        RescopeTransparentAccess(groupJoinClause.JoinClause, outerAccessExpression);
                    }
                }
            }

            AddOrUpdateMapping(fromClause, AccessInnerTransparentField(transparentIdentifierType, CurrentParameter));
        }

        private void RescopeTransparentAccess(IQuerySource querySource, Expression targetExpression)
        {
            var memberAccessExpression
                = ShiftMemberAccess(
                    targetExpression,
                    _queryCompilationContext.QuerySourceMapping.GetExpression(querySource));

            _queryCompilationContext.QuerySourceMapping.ReplaceMapping(querySource, memberAccessExpression);
        }

        private static Expression ShiftMemberAccess(Expression targetExpression, Expression currentExpression)
        {
            var memberExpression = currentExpression as MemberExpression;

            if (memberExpression == null)
            {
                return targetExpression;
            }

            try
            {
                return Expression.MakeMemberAccess(
                    ShiftMemberAccess(targetExpression, memberExpression.Expression),
                    memberExpression.Member);
            }
            catch (ArgumentException)
            {
                // Member is not defined on the new target expression.
                // This is due to stale QuerySourceMappings, which we can't
                // remove due to there not being an API on QuerySourceMapping.
            }

            return currentExpression;
        }

        #endregion

        /// <summary>
        ///     Translates a re-linq query model expression into a compiled query expression.
        /// </summary>
        /// <param name="expression"> The re-linq query model expression. </param>
        /// <param name="querySource"> The query source. </param>
        /// <param name="inProjection"> True when the expression is a projector. </param>
        /// <returns>
        ///     A compiled query expression fragment.
        /// </returns>
        public virtual Expression ReplaceClauseReferences(
            [NotNull] Expression expression,
            [CanBeNull] IQuerySource querySource = null,
            bool inProjection = false)
        {
            Check.NotNull(expression, nameof(expression));

            expression
                = _entityQueryableExpressionVisitorFactory
                    .Create(this, querySource)
                    .Visit(expression);

            expression
                = _memberAccessBindingExpressionVisitorFactory
                    .Create(QueryCompilationContext.QuerySourceMapping, this, inProjection)
                    .Visit(expression);

            if (!inProjection
                && expression.Type != typeof(string)
                && expression.Type != typeof(byte[])
                && _expression?.Type.TryGetElementType(typeof(IAsyncEnumerable<>)) != null)
            {
                var elementType = expression.Type.TryGetElementType(typeof(IEnumerable<>));

                if (elementType != null)
                {
                    var asyncLinqOperatorProvider = LinqOperatorProvider as AsyncLinqOperatorProvider;
                    if (asyncLinqOperatorProvider != null)
                    {
                        return
                            Expression.Call(
                                asyncLinqOperatorProvider
                                    .ToAsyncEnumerable
                                    .MakeGenericMethod(elementType),
                                expression);
                    }
                }
            }

            return expression;
        }

        /// <summary>
        ///     Adds or updates the expression mapped to a query source.
        /// </summary>
        /// <param name="querySource"> The query source. </param>
        /// <param name="expression"> The expression mapped to the query source. </param>
        public virtual void AddOrUpdateMapping(
            [NotNull] IQuerySource querySource, [NotNull] Expression expression)
        {
            Check.NotNull(querySource, nameof(querySource));
            Check.NotNull(expression, nameof(expression));

            QueryCompilationContext.AddOrUpdateMapping(querySource, expression);
        }

        #region Binding

        /// <summary>
        ///     Binds a method call to a value buffer access.
        /// </summary>
        /// <param name="methodCallExpression"> The method call expression. </param>
        /// <param name="expression"> The target expression. </param>
        /// <returns>
        ///     A value buffer access expression.
        /// </returns>
        public virtual Expression BindMethodCallToValueBuffer(
            [NotNull] MethodCallExpression methodCallExpression,
            [NotNull] Expression expression)
        {
            Check.NotNull(methodCallExpression, nameof(methodCallExpression));
            Check.NotNull(expression, nameof(expression));

            return BindMethodCallExpression(
                methodCallExpression,
                (property, querySource)
                    => BindReadValueMethod(methodCallExpression.Type, expression, property.GetIndex()));
        }

        /// <summary>
        ///     Binds a member access to a value buffer access.
        /// </summary>
        /// <param name="memberExpression"> The member access expression. </param>
        /// <param name="expression"> The target expression. </param>
        /// <returns>
        ///     A value buffer access expression.
        /// </returns>
        public virtual Expression BindMemberToValueBuffer(
            [NotNull] MemberExpression memberExpression,
            [NotNull] Expression expression)
        {
            Check.NotNull(memberExpression, nameof(memberExpression));
            Check.NotNull(expression, nameof(expression));

            return BindMemberExpression(
                memberExpression,
                null,
                (property, querySource)
                    => BindReadValueMethod(memberExpression.Type, expression, property.GetIndex()));
        }

        /// <summary>
        ///     Binds a value buffer read.
        /// </summary>
        /// <param name="memberType"> Type of the member. </param>
        /// <param name="expression"> The target expression. </param>
        /// <param name="index"> A value buffer index. </param>
        /// <returns>
        ///     A value buffer read expression.
        /// </returns>
        public virtual Expression BindReadValueMethod(
            [NotNull] Type memberType,
            [NotNull] Expression expression,
            int index)
        {
            Check.NotNull(memberType, nameof(memberType));
            Check.NotNull(expression, nameof(expression));

            return _entityMaterializerSource
                .CreateReadValueExpression(expression, memberType, index);
        }

        /// <summary>
        ///     Binds a navigation path property expression.
        /// </summary>
        /// <typeparam name="TResult"> Type of the result. </typeparam>
        /// <param name="propertyExpression"> The property expression. </param>
        /// <param name="propertyBinder"> The property binder. </param>
        /// <returns>
        ///     A TResult.
        /// </returns>
        public virtual TResult BindNavigationPathPropertyExpression<TResult>(
            [NotNull] Expression propertyExpression,
            [NotNull] Func<IEnumerable<IPropertyBase>, IQuerySource, TResult> propertyBinder)
        {
            Check.NotNull(propertyExpression, nameof(propertyExpression));
            Check.NotNull(propertyBinder, nameof(propertyBinder));

            return BindPropertyExpressionCore(propertyExpression, null, propertyBinder);
        }

        /// <summary>
        ///     Binds a member expression.
        /// </summary>
        /// <param name="memberExpression"> The member access expression. </param>
        /// <param name="memberBinder"> The member binder. </param>
        public virtual void BindMemberExpression(
            [NotNull] MemberExpression memberExpression,
            [NotNull] Action<IProperty, IQuerySource> memberBinder)
        {
            Check.NotNull(memberExpression, nameof(memberExpression));
            Check.NotNull(memberBinder, nameof(memberBinder));

            BindMemberExpression(memberExpression, null,
                (property, querySource) =>
                    {
                        memberBinder(property, querySource);

                        return default(object);
                    });
        }

        /// <summary>
        ///     Binds a member expression.
        /// </summary>
        /// <typeparam name="TResult"> Type of the result. </typeparam>
        /// <param name="memberExpression"> The member access expression. </param>
        /// <param name="querySource"> The query source. </param>
        /// <param name="memberBinder"> The member binder. </param>
        /// <returns>
        ///     A TResult.
        /// </returns>
        public virtual TResult BindMemberExpression<TResult>(
            [NotNull] MemberExpression memberExpression,
            [CanBeNull] IQuerySource querySource,
            [NotNull] Func<IProperty, IQuerySource, TResult> memberBinder)
        {
            Check.NotNull(memberExpression, nameof(memberExpression));
            Check.NotNull(memberBinder, nameof(memberBinder));

            return BindPropertyExpressionCore(memberExpression, querySource,
                (ps, qs) =>
                    {
                        var property = ps.Count == 1 ? ps[0] as IProperty : null;

                        return property != null
                            ? memberBinder(property, qs)
                            : default(TResult);
                    });
        }

        /// <summary>
        ///     Binds a method call expression.
        /// </summary>
        /// <typeparam name="TResult"> Type of the result. </typeparam>
        /// <param name="methodCallExpression"> The method call expression. </param>
        /// <param name="querySource"> The query source. </param>
        /// <param name="methodCallBinder"> The method call binder. </param>
        /// <returns>
        ///     A TResult.
        /// </returns>
        public virtual TResult BindMethodCallExpression<TResult>(
            [NotNull] MethodCallExpression methodCallExpression,
            [CanBeNull] IQuerySource querySource,
            [NotNull] Func<IProperty, IQuerySource, TResult> methodCallBinder)
        {
            Check.NotNull(methodCallExpression, nameof(methodCallExpression));
            Check.NotNull(methodCallBinder, nameof(methodCallBinder));

            return BindPropertyExpressionCore(methodCallExpression, querySource,
                (ps, qs) =>
                    {
                        var property = ps.Count == 1 ? ps[0] as IProperty : null;

                        return property != null
                            ? methodCallBinder(property, qs)
                            : default(TResult);
                    });
        }

        private TResult BindPropertyExpressionCore<TResult>(
            Expression propertyExpression,
            IQuerySource querySource,
            Func<IReadOnlyList<IPropertyBase>, IQuerySource, TResult> propertyBinder)
        {
            QuerySourceReferenceExpression querySourceReferenceExpression;

            var properties
                = IterateCompositePropertyExpression(propertyExpression, out querySourceReferenceExpression);

            if (querySourceReferenceExpression != null
                && (querySource == null
                    || querySource == querySourceReferenceExpression.ReferencedQuerySource))
            {
                return propertyBinder(
                    properties,
                    querySourceReferenceExpression.ReferencedQuerySource);
            }

            if (properties.Count > 0)
            {
                return propertyBinder(
                    properties,
                    null);
            }

            return default(TResult);
        }

        private IReadOnlyList<IPropertyBase> IterateCompositePropertyExpression(
            Expression expression, out QuerySourceReferenceExpression querySourceReferenceExpression)
        {
            var properties = new List<IPropertyBase>();
            var memberExpression = expression as MemberExpression;
            var methodCallExpression = expression as MethodCallExpression;
            querySourceReferenceExpression = null;

            while (memberExpression?.Expression != null
                   || (IsPropertyMethod(methodCallExpression?.Method)
                       && methodCallExpression?.Arguments[0] != null))
            {
                var propertyName = memberExpression?.Member.Name
                                   ?? (string)(methodCallExpression.Arguments[1] as ConstantExpression)?.Value;

                expression = memberExpression?.Expression ?? methodCallExpression.Arguments[0];

                // in case of inheritance there might be convert to derived type here, so we want to check it first
                var entityType = QueryCompilationContext.Model.FindEntityType(expression.Type);

                expression = expression.RemoveConvert();

                if (entityType == null)
                {
                    entityType = QueryCompilationContext.Model.FindEntityType(expression.Type);

                    if (entityType == null)
                    {
                        break;
                    }
                }

                var property
                    = (IPropertyBase)entityType.FindProperty(propertyName)
                      ?? entityType.FindNavigation(propertyName);

                if (property == null)
                {
                    if (IsPropertyMethod(methodCallExpression?.Method))
                    {
                        throw new InvalidOperationException(
                            CoreStrings.PropertyNotFound(propertyName, entityType.DisplayName()));
                    }

                    break;
                }

                properties.Add(property);

                querySourceReferenceExpression = expression as QuerySourceReferenceExpression;
                memberExpression = expression as MemberExpression;
                methodCallExpression = expression as MethodCallExpression;
            }

            return Enumerable.Reverse(properties).ToList();
        }

        /// <summary>
        ///     Binds a method call expression.
        /// </summary>
        /// <typeparam name="TResult"> Type of the result. </typeparam>
        /// <param name="methodCallExpression"> The method call expression. </param>
        /// <param name="methodCallBinder"> The method call binder. </param>
        /// <returns>
        ///     A TResult.
        /// </returns>
        public virtual TResult BindMethodCallExpression<TResult>(
            [NotNull] MethodCallExpression methodCallExpression,
            [NotNull] Func<IProperty, IQuerySource, TResult> methodCallBinder)
        {
            Check.NotNull(methodCallExpression, nameof(methodCallExpression));
            Check.NotNull(methodCallBinder, nameof(methodCallBinder));

            return BindMethodCallExpression(methodCallExpression, null, methodCallBinder);
        }

        /// <summary>
        ///     Binds a method call expression.
        /// </summary>
        /// <param name="methodCallExpression"> The method call expression. </param>
        /// <param name="methodCallBinder"> The method call binder. </param>
        public virtual void BindMethodCallExpression(
            [NotNull] MethodCallExpression methodCallExpression,
            [NotNull] Action<IProperty, IQuerySource> methodCallBinder)
        {
            Check.NotNull(methodCallExpression, nameof(methodCallExpression));
            Check.NotNull(methodCallBinder, nameof(methodCallBinder));

            BindMethodCallExpression(methodCallExpression, null,
                (property, querySource) =>
                    {
                        methodCallBinder(property, querySource);

                        return default(object);
                    });
        }

        #endregion
    }
}<|MERGE_RESOLUTION|>--- conflicted
+++ resolved
@@ -452,43 +452,7 @@
                 = QueryCompilationContext.QueryAnnotations
                     .OfType<IncludeResultOperator>()
                     .Select(includeResultOperator =>
-                    {
-                        var navigationPath
-                            = BindNavigationPathPropertyExpression(
-                                includeResultOperator.NavigationPropertyPath,
-                                (ps, _) =>
-                                {
-                                    var properties = ps.ToArray();
-                                    var navigations = properties.OfType<INavigation>().ToArray();
-
-                                    if (properties.Length != navigations.Length)
-                                    {
-                                        throw new InvalidOperationException(
-                                            CoreStrings.IncludeNonBindableExpression(
-                                                includeResultOperator.NavigationPropertyPath));
-                                    }
-
-                                    return BindChainedNavigations(
-                                        navigations,
-                                        includeResultOperator.ChainedNavigationProperties)
-                                        .ToArray();
-                                });
-
-                        if (navigationPath == null)
                         {
-                            throw new InvalidOperationException(
-                                CoreStrings.IncludeNonBindableExpression(
-                                    includeResultOperator.NavigationPropertyPath));
-                        }
-
-                        return new
-                        {
-<<<<<<< HEAD
-                            specification = new IncludeSet { QuerySource =  includeResultOperator.QuerySource, Navigations = navigationPath},
-                            order = string.Concat(navigationPath.Select(n => n.IsCollection() ? "1" : "0"))
-                        };
-                    })
-=======
                             var entityType = QueryCompilationContext.Model.FindEntityType(
                                 includeResultOperator.PathFromQuerySource.Type);
 
@@ -507,13 +471,12 @@
                                 entityType = navigationPath[i].GetTargetType();
                             }
 
-                            return new
-                            {
-                                specification = new IncludeSpecification(includeResultOperator.QuerySource, navigationPath),
-                                order = string.Concat(navigationPath.Select(n => n.IsCollection() ? "1" : "0"))
-                            };
-                        })
->>>>>>> aff7bef4
+                        return new
+                        {
+                            specification = new IncludeSet { QuerySource =  includeResultOperator.QuerySource, Navigations = navigationPath},
+                            order = string.Concat(navigationPath.Select(n => n.IsCollection() ? "1" : "0"))
+                        };
+                    })
                     .OrderByDescending(e => e.order)
                     .ThenBy(e => e.specification.Navigations.First().IsDependentToPrincipal())
                     .Select(e => e.specification)
