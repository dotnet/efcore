// Copyright (c) .NET Foundation. All rights reserved.
// Licensed under the Apache License, Version 2.0. See License.txt in the project root for license information.

using System;
using System.Collections.Generic;
using System.Diagnostics;
using System.Linq;
using System.Linq.Expressions;
using System.Reflection;
using JetBrains.Annotations;
using Microsoft.EntityFrameworkCore.Extensions.Internal;
using Microsoft.EntityFrameworkCore.Infrastructure;
using Microsoft.EntityFrameworkCore.Internal;
using Microsoft.EntityFrameworkCore.Metadata;
using Microsoft.EntityFrameworkCore.Metadata.Internal;
using Microsoft.EntityFrameworkCore.Query.Expressions;
using Microsoft.EntityFrameworkCore.Query.ExpressionVisitors;
using Microsoft.EntityFrameworkCore.Query.ExpressionVisitors.Internal;
using Microsoft.EntityFrameworkCore.Query.Internal;
using Microsoft.EntityFrameworkCore.Query.ResultOperators.Internal;
using Microsoft.EntityFrameworkCore.Storage;
using Microsoft.EntityFrameworkCore.Storage.Internal;
using Microsoft.EntityFrameworkCore.Utilities;
using Remotion.Linq;
using Remotion.Linq.Clauses;
using Remotion.Linq.Clauses.Expressions;
using Remotion.Linq.Clauses.ExpressionVisitors;
using Remotion.Linq.Clauses.ResultOperators;

namespace Microsoft.EntityFrameworkCore.Query
{
    /// <summary>
    ///     The default relational <see cref="QueryModel" /> visitor.
    /// </summary>
    public class RelationalQueryModelVisitor : EntityQueryModelVisitor
    {
        /// <summary>
        ///     The SelectExpressions for this query, mapped by query source.
        /// </summary>
        /// <value>
        ///     A map of query source to select expression.
        /// </value>
        protected virtual Dictionary<IQuerySource, SelectExpression> QueriesBySource { get; } =
            new Dictionary<IQuerySource, SelectExpression>();

        private readonly Dictionary<IQuerySource, RelationalQueryModelVisitor> _subQueryModelVisitorsBySource
            = new Dictionary<IQuerySource, RelationalQueryModelVisitor>();

        private readonly IRelationalAnnotationProvider _relationalAnnotationProvider;
        private readonly IIncludeExpressionVisitorFactory _includeExpressionVisitorFactory;
        private readonly ISqlTranslatingExpressionVisitorFactory _sqlTranslatingExpressionVisitorFactory;
        private readonly ICompositePredicateExpressionVisitorFactory _compositePredicateExpressionVisitorFactory;
        private readonly IConditionalRemovingExpressionVisitorFactory _conditionalRemovingExpressionVisitorFactory;
        private readonly IQueryFlattenerFactory _queryFlattenerFactory;

        private bool _bindParentQueries;

        private bool _requiresClientSelectMany;
        private bool _requiresClientJoin;
        private bool _requiresClientFilter;
        private bool _requiresClientProjection;
        private bool _requiresClientOrderBy;
        private bool _requiresClientResultOperator;

        private NavigationIndexMap _navigationIndexMap = new NavigationIndexMap();

        /// <summary>
        ///     This API supports the Entity Framework Core infrastructure and is not intended to be used
        ///     directly from your code. This API may change or be removed in future releases.
        /// </summary>
        public RelationalQueryModelVisitor(
            [NotNull] IQueryOptimizer queryOptimizer,
            [NotNull] INavigationRewritingExpressionVisitorFactory navigationRewritingExpressionVisitorFactory,
            [NotNull] ISubQueryMemberPushDownExpressionVisitor subQueryMemberPushDownExpressionVisitor,
            [NotNull] IQuerySourceTracingExpressionVisitorFactory querySourceTracingExpressionVisitorFactory,
            [NotNull] IEntityResultFindingExpressionVisitorFactory entityResultFindingExpressionVisitorFactory,
            [NotNull] ITaskBlockingExpressionVisitor taskBlockingExpressionVisitor,
            [NotNull] IMemberAccessBindingExpressionVisitorFactory memberAccessBindingExpressionVisitorFactory,
            [NotNull] IOrderingExpressionVisitorFactory orderingExpressionVisitorFactory,
            [NotNull] IProjectionExpressionVisitorFactory projectionExpressionVisitorFactory,
            [NotNull] IEntityQueryableExpressionVisitorFactory entityQueryableExpressionVisitorFactory,
            [NotNull] IQueryAnnotationExtractor queryAnnotationExtractor,
            [NotNull] IResultOperatorHandler resultOperatorHandler,
            [NotNull] IEntityMaterializerSource entityMaterializerSource,
            [NotNull] IExpressionPrinter expressionPrinter,
            [NotNull] IRelationalAnnotationProvider relationalAnnotationProvider,
            [NotNull] IIncludeExpressionVisitorFactory includeExpressionVisitorFactory,
            [NotNull] ISqlTranslatingExpressionVisitorFactory sqlTranslatingExpressionVisitorFactory,
            [NotNull] ICompositePredicateExpressionVisitorFactory compositePredicateExpressionVisitorFactory,
            [NotNull] IConditionalRemovingExpressionVisitorFactory conditionalRemovingExpressionVisitorFactory,
            [NotNull] IQueryFlattenerFactory queryFlattenerFactory,
            [NotNull] IDbContextOptions contextOptions,
            [NotNull] RelationalQueryCompilationContext queryCompilationContext,
            [CanBeNull] RelationalQueryModelVisitor parentQueryModelVisitor)
            : base(
                Check.NotNull(queryOptimizer, nameof(queryOptimizer)),
                Check.NotNull(navigationRewritingExpressionVisitorFactory, nameof(navigationRewritingExpressionVisitorFactory)),
                Check.NotNull(subQueryMemberPushDownExpressionVisitor, nameof(subQueryMemberPushDownExpressionVisitor)),
                Check.NotNull(querySourceTracingExpressionVisitorFactory, nameof(querySourceTracingExpressionVisitorFactory)),
                Check.NotNull(entityResultFindingExpressionVisitorFactory, nameof(entityResultFindingExpressionVisitorFactory)),
                Check.NotNull(taskBlockingExpressionVisitor, nameof(taskBlockingExpressionVisitor)),
                Check.NotNull(memberAccessBindingExpressionVisitorFactory, nameof(memberAccessBindingExpressionVisitorFactory)),
                Check.NotNull(orderingExpressionVisitorFactory, nameof(orderingExpressionVisitorFactory)),
                Check.NotNull(projectionExpressionVisitorFactory, nameof(projectionExpressionVisitorFactory)),
                Check.NotNull(entityQueryableExpressionVisitorFactory, nameof(entityQueryableExpressionVisitorFactory)),
                Check.NotNull(queryAnnotationExtractor, nameof(queryAnnotationExtractor)),
                Check.NotNull(resultOperatorHandler, nameof(resultOperatorHandler)),
                Check.NotNull(entityMaterializerSource, nameof(entityMaterializerSource)),
                Check.NotNull(expressionPrinter, nameof(expressionPrinter)),
                Check.NotNull(queryCompilationContext, nameof(queryCompilationContext)))
        {
            Check.NotNull(relationalAnnotationProvider, nameof(relationalAnnotationProvider));
            Check.NotNull(includeExpressionVisitorFactory, nameof(includeExpressionVisitorFactory));
            Check.NotNull(sqlTranslatingExpressionVisitorFactory, nameof(sqlTranslatingExpressionVisitorFactory));
            Check.NotNull(compositePredicateExpressionVisitorFactory, nameof(compositePredicateExpressionVisitorFactory));
            Check.NotNull(conditionalRemovingExpressionVisitorFactory, nameof(conditionalRemovingExpressionVisitorFactory));
            Check.NotNull(queryFlattenerFactory, nameof(queryFlattenerFactory));
            Check.NotNull(contextOptions, nameof(contextOptions));

            _relationalAnnotationProvider = relationalAnnotationProvider;
            _includeExpressionVisitorFactory = includeExpressionVisitorFactory;
            _sqlTranslatingExpressionVisitorFactory = sqlTranslatingExpressionVisitorFactory;
            _compositePredicateExpressionVisitorFactory = compositePredicateExpressionVisitorFactory;
            _conditionalRemovingExpressionVisitorFactory = conditionalRemovingExpressionVisitorFactory;
            _queryFlattenerFactory = queryFlattenerFactory;

            ContextOptions = contextOptions;
            ParentQueryModelVisitor = parentQueryModelVisitor;
        }

        /// <summary>
        ///     Gets the options for the target context.
        /// </summary>
        /// <value>
        ///     Options for the target context.
        /// </value>
        protected virtual IDbContextOptions ContextOptions { get; }

        /// <summary>
        ///     Gets or sets a value indicating whether the query requires client eval.
        /// </summary>
        /// <value>
        ///     true if the query requires client eval, false if not.
        /// </value>
        public virtual bool RequiresClientEval { get; set; }

        /// <summary>
        ///     Gets or sets a value indicating whether the query requires client select many.
        /// </summary>
        /// <value>
        ///     true if the query requires client select many, false if not.
        /// </value>
        public virtual bool RequiresClientSelectMany
        {
            get { return _requiresClientSelectMany || RequiresClientEval; }
            set { _requiresClientSelectMany = value; }
        }

        /// <summary>
        ///     Gets or sets a value indicating whether the query requires client join.
        /// </summary>
        /// <value>
        ///     true if the query requires client join, false if not.
        /// </value>
        public virtual bool RequiresClientJoin
        {
            get { return _requiresClientJoin || RequiresClientEval; }
            set { _requiresClientJoin = value; }
        }

        /// <summary>
        ///     Gets or sets a value indicating whether the query requires client filter.
        /// </summary>
        /// <value>
        ///     true if the query requires client filter, false if not.
        /// </value>
        public virtual bool RequiresClientFilter
        {
            get { return _requiresClientFilter || RequiresClientEval; }
            set { _requiresClientFilter = value; }
        }

        /// <summary>
        ///     Gets or sets a value indicating whether the query requires client order by.
        /// </summary>
        /// <value>
        ///     true if the query requires client order by, false if not.
        /// </value>
        public virtual bool RequiresClientOrderBy
        {
            get { return _requiresClientOrderBy || RequiresClientEval; }
            set { _requiresClientOrderBy = value; }
        }

        /// <summary>
        ///     Gets or sets a value indicating whether the query requires client projection.
        /// </summary>
        /// <value>
        ///     true if the query requires client projection, false if not.
        /// </value>
        public virtual bool RequiresClientProjection
        {
            get { return _requiresClientProjection || RequiresClientEval; }
            set { _requiresClientProjection = value; }
        }

        /// <summary>
        ///     Gets or sets a value indicating whether the query requires client result operator.
        /// </summary>
        /// <value>
        ///     true if the query requires client result operator, false if not.
        /// </value>
        public virtual bool RequiresClientResultOperator
        {
            get { return _requiresClientResultOperator || RequiresClientEval; }
            set { _requiresClientResultOperator = value; }
        }

        /// <summary>
        ///     Context for the query compilation.
        /// </summary>
        public new virtual RelationalQueryCompilationContext QueryCompilationContext
            => (RelationalQueryCompilationContext)base.QueryCompilationContext;

        /// <summary>
        ///     The SelectExpressions active in the current query compilation.
        /// </summary>
        public virtual ICollection<SelectExpression> Queries => QueriesBySource.Values;

        /// <summary>
        ///     Gets the parent query model visitor, or null if there is no parent.
        /// </summary>
        /// <value>
        ///     The parent query model visitor, or null if there is no parent.
        /// </value>
        public virtual RelationalQueryModelVisitor ParentQueryModelVisitor { get; }

        /// <summary>
        ///     Registers a sub query visitor.
        /// </summary>
        /// <param name="querySource"> The query source. </param>
        /// <param name="queryModelVisitor"> The query model visitor. </param>
        public virtual void RegisterSubQueryVisitor(
            [NotNull] IQuerySource querySource, [NotNull] RelationalQueryModelVisitor queryModelVisitor)
        {
            Check.NotNull(querySource, nameof(querySource));
            Check.NotNull(queryModelVisitor, nameof(queryModelVisitor));

            _subQueryModelVisitorsBySource[querySource] = queryModelVisitor;
        }

        /// <summary>
        ///     Adds a SelectExpression to this query.
        /// </summary>
        /// <param name="querySource"> The query source. </param>
        /// <param name="selectExpression"> The select expression. </param>
        public virtual void AddQuery([NotNull] IQuerySource querySource, [NotNull] SelectExpression selectExpression)
        {
            Check.NotNull(querySource, nameof(querySource));
            Check.NotNull(selectExpression, nameof(selectExpression));

            QueriesBySource.Add(querySource, selectExpression);
        }

        /// <summary>
        ///     Try and get the active SelectExpression for a given query source.
        /// </summary>
        /// <param name="querySource"> The query source. </param>
        /// <returns>
        ///     A SelectExpression, or null.
        /// </returns>
        public virtual SelectExpression TryGetQuery([NotNull] IQuerySource querySource)
        {
            Check.NotNull(querySource, nameof(querySource));

            querySource
                = (querySource as GroupJoinClause)?.JoinClause ?? querySource;

            SelectExpression selectExpression;
            return QueriesBySource.TryGetValue(querySource, out selectExpression)
                ? selectExpression
                : QueriesBySource.Values.LastOrDefault(se => se.HandlesQuerySource(querySource));
        }

        /// <summary>
        ///     High-level method called to perform Include compilation.
        /// </summary>
        /// <param name="queryModel"> The query model. </param>
        /// <param name="includeSpecifications"> Related data to be included. </param>
        protected override void IncludeNavigations(
            QueryModel queryModel,
            IReadOnlyCollection<IncludeSpecification> includeSpecifications)
        {
            Check.NotNull(queryModel, nameof(queryModel));
            Check.NotNull(includeSpecifications, nameof(includeSpecifications));

            _navigationIndexMap = BuildNavigationIndexMap(includeSpecifications);

            base.IncludeNavigations(queryModel, includeSpecifications);
        }

        private static NavigationIndexMap BuildNavigationIndexMap(IEnumerable<IncludeSpecification> includeSpecifications)
        {
            var navigationIndexMap = new NavigationIndexMap();
            foreach (var includeSpecification in includeSpecifications.Reverse())
            {
                var navigationIndex = new NavigationIndex();
                if (includeSpecification.Navigation.IsCollection())
                {
                    navigationIndex.Index = 1;
                    navigationIndex.ReferencedMap = BuildIndexMap(includeSpecification.References, 1, true);
                }
                else
                {
                    navigationIndex.Index = 0;
                    navigationIndex.ReferencedMap = BuildIndexMap(includeSpecification.References, 0, false);
                }
                navigationIndexMap.Add(includeSpecification, navigationIndex);
            }
            return navigationIndexMap;
        }

        private static NavigationIndexMap BuildIndexMap(IEnumerable<IncludeSpecification> includeSpecifications, int openedReaderCount,
            bool openedNewReader)
        {
            var navigationIndexMap = new NavigationIndexMap();

            foreach (var includeSpecification in includeSpecifications)
            {
                var navigationIndex = new NavigationIndex();
                if (includeSpecification.Navigation.IsCollection())
                {
                    navigationIndex.Index = openedReaderCount + 1;
                    navigationIndex.ReferencedMap = BuildIndexMap(includeSpecification.References, openedReaderCount + 1, true);
                }
                else
                {
                    navigationIndex.Index = openedNewReader ? openedReaderCount : 0;
                    navigationIndex.ReferencedMap = BuildIndexMap(includeSpecification.References, openedReaderCount, openedNewReader);
                }

                navigationIndexMap.Add(includeSpecification, navigationIndex);
            }

            return navigationIndexMap;
        }

        /// <summary>
        ///     High-level method called to perform Include compilation for a single Include.
        /// </summary>
        /// <param name="includeSpecification"> The navigation property to be included. </param>
        /// <param name="resultType"> The type of results returned by the query. </param>
        /// <param name="accessorExpression"> Expression for the navigation property to be included. </param>
        /// <param name="querySourceRequiresTracking"> A value indicating whether results of this query are to be tracked. </param>
        protected override void IncludeNavigations(
            IncludeSpecification includeSpecification,
            Type resultType,
            Expression accessorExpression,
            bool querySourceRequiresTracking)
        {
            Check.NotNull(includeSpecification, nameof(includeSpecification));
            Check.NotNull(resultType, nameof(resultType));

<<<<<<< HEAD
            var includeExpressionVisitor = _includeExpressionVisitorFactory.Create(
                includeSpecification.QuerySource,
                includeSpecification,
                QueryCompilationContext,
                _navigationIndexMap[includeSpecification],
                querySourceRequiresTracking);
=======
            var includeExpressionVisitor
                = _includeExpressionVisitorFactory.Create(
                    includeSpecification.QuerySource,
                    includeSpecification.NavigationPath,
                    QueryCompilationContext,
                    _navigationIndexMap[includeSpecification],
                    querySourceRequiresTracking);
>>>>>>> aff7bef4

            Expression = includeExpressionVisitor.Visit(Expression);
        }

        /// <summary>
        ///     Visit a query model.
        /// </summary>
        /// <param name="queryModel"> The query model. </param>
        public override void VisitQueryModel(QueryModel queryModel)
        {
            Check.NotNull(queryModel, nameof(queryModel));

            var typeIsExpressionTranslatingVisitor
                = new TypeIsExpressionTranslatingVisitor(QueryCompilationContext.Model, _relationalAnnotationProvider);

            queryModel.TransformExpressions(typeIsExpressionTranslatingVisitor.Visit);

            base.VisitQueryModel(queryModel);

            var compositePredicateVisitor = _compositePredicateExpressionVisitorFactory.Create();

            foreach (var selectExpression in QueriesBySource.Values)
            {
                selectExpression.Predicate
                    = compositePredicateVisitor.Visit(selectExpression.Predicate);
            }
        }

        /// <summary>
        ///     Visit a sub-query model.
        /// </summary>
        /// <param name="queryModel"> The sub-query model. </param>
        public virtual void VisitSubQueryModel([NotNull] QueryModel queryModel)
        {
            _bindParentQueries = true;

            VisitQueryModel(queryModel);
        }

        /// <summary>
        ///     Compile main from clause expression.
        /// </summary>
        /// <param name="mainFromClause"> The main from clause. </param>
        /// <param name="queryModel"> The query model. </param>
        /// <returns>
        ///     An Expression.
        /// </returns>
        protected override Expression CompileMainFromClauseExpression(
            MainFromClause mainFromClause, QueryModel queryModel)
        {
            Check.NotNull(mainFromClause, nameof(mainFromClause));
            Check.NotNull(queryModel, nameof(queryModel));

            var expression = base.CompileMainFromClauseExpression(mainFromClause, queryModel);

            return LiftSubQuery(mainFromClause, mainFromClause.FromExpression, expression);
        }

        /// <summary>
        ///     Visit an additional from clause.
        /// </summary>
        /// <param name="fromClause"> The from clause being visited. </param>
        /// <param name="queryModel"> The query model. </param>
        /// <param name="index"> Index of the node being visited. </param>
        public override void VisitAdditionalFromClause(
            AdditionalFromClause fromClause, QueryModel queryModel, int index)
        {
            Check.NotNull(fromClause, nameof(fromClause));
            Check.NotNull(queryModel, nameof(queryModel));

            var previousQuerySource = FindPreviousQuerySource(queryModel, index);

            var previousSelectExpression
                = previousQuerySource != null
                    ? TryGetQuery(previousQuerySource)
                    : null;

            var previousSelectProjectionCount
                = previousSelectExpression?.Projection.Count ?? -1;

            base.VisitAdditionalFromClause(fromClause, queryModel, index);

            var fromQuerySourceReferenceExpression
                = fromClause.FromExpression as QuerySourceReferenceExpression;

            if (fromQuerySourceReferenceExpression != null)
            {
                previousQuerySource = FindPreviousQuerySource(queryModel, index - 1);

                if (previousQuerySource != null
                    && !RequiresClientJoin)
                {
                    previousSelectExpression = TryGetQuery(previousQuerySource);

                    if (previousSelectExpression != null)
                    {
                        AddQuery(fromClause, previousSelectExpression);
                    }
                }

                return;
            }

            RequiresClientSelectMany = true;

            var selectExpression = TryGetQuery(fromClause);

            if (selectExpression != null
                && selectExpression.Tables.Count == 1)
            {
                if (previousSelectExpression != null
                    && !RequiresClientJoin
                    && CanFlattenSelectMany())
                {
                    if (!QueryCompilationContext.QuerySourceRequiresMaterialization(previousQuerySource))
                    {
                        previousSelectExpression.RemoveRangeFromProjection(previousSelectProjectionCount);
                    }

                    var readerOffset = previousSelectExpression.Projection.Count;

                    var correlated = selectExpression.IsCorrelated();

                    if (correlated)
                    {
                        if (!QueryCompilationContext.IsLateralJoinSupported)
                        {
                            return;
                        }

                        previousSelectExpression
                            .AddLateralJoin(selectExpression.Tables.First(), selectExpression.Projection);
                    }
                    else
                    {
                        previousSelectExpression
                            .AddCrossJoin(selectExpression.Tables.First(), selectExpression.Projection);
                    }

                    QueriesBySource.Remove(fromClause);

                    Expression
                        = _queryFlattenerFactory
                            .Create(
                                fromClause,
                                QueryCompilationContext,
                                LinqOperatorProvider.SelectMany,
                                readerOffset)
                            .Flatten((MethodCallExpression)Expression);

                    RequiresClientSelectMany = false;
                }
            }

            if (RequiresClientSelectMany)
            {
                WarnClientEval(fromClause);
            }
        }

        private bool CanFlattenSelectMany()
        {
            var selectManyExpression = Expression as MethodCallExpression;

            return selectManyExpression != null
                   && selectManyExpression.Method.MethodIsClosedFormOf(LinqOperatorProvider.SelectMany)
                   && IsShapedQueryExpression(selectManyExpression.Arguments[0] as MethodCallExpression, innerShapedQuery: false)
                   && IsShapedQueryExpression((selectManyExpression.Arguments[1] as LambdaExpression)
                       ?.Body as MethodCallExpression, innerShapedQuery: true);
        }

        private bool IsShapedQueryExpression(MethodCallExpression shapedQueryExpression, bool innerShapedQuery)
        {
            if (shapedQueryExpression == null)
            {
                return false;
            }

            if (innerShapedQuery && (shapedQueryExpression.Method.MethodIsClosedFormOf(LinqOperatorProvider.DefaultIfEmpty)
                                     || shapedQueryExpression.Method.MethodIsClosedFormOf(LinqOperatorProvider.DefaultIfEmptyArg)))
            {
                shapedQueryExpression = shapedQueryExpression.Arguments.Single() as MethodCallExpression;
                if (shapedQueryExpression == null)
                {
                    return false;
                }
            }

            if (shapedQueryExpression.Arguments.Count != 3)
            {
                return false;
            }

            var shaper = shapedQueryExpression.Arguments[2] as ConstantExpression;

            return shaper?.Value is Shaper;
        }

        /// <summary>
        ///     Compile an additional from clause expression.
        /// </summary>
        /// <param name="additionalFromClause"> The additional from clause being compiled. </param>
        /// <param name="queryModel"> The query model. </param>
        /// <returns>
        ///     An Expression.
        /// </returns>
        protected override Expression CompileAdditionalFromClauseExpression(
            AdditionalFromClause additionalFromClause, QueryModel queryModel)
        {
            Check.NotNull(additionalFromClause, nameof(additionalFromClause));
            Check.NotNull(queryModel, nameof(queryModel));

            var expression = base.CompileAdditionalFromClauseExpression(additionalFromClause, queryModel);

            return LiftSubQuery(additionalFromClause, additionalFromClause.FromExpression, expression);
        }

        /// <summary>
        ///     Visit a join clause.
        /// </summary>
        /// <param name="joinClause"> The join clause being visited. </param>
        /// <param name="queryModel"> The query model. </param>
        /// <param name="index"> Index of the node being visited. </param>
        public override void VisitJoinClause(JoinClause joinClause, QueryModel queryModel, int index)
        {
            Check.NotNull(joinClause, nameof(joinClause));
            Check.NotNull(queryModel, nameof(queryModel));

            OptimizeJoinClause(
                joinClause,
                queryModel,
                index,
                () => base.VisitJoinClause(joinClause, queryModel, index),
                LinqOperatorProvider.Join);
        }

        /// <summary>
        ///     Compile a join clause inner sequence expression.
        /// </summary>
        /// <param name="joinClause"> The join clause being compiled. </param>
        /// <param name="queryModel"> The query model. </param>
        /// <returns>
        ///     An Expression.
        /// </returns>
        protected override Expression CompileJoinClauseInnerSequenceExpression(
            JoinClause joinClause, QueryModel queryModel)
        {
            Check.NotNull(joinClause, nameof(joinClause));
            Check.NotNull(queryModel, nameof(queryModel));

            var expression = base.CompileJoinClauseInnerSequenceExpression(joinClause, queryModel);

            return LiftSubQuery(joinClause, joinClause.InnerSequence, expression);
        }

        /// <summary>
        ///     Visit a group join clause.
        /// </summary>
        /// <param name="groupJoinClause"> The group join being visited. </param>
        /// <param name="queryModel"> The query model. </param>
        /// <param name="index"> Index of the node being visited. </param>
        public override void VisitGroupJoinClause(
            GroupJoinClause groupJoinClause, QueryModel queryModel, int index)
        {
            Check.NotNull(groupJoinClause, nameof(groupJoinClause));
            Check.NotNull(queryModel, nameof(queryModel));

            OptimizeJoinClause(
                groupJoinClause.JoinClause,
                queryModel,
                index,
                () => base.VisitGroupJoinClause(groupJoinClause, queryModel, index),
                LinqOperatorProvider.GroupJoin,
                groupJoin: true);
        }

        /// <summary>
        ///     Optimize a join clause.
        /// </summary>
        /// <param name="joinClause"> The join clause being visited. </param>
        /// <param name="queryModel"> The query model. </param>
        /// <param name="index"> Index of the node being visited. </param>
        /// <param name="baseVisitAction"> The base visit action. </param>
        /// <param name="operatorToFlatten"> The operator to flatten. </param>
        /// <param name="groupJoin"> true if an outer join should be performed. </param>
        protected virtual void OptimizeJoinClause(
            [NotNull] JoinClause joinClause,
            [NotNull] QueryModel queryModel,
            int index,
            [NotNull] Action baseVisitAction,
            [NotNull] MethodInfo operatorToFlatten,
            bool groupJoin = false)
        {
            Check.NotNull(joinClause, nameof(joinClause));
            Check.NotNull(queryModel, nameof(queryModel));
            Check.NotNull(baseVisitAction, nameof(baseVisitAction));
            Check.NotNull(operatorToFlatten, nameof(operatorToFlatten));

            RequiresClientJoin = true;

            var previousQuerySource = FindPreviousQuerySource(queryModel, index);

            var previousSelectExpression
                = previousQuerySource != null
                    ? TryGetQuery(previousQuerySource)
                    : null;

            var previousSelectProjectionCount
                = previousSelectExpression?.Projection.Count ?? -1;

            var previousParameter = CurrentParameter;
            var previousMapping = SnapshotQuerySourceMapping(queryModel);

            baseVisitAction();

            if (!RequiresClientSelectMany
                && previousSelectExpression != null
                && CanFlattenJoin())
            {
                var selectExpression = TryGetQuery(joinClause);

                if (selectExpression != null)
                {
                    var sqlTranslatingExpressionVisitor
                        = _sqlTranslatingExpressionVisitorFactory.Create(this);

                    var predicate
                        = sqlTranslatingExpressionVisitor
                            .Visit(
                                Expression.Equal(
                                    joinClause.OuterKeySelector,
                                    joinClause.InnerKeySelector));

                    if (predicate != null)
                    {
                        QueriesBySource.Remove(joinClause);

                        previousSelectExpression.RemoveRangeFromProjection(previousSelectProjectionCount);

                        var tableExpression = selectExpression.Tables.Single();

                        var projection
                            = QueryCompilationContext
                                .QuerySourceRequiresMaterialization(joinClause)
                                ? selectExpression.Projection
                                : Enumerable.Empty<Expression>();

                        var joinExpression
                            = !groupJoin
                                ? previousSelectExpression.AddInnerJoin(tableExpression, projection)
                                : previousSelectExpression.AddLeftOuterJoin(tableExpression, projection);

                        joinExpression.Predicate = predicate;

                        if (groupJoin)
                        {
                            var outerJoinOrderingExtractor = new OuterJoinOrderingExtractor();
                            outerJoinOrderingExtractor.Visit(predicate);

                            var previousOrderingCount = previousSelectExpression.OrderBy.Count;
                            if (!outerJoinOrderingExtractor.DependentToPrincipalFound)
                            {
                                foreach (var expression in outerJoinOrderingExtractor.Expressions)
                                {
                                    previousSelectExpression.AddToOrderBy(
                                        new Ordering(expression, OrderingDirection.Asc));
                                }
                            }

                            var additionalFromClause
                                = queryModel.BodyClauses.ElementAtOrDefault(index + 1)
                                    as AdditionalFromClause;

                            var subQueryModel
                                = (additionalFromClause?.FromExpression as SubQueryExpression)?.QueryModel;

                            if (subQueryModel != null
                                && subQueryModel.BodyClauses.Count == 0
                                && subQueryModel.ResultOperators.Count == 1
                                && subQueryModel.ResultOperators[0] is DefaultIfEmptyResultOperator)
                            {
                                var groupJoinClause
                                    = (subQueryModel.MainFromClause.FromExpression as QuerySourceReferenceExpression)
                                        ?.ReferencedQuerySource as GroupJoinClause;

                                if (groupJoinClause?.JoinClause == joinClause
                                    && queryModel.CountQuerySourceReferences(groupJoinClause) == 1)
                                {
                                    queryModel.BodyClauses.RemoveAt(index + 1);

                                    var querySourceMapping = new QuerySourceMapping();

                                    querySourceMapping.AddMapping(
                                        additionalFromClause,
                                        new QuerySourceReferenceExpression(joinClause));

                                    queryModel.TransformExpressions(e =>
                                        ReferenceReplacingExpressionVisitor
                                            .ReplaceClauseReferences(
                                                e,
                                                querySourceMapping,
                                                throwOnUnmappedReferences: false));

                                    foreach (var annotation in QueryCompilationContext.QueryAnnotations
                                        .OfType<IncludeResultOperator>()
                                        .Where(a => a.QuerySource == additionalFromClause))
                                    {
                                        annotation.QuerySource = joinClause;
                                        annotation.PathFromQuerySource = ReferenceReplacingExpressionVisitor.ReplaceClauseReferences(
                                            annotation.PathFromQuerySource,
                                            querySourceMapping,
                                            throwOnUnmappedReferences: false);
                                    }

                                    Expression = ((MethodCallExpression)Expression).Arguments[0];

                                    CurrentParameter = previousParameter;

                                    foreach (var mapping in previousMapping)
                                    {
                                        QueryCompilationContext.QuerySourceMapping
                                            .ReplaceMapping(mapping.Key, mapping.Value);
                                    }

                                    var previousProjectionCount = previousSelectExpression.Projection.Count;

                                    base.VisitJoinClause(joinClause, queryModel, index);

                                    previousSelectExpression.RemoveRangeFromProjection(previousProjectionCount);

                                    QueriesBySource.Remove(joinClause);

                                    operatorToFlatten = LinqOperatorProvider.Join;

                                    if (previousOrderingCount != previousSelectExpression.OrderBy.Count)
                                    {
                                        previousSelectExpression.RemoveRangeFromOrderBy(previousOrderingCount);
                                    }
                                }
                            }
                        }

                        Expression
                            = _queryFlattenerFactory
                                .Create(
                                    joinClause,
                                    QueryCompilationContext,
                                    operatorToFlatten,
                                    previousSelectProjectionCount)
                                .Flatten((MethodCallExpression)Expression);

                        RequiresClientJoin = false;
                    }
                }
            }

            if (RequiresClientJoin)
            {
                WarnClientEval(joinClause);
            }
        }

        private Dictionary<IQuerySource, Expression> SnapshotQuerySourceMapping(QueryModel queryModel)
        {
            var previousMapping
                = new Dictionary<IQuerySource, Expression>
                {
                    {
                        queryModel.MainFromClause,
                        QueryCompilationContext.QuerySourceMapping
                            .GetExpression(queryModel.MainFromClause)
                    }
                };

            foreach (var querySource in queryModel.BodyClauses.OfType<IQuerySource>())
            {
                if (QueryCompilationContext.QuerySourceMapping.ContainsMapping(querySource))
                {
                    previousMapping.Add(
                        querySource,
                        QueryCompilationContext.QuerySourceMapping
                            .GetExpression(querySource));

                    var groupJoinClause = querySource as GroupJoinClause;

                    if (groupJoinClause != null
                        && QueryCompilationContext.QuerySourceMapping
                            .ContainsMapping(groupJoinClause.JoinClause))
                    {
                        previousMapping.Add(
                            groupJoinClause.JoinClause,
                            QueryCompilationContext.QuerySourceMapping
                                .GetExpression(groupJoinClause.JoinClause));
                    }
                }
            }

            return previousMapping;
        }

        private bool CanFlattenJoin()
        {
            var joinExpression = Expression as MethodCallExpression;

            return joinExpression != null
                   && (joinExpression.Method.MethodIsClosedFormOf(LinqOperatorProvider.Join)
                       || joinExpression.Method.MethodIsClosedFormOf(LinqOperatorProvider.GroupJoin))
                   && IsShapedQueryExpression(joinExpression.Arguments[0] as MethodCallExpression, innerShapedQuery: false)
                   && IsShapedQueryExpression(joinExpression.Arguments[1] as MethodCallExpression, innerShapedQuery: true);
        }

        private class OuterJoinOrderingExtractor : ExpressionVisitor
        {
            private readonly List<Expression> _expressions = new List<Expression>();

            public bool DependentToPrincipalFound { get; private set; }

            public IEnumerable<Expression> Expressions => _expressions;

            private IForeignKey _matchingCandidate;
            private List<IProperty> _matchingCandidateProperties;

            public override Expression Visit(Expression expression)
            {
                var binaryExpression = expression as BinaryExpression;

                if (binaryExpression != null)
                {
                    return VisitBinary(binaryExpression);
                }

                return expression;
            }

            protected override Expression VisitBinary(BinaryExpression node)
            {
                if (DependentToPrincipalFound)
                {
                    return node;
                }

                if (node.NodeType == ExpressionType.Equal)
                {
                    var leftProperty = node.Left.RemoveConvert().TryGetColumnExpression()?.Property;
                    var rightProperty = node.Right.RemoveConvert().TryGetColumnExpression()?.Property;
                    if (leftProperty != null && rightProperty != null && leftProperty.IsForeignKey() && rightProperty.IsKey())
                    {
                        var keyDeclaringEntityType = rightProperty.GetContainingKeys().First().DeclaringEntityType;
                        var matchingForeignKeys = leftProperty.GetContainingForeignKeys().Where(k => k.PrincipalKey.DeclaringEntityType == keyDeclaringEntityType);
                        if (matchingForeignKeys.Count() == 1)
                        {
                            var matchingKey = matchingForeignKeys.Single();
                            if (rightProperty.GetContainingKeys().Contains(matchingKey.PrincipalKey))
                            {
                                var matchingForeignKey = matchingKey;
                                if (_matchingCandidate == null)
                                {
                                    _matchingCandidate = matchingForeignKey;
                                    _matchingCandidateProperties = new List<IProperty> { leftProperty };
                                }
                                else if (_matchingCandidate == matchingForeignKey)
                                {
                                    _matchingCandidateProperties.Add(leftProperty);
                                }

                                if (_matchingCandidate.Properties.All(p => _matchingCandidateProperties.Contains(p)))
                                {
                                    DependentToPrincipalFound = true;
                                    return node;
                                }
                            }
                        }
                    }

                    _expressions.Add(node.Left.RemoveConvert());

                    return node;
                }

                if (node.NodeType == ExpressionType.AndAlso)
                {
                    return base.VisitBinary(node);
                }

                return node;
            }
        }

        private static IQuerySource FindPreviousQuerySource(QueryModel queryModel, int index)
        {
            for (var i = index; i >= 0; i--)
            {
                var candidate = i == 0
                    ? queryModel.MainFromClause
                    : queryModel.BodyClauses[i - 1] as IQuerySource;

                if (candidate != null)
                {
                    return candidate;
                }
            }

            return null;
        }

        /// <summary>
        ///     Compile a group join inner sequence expression.
        /// </summary>
        /// <param name="groupJoinClause"> The group join clause being compiled. </param>
        /// <param name="queryModel"> The query model. </param>
        /// <returns>
        ///     An Expression.
        /// </returns>
        protected override Expression CompileGroupJoinInnerSequenceExpression(
            GroupJoinClause groupJoinClause, QueryModel queryModel)
        {
            Check.NotNull(groupJoinClause, nameof(groupJoinClause));
            Check.NotNull(queryModel, nameof(queryModel));

            var expression = base.CompileGroupJoinInnerSequenceExpression(groupJoinClause, queryModel);

            return LiftSubQuery(groupJoinClause.JoinClause, groupJoinClause.JoinClause.InnerSequence, expression);
        }

        private Expression LiftSubQuery(
            IQuerySource querySource, Expression itemsExpression, Expression expression)
        {
            var subQueryExpression = itemsExpression as SubQueryExpression;

            if (subQueryExpression == null)
            {
                return expression;
            }

            var subQueryModelVisitor
                = (RelationalQueryModelVisitor)QueryCompilationContext
                    .CreateQueryModelVisitor(this);

            subQueryModelVisitor.VisitSubQueryModel(subQueryExpression.QueryModel);

            if (subQueryModelVisitor.Queries.Count == 1
                && !subQueryModelVisitor.RequiresClientEval
                && !subQueryModelVisitor.RequiresClientSelectMany
                && !subQueryModelVisitor.RequiresClientJoin
                && !subQueryModelVisitor.RequiresClientFilter
                && !subQueryModelVisitor.RequiresClientProjection
                && !subQueryModelVisitor.RequiresClientOrderBy
                && !subQueryModelVisitor.RequiresClientResultOperator)
            {
                var subSelectExpression = subQueryModelVisitor.Queries.First();

                if ((!subSelectExpression.OrderBy.Any()
                     || subSelectExpression.Limit != null)
                    && (QueryCompilationContext.IsLateralJoinSupported
                        || !subSelectExpression.IsCorrelated()
                        || !(querySource is AdditionalFromClause)))
                {
                    if (!subSelectExpression.IsIdentityQuery())
                    {
                        subSelectExpression.PushDownSubquery().QuerySource = querySource;
                    }

                    AddQuery(querySource, subSelectExpression);

                    var newExpression
                        = new QuerySourceUpdater(
                                querySource,
                                QueryCompilationContext,
                                LinqOperatorProvider,
                                subSelectExpression)
                            .Visit(subQueryModelVisitor.Expression);

                    return newExpression;
                }
            }

            return expression;
        }

        private sealed class QuerySourceUpdater : ExpressionVisitorBase
        {
            private readonly IQuerySource _querySource;
            private readonly RelationalQueryCompilationContext _relationalQueryCompilationContext;
            private readonly ILinqOperatorProvider _linqOperatorProvider;
            private readonly SelectExpression _selectExpression;

            public QuerySourceUpdater(
                IQuerySource querySource,
                RelationalQueryCompilationContext relationalQueryCompilationContext,
                ILinqOperatorProvider linqOperatorProvider,
                SelectExpression selectExpression)
            {
                _querySource = querySource;
                _relationalQueryCompilationContext = relationalQueryCompilationContext;
                _linqOperatorProvider = linqOperatorProvider;
                _selectExpression = selectExpression;
            }

            protected override Expression VisitConstant(ConstantExpression constantExpression)
            {
                var shaper = constantExpression.Value as Shaper;

                if (shaper != null)
                {
                    foreach (var queryAnnotation
                        in _relationalQueryCompilationContext.QueryAnnotations
                            .Where(qa => shaper.IsShaperForQuerySource(qa.QuerySource)))
                    {
                        queryAnnotation.QuerySource = _querySource;
                    }

                    if (!_relationalQueryCompilationContext.QuerySourceRequiresMaterialization(_querySource)
                        && shaper is EntityShaper)
                    {
                        return Expression.Constant(new ValueBufferShaper(_querySource));
                    }

                    shaper.UpdateQuerySource(_querySource);

                    _selectExpression.ExplodeStarProjection();
                }

                return base.VisitConstant(constantExpression);
            }

            protected override Expression VisitMethodCall(MethodCallExpression methodCallExpression)
            {
                var arguments = VisitAndConvert(methodCallExpression.Arguments, "VisitMethodCall");

                if (arguments != methodCallExpression.Arguments)
                {
                    if (methodCallExpression.Method.MethodIsClosedFormOf(
                        _relationalQueryCompilationContext.QueryMethodProvider.ShapedQueryMethod))
                    {
                        return Expression.Call(
                            _relationalQueryCompilationContext.QueryMethodProvider.ShapedQueryMethod
                                .MakeGenericMethod(((Shaper)((ConstantExpression)arguments[2]).Value).Type),
                            arguments);
                    }

                    if (methodCallExpression.Method.MethodIsClosedFormOf(
                            _linqOperatorProvider.Cast)
                        && arguments[0].Type.GetSequenceType() == typeof(ValueBuffer))
                    {
                        return arguments[0];
                    }
                }

                return base.VisitMethodCall(methodCallExpression);
            }

            protected override Expression VisitLambda<T>(Expression<T> lambdaExpression)
            {
                Check.NotNull(lambdaExpression, nameof(lambdaExpression));

                var newBodyExpression = Visit(lambdaExpression.Body);

                return newBodyExpression != lambdaExpression.Body
                    ? Expression.Lambda(newBodyExpression, lambdaExpression.Parameters)
                    : lambdaExpression;
            }
        }

        /// <summary>
        ///     Visit a where clause.
        /// </summary>
        /// <param name="whereClause"> The where clause being visited. </param>
        /// <param name="queryModel"> The query model. </param>
        /// <param name="index"> Index of the node being visited. </param>
        public override void VisitWhereClause(WhereClause whereClause, QueryModel queryModel, int index)
        {
            Check.NotNull(whereClause, nameof(whereClause));
            Check.NotNull(queryModel, nameof(queryModel));

            var selectExpression = TryGetQuery(queryModel.MainFromClause);
            var requiresClientFilter = selectExpression == null;

            if (!requiresClientFilter)
            {
                var sqlTranslatingExpressionVisitor
                    = _sqlTranslatingExpressionVisitorFactory
                        .Create(this, selectExpression, whereClause.Predicate, _bindParentQueries);

                var sqlPredicateExpression = sqlTranslatingExpressionVisitor.Visit(whereClause.Predicate);

                if (sqlPredicateExpression != null)
                {
                    sqlPredicateExpression =
                        _conditionalRemovingExpressionVisitorFactory
                            .Create()
                            .Visit(sqlPredicateExpression);

                    selectExpression.Predicate
                        = selectExpression.Predicate == null
                            ? sqlPredicateExpression
                            : Expression.AndAlso(selectExpression.Predicate, sqlPredicateExpression);
                }
                else
                {
                    requiresClientFilter = true;
                }

                if (sqlTranslatingExpressionVisitor.ClientEvalPredicate != null
                    && selectExpression.Predicate != null)
                {
                    requiresClientFilter = true;
                    whereClause = new WhereClause(sqlTranslatingExpressionVisitor.ClientEvalPredicate);
                }
            }

            RequiresClientFilter |= requiresClientFilter;

            if (RequiresClientFilter)
            {
                WarnClientEval(whereClause.Predicate);

                base.VisitWhereClause(whereClause, queryModel, index);
            }
        }

        /// <summary>
        ///     Visit an order by clause.
        /// </summary>
        /// <param name="orderByClause"> The order by clause. </param>
        /// <param name="queryModel"> The query model. </param>
        /// <param name="index"> Index of the node being visited. </param>
        public override void VisitOrderByClause(OrderByClause orderByClause, QueryModel queryModel, int index)
        {
            Check.NotNull(orderByClause, nameof(orderByClause));
            Check.NotNull(queryModel, nameof(queryModel));

            var selectExpression = TryGetQuery(queryModel.MainFromClause);
            var requiresClientOrderBy = selectExpression == null;

            if (!requiresClientOrderBy)
            {
                var sqlTranslatingExpressionVisitor
                    = _sqlTranslatingExpressionVisitorFactory
                        .Create(this, selectExpression, bindParentQueries: _bindParentQueries);

                var orderings = new List<Ordering>();

                foreach (var ordering in orderByClause.Orderings)
                {
                    // we disable this for order by, because you can't have a parameter (that is integer) in the order by
                    var canBindPropertyToOuterParameter = _canBindPropertyToOuterParameter;
                    _canBindPropertyToOuterParameter = false;

                    var sqlOrderingExpression
                        = sqlTranslatingExpressionVisitor
                            .Visit(ordering.Expression);

                    _canBindPropertyToOuterParameter = canBindPropertyToOuterParameter;

                    if (sqlOrderingExpression == null)
                    {
                        break;
                    }

                    if (sqlOrderingExpression.IsComparisonOperation()
                        || sqlOrderingExpression.IsLogicalOperation())
                    {
                        sqlOrderingExpression = Expression.Condition(
                            sqlOrderingExpression,
                            Expression.Constant(true, typeof(bool)),
                            Expression.Constant(false, typeof(bool)));
                    }

                    orderings.Add(
                        new Ordering(
                            sqlOrderingExpression,
                            ordering.OrderingDirection));
                }

                if (orderings.Count == orderByClause.Orderings.Count)
                {
                    selectExpression.PrependToOrderBy(orderings);
                }
                else
                {
                    requiresClientOrderBy = true;
                }
            }

            RequiresClientOrderBy |= requiresClientOrderBy;

            if (RequiresClientOrderBy)
            {
                WarnClientEval(orderByClause);

                base.VisitOrderByClause(orderByClause, queryModel, index);
            }
        }

        /// <summary>
        ///     Visit a result operator.
        /// </summary>
        /// <param name="resultOperator"> The result operator being visited. </param>
        /// <param name="queryModel"> The query model. </param>
        /// <param name="index"> Index of the node being visited. </param>
        public override void VisitResultOperator(ResultOperatorBase resultOperator, QueryModel queryModel, int index)
        {
            base.VisitResultOperator(resultOperator, queryModel, index);

            if (RequiresClientResultOperator)
            {
                WarnClientEval(resultOperator);
            }
        }

        /// <summary>
        ///     Generated a client-eval warning
        /// </summary>
        /// <param name="expression"> The expression being client-eval'd. </param>
        protected virtual void WarnClientEval([NotNull] object expression)
        {
            Check.NotNull(expression, nameof(expression));

            QueryCompilationContext.Logger.LogWarning(
                RelationalEventId.QueryClientEvaluationWarning,
                () => RelationalStrings.ClientEvalWarning(expression));
        }

        private class TypeIsExpressionTranslatingVisitor : ExpressionVisitorBase
        {
            private readonly IModel _model;
            private readonly IRelationalAnnotationProvider _relationalAnnotationProvider;

            public TypeIsExpressionTranslatingVisitor(IModel model, IRelationalAnnotationProvider relationalAnnotationProvider)
            {
                _model = model;
                _relationalAnnotationProvider = relationalAnnotationProvider;
            }

            protected override Expression VisitTypeBinary(TypeBinaryExpression typeBinaryExpression)
            {
                if (typeBinaryExpression.NodeType != ExpressionType.TypeIs)
                {
                    return base.VisitTypeBinary(typeBinaryExpression);
                }

                var entityType = _model.FindEntityType(typeBinaryExpression.TypeOperand);

                if (entityType == null)
                {
                    return base.VisitTypeBinary(typeBinaryExpression);
                }

                var concreteEntityTypes
                    = entityType.GetConcreteTypesInHierarchy().ToList();

                if (concreteEntityTypes.Count != 1
                    || concreteEntityTypes[0].RootType() != concreteEntityTypes[0])
                {
                    var discriminatorProperty
                        = _relationalAnnotationProvider.For(concreteEntityTypes[0]).DiscriminatorProperty;

                    var discriminatorPropertyExpression = CreatePropertyExpression(typeBinaryExpression.Expression, discriminatorProperty);

                    var discriminatorPredicate
                        = concreteEntityTypes
                            .Select(concreteEntityType =>
                                Expression.Equal(
                                    discriminatorPropertyExpression,
                                    Expression.Constant(_relationalAnnotationProvider.For(concreteEntityType).DiscriminatorValue)))
                            .Aggregate((current, next) => Expression.OrElse(next, current));

                    return discriminatorPredicate;
                }

                return Expression.Constant(true, typeof(bool));
            }
        }

        #region Binding

        /// <summary>
        ///     Bind a member expression to a value buffer access.
        /// </summary>
        /// <param name="memberExpression"> The member access expression. </param>
        /// <param name="expression"> The target expression. </param>
        /// <returns>
        ///     An Expression.
        /// </returns>
        public override Expression BindMemberToValueBuffer(MemberExpression memberExpression, Expression expression)
        {
            Check.NotNull(memberExpression, nameof(memberExpression));
            Check.NotNull(expression, nameof(expression));

            return BindMemberExpression(
                memberExpression,
                (property, querySource, selectExpression) =>
                    {
                        var projectionIndex = selectExpression.GetProjectionIndex(property, querySource);

                        Debug.Assert(projectionIndex > -1);

                        return BindReadValueMethod(memberExpression.Type, expression, projectionIndex);
                    },
                bindSubQueries: true);
        }

        /// <summary>
        ///     Bind a method call expression to a value buffer access.
        /// </summary>
        /// <param name="methodCallExpression"> The method call expression. </param>
        /// <param name="expression"> The target expression. </param>
        /// <returns>
        ///     An Expression.
        /// </returns>
        public override Expression BindMethodCallToValueBuffer(
            MethodCallExpression methodCallExpression, Expression expression)
        {
            Check.NotNull(methodCallExpression, nameof(methodCallExpression));
            Check.NotNull(expression, nameof(expression));

            return BindMethodCallExpression(
                       methodCallExpression,
                       (property, querySource, selectExpression) =>
                           {
                               var projectionIndex = selectExpression.GetProjectionIndex(property, querySource);

                               Debug.Assert(projectionIndex > -1);

                               return BindReadValueMethod(methodCallExpression.Type, expression, projectionIndex);
                           },
                       bindSubQueries: true)
                   ?? ParentQueryModelVisitor?
                       .BindMethodCallToValueBuffer(methodCallExpression, expression);
        }

        /// <summary>
        ///     Bind a member expression.
        /// </summary>
        /// <typeparam name="TResult"> Type of the result. </typeparam>
        /// <param name="memberExpression"> The member access expression. </param>
        /// <param name="memberBinder"> The member binder. </param>
        /// <param name="bindSubQueries"> true to bind sub queries. </param>
        /// <returns>
        ///     A TResult.
        /// </returns>
        public virtual TResult BindMemberExpression<TResult>(
            [NotNull] MemberExpression memberExpression,
            [NotNull] Func<IProperty, IQuerySource, SelectExpression, TResult> memberBinder,
            bool bindSubQueries = false)
        {
            Check.NotNull(memberExpression, nameof(memberExpression));
            Check.NotNull(memberBinder, nameof(memberBinder));

            return BindMemberExpression(memberExpression, null, memberBinder, bindSubQueries);
        }

        private TResult BindMemberExpression<TResult>(
            [NotNull] MemberExpression memberExpression,
            [CanBeNull] IQuerySource querySource,
            Func<IProperty, IQuerySource, SelectExpression, TResult> memberBinder,
            bool bindSubQueries)
        {
            Check.NotNull(memberExpression, nameof(memberExpression));
            Check.NotNull(memberBinder, nameof(memberBinder));

            return base.BindMemberExpression(memberExpression, querySource,
                (property, qs) => BindMemberOrMethod(memberBinder, qs, property, bindSubQueries));
        }

        public virtual Expression BindMemberToOuterQueryParameter(
            [NotNull] MemberExpression memberExpression)
            => base.BindMemberExpression(
                memberExpression,
                null,
                (property, qs) => BindPropertyToOuterParameter(qs, property, true));

        /// <summary>
        ///     Bind a method call expression.
        /// </summary>
        /// <typeparam name="TResult"> Type of the result. </typeparam>
        /// <param name="methodCallExpression"> The method call expression. </param>
        /// <param name="memberBinder"> The member binder. </param>
        /// <param name="bindSubQueries"> true to bind sub queries. </param>
        /// <returns>
        ///     A TResult.
        /// </returns>
        public virtual TResult BindMethodCallExpression<TResult>(
            [NotNull] MethodCallExpression methodCallExpression,
            [NotNull] Func<IProperty, IQuerySource, SelectExpression, TResult> memberBinder,
            bool bindSubQueries = false)
        {
            Check.NotNull(methodCallExpression, nameof(methodCallExpression));
            Check.NotNull(memberBinder, nameof(memberBinder));

            return BindMethodCallExpression(methodCallExpression, null, memberBinder, bindSubQueries);
        }

        private TResult BindMethodCallExpression<TResult>(
            MethodCallExpression methodCallExpression,
            IQuerySource querySource,
            Func<IProperty, IQuerySource, SelectExpression, TResult> memberBinder,
            bool bindSubQueries)
            => base.BindMethodCallExpression(
                methodCallExpression,
                querySource,
                (property, qs) => BindMemberOrMethod(memberBinder, qs, property, bindSubQueries));

        /// <summary>
        ///     Bind a local method call expression.
        /// </summary>
        /// <param name="methodCallExpression"> The local method call expression. </param>
        /// <returns>
        ///     An Expression.
        /// </returns>
        public virtual Expression BindLocalMethodCallExpression(
            [NotNull] MethodCallExpression methodCallExpression)
        {
            Check.NotNull(methodCallExpression, nameof(methodCallExpression));

            return base.BindMethodCallExpression<Expression>(methodCallExpression, null,
                (property, qs) =>
                    {
                        var parameterExpression = methodCallExpression.Arguments[0] as ParameterExpression;

                        if (parameterExpression != null)
                        {
                            return new PropertyParameterExpression(parameterExpression.Name, property);
                        }

                        var constantExpression = methodCallExpression.Arguments[0] as ConstantExpression;

                        if (constantExpression != null)
                        {
                            return Expression.Constant(
                                property.GetGetter().GetClrValue(constantExpression.Value),
                                methodCallExpression.Method.GetGenericArguments()[0]);
                        }

                        return null;
                    });
        }

        public virtual Expression BindMethodToOuterQueryParameter(
            [NotNull] MethodCallExpression methodCallExpression)
        {
            Check.NotNull(methodCallExpression, nameof(methodCallExpression));

            return base.BindMethodCallExpression<Expression>(
                methodCallExpression,
                null,
                (property, qs) => BindPropertyToOuterParameter(qs, property, false));
        }

        private TResult BindMemberOrMethod<TResult>(
            Func<IProperty, IQuerySource, SelectExpression, TResult> memberBinder,
            IQuerySource querySource,
            IProperty property,
            bool bindSubQueries)
        {
            if (querySource != null)
            {
                var selectExpression = TryGetQuery(querySource);

                if (selectExpression == null
                    && bindSubQueries)
                {
                    RelationalQueryModelVisitor subQueryModelVisitor;
                    if (_subQueryModelVisitorsBySource.TryGetValue(querySource, out subQueryModelVisitor))
                    {
                        selectExpression = subQueryModelVisitor.Queries.SingleOrDefault();

                        selectExpression?
                            .AddToProjection(
                                _relationalAnnotationProvider.For(property).ColumnName,
                                property,
                                querySource);
                    }
                }

                if (selectExpression != null)
                {
                    return memberBinder(property, querySource, selectExpression);
                }

                selectExpression
                    = ParentQueryModelVisitor?.TryGetQuery(querySource);

                selectExpression?.AddToProjection(
                    _relationalAnnotationProvider.For(property).ColumnName,
                    property,
                    querySource);
            }

            return default(TResult);
        }

        #endregion

        private bool _canBindPropertyToOuterParameter = true;

        private const string OuterQueryParameterNamePrefix = @"_outer_";

        private ParameterExpression BindPropertyToOuterParameter(IQuerySource querySource, IProperty property, bool isMemberExpression)
        {
            if (querySource != null && _canBindPropertyToOuterParameter)
            {
                SelectExpression parentSelectExpression = null;
                ParentQueryModelVisitor?.QueriesBySource.TryGetValue(querySource, out parentSelectExpression);
                if (parentSelectExpression != null)
                {
                    var parameterName = OuterQueryParameterNamePrefix + property.Name;
                    var parameterWithSamePrefixCount
                        = QueryCompilationContext.ParentQueryReferenceParameters.Count(p => p.StartsWith(parameterName, StringComparison.Ordinal));

                    if (parameterWithSamePrefixCount > 0)
                    {
                        parameterName += parameterWithSamePrefixCount;
                    }

                    QueryCompilationContext.ParentQueryReferenceParameters.Add(parameterName);
                    Expression = CreateInjectParametersExpression(Expression, querySource, property, parameterName, isMemberExpression);

                    return Expression.Parameter(
                        property.ClrType,
                        parameterName);
                }
            }

            return null;
        }

        private Expression CreateInjectParametersExpression(
            Expression expression,
            IQuerySource querySource,
            IProperty property,
            string parameterName,
            bool isMemberExpression)
        {
            var querySourceReference = new QuerySourceReferenceExpression(querySource);
            var propertyExpression = isMemberExpression
                ? Expression.Property(querySourceReference, property.PropertyInfo)
                : CreatePropertyExpression(querySourceReference, property);

            if (propertyExpression.Type.GetTypeInfo().IsValueType)
            {
                propertyExpression = Expression.Convert(propertyExpression, typeof(object));
            }

            var parameterNameExpressions = new List<ConstantExpression>();
            var parameterValueExpressions = new List<Expression>();

            var methodCallExpression = expression as MethodCallExpression;
            if (methodCallExpression != null
                && methodCallExpression.Method.MethodIsClosedFormOf(QueryCompilationContext.QueryMethodProvider.InjectParametersMethod))
            {
                var existingParamterNamesExpression = (NewArrayExpression)methodCallExpression.Arguments[2];
                parameterNameExpressions.AddRange(existingParamterNamesExpression.Expressions.Cast<ConstantExpression>());

                var existingParameterValuesExpression = (NewArrayExpression)methodCallExpression.Arguments[3];
                parameterValueExpressions.AddRange(existingParameterValuesExpression.Expressions);

                expression = methodCallExpression.Arguments[1];
            }

            parameterNameExpressions.Add(Expression.Constant(parameterName));
            parameterValueExpressions.Add(propertyExpression);

            var elementType = expression.Type.GetTypeInfo().GenericTypeArguments.Single();

            return Expression.Call(
                QueryCompilationContext.QueryMethodProvider.InjectParametersMethod.MakeGenericMethod(elementType),
                QueryContextParameter,
                expression,
                Expression.NewArrayInit(typeof(string), parameterNameExpressions),
                Expression.NewArrayInit(typeof(object), parameterValueExpressions));
        }
    }
}<|MERGE_RESOLUTION|>--- conflicted
+++ resolved
@@ -361,22 +361,12 @@
             Check.NotNull(includeSpecification, nameof(includeSpecification));
             Check.NotNull(resultType, nameof(resultType));
 
-<<<<<<< HEAD
             var includeExpressionVisitor = _includeExpressionVisitorFactory.Create(
                 includeSpecification.QuerySource,
                 includeSpecification,
                 QueryCompilationContext,
                 _navigationIndexMap[includeSpecification],
                 querySourceRequiresTracking);
-=======
-            var includeExpressionVisitor
-                = _includeExpressionVisitorFactory.Create(
-                    includeSpecification.QuerySource,
-                    includeSpecification.NavigationPath,
-                    QueryCompilationContext,
-                    _navigationIndexMap[includeSpecification],
-                    querySourceRequiresTracking);
->>>>>>> aff7bef4
 
             Expression = includeExpressionVisitor.Visit(Expression);
         }
