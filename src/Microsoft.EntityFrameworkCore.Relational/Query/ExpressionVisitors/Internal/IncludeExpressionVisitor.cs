--- conflicted
+++ resolved
@@ -471,11 +471,7 @@
                                 queryContextParameter,
                                 Expression.Constant(
                                     _shaperCommandContextFactory.Create(() =>
-<<<<<<< HEAD
-                                        _querySqlGeneratorFactory.CreateDefault(targetSelectExpression))),
-=======
                                             SelectExpressionDependencies.QuerySqlGeneratorFactory.CreateDefault(targetSelectExpression))),
->>>>>>> d4746fb0
                                 Expression.Constant(queryIndex),
                                 materializer
                             )),
