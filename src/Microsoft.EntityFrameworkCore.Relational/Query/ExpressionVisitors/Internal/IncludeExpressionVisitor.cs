--- conflicted
+++ resolved
@@ -104,18 +104,11 @@
                             Expression.Convert(methodCallExpression.Arguments[0], typeof(RelationalQueryContext)),
                             methodCallExpression,
                             entityAccessor,
-<<<<<<< HEAD
                             Expression.Constant(_includeSpecification),
                             Expression.Constant(
                                 _createRelatedEntitiesLoadersMethodInfo
                                     .MakeGenericMethod(_queryCompilationContext.QueryMethodProvider.RelatedEntitiesLoaderType)
                                     .Invoke(this, new object[] {_querySource, _includeSpecification})),
-=======
-                            Expression.Constant(_navigationPath),
-                            (Expression)_createRelatedEntitiesLoadersMethodInfo
-                                .MakeGenericMethod(_queryCompilationContext.QueryMethodProvider.RelatedEntitiesLoaderType)
-                                .Invoke(this, new object[] { _querySource, _navigationPath }),
->>>>>>> aff7bef4
                             Expression.Constant(_querySourceRequiresTracking));
                 }
             }
@@ -182,19 +175,8 @@
                         .CreateGroupJoinInclude(
                             _includeSpecification,
                             _querySourceRequiresTracking,
-<<<<<<< HEAD
-                            (methodCallExpression.Arguments[groupJoinIncludeArgumentIndex] as ConstantExpression)?.Value,
-                            _createRelatedEntitiesLoadersMethodInfo
-                                .MakeGenericMethod(_queryCompilationContext.QueryMethodProvider.RelatedEntitiesLoaderType)
-                                .Invoke(this, new object[]
-                                {
-                                    _querySource,
-                                    _includeSpecification
-                                }));
-=======
                             (existingGroupJoinIncludeExpression as ConstantExpression)?.Value,
                             relatedEntitiesLoaders);
->>>>>>> aff7bef4
 
                 if (groupJoinInclude != null)
                 {
@@ -227,12 +209,6 @@
                 .GetDeclaredMethod(nameof(CreateRelatedEntitiesLoaders));
 
         [UsedImplicitly]
-<<<<<<< HEAD
-        private Dictionary<IncludeSpecification, Func<QueryContext, TRelatedEntitiesLoader>> CreateRelatedEntitiesLoaders
-            <TRelatedEntitiesLoader>(
-            IQuerySource querySource, IncludeSpecification includeSpecification)
-        {
-=======
         private NewArrayExpression CreateRelatedEntitiesLoaders<TRelatedEntitiesLoader>(
             IQuerySource querySource, IEnumerable<INavigation> navigationPath)
         {
@@ -240,7 +216,6 @@
 
             var relatedEntitiesLoaders = new List<Expression<Func<QueryContext, TRelatedEntitiesLoader>>>();
 
->>>>>>> aff7bef4
             var selectExpression
                 = _queryCompilationContext.FindSelectExpression(querySource);
 
@@ -268,42 +243,7 @@
                 compositePredicateExpressionVisitor,
                 navigationIndex.Index, ref selectExpression, ref canProduceInnerJoin, ref targetTableExpression);
 
-<<<<<<< HEAD
             relatedEntitiesLoaders.Add(includeSpecification, entityLoader);
-=======
-                    var valueBufferOffset = selectExpression.Projection.Count;
-
-                    canProduceInnerJoin
-                        = canProduceInnerJoin
-                          && navigation.ForeignKey.IsRequired
-                          && navigation.IsDependentToPrincipal();
-
-                    var joinExpression
-                        = canProduceInnerJoin
-                            ? selectExpression.AddInnerJoin(joinedTableExpression)
-                            : selectExpression.AddLeftOuterJoin(joinedTableExpression);
-
-                    var oldPredicate = selectExpression.Predicate;
-
-                    var materializer
-                        = _materializerFactory
-                            .CreateMaterializer(
-                                targetEntityType,
-                                selectExpression,
-                                (p, se) => se.AddToProjection(
-                                               new AliasExpression(
-                                                   new ColumnExpression(
-                                                       _relationalAnnotationProvider.For(p).ColumnName,
-                                                       p,
-                                                       joinedTableExpression))) - valueBufferOffset,
-                                querySource: null);
-
-                    if (selectExpression.Predicate != oldPredicate)
-                    {
-                        selectExpression.Predicate
-                            = compositePredicateExpressionVisitor
-                                .Visit(selectExpression.Predicate);
->>>>>>> aff7bef4
 
             foreach (var reference in includeSpecification.References)
             {
@@ -383,43 +323,6 @@
 
                 targetTableExpression = joinedTableExpression;
 
-<<<<<<< HEAD
-                entityLoader =
-                    qc =>
-                        (TRelatedEntitiesLoader)_queryCompilationContext.QueryMethodProvider
-                            .CreateReferenceRelatedEntitiesLoaderMethod
-                            .Invoke(
-                                null,
-                                new object[]
-                                {
-                                    valueBufferOffset,
-                                    queryIndex,
-                                    materializer.Compile() // TODO: Used cached materializer?
-                                });
-            }
-            else
-            {
-                var principalTable
-                    = selectExpression.Tables.Count == 1
-                      && selectExpression.Tables
-                          .OfType<SelectExpression>()
-                          .Any(s => s.Tables.Any(t => t.QuerySource == querySource))
-                        // true when select is wrapped e.g. when RowNumber paging is enabled
-                        ? selectExpression.Tables[0]
-                        : selectExpression.Tables.Last(t => t.QuerySource == querySource);
-
-                var canGenerateExists =
-                    !IsOrderingOnNonPrincipalKeyProperties(selectExpression.OrderBy, navigation.ForeignKey.PrincipalKey.Properties);
-
-                foreach (var property in navigation.ForeignKey.PrincipalKey.Properties)
-                {
-                    selectExpression
-                        .AddToOrderBy(
-                            _relationalAnnotationProvider.For(property).ColumnName,
-                            property,
-                            principalTable,
-                            OrderingDirection.Asc);
-=======
                     relatedEntitiesLoaders.Add(
                         Expression.Lambda<Func<QueryContext, TRelatedEntitiesLoader>>(
                             Expression.Call(
@@ -430,7 +333,33 @@
                                 materializer
                             ),
                             queryContextParameter));
->>>>>>> aff7bef4
+                }
+                else
+                {
+                    var principalTable
+                        = selectExpression.Tables.Count == 1
+                          && selectExpression.Tables
+                              .OfType<SelectExpression>()
+                              .Any(s => s.Tables.Any(t => t.QuerySource == querySource))
+                            // true when select is wrapped e.g. when RowNumber paging is enabled
+                            ? selectExpression.Tables[0]
+                            : selectExpression.Tables.Last(t => t.QuerySource == querySource);
+
+                    var canGenerateExists
+                        = selectExpression.Offset == null
+                          && selectExpression.Limit == null
+                          && !IsOrderingOnNonPrincipalKeyProperties(
+                              selectExpression.OrderBy,
+                              navigation.ForeignKey.PrincipalKey.Properties);
+
+                foreach (var property in navigation.ForeignKey.PrincipalKey.Properties)
+                {
+                    selectExpression
+                        .AddToOrderBy(
+                            _relationalAnnotationProvider.For(property).ColumnName,
+                            property,
+                            principalTable,
+                            OrderingDirection.Asc);
                 }
 
                 var targetSelectExpression = _selectExpressionFactory.Create(_queryCompilationContext);
@@ -471,21 +400,13 @@
                             ? subqueryExpression.Tables[0]
                             : subqueryExpression.Tables.Last(t => t.QuerySource == querySource);
 
-<<<<<<< HEAD
                     var existsPredicateExpression = new ExistsExpression(subqueryExpression);
-=======
-                    var canGenerateExists
-                        = selectExpression.Offset == null
-                          && selectExpression.Limit == null
-                          && !IsOrderingOnNonPrincipalKeyProperties(
-                              selectExpression.OrderBy,
-                              navigation.ForeignKey.PrincipalKey.Properties);
->>>>>>> aff7bef4
 
                     AddToPredicate(targetSelectExpression, existsPredicateExpression);
 
-                    AddToPredicate(subqueryExpression,
-                        BuildJoinEqualityExpression(navigation, targetTableExpression, subqueryTable, querySource));
+                        AddToPredicate(
+                            subqueryExpression,
+                            BuildJoinEqualityExpression(navigation, targetTableExpression, subqueryTable, querySource));
 
                     subqueryExpression.Predicate
                         = compositePredicateExpressionVisitor
@@ -494,59 +415,6 @@
                     var pkPropertiesToFkPropertiesMap = navigation.ForeignKey.PrincipalKey.Properties
                         .Zip(navigation.ForeignKey.Properties, (k, v) => new {PkProperty = k, FkProperty = v})
                         .ToDictionary(x => x.PkProperty, x => x.FkProperty);
-
-                    foreach (var ordering in selectExpression.OrderBy)
-                    {
-<<<<<<< HEAD
-                        // ReSharper disable once PossibleNullReferenceException
-                        var principalKeyProperty = ((ordering.Expression as AliasExpression)?.Expression as ColumnExpression).Property;
-                        var referencedForeignKeyProperty = pkPropertiesToFkPropertiesMap[principalKeyProperty];
-                        targetSelectExpression
-                            .AddToOrderBy(
-                                _relationalAnnotationProvider.For(referencedForeignKeyProperty).ColumnName,
-                                referencedForeignKeyProperty,
-                                targetTableExpression,
-                                ordering.OrderingDirection);
-                    }
-                }
-                else
-                {
-                    var innerJoinSelectExpression
-                        = selectExpression.Clone(
-                            selectExpression.OrderBy
-                                .Select(o => o.Expression)
-                                .Last(o => o.IsAliasWithColumnExpression())
-                                .TryGetColumnExpression().TableAlias);
-=======
-                        var subqueryExpression = selectExpression.Clone();
-                        subqueryExpression.ClearProjection();
-                        subqueryExpression.ClearOrderBy();
-                        subqueryExpression.IsProjectStar = false;
-
-                        var subqueryTable
-                            = subqueryExpression.Tables.Count == 1
-                              && subqueryExpression.Tables
-                                  .OfType<SelectExpression>()
-                                  .Any(s => s.Tables.Any(t => t.QuerySource == querySource))
-                                // true when select is wrapped e.g. when RowNumber paging is enabled
-                                ? subqueryExpression.Tables[0]
-                                : subqueryExpression.Tables.Last(t => t.QuerySource == querySource);
-
-                        var existsPredicateExpression = new ExistsExpression(subqueryExpression);
-
-                        AddToPredicate(targetSelectExpression, existsPredicateExpression);
-
-                        AddToPredicate(
-                            subqueryExpression,
-                            BuildJoinEqualityExpression(navigation, targetTableExpression, subqueryTable, querySource));
-
-                        subqueryExpression.Predicate
-                            = compositePredicateExpressionVisitor
-                                .Visit(subqueryExpression.Predicate);
-
-                        var pkPropertiesToFkPropertiesMap = navigation.ForeignKey.PrincipalKey.Properties
-                            .Zip(navigation.ForeignKey.Properties, (k, v) => new { PkProperty = k, FkProperty = v })
-                            .ToDictionary(x => x.PkProperty, x => x.FkProperty);
 
                         foreach (var ordering in selectExpression.OrderBy)
                         {
@@ -572,7 +440,6 @@
                                     .Select(o => o.Expression)
                                     .Last(o => o.IsAliasWithColumnExpression())
                                     .TryGetColumnExpression().TableAlias);
->>>>>>> aff7bef4
 
                     innerJoinSelectExpression.ClearProjection();
 
@@ -596,24 +463,6 @@
 
                 selectExpression = targetSelectExpression;
 
-<<<<<<< HEAD
-                entityLoader =
-                    qc =>
-                        (TRelatedEntitiesLoader)_queryCompilationContext.QueryMethodProvider
-                            .CreateCollectionRelatedEntitiesLoaderMethod
-                            .Invoke(
-                                null,
-                                new object[]
-                                {
-                                    qc,
-                                    _shaperCommandContextFactory.Create(() =>
-                                        _querySqlGeneratorFactory.CreateDefault(targetSelectExpression)),
-                                    queryIndex,
-                                    materializer.Compile() // TODO: Used cached materializer?
-                                });
-            }
-            return entityLoader;
-=======
                     relatedEntitiesLoaders.Add(
                         Expression.Lambda<Func<QueryContext, TRelatedEntitiesLoader>>(
                             Expression.Call(
@@ -633,7 +482,6 @@
             return Expression.NewArrayInit(
                 typeof(Func<QueryContext, TRelatedEntitiesLoader>),
                 relatedEntitiesLoaders);
->>>>>>> aff7bef4
         }
 
         private JoinExpressionBase AdjustJoinExpression(
