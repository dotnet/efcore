// Copyright (c) .NET Foundation. All rights reserved.
// Licensed under the Apache License, Version 2.0. See License.txt in the project root for license information.

using System;
using System.Collections.Generic;
using System.Linq;
using System.Linq.Expressions;
using System.Reflection;
using JetBrains.Annotations;
using Microsoft.EntityFrameworkCore.Extensions.Internal;
using Microsoft.EntityFrameworkCore.Internal;
using Microsoft.EntityFrameworkCore.Metadata;
using Microsoft.EntityFrameworkCore.Query.Expressions;
using Microsoft.EntityFrameworkCore.Query.Internal;
using Microsoft.EntityFrameworkCore.Query.Sql;
using Microsoft.EntityFrameworkCore.Utilities;
using Remotion.Linq.Clauses;

// ReSharper disable ImplicitlyCapturedClosure
namespace Microsoft.EntityFrameworkCore.Query.ExpressionVisitors.Internal
{
    /// <summary>
    ///     This API supports the Entity Framework Core infrastructure and is not intended to be used
    ///     directly from your code. This API may change or be removed in future releases.
    /// </summary>
    public class IncludeExpressionVisitor : ExpressionVisitorBase
    {
        private readonly ISelectExpressionFactory _selectExpressionFactory;
        private readonly ICompositePredicateExpressionVisitorFactory _compositePredicateExpressionVisitorFactory;
        private readonly IMaterializerFactory _materializerFactory;
        private readonly IShaperCommandContextFactory _shaperCommandContextFactory;
        private readonly IRelationalAnnotationProvider _relationalAnnotationProvider;
        private readonly IQuerySqlGeneratorFactory _querySqlGeneratorFactory;
        private readonly IQuerySource _querySource;
        private readonly IncludeSpecification _includeSpecification;
        private readonly RelationalQueryCompilationContext _queryCompilationContext;
        private readonly NavigationIndex _queryIndexes;
        private readonly bool _querySourceRequiresTracking;

        /// <summary>
        ///     This API supports the Entity Framework Core infrastructure and is not intended to be used
        ///     directly from your code. This API may change or be removed in future releases.
        /// </summary>
        public IncludeExpressionVisitor(
            [NotNull] ISelectExpressionFactory selectExpressionFactory,
            [NotNull] ICompositePredicateExpressionVisitorFactory compositePredicateExpressionVisitorFactory,
            [NotNull] IMaterializerFactory materializerFactory,
            [NotNull] IShaperCommandContextFactory shaperCommandContextFactory,
            [NotNull] IRelationalAnnotationProvider relationalAnnotationProvider,
            [NotNull] IQuerySqlGeneratorFactory querySqlGeneratorFactory,
            [NotNull] IQuerySource querySource,
            [NotNull] IncludeSpecification includeSpecification,
            [NotNull] RelationalQueryCompilationContext queryCompilationContext,
            [NotNull] NavigationIndex queryIndexes,
            bool querySourceRequiresTracking)
        {
            Check.NotNull(selectExpressionFactory, nameof(selectExpressionFactory));
            Check.NotNull(compositePredicateExpressionVisitorFactory, nameof(compositePredicateExpressionVisitorFactory));
            Check.NotNull(materializerFactory, nameof(materializerFactory));
            Check.NotNull(shaperCommandContextFactory, nameof(shaperCommandContextFactory));
            Check.NotNull(relationalAnnotationProvider, nameof(relationalAnnotationProvider));
            Check.NotNull(querySqlGeneratorFactory, nameof(querySqlGeneratorFactory));
            Check.NotNull(querySource, nameof(querySource));
            Check.NotNull(queryCompilationContext, nameof(queryCompilationContext));
            Check.NotNull(queryIndexes, nameof(queryIndexes));

            _selectExpressionFactory = selectExpressionFactory;
            _compositePredicateExpressionVisitorFactory = compositePredicateExpressionVisitorFactory;
            _materializerFactory = materializerFactory;
            _shaperCommandContextFactory = shaperCommandContextFactory;
            _relationalAnnotationProvider = relationalAnnotationProvider;
            _querySqlGeneratorFactory = querySqlGeneratorFactory;
            _querySource = querySource;
            _includeSpecification = includeSpecification;
            _queryCompilationContext = queryCompilationContext;
            _queryIndexes = queryIndexes;
            _querySourceRequiresTracking = querySourceRequiresTracking;
        }

        /// <summary>
        ///     This API supports the Entity Framework Core infrastructure and is not intended to be used
        ///     directly from your code. This API may change or be removed in future releases.
        /// </summary>
        protected override Expression VisitMethodCall(MethodCallExpression methodCallExpression)
        {
            Check.NotNull(methodCallExpression, nameof(methodCallExpression));

            if (methodCallExpression.Method.MethodIsClosedFormOf(
                _queryCompilationContext.QueryMethodProvider.ShapedQueryMethod))
            {
                var shaper
                    = ((ConstantExpression)methodCallExpression.Arguments[2]).Value
                        as Shaper;

                if (shaper != null
                    && shaper.IsShaperForQuerySource(_querySource))
                {
                    var resultType = methodCallExpression.Method.GetGenericArguments()[0];
                    var entityAccessor = shaper.GetAccessorExpression(_querySource);

                    return
                        Expression.Call(
                            _queryCompilationContext.QueryMethodProvider.IncludeMethod.MakeGenericMethod(resultType),
                            Expression.Convert(methodCallExpression.Arguments[0], typeof(RelationalQueryContext)),
                            methodCallExpression,
                            entityAccessor,
                            Expression.Constant(_includeSpecification),
                            Expression.Constant(
                                _createRelatedEntitiesLoadersMethodInfo
                                    .MakeGenericMethod(_queryCompilationContext.QueryMethodProvider.RelatedEntitiesLoaderType)
                                    .Invoke(this, new object[] {_querySource, _includeSpecification})),
                            Expression.Constant(_querySourceRequiresTracking));
                }
            }
            else if (methodCallExpression.Method.MethodIsClosedFormOf(
                _queryCompilationContext.QueryMethodProvider.GroupJoinMethod))
            {
                var newMethodCallExpression = TryMatchGroupJoinShaper(methodCallExpression, 2);

                if (!ReferenceEquals(methodCallExpression, newMethodCallExpression))
                {
                    return newMethodCallExpression;
                }

                newMethodCallExpression = TryMatchGroupJoinShaper(methodCallExpression, 3);

                if (!ReferenceEquals(methodCallExpression, newMethodCallExpression))
                {
                    return newMethodCallExpression;
                }
            }

            return base.VisitMethodCall(methodCallExpression);
        }

        private Expression TryMatchGroupJoinShaper(MethodCallExpression methodCallExpression, int shaperArgumentIndex)
        {
            var shaper
                = ((ConstantExpression)methodCallExpression.Arguments[shaperArgumentIndex]).Value
                    as Shaper;

            if (shaper != null
                && shaper.IsShaperForQuerySource(_querySource))
            {
                var groupJoinIncludeArgumentIndex = shaperArgumentIndex + 4;

                var existingGroupJoinIncludeArgument = methodCallExpression.Arguments[groupJoinIncludeArgumentIndex];
                var existingGroupJoinIncludeWithAccessor = existingGroupJoinIncludeArgument as MethodCallExpression;

                var withAccessorMethodInfo
                    = _queryCompilationContext.QueryMethodProvider.GroupJoinIncludeType
                        .GetTypeInfo()
                        .GetDeclaredMethod(nameof(GroupJoinInclude.WithEntityAccessor));

                var existingGroupJoinIncludeExpression 
                    = existingGroupJoinIncludeWithAccessor != null
                          && existingGroupJoinIncludeWithAccessor.Method.Equals(withAccessorMethodInfo)
                    ? existingGroupJoinIncludeWithAccessor.Object
                    : existingGroupJoinIncludeArgument;

                var relatedEntitiesLoaders
                    = Expression.Lambda<Func<object>>(
                        (Expression)_createRelatedEntitiesLoadersMethodInfo
                            .MakeGenericMethod(_queryCompilationContext.QueryMethodProvider.RelatedEntitiesLoaderType)
                            .Invoke(this, new object[]
                            {
                                _querySource,
                                _navigationPath
                            }))
                            .Compile()
                            .Invoke();

                var groupJoinInclude
                    = _queryCompilationContext.QueryMethodProvider
                        .CreateGroupJoinInclude(
                            _includeSpecification,
                            _querySourceRequiresTracking,
                            (existingGroupJoinIncludeExpression as ConstantExpression)?.Value,
                            relatedEntitiesLoaders);

                if (groupJoinInclude != null)
                {
                    var groupJoinIncludeExpression = (Expression)Expression.Constant(groupJoinInclude);
                    var accessorLambda = shaper.GetAccessorExpression(_querySource) as LambdaExpression;

                    if (accessorLambda != null
                        && accessorLambda.Parameters.Single().Type.GetTypeInfo().IsValueType)
                    {
                        groupJoinIncludeExpression
                            = Expression.Call(
                                groupJoinIncludeExpression,
                                withAccessorMethodInfo,
                                shaper.GetAccessorExpression(_querySource));
                    }

                    var newArguments = methodCallExpression.Arguments.ToList();

                    newArguments[groupJoinIncludeArgumentIndex] = groupJoinIncludeExpression;

                    return methodCallExpression.Update(methodCallExpression.Object, newArguments);
                }
            }

            return methodCallExpression;
        }

        private static readonly MethodInfo _createRelatedEntitiesLoadersMethodInfo
            = typeof(IncludeExpressionVisitor).GetTypeInfo()
                .GetDeclaredMethod(nameof(CreateRelatedEntitiesLoaders));

        [UsedImplicitly]
        private NewArrayExpression CreateRelatedEntitiesLoaders<TRelatedEntitiesLoader>(
            IQuerySource querySource, IEnumerable<INavigation> navigationPath)
        {
            var queryContextParameter = Expression.Parameter(typeof(QueryContext));

            var relatedEntitiesLoaders = new List<Expression<Func<QueryContext, TRelatedEntitiesLoader>>>();

            var selectExpression
                = _queryCompilationContext.FindSelectExpression(querySource);

            var compositePredicateExpressionVisitor
                = _compositePredicateExpressionVisitorFactory.Create();

            var targetTableExpression
                = selectExpression.GetTableForQuerySource(querySource);

            var relatedEntitiesLoaders = new Dictionary<IncludeSpecification, Func<QueryContext, TRelatedEntitiesLoader>>();

            CreateLoaders(relatedEntitiesLoaders, querySource, includeSpecification,
                compositePredicateExpressionVisitor,
                selectExpression, targetTableExpression, _queryIndexes, true);

            return relatedEntitiesLoaders;
        }

        private void CreateLoaders<TRelatedEntitiesLoader>(Dictionary<IncludeSpecification, Func<QueryContext, TRelatedEntitiesLoader>> relatedEntitiesLoaders,
            IQuerySource querySource, IncludeSpecification includeSpecification,
            ExpressionVisitor compositePredicateExpressionVisitor, SelectExpression selectExpression,
            TableExpressionBase targetTableExpression, NavigationIndex navigationIndex, bool canProduceInnerJoin)
        {
            var entityLoader = CreateEntityLoader<TRelatedEntitiesLoader>(querySource, includeSpecification.Navigation,
                compositePredicateExpressionVisitor,
                navigationIndex.Index, ref selectExpression, ref canProduceInnerJoin, ref targetTableExpression);

<<<<<<< HEAD
            relatedEntitiesLoaders.Add(includeSpecification, entityLoader);
=======
                    var valueBufferOffset = selectExpression.Projection.Count;

                    canProduceInnerJoin
                        = canProduceInnerJoin
                          && navigation.ForeignKey.IsRequired
                          && navigation.IsDependentToPrincipal();

                    var joinExpression
                        = canProduceInnerJoin
                            ? selectExpression.AddInnerJoin(joinedTableExpression)
                            : selectExpression.AddLeftOuterJoin(joinedTableExpression);

                    var oldPredicate = selectExpression.Predicate;

                    Dictionary<Type, int []> _;
                    var materializer
                        = _materializerFactory
                            .CreateMaterializer(
                                targetEntityType,
                                selectExpression,
                                (p, se) => se.AddToProjection(
                                               new AliasExpression(
                                                   new ColumnExpression(
                                                       _relationalAnnotationProvider.For(p).ColumnName,
                                                       p,
                                                       joinedTableExpression))) - valueBufferOffset,
                                /*querySource:*/ null,
                                out _);

                    if (selectExpression.Predicate != oldPredicate)
                    {
                        compositePredicateExpressionVisitor.Visit(selectExpression);
>>>>>>> ba547624

            foreach (var reference in includeSpecification.References)
            {
                CreateLoaders(relatedEntitiesLoaders, querySource, reference, compositePredicateExpressionVisitor, selectExpression,
                    targetTableExpression, navigationIndex.ReferencedMap[reference], canProduceInnerJoin);
            }
        }

<<<<<<< HEAD
        private Func<QueryContext, TRelatedEntitiesLoader> CreateEntityLoader<TRelatedEntitiesLoader>(IQuerySource querySource,
            INavigation navigation,
            ExpressionVisitor compositePredicateExpressionVisitor, int queryIndex, ref SelectExpression selectExpression,
            ref bool canProduceInnerJoin, ref TableExpressionBase targetTableExpression)
        {
            Func<QueryContext, TRelatedEntitiesLoader> entityLoader;
            var targetEntityType = navigation.GetTargetType();
            var targetTableName = _relationalAnnotationProvider.For(targetEntityType).TableName;
            var targetTableAlias
                = _queryCompilationContext
                    .CreateUniqueTableAlias(targetTableName[0].ToString().ToLower());

            if (!navigation.IsCollection())
            {
                var joinedTableExpression
                    = new TableExpression(
                        targetTableName,
                        _relationalAnnotationProvider.For(targetEntityType).Schema,
                        targetTableAlias,
                        querySource);

                var valueBufferOffset = selectExpression.Projection.Count;

                canProduceInnerJoin
                    = canProduceInnerJoin
                      && navigation.ForeignKey.IsRequired
                      && navigation.IsDependentToPrincipal();

                var joinExpression
                    = canProduceInnerJoin
                        ? selectExpression.AddInnerJoin(joinedTableExpression)
                        : selectExpression.AddLeftOuterJoin(joinedTableExpression);

                var oldPredicate = selectExpression.Predicate;

                var materializer
                    = _materializerFactory
                        .CreateMaterializer(
                            targetEntityType,
                            selectExpression,
                            (p, se) => se.AddToProjection(
                                new AliasExpression(
                                    new ColumnExpression(
                                        _relationalAnnotationProvider.For(p).ColumnName,
                                        p,
                                        joinedTableExpression))) - valueBufferOffset,
                            querySource: null);

                if (selectExpression.Predicate != oldPredicate)
                {
                    selectExpression.Predicate
                        = compositePredicateExpressionVisitor
                            .Visit(selectExpression.Predicate);
=======
                        selectExpression.Predicate = oldPredicate;
                        selectExpression.RemoveTable(joinExpression);
                        selectExpression.AddTable(newJoinExpression);
                        joinExpression = newJoinExpression;
                    }
>>>>>>> ba547624

                    var newJoinExpression = AdjustJoinExpression(selectExpression, joinExpression);

                    selectExpression.Predicate = oldPredicate;
                    selectExpression.RemoveTable(joinExpression);
                    selectExpression.AddTable(newJoinExpression, createUniqueAlias: false);
                    joinExpression = newJoinExpression;
                }

                joinExpression.Predicate
                    = BuildJoinEqualityExpression(
                        navigation,
                        navigation.IsDependentToPrincipal() ? targetTableExpression : joinExpression,
                        navigation.IsDependentToPrincipal() ? joinExpression : targetTableExpression,
                        querySource);

                targetTableExpression = joinedTableExpression;

                    relatedEntitiesLoaders.Add(
                        Expression.Lambda<Func<QueryContext, TRelatedEntitiesLoader>>(
                            Expression.Call(
                                _queryCompilationContext.QueryMethodProvider
                                    .CreateReferenceRelatedEntitiesLoaderMethod,
                                Expression.Constant(valueBufferOffset),
                                Expression.Constant(queryIndex),
                                materializer
                            ),
                            queryContextParameter));
                }
                else
                {
                    var principalTable
                        = selectExpression.Tables.Count == 1
                          && selectExpression.Tables
                              .OfType<SelectExpression>()
                              .Any(s => s.Tables.Any(t => t.QuerySource == querySource))
                            // true when select is wrapped e.g. when RowNumber paging is enabled
                            ? selectExpression.Tables[0]
                            : selectExpression.Tables.Last(t => t.QuerySource == querySource);

                    var canGenerateExists
                        = selectExpression.Offset == null
                          && selectExpression.Limit == null
                          && !IsOrderingOnNonPrincipalKeyProperties(
                              selectExpression.OrderBy,
                              navigation.ForeignKey.PrincipalKey.Properties);

<<<<<<< HEAD
                foreach (var property in navigation.ForeignKey.PrincipalKey.Properties)
                {
                    selectExpression
                        .AddToOrderBy(
                            _relationalAnnotationProvider.For(property).ColumnName,
                            property,
                            principalTable,
                            OrderingDirection.Asc);
                }
=======
                    foreach (var property in navigation.ForeignKey.PrincipalKey.Properties)
                    {
                        selectExpression
                            .AddToOrderBy(
                                _relationalAnnotationProvider.For(property).ColumnName,
                                property,
                                principalTable,
                                OrderingDirection.Asc);
                    }

                    var targetSelectExpression = _selectExpressionFactory.Create(_queryCompilationContext);

                    targetTableExpression
                        = new TableExpression(
                            targetTableName,
                            _relationalAnnotationProvider.For(targetEntityType).Schema,
                            targetTableAlias,
                            querySource);

                    targetSelectExpression.AddTable(targetTableExpression);

                    Dictionary<Type, int[]> _;
                    var materializer
                        = _materializerFactory
                            .CreateMaterializer(
                                targetEntityType,
                                targetSelectExpression,
                                (p, se) => se.AddToProjection(
                                    _relationalAnnotationProvider.For(p).ColumnName,
                                    p,
                                    querySource),
                                /*querySource:*/ null,
                                out _);

                    if (canGenerateExists)
                    {
                        var subqueryExpression = selectExpression.Clone();
                        subqueryExpression.ClearProjection();
                        subqueryExpression.ClearOrderBy();
                        subqueryExpression.IsProjectStar = false;
>>>>>>> ba547624

                var targetSelectExpression = _selectExpressionFactory.Create(_queryCompilationContext);

                targetTableExpression
                    = new TableExpression(
                        targetTableName,
                        _relationalAnnotationProvider.For(targetEntityType).Schema,
                        targetTableAlias,
                        querySource);

                targetSelectExpression.AddTable(targetTableExpression, createUniqueAlias: false);

                var materializer
                    = _materializerFactory
                        .CreateMaterializer(
                            targetEntityType,
                            targetSelectExpression,
                            (p, se) => se.AddToProjection(
                                _relationalAnnotationProvider.For(p).ColumnName,
                                p,
                                querySource),
                            querySource: null);

                if (canGenerateExists)
                {
                    var subqueryExpression = selectExpression.Clone();
                    subqueryExpression.ClearProjection();
                    subqueryExpression.ClearOrderBy();
                    subqueryExpression.IsProjectStar = false;

                    var subqueryTable
                        = subqueryExpression.Tables.Count == 1
                          && subqueryExpression.Tables
                              .OfType<SelectExpression>()
                              .Any(s => s.Tables.Any(t => t.QuerySource == querySource))
                            // true when select is wrapped e.g. when RowNumber paging is enabled
                            ? subqueryExpression.Tables[0]
                            : subqueryExpression.Tables.Last(t => t.QuerySource == querySource);

                    var existsPredicateExpression = new ExistsExpression(subqueryExpression);

                    AddToPredicate(targetSelectExpression, existsPredicateExpression);

                        AddToPredicate(
                            subqueryExpression,
                            BuildJoinEqualityExpression(navigation, targetTableExpression, subqueryTable, querySource));

<<<<<<< HEAD
                    subqueryExpression.Predicate
                        = compositePredicateExpressionVisitor
                            .Visit(subqueryExpression.Predicate);
=======
                        compositePredicateExpressionVisitor.Visit(subqueryExpression);
>>>>>>> ba547624

                    var pkPropertiesToFkPropertiesMap = navigation.ForeignKey.PrincipalKey.Properties
                        .Zip(navigation.ForeignKey.Properties, (k, v) => new {PkProperty = k, FkProperty = v})
                        .ToDictionary(x => x.PkProperty, x => x.FkProperty);

                        foreach (var ordering in selectExpression.OrderBy)
                        {
                            // ReSharper disable once PossibleNullReferenceException
                            var principalKeyProperty
                                = ((ordering.Expression as AliasExpression)?.Expression as ColumnExpression).Property;

                            var referencedForeignKeyProperty = pkPropertiesToFkPropertiesMap[principalKeyProperty];

                            targetSelectExpression
                                .AddToOrderBy(
                                    _relationalAnnotationProvider.For(referencedForeignKeyProperty).ColumnName,
                                    referencedForeignKeyProperty,
                                    targetTableExpression,
                                    ordering.OrderingDirection);
                        }
                    }
                    else
                    {
                        var innerJoinSelectExpression
                            = selectExpression.Clone(
                                selectExpression.OrderBy
                                    .Select(o => o.Expression)
                                    .Last(o => o.IsAliasWithColumnExpression())
                                    .TryGetColumnExpression().TableAlias);

                    innerJoinSelectExpression.ClearProjection();

                    var innerJoinExpression = targetSelectExpression.AddInnerJoin(innerJoinSelectExpression);

                    LiftOrderBy(innerJoinSelectExpression, targetSelectExpression, innerJoinExpression);

                    innerJoinSelectExpression.IsDistinct = true;

                    innerJoinExpression.Predicate
                        = BuildJoinEqualityExpression(
                            navigation,
                            targetTableExpression,
                            innerJoinExpression,
                            querySource);
                }

<<<<<<< HEAD
                targetSelectExpression.Predicate
                    = compositePredicateExpressionVisitor
                        .Visit(targetSelectExpression.Predicate);
=======
                    compositePredicateExpressionVisitor.Visit(targetSelectExpression);
>>>>>>> ba547624

                selectExpression = targetSelectExpression;

                    relatedEntitiesLoaders.Add(
                        Expression.Lambda<Func<QueryContext, TRelatedEntitiesLoader>>(
                            Expression.Call(
                                _queryCompilationContext.QueryMethodProvider
                                    .CreateCollectionRelatedEntitiesLoaderMethod,
                                queryContextParameter,
                                Expression.Constant(
                                    _shaperCommandContextFactory.Create(() =>
                                            _querySqlGeneratorFactory.CreateDefault(targetSelectExpression))),
                                Expression.Constant(queryIndex),
                                materializer
                            ),
                            queryContextParameter));
                }
            }

            return Expression.NewArrayInit(
                typeof(Func<QueryContext, TRelatedEntitiesLoader>),
                relatedEntitiesLoaders);
        }

        private PredicateJoinExpressionBase AdjustJoinExpression(
            SelectExpression selectExpression, PredicateJoinExpressionBase joinExpression)
        {
            var subquery
                = new SelectExpression(_querySqlGeneratorFactory, _queryCompilationContext)
                {
                    Alias = joinExpression.Alias
                };

            // Don't create new alias when adding tables to subquery
            subquery.AddTable(joinExpression.TableExpression);
            subquery.ProjectStarAlias = joinExpression.Alias;
            subquery.IsProjectStar = true;
            subquery.Predicate = selectExpression.Predicate;

            var newJoinExpression
                = joinExpression is LeftOuterJoinExpression
                    ? (PredicateJoinExpressionBase)new LeftOuterJoinExpression(subquery)
                    : new InnerJoinExpression(subquery);

            newJoinExpression.QuerySource = joinExpression.QuerySource;
            newJoinExpression.Alias = joinExpression.Alias;

            return newJoinExpression;
        }

        private static void LiftOrderBy(
            SelectExpression innerJoinSelectExpression,
            SelectExpression targetSelectExpression,
            TableExpressionBase innerJoinExpression)
        {
            var needOrderingChanges
                = innerJoinSelectExpression.OrderBy
                    .Any(x => x.Expression is SelectExpression
                              || x.Expression.IsAliasWithColumnExpression()
                              || x.Expression.IsAliasWithSelectExpression());

            var orderings = innerJoinSelectExpression.OrderBy.ToList();
            if (needOrderingChanges)
            {
                innerJoinSelectExpression.ClearOrderBy();
            }

            foreach (var ordering in orderings)
            {
                var orderingExpression = ordering.Expression;

                var aliasExpression = ordering.Expression as AliasExpression;

                if (aliasExpression?.Alias != null)
                {
                    var columnExpression = aliasExpression.TryGetColumnExpression();
                    if (columnExpression != null)
                    {
                        orderingExpression
                            = new ColumnExpression(
                                aliasExpression.Alias,
                                columnExpression.Property,
                                columnExpression.Table);
                    }
                }

                var index = orderingExpression is ColumnExpression || orderingExpression.IsAliasWithColumnExpression()
                    ? innerJoinSelectExpression.AddToProjection(orderingExpression)
                    : innerJoinSelectExpression.AddToProjection(
                        new AliasExpression(
                            innerJoinSelectExpression.Alias + "_" + innerJoinSelectExpression.Projection.Count,
                            orderingExpression));

                var expression = innerJoinSelectExpression.Projection[index];

                if (needOrderingChanges)
                {
                    innerJoinSelectExpression.AddToOrderBy(new Ordering(expression.TryGetColumnExpression() ?? expression, ordering.OrderingDirection));
                }

                var projectedAliasExpression = expression as AliasExpression;
                var newExpression = projectedAliasExpression?.Alias != null
                    ? new ColumnExpression(projectedAliasExpression.Alias, projectedAliasExpression.Type, innerJoinExpression)
                    : targetSelectExpression.UpdateColumnExpression(expression, innerJoinExpression);

                targetSelectExpression.AddToOrderBy(new Ordering(newExpression, ordering.OrderingDirection));
            }

            if ((innerJoinSelectExpression.Limit == null)
                && (innerJoinSelectExpression.Offset == null))
            {
                innerJoinSelectExpression.ClearOrderBy();
            }
        }

        private Expression BuildJoinEqualityExpression(
            INavigation navigation,
            TableExpressionBase targetTableExpression,
            TableExpressionBase joinExpression,
            IQuerySource querySource)
        {
            Expression joinPredicateExpression = null;

            var targetTableProjections = ExtractProjections(targetTableExpression).ToList();
            var joinTableProjections = ExtractProjections(joinExpression).ToList();

            for (var i = 0; i < navigation.ForeignKey.Properties.Count; i++)
            {
                var principalKeyProperty = navigation.ForeignKey.PrincipalKey.Properties[i];
                var foreignKeyProperty = navigation.ForeignKey.Properties[i];

                var foreignKeyColumnExpression
                    = BuildColumnExpression(
                        targetTableProjections, targetTableExpression, foreignKeyProperty, querySource);

                var primaryKeyColumnExpression
                    = BuildColumnExpression(
                        joinTableProjections, joinExpression, principalKeyProperty, querySource);

                var primaryKeyExpression = primaryKeyColumnExpression;

                if (foreignKeyColumnExpression.Type != primaryKeyExpression.Type)
                {
                    if (foreignKeyColumnExpression.Type.IsNullableType()
                        && !primaryKeyExpression.Type.IsNullableType())
                    {
                        primaryKeyExpression
                            = Expression.Convert(primaryKeyExpression, foreignKeyColumnExpression.Type);
                    }
                    else if (primaryKeyExpression.Type.IsNullableType()
                             && !foreignKeyColumnExpression.Type.IsNullableType())
                    {
                        foreignKeyColumnExpression
                            = Expression.Convert(foreignKeyColumnExpression, primaryKeyColumnExpression.Type);
                    }
                }

                var equalExpression
                    = Expression.Equal(foreignKeyColumnExpression, primaryKeyExpression);

                joinPredicateExpression
                    = joinPredicateExpression == null
                        ? equalExpression
                        : Expression.AndAlso(joinPredicateExpression, equalExpression);
            }

            return joinPredicateExpression;
        }

        private Expression BuildColumnExpression(
            IReadOnlyCollection<Expression> projections,
            TableExpressionBase tableExpression,
            IProperty property,
            IQuerySource querySource)
        {
            Check.NotNull(property, nameof(property));

            if (projections.Count == 0)
            {
                return new ColumnExpression(
                    _relationalAnnotationProvider.For(property).ColumnName,
                    property,
                    tableExpression);
            }

            var aliasExpressions
                = projections
                    .OfType<AliasExpression>()
                    .Where(p => p.TryGetColumnExpression()?.Property == property)
                    .ToList();

            var aliasExpression
                = aliasExpressions.Count == 1
                    ? aliasExpressions[0]
                    : aliasExpressions.Last(ae => ae.TryGetColumnExpression().Table.QuerySource == querySource);

            return new ColumnExpression(
                aliasExpression.Alias ?? aliasExpression.TryGetColumnExpression().Name,
                property,
                tableExpression);
        }

        private static IEnumerable<Expression> ExtractProjections(TableExpressionBase tableExpression)
        {
            var selectExpression = tableExpression as SelectExpression;

            if (selectExpression != null)
            {
                return
                    selectExpression.IsProjectStar
                        ? selectExpression.Tables.SelectMany(ExtractProjections)
                        : selectExpression.Projection.ToList();
            }

            var joinExpression = tableExpression as JoinExpressionBase;

            return joinExpression != null
                ? ExtractProjections(joinExpression.TableExpression)
                : Enumerable.Empty<Expression>();
        }

        private static void AddToPredicate(SelectExpression selectExpression, Expression predicateToAdd)
            => selectExpression.Predicate
                = selectExpression.Predicate == null
                    ? predicateToAdd
                    : Expression.AndAlso(selectExpression.Predicate, predicateToAdd);

        private static bool IsOrderingOnNonPrincipalKeyProperties(
                IEnumerable<Ordering> orderings, IReadOnlyList<IProperty> properties)
            => orderings
                .Select(ordering => ((ordering.Expression as AliasExpression)?.Expression as ColumnExpression)?.Property)
                .Any(property => !properties.Contains(property));
    }
}<|MERGE_RESOLUTION|>--- conflicted
+++ resolved
@@ -243,22 +243,49 @@
                 compositePredicateExpressionVisitor,
                 navigationIndex.Index, ref selectExpression, ref canProduceInnerJoin, ref targetTableExpression);
 
-<<<<<<< HEAD
             relatedEntitiesLoaders.Add(includeSpecification, entityLoader);
-=======
-                    var valueBufferOffset = selectExpression.Projection.Count;
-
-                    canProduceInnerJoin
-                        = canProduceInnerJoin
-                          && navigation.ForeignKey.IsRequired
-                          && navigation.IsDependentToPrincipal();
-
-                    var joinExpression
-                        = canProduceInnerJoin
-                            ? selectExpression.AddInnerJoin(joinedTableExpression)
-                            : selectExpression.AddLeftOuterJoin(joinedTableExpression);
-
-                    var oldPredicate = selectExpression.Predicate;
+
+            foreach (var reference in includeSpecification.References)
+            {
+                CreateLoaders(relatedEntitiesLoaders, querySource, reference, compositePredicateExpressionVisitor, selectExpression,
+                    targetTableExpression, navigationIndex.ReferencedMap[reference], canProduceInnerJoin);
+            }
+        }
+
+        private Func<QueryContext, TRelatedEntitiesLoader> CreateEntityLoader<TRelatedEntitiesLoader>(IQuerySource querySource,
+            INavigation navigation,
+            ExpressionVisitor compositePredicateExpressionVisitor, int queryIndex, ref SelectExpression selectExpression,
+            ref bool canProduceInnerJoin, ref TableExpressionBase targetTableExpression)
+        {
+            Func<QueryContext, TRelatedEntitiesLoader> entityLoader;
+            var targetEntityType = navigation.GetTargetType();
+            var targetTableName = _relationalAnnotationProvider.For(targetEntityType).TableName;
+            var targetTableAlias
+                = _queryCompilationContext
+                    .CreateUniqueTableAlias(targetTableName[0].ToString().ToLower());
+
+            if (!navigation.IsCollection())
+            {
+                var joinedTableExpression
+                    = new TableExpression(
+                        targetTableName,
+                        _relationalAnnotationProvider.For(targetEntityType).Schema,
+                        targetTableAlias,
+                        querySource);
+
+                var valueBufferOffset = selectExpression.Projection.Count;
+
+                canProduceInnerJoin
+                    = canProduceInnerJoin
+                      && navigation.ForeignKey.IsRequired
+                      && navigation.IsDependentToPrincipal();
+
+                var joinExpression
+                    = canProduceInnerJoin
+                        ? selectExpression.AddInnerJoin(joinedTableExpression)
+                        : selectExpression.AddLeftOuterJoin(joinedTableExpression);
+
+                var oldPredicate = selectExpression.Predicate;
 
                     Dictionary<Type, int []> _;
                     var materializer
@@ -278,84 +305,14 @@
                     if (selectExpression.Predicate != oldPredicate)
                     {
                         compositePredicateExpressionVisitor.Visit(selectExpression);
->>>>>>> ba547624
-
-            foreach (var reference in includeSpecification.References)
-            {
-                CreateLoaders(relatedEntitiesLoaders, querySource, reference, compositePredicateExpressionVisitor, selectExpression,
-                    targetTableExpression, navigationIndex.ReferencedMap[reference], canProduceInnerJoin);
-            }
-        }
-
-<<<<<<< HEAD
-        private Func<QueryContext, TRelatedEntitiesLoader> CreateEntityLoader<TRelatedEntitiesLoader>(IQuerySource querySource,
-            INavigation navigation,
-            ExpressionVisitor compositePredicateExpressionVisitor, int queryIndex, ref SelectExpression selectExpression,
-            ref bool canProduceInnerJoin, ref TableExpressionBase targetTableExpression)
-        {
-            Func<QueryContext, TRelatedEntitiesLoader> entityLoader;
-            var targetEntityType = navigation.GetTargetType();
-            var targetTableName = _relationalAnnotationProvider.For(targetEntityType).TableName;
-            var targetTableAlias
-                = _queryCompilationContext
-                    .CreateUniqueTableAlias(targetTableName[0].ToString().ToLower());
-
-            if (!navigation.IsCollection())
-            {
-                var joinedTableExpression
-                    = new TableExpression(
-                        targetTableName,
-                        _relationalAnnotationProvider.For(targetEntityType).Schema,
-                        targetTableAlias,
-                        querySource);
-
-                var valueBufferOffset = selectExpression.Projection.Count;
-
-                canProduceInnerJoin
-                    = canProduceInnerJoin
-                      && navigation.ForeignKey.IsRequired
-                      && navigation.IsDependentToPrincipal();
-
-                var joinExpression
-                    = canProduceInnerJoin
-                        ? selectExpression.AddInnerJoin(joinedTableExpression)
-                        : selectExpression.AddLeftOuterJoin(joinedTableExpression);
-
-                var oldPredicate = selectExpression.Predicate;
-
-                var materializer
-                    = _materializerFactory
-                        .CreateMaterializer(
-                            targetEntityType,
-                            selectExpression,
-                            (p, se) => se.AddToProjection(
-                                new AliasExpression(
-                                    new ColumnExpression(
-                                        _relationalAnnotationProvider.For(p).ColumnName,
-                                        p,
-                                        joinedTableExpression))) - valueBufferOffset,
-                            querySource: null);
-
-                if (selectExpression.Predicate != oldPredicate)
-                {
-                    selectExpression.Predicate
-                        = compositePredicateExpressionVisitor
-                            .Visit(selectExpression.Predicate);
-=======
+
+                    var newJoinExpression = AdjustJoinExpression(selectExpression, joinExpression);
+
                         selectExpression.Predicate = oldPredicate;
                         selectExpression.RemoveTable(joinExpression);
                         selectExpression.AddTable(newJoinExpression);
                         joinExpression = newJoinExpression;
                     }
->>>>>>> ba547624
-
-                    var newJoinExpression = AdjustJoinExpression(selectExpression, joinExpression);
-
-                    selectExpression.Predicate = oldPredicate;
-                    selectExpression.RemoveTable(joinExpression);
-                    selectExpression.AddTable(newJoinExpression, createUniqueAlias: false);
-                    joinExpression = newJoinExpression;
-                }
 
                 joinExpression.Predicate
                     = BuildJoinEqualityExpression(
@@ -395,7 +352,6 @@
                               selectExpression.OrderBy,
                               navigation.ForeignKey.PrincipalKey.Properties);
 
-<<<<<<< HEAD
                 foreach (var property in navigation.ForeignKey.PrincipalKey.Properties)
                 {
                     selectExpression
@@ -405,25 +361,15 @@
                             principalTable,
                             OrderingDirection.Asc);
                 }
-=======
-                    foreach (var property in navigation.ForeignKey.PrincipalKey.Properties)
-                    {
-                        selectExpression
-                            .AddToOrderBy(
-                                _relationalAnnotationProvider.For(property).ColumnName,
-                                property,
-                                principalTable,
-                                OrderingDirection.Asc);
-                    }
-
-                    var targetSelectExpression = _selectExpressionFactory.Create(_queryCompilationContext);
-
-                    targetTableExpression
-                        = new TableExpression(
-                            targetTableName,
-                            _relationalAnnotationProvider.For(targetEntityType).Schema,
-                            targetTableAlias,
-                            querySource);
+
+                var targetSelectExpression = _selectExpressionFactory.Create(_queryCompilationContext);
+
+                targetTableExpression
+                    = new TableExpression(
+                        targetTableName,
+                        _relationalAnnotationProvider.For(targetEntityType).Schema,
+                        targetTableAlias,
+                        querySource);
 
                     targetSelectExpression.AddTable(targetTableExpression);
 
@@ -440,36 +386,6 @@
                                 /*querySource:*/ null,
                                 out _);
 
-                    if (canGenerateExists)
-                    {
-                        var subqueryExpression = selectExpression.Clone();
-                        subqueryExpression.ClearProjection();
-                        subqueryExpression.ClearOrderBy();
-                        subqueryExpression.IsProjectStar = false;
->>>>>>> ba547624
-
-                var targetSelectExpression = _selectExpressionFactory.Create(_queryCompilationContext);
-
-                targetTableExpression
-                    = new TableExpression(
-                        targetTableName,
-                        _relationalAnnotationProvider.For(targetEntityType).Schema,
-                        targetTableAlias,
-                        querySource);
-
-                targetSelectExpression.AddTable(targetTableExpression, createUniqueAlias: false);
-
-                var materializer
-                    = _materializerFactory
-                        .CreateMaterializer(
-                            targetEntityType,
-                            targetSelectExpression,
-                            (p, se) => se.AddToProjection(
-                                _relationalAnnotationProvider.For(p).ColumnName,
-                                p,
-                                querySource),
-                            querySource: null);
-
                 if (canGenerateExists)
                 {
                     var subqueryExpression = selectExpression.Clone();
@@ -494,13 +410,7 @@
                             subqueryExpression,
                             BuildJoinEqualityExpression(navigation, targetTableExpression, subqueryTable, querySource));
 
-<<<<<<< HEAD
-                    subqueryExpression.Predicate
-                        = compositePredicateExpressionVisitor
-                            .Visit(subqueryExpression.Predicate);
-=======
                         compositePredicateExpressionVisitor.Visit(subqueryExpression);
->>>>>>> ba547624
 
                     var pkPropertiesToFkPropertiesMap = navigation.ForeignKey.PrincipalKey.Properties
                         .Zip(navigation.ForeignKey.Properties, (k, v) => new {PkProperty = k, FkProperty = v})
@@ -547,13 +457,7 @@
                             querySource);
                 }
 
-<<<<<<< HEAD
-                targetSelectExpression.Predicate
-                    = compositePredicateExpressionVisitor
-                        .Visit(targetSelectExpression.Predicate);
-=======
                     compositePredicateExpressionVisitor.Visit(targetSelectExpression);
->>>>>>> ba547624
 
                 selectExpression = targetSelectExpression;
 
