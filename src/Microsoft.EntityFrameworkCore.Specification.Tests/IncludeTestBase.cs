--- conflicted
+++ resolved
@@ -508,7 +508,6 @@
         }
 
         [Fact]
-<<<<<<< HEAD
         public virtual void Include_collection_order_by_non_key_with_take()
         {
             using (var context = CreateContext())
@@ -565,8 +564,26 @@
         }
 
         [Fact]
-=======
->>>>>>> 257e8fd9
+        public virtual void Include_collection_order_by_subquery()
+        {
+            using (var context = CreateContext())
+            {
+                var customerId = context.Set<Order>().Select(x => x.CustomerID).FirstOrDefault();
+
+                var customer
+                    = context.Set<Customer>()
+                        .Include(c => c.Orders)
+                        .Where(c => c.CustomerID == customerId)
+                        .OrderBy(c => c.Orders.Select(oo => oo.OrderDate).FirstOrDefault())
+                        .FirstOrDefault();
+
+                Assert.NotNull(customer);
+                Assert.NotNull(customer.Orders);
+                Assert.NotEmpty(customer.Orders);
+            }
+        }
+
+        [Fact]
         public virtual void Include_collection_order_by_subquery()
         {
             using (var context = CreateContext())
