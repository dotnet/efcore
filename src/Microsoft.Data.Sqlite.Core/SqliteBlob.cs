// Licensed to the .NET Foundation under one or more agreements.
// The .NET Foundation licenses this file to you under the MIT license.

using System;
using System.Data;
using System.IO;
using Microsoft.Data.Sqlite.Properties;
using SQLitePCL;
using static SQLitePCL.raw;

namespace Microsoft.Data.Sqlite;

/// <summary>
///     Provides methods to access the contents of a blob.
/// </summary>
/// <seealso href="https://docs.microsoft.com/dotnet/standard/data/sqlite/blob-io">BLOB I/O</seealso>
public class SqliteBlob : Stream
{
    private sqlite3_blob? _blob;
    private readonly SqliteConnection _connection;
    private long _position;

    /// <summary>
    ///     Initializes a new instance of the <see cref="SqliteBlob" /> class.
    /// </summary>
    /// <param name="connection">An open connection to the database.</param>
    /// <param name="tableName">The name of table containing the blob.</param>
    /// <param name="columnName">The name of the column containing the blob.</param>
    /// <param name="rowid">The rowid of the row containing the blob.</param>
    /// <param name="readOnly">A value indicating whether the blob is read-only.</param>
    /// <seealso href="https://docs.microsoft.com/dotnet/standard/data/sqlite/blob-io">BLOB I/O</seealso>
    public SqliteBlob(
        SqliteConnection connection,
        string tableName,
        string columnName,
        long rowid,
        bool readOnly = false)
        : this(connection, SqliteConnection.MainDatabaseName, tableName, columnName, rowid, readOnly)
    {
    }

    /// <summary>
    ///     Initializes a new instance of the <see cref="SqliteBlob" /> class.
    /// </summary>
    /// <param name="connection">An open connection to the database.</param>
    /// <param name="databaseName">The name of the attached database containing the blob.</param>
    /// <param name="tableName">The name of table containing the blob.</param>
    /// <param name="columnName">The name of the column containing the blob.</param>
    /// <param name="rowid">The rowid of the row containing the blob.</param>
    /// <param name="readOnly">A value indicating whether the blob is read-only.</param>
    /// <seealso href="https://docs.microsoft.com/dotnet/standard/data/sqlite/blob-io">BLOB I/O</seealso>
    public SqliteBlob(
        SqliteConnection connection,
        string databaseName,
        string tableName,
        string columnName,
        long rowid,
        bool readOnly = false)
    {
        if (connection?.State != ConnectionState.Open)
        {
            throw new InvalidOperationException(Resources.SqlBlobRequiresOpenConnection);
        }

        if (tableName is null)
        {
            throw new ArgumentNullException(nameof(tableName));
        }

        if (columnName is null)
        {
            throw new ArgumentNullException(nameof(columnName));
        }

        _connection = connection;
        CanWrite = !readOnly;
        var rc = sqlite3_blob_open(
            _connection.Handle,
            databaseName,
            tableName,
            columnName,
            rowid,
            readOnly ? 0 : 1,
            out _blob);
        SqliteException.ThrowExceptionForRC(rc, _connection.Handle);
        Length = sqlite3_blob_bytes(_blob);
    }

    /// <summary>
    ///     Gets a value indicating whether the current stream supports reading.
    ///     Always true.
    /// </summary>
    /// <value><see langword="true" /> if the stream supports reading; otherwise, <see langword="false" />. </value>
    public override bool CanRead
        => true;

    /// <summary>
    ///     Gets a value indicating whether the current stream supports writing.
    /// </summary>
    /// <value><see langword="true" /> if the stream supports writing; otherwise, <see langword="false" />. </value>
    public override bool CanWrite { get; }

    /// <summary>
    ///     Gets a value indicating whether the current stream supports seeking.
    ///     Always true.
    /// </summary>
    /// <value><see langword="true" /> if the stream supports seeking; otherwise, <see langword="false" />. </value>
    public override bool CanSeek
        => true;

    /// <summary>
    ///     Gets the length in bytes of the stream.
    /// </summary>
    /// <value>A long value representing the length of the stream in bytes.</value>
    public override long Length { get; }

    /// <summary>
    ///     Gets or sets the position within the current stream.
    /// </summary>
    /// <value>The current position within the stream.</value>
    public override long Position
    {
        get => _position;
        set
        {
            if (value < 0)
            {
                // NB: Message is provided by the framework
                throw new ArgumentOutOfRangeException(nameof(value), value, message: null);
            }

            _position = value;
        }
    }

    /// <summary>
    ///     Reads a sequence of bytes from the current stream and advances the position
    ///     within the stream by the number of bytes read.
    /// </summary>
    /// <param name="buffer">
    ///     An array of bytes. When this method returns, the buffer contains the specified byte array
    ///     with the values between offset and (offset + count - 1) replaced by the bytes read from the current source.
    /// </param>
    /// <param name="offset">The zero-based byte offset in buffer at which to begin storing the data read from the current stream.</param>
    /// <param name="count">The maximum number of bytes to be read from the current stream.</param>
    /// <returns>The total number of bytes read into the buffer.</returns>
    public override int Read(byte[] buffer, int offset, int count)
    {
        if (buffer == null)
        {
            throw new ArgumentNullException(nameof(buffer));
        }

        if (offset < 0)
        {
            // NB: Message is provided by the framework
            throw new ArgumentOutOfRangeException(nameof(offset), offset, message: null);
        }

        if (count < 0)
        {
            throw new ArgumentOutOfRangeException(nameof(count), count, message: null);
        }

        if (offset + count > buffer.Length)
        {
            throw new ArgumentException(Resources.InvalidOffsetAndCount);
        }

        return Read(buffer.AsSpan(offset, count));
    }

    /// <summary>
    ///     Reads a sequence of bytes from the current stream and advances the position within the stream by the
    ///     number of bytes read.
    /// </summary>
    /// <param name="buffer">
    ///     A region of memory. When this method returns, the contents of this region are replaced by the bytes read
    ///     from the current source.
    /// </param>
    /// <returns>
    ///     The total number of bytes read into the buffer. This can be less than the number of bytes allocated in
    ///     the buffer if that many bytes are not currently available, or zero (0) if the end of the stream has been
    ///     reached.
    /// </returns>
#if NETSTANDARD2_1_OR_GREATER || NETCOREAPP2_1_OR_GREATER
    public override int Read(Span<byte> buffer)
#else
        public virtual int Read(Span<byte> buffer)
#endif
    {
        if (_blob == null)
        {
            throw new ObjectDisposedException(objectName: null);
        }

        var position = _position;
        if (position > Length)
        {
            position = Length;
        }

        var count = buffer.Length;
        if (position + count > Length)
        {
            count = (int)(Length - position);
        }

<<<<<<< HEAD
            // Newer sqlite3_blob_read returns error for 0-byte reads.
            if (count > 0)
            {
                var rc = sqlite3_blob_read(_blob, buffer.Slice(0, count), (int)position);
                SqliteException.ThrowExceptionForRC(rc, _connection.Handle);
            }
            _position += count;
            return count;
=======
        // Newer sqlite3_blob_read returns error for 0-byte reads.
        if (count > 0)
        {
            var rc = sqlite3_blob_read(_blob, buffer.Slice(0, count), (int)position);
            SqliteException.ThrowExceptionForRC(rc, _connection.Handle);
>>>>>>> 73b894db
        }
        _position += count;
        return count;
    }

    /// <summary>
    ///     Writes a sequence of bytes to the current stream and advances the current position
    ///     within this stream by the number of bytes written.
    /// </summary>
    /// <param name="buffer">An array of bytes. This method copies count bytes from buffer to the current stream.</param>
    /// <param name="offset">The zero-based byte offset in buffer at which to begin copying bytes to the current stream.</param>
    /// <param name="count">The number of bytes to be written to the current stream.</param>
    public override void Write(byte[] buffer, int offset, int count)
    {
        if (buffer == null)
        {
            throw new ArgumentNullException(nameof(buffer));
        }

        if (offset < 0)
        {
            // NB: Message is provided by the framework
            throw new ArgumentOutOfRangeException(nameof(offset), offset, message: null);
        }

        if (count < 0)
        {
            throw new ArgumentOutOfRangeException(nameof(count), count, message: null);
        }

        if (offset + count > buffer.Length)
        {
            throw new ArgumentException(Resources.InvalidOffsetAndCount);
        }

        if (_blob == null)
        {
            throw new ObjectDisposedException(objectName: null);
        }

        Write(buffer.AsSpan(offset, count));
    }

    /// <summary>
    ///     Writes a sequence of bytes to the current stream and advances the current position within this stream by
    ///     the number of bytes written.
    /// </summary>
    /// <param name="buffer">
    ///     A region of memory. This method copies the contents of this region to the current stream.
    /// </param>
#if NETSTANDARD2_1_OR_GREATER || NETCOREAPP2_1_OR_GREATER
    public override void Write(ReadOnlySpan<byte> buffer)
#else
        public virtual void Write(ReadOnlySpan<byte> buffer)
#endif
    {
        if (!CanWrite)
        {
            throw new NotSupportedException(Resources.WriteNotSupported);
        }

        var position = _position;
        if (position > Length)
        {
            position = Length;
        }

        var count = buffer.Length;
        if (position + count > Length)
        {
            throw new NotSupportedException(Resources.ResizeNotSupported);
        }

<<<<<<< HEAD
            // Newer sqlite3_blob_write returns error for 0-byte writes.
            if (count > 0)
            {
                var rc = sqlite3_blob_write(_blob, buffer.Slice(0, count), (int)position);
                SqliteException.ThrowExceptionForRC(rc, _connection.Handle);
            }
            _position += count;
=======
        // Newer sqlite3_blob_write returns error for 0-byte writes.
        if (count > 0)
        {
            var rc = sqlite3_blob_write(_blob, buffer.Slice(0, count), (int)position);
            SqliteException.ThrowExceptionForRC(rc, _connection.Handle);
>>>>>>> 73b894db
        }
        _position += count;
    }

    /// <summary>
    ///     Sets the position within the current stream.
    /// </summary>
    /// <param name="offset">A byte offset relative to the origin parameter.</param>
    /// <param name="origin">A value indicating the reference point used to obtain the new position.</param>
    /// <returns>The new position within the current stream.</returns>
    public override long Seek(long offset, SeekOrigin origin)
    {
        long position;
        switch (origin)
        {
            case SeekOrigin.Begin:
                position = offset;
                break;
            case SeekOrigin.Current:
                position = _position + offset;
                break;
            case SeekOrigin.End:
                position = Length + offset;
                break;
            default:
                throw new ArgumentException(Resources.InvalidEnumValue(typeof(SeekOrigin), origin), nameof(origin));
        }

        if (position < 0)
        {
            throw new IOException(Resources.SeekBeforeBegin);
        }

        return _position = position;
    }

    /// <summary>
    ///     Releases any resources used by the blob and closes it.
    /// </summary>
    /// <param name="disposing">
    ///     true to release managed and unmanaged resources; <see langword="false" /> to release only unmanaged resources.
    /// </param>
    protected override void Dispose(bool disposing)
    {
        if (_blob != null)
        {
            _blob.Dispose();
            _blob = null;
        }
    }

    /// <summary>
    ///     Clears all buffers for this stream and causes any buffered data to be written to the underlying device.
    ///     Does nothing.
    /// </summary>
    public override void Flush()
    {
    }

    /// <summary>
    ///     Sets the length of the current stream. This is not supported by sqlite blobs.
    ///     Not supported.
    /// </summary>
    /// <param name="value">The desired length of the current stream in bytes.</param>
    /// <exception cref="NotSupportedException">Always.</exception>
    public override void SetLength(long value)
        => throw new NotSupportedException(Resources.ResizeNotSupported);
}<|MERGE_RESOLUTION|>--- conflicted
+++ resolved
@@ -206,22 +206,11 @@
             count = (int)(Length - position);
         }
 
-<<<<<<< HEAD
-            // Newer sqlite3_blob_read returns error for 0-byte reads.
-            if (count > 0)
-            {
-                var rc = sqlite3_blob_read(_blob, buffer.Slice(0, count), (int)position);
-                SqliteException.ThrowExceptionForRC(rc, _connection.Handle);
-            }
-            _position += count;
-            return count;
-=======
         // Newer sqlite3_blob_read returns error for 0-byte reads.
         if (count > 0)
         {
             var rc = sqlite3_blob_read(_blob, buffer.Slice(0, count), (int)position);
             SqliteException.ThrowExceptionForRC(rc, _connection.Handle);
->>>>>>> 73b894db
         }
         _position += count;
         return count;
@@ -295,21 +284,11 @@
             throw new NotSupportedException(Resources.ResizeNotSupported);
         }
 
-<<<<<<< HEAD
-            // Newer sqlite3_blob_write returns error for 0-byte writes.
-            if (count > 0)
-            {
-                var rc = sqlite3_blob_write(_blob, buffer.Slice(0, count), (int)position);
-                SqliteException.ThrowExceptionForRC(rc, _connection.Handle);
-            }
-            _position += count;
-=======
         // Newer sqlite3_blob_write returns error for 0-byte writes.
         if (count > 0)
         {
             var rc = sqlite3_blob_write(_blob, buffer.Slice(0, count), (int)position);
             SqliteException.ThrowExceptionForRC(rc, _connection.Handle);
->>>>>>> 73b894db
         }
         _position += count;
     }
