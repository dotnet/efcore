--- conflicted
+++ resolved
@@ -11,7 +11,6 @@
     {
         public static readonly SqliteConnectionFactory Instance = new();
 
-        private readonly bool _newLockingBehavior;
 #pragma warning disable IDE0052 // Remove unread private members
         private readonly Timer _pruneTimer;
 #pragma warning restore IDE0052 // Remove unread private members
@@ -23,18 +22,8 @@
 
         protected SqliteConnectionFactory()
         {
-<<<<<<< HEAD
             AppDomain.CurrentDomain.DomainUnload += (_, _) => ClearPools();
             AppDomain.CurrentDomain.ProcessExit += (_, _) => ClearPools();
-=======
-            _newLockingBehavior = !AppContext.TryGetSwitch("Microsoft.Data.Sqlite.Issue26612", out var enabled) || !enabled;
-
-            if (!AppContext.TryGetSwitch("Microsoft.Data.Sqlite.Issue26422", out enabled) || !enabled)
-            {
-                AppDomain.CurrentDomain.DomainUnload += (_, _) => ClearPools();
-                AppDomain.CurrentDomain.ProcessExit += (_, _) => ClearPools();
-            }
->>>>>>> 1b1c77a1
 
             _pruneTimer = new Timer(PruneCallback, null, TimeSpan.FromMinutes(4), TimeSpan.FromSeconds(30));
         }
@@ -61,10 +50,7 @@
 
         public SqliteConnectionPoolGroup GetPoolGroup(string connectionString)
         {
-            if (_newLockingBehavior)
-            {
-                _lock.EnterUpgradeableReadLock();
-            }
+            _lock.EnterUpgradeableReadLock();
 
             try
             {
@@ -74,14 +60,7 @@
                 {
                     var connectionOptions = new SqliteConnectionStringBuilder(connectionString);
 
-                    if (_newLockingBehavior)
-                    {
-                        _lock.EnterWriteLock();
-                    }
-                    else
-                    {
-                        Monitor.Enter(this);
-                    }
+                    _lock.EnterWriteLock();
 
                     try
                     {
@@ -98,14 +77,7 @@
                     }
                     finally
                     {
-                        if (_newLockingBehavior)
-                        {
-                            _lock.ExitWriteLock();
-                        }
-                        else
-                        {
-                            Monitor.Exit(this);
-                        }
+                        _lock.ExitWriteLock();
                     }
                 }
 
@@ -113,10 +85,7 @@
             }
             finally
             {
-                if (_newLockingBehavior)
-                {
-                    _lock.ExitUpgradeableReadLock();
-                }
+                _lock.ExitUpgradeableReadLock();
             }
         }
 
@@ -137,14 +106,7 @@
 
         public void ClearPools()
         {
-            if (_newLockingBehavior)
-            {
-                _lock.EnterWriteLock();
-            }
-            else
-            {
-                Monitor.Enter(this);
-            }
+            _lock.EnterWriteLock();
 
             try
             {
@@ -155,14 +117,7 @@
             }
             finally
             {
-                if (_newLockingBehavior)
-                {
-                    _lock.ExitWriteLock();
-                }
-                else
-                {
-                    Monitor.Exit(this);
-                }
+                _lock.ExitWriteLock();
             }
         }
 
@@ -193,14 +148,7 @@
                 }
             }
 
-            if (_newLockingBehavior)
-            {
-                _lock.EnterWriteLock();
-            }
-            else
-            {
-                Monitor.Enter(this);
-            }
+            _lock.EnterWriteLock();
 
             try
             {
@@ -223,14 +171,7 @@
             }
             finally
             {
-                if (_newLockingBehavior)
-                {
-                    _lock.ExitWriteLock();
-                }
-                else
-                {
-                    Monitor.Exit(this);
-                }
+                _lock.ExitWriteLock();
             }
         }
     }
