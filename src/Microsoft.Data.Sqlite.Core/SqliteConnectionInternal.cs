--- conflicted
+++ resolved
@@ -106,11 +106,7 @@
         public sqlite3? Handle
             => _db;
 
-<<<<<<< HEAD
-        public Stopwatch Timer { get; } = new ();
-=======
         public Stopwatch Timer { get; } = new();
->>>>>>> 0581078b
 
         public void DoNotPool()
             => _canBePooled = false;
