--- conflicted
+++ resolved
@@ -238,8 +238,6 @@
             _state = ConnectionState.Open;
             try
             {
-<<<<<<< HEAD
-=======
                 if (ConnectionOptions.ForeignKeys.HasValue)
                 {
                     this.ExecuteNonQuery(
@@ -251,7 +249,6 @@
                     this.ExecuteNonQuery("PRAGMA recursive_triggers = 1;");
                 }
 
->>>>>>> 4d9d8d1f
                 if (_collations != null)
                 {
                     foreach (var item in _collations)
