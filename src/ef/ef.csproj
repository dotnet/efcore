--- conflicted
+++ resolved
@@ -29,7 +29,6 @@
     <Reference Include="Microsoft.CSharp" />
     <Reference Include="System.Configuration" />
   </ItemGroup>
-<<<<<<< HEAD
   
   <PropertyGroup>
     <!-- Permit targeting `netcoreapp2.0`, see https://github.com/dotnet/efcore/issues/34654 -->
@@ -40,8 +39,6 @@
     <!-- Permit targeting `netcoreapp2.0`, see https://github.com/dotnet/efcore/issues/34654 -->
     <NuGetAuditSuppress Include="https://github.com/advisories/GHSA-7mfr-774f-w5r9" />
   </ItemGroup>
-=======
->>>>>>> 351fe723
 
   <ItemGroup>
     <None Update="Generators\BundleProgramGenerator.tt">
