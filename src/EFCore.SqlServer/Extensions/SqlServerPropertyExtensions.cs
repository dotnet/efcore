--- conflicted
+++ resolved
@@ -312,20 +312,12 @@
         {
             var type = property.ClrType;
 
-<<<<<<< HEAD
             var isInteger = type.IsInteger();
             var valueConverter = property.FindTypeMapping()?.Converter ?? property.GetValueConverter();
             var isIntegralTypeWithoutValueConversion = (isInteger || type == typeof(decimal)) && valueConverter is null;
             var isNotIntegralTypeButHasValueConversionToIntegralType = !isInteger && valueConverter is object && valueConverter.ProviderClrType.IsInteger();
 
             return isIntegralTypeWithoutValueConversion || isNotIntegralTypeButHasValueConversionToIntegralType;
-=======
-            return (type.IsInteger()
-                    || type == typeof(decimal))
-                && (property.FindTypeMapping()?.Converter
-                    ?? property.GetValueConverter())
-                == null;
->>>>>>> 03912784
         }
     }
 }