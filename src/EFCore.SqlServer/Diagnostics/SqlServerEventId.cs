// Licensed to the .NET Foundation under one or more agreements.
// The .NET Foundation licenses this file to you under the MIT license.

namespace Microsoft.EntityFrameworkCore.Diagnostics;

/// <summary>
///     Event IDs for SQL Server events that correspond to messages logged to an <see cref="ILogger" />
///     and events sent to a <see cref="DiagnosticSource" />.
/// </summary>
/// <remarks>
///     <para>
///         These IDs are also used with <see cref="WarningsConfigurationBuilder" /> to configure the
///         behavior of warnings.
///     </para>
///     <para>
///         See <see href="https://aka.ms/efcore-docs-diagnostics">Logging, events, and diagnostics</see>, and
///         <see href="https://aka.ms/efcore-docs-sqlserver">Accessing SQL Server and SQL Azure databases with EF Core</see>
///         for more information and examples.
///     </para>
/// </remarks>
public static class SqlServerEventId
{
    // Warning: These values must not change between releases.
    // Only add new values to the end of sections, never in the middle.
    // Try to use <Noun><Verb> naming and be consistent with existing names.
    private enum Id
    {
        // Model validation events
        DecimalTypeDefaultWarning = CoreEventId.ProviderBaseId,
        ByteIdentityColumnWarning,
        ConflictingValueGenerationStrategiesWarning,
        DecimalTypeKeyWarning,

        // Transaction events
        SavepointsDisabledBecauseOfMARS,

        // Scaffolding events
        ColumnFound = CoreEventId.ProviderDesignBaseId,
        ColumnNotNamedWarning,
        ColumnSkipped,
        DefaultSchemaFound,
        ForeignKeyColumnFound,
        ForeignKeyColumnMissingWarning,
        ForeignKeyColumnNotNamedWarning,
        ForeignKeyColumnsNotMappedWarning,
        ForeignKeyNotNamedWarning,
        ForeignKeyReferencesMissingPrincipalTableWarning,
        IndexColumnFound,
        IndexColumnNotNamedWarning,
        IndexColumnSkipped,
        IndexColumnsNotMappedWarning,
        IndexNotNamedWarning,
        IndexTableMissingWarning,
        MissingSchemaWarning,
        MissingTableWarning,
        SequenceFound,
        SequenceNotNamedWarning,
        TableFound,
        TableSkipped,
        TypeAliasFound,
        ForeignKeyTableMissingWarning,
        PrimaryKeyFound,
        UniqueConstraintFound,
        IndexFound,
        ForeignKeyFound,
        ForeignKeyPrincipalColumnMissingWarning,
        ReflexiveConstraintIgnored,
        DuplicateForeignKeyConstraintIgnored,
        ColumnWithoutTypeWarning,
        ForeignKeyReferencesUnknownPrincipalTableWarning
    }

    private static readonly string _validationPrefix = DbLoggerCategory.Model.Validation.Name + ".";

    private static EventId MakeValidationId(Id id)
        => new((int)id, _validationPrefix + id);

    /// <summary>
    ///     Decimal column is part of the key.
    /// </summary>
    /// <remarks>
    ///     <para>
    ///         This event is in the <see cref="DbLoggerCategory.Model.Validation" /> category.
    ///     </para>
    ///     <para>
    ///         This event uses the <see cref="PropertyEventData" /> payload when used with a <see cref="DiagnosticSource" />.
    ///     </para>
    /// </remarks>
<<<<<<< HEAD
    public static class SqlServerEventId
    {
        // Warning: These values must not change between releases.
        // Only add new values to the end of sections, never in the middle.
        // Try to use <Noun><Verb> naming and be consistent with existing names.
        private enum Id
        {
            // Model validation events
            DecimalTypeDefaultWarning = CoreEventId.ProviderBaseId,
            ByteIdentityColumnWarning,
            ConflictingValueGenerationStrategiesWarning,
            DecimalTypeKeyWarning,

            // Transaction events
            SavepointsDisabledBecauseOfMARS,

            // Scaffolding events
            ColumnFound = CoreEventId.ProviderDesignBaseId,
            ColumnNotNamedWarning,
            ColumnSkipped,
            DefaultSchemaFound,
            ForeignKeyColumnFound,
            ForeignKeyColumnMissingWarning,
            ForeignKeyColumnNotNamedWarning,
            ForeignKeyColumnsNotMappedWarning,
            ForeignKeyNotNamedWarning,
            ForeignKeyReferencesMissingPrincipalTableWarning,
            IndexColumnFound,
            IndexColumnNotNamedWarning,
            IndexColumnSkipped,
            IndexColumnsNotMappedWarning,
            IndexNotNamedWarning,
            IndexTableMissingWarning,
            MissingSchemaWarning,
            MissingTableWarning,
            SequenceFound,
            SequenceNotNamedWarning,
            TableFound,
            TableSkipped,
            TypeAliasFound,
            ForeignKeyTableMissingWarning,
            PrimaryKeyFound,
            UniqueConstraintFound,
            IndexFound,
            ForeignKeyFound,
            ForeignKeyPrincipalColumnMissingWarning,
            ReflexiveConstraintIgnored,
            DuplicateForeignKeyConstraintIgnored,
            ColumnWithoutTypeWarning,
            ForeignKeyReferencesUnknownPrincipalTableWarning,
            MissingViewDefinitionRightsWarning,
        }

        private static readonly string _validationPrefix = DbLoggerCategory.Model.Validation.Name + ".";

        private static EventId MakeValidationId(Id id)
            => new((int)id, _validationPrefix + id);

        /// <summary>
        ///     Decimal column is part of the key.
        /// </summary>
        /// <remarks>
        ///     <para>
        ///         This event is in the <see cref="DbLoggerCategory.Model.Validation" /> category.
        ///     </para>
        ///     <para>
        ///         This event uses the <see cref="PropertyEventData" /> payload when used with a <see cref="DiagnosticSource" />.
        ///     </para>
        /// </remarks>
        public static readonly EventId DecimalTypeKeyWarning = MakeValidationId(Id.DecimalTypeKeyWarning);

        /// <summary>
        ///     No explicit type for a decimal column.
        /// </summary>
        /// <remarks>
        ///     <para>
        ///         This event is in the <see cref="DbLoggerCategory.Model.Validation" /> category.
        ///     </para>
        ///     <para>
        ///         This event uses the <see cref="PropertyEventData" /> payload when used with a <see cref="DiagnosticSource" />.
        ///     </para>
        /// </remarks>
        public static readonly EventId DecimalTypeDefaultWarning = MakeValidationId(Id.DecimalTypeDefaultWarning);

        /// <summary>
        ///     A byte property is set up to use a SQL Server identity column.
        /// </summary>
        /// <remarks>
        ///     <para>
        ///         This event is in the <see cref="DbLoggerCategory.Model.Validation" /> category.
        ///     </para>
        ///     <para>
        ///         This event uses the <see cref="PropertyEventData" /> payload when used with a <see cref="DiagnosticSource" />.
        ///     </para>
        /// </remarks>
        public static readonly EventId ByteIdentityColumnWarning = MakeValidationId(Id.ByteIdentityColumnWarning);

        /// <summary>
        ///     There are conflicting value generation methods for a property.
        /// </summary>
        /// <remarks>
        ///     <para>
        ///         This event is in the <see cref="DbLoggerCategory.Model.Validation" /> category.
        ///     </para>
        ///     <para>
        ///         This event uses the <see cref="ConflictingValueGenerationStrategiesEventData" />
        ///         payload when used with a <see cref="DiagnosticSource" />.
        ///     </para>
        /// </remarks>
        public static readonly EventId ConflictingValueGenerationStrategiesWarning =
            MakeValidationId(Id.ConflictingValueGenerationStrategiesWarning);

        private static readonly string _transactionPrefix = DbLoggerCategory.Database.Transaction.Name + ".";

        private static EventId MakeTransactionId(Id id)
            => new((int)id, _transactionPrefix + id);

        /// <summary>
        ///     Savepoints have been disabled when saving changes with an external transaction, because Multiple Active Result Sets is
        ///     enabled.
        /// </summary>
        /// <remarks>
        ///     This event is in the <see cref="DbLoggerCategory.Database.Transaction" /> category.
        /// </remarks>
        public static readonly EventId SavepointsDisabledBecauseOfMARS = MakeTransactionId(Id.SavepointsDisabledBecauseOfMARS);

        private static readonly string _scaffoldingPrefix = DbLoggerCategory.Scaffolding.Name + ".";

        private static EventId MakeScaffoldingId(Id id)
            => new((int)id, _scaffoldingPrefix + id);

        /// <summary>
        ///     A column was found.
        /// </summary>
        /// <remarks>
        ///     This event is in the <see cref="DbLoggerCategory.Scaffolding" /> category.
        /// </remarks>
        public static readonly EventId ColumnFound = MakeScaffoldingId(Id.ColumnFound);

        /// <summary>
        ///     A default schema was found.
        /// </summary>
        /// <remarks>
        ///     This event is in the <see cref="DbLoggerCategory.Scaffolding" /> category.
        /// </remarks>
        public static readonly EventId DefaultSchemaFound = MakeScaffoldingId(Id.DefaultSchemaFound);

        /// <summary>
        ///     A type alias was found.
        /// </summary>
        /// <remarks>
        ///     This event is in the <see cref="DbLoggerCategory.Scaffolding" /> category.
        /// </remarks>
        public static readonly EventId TypeAliasFound = MakeScaffoldingId(Id.TypeAliasFound);

        /// <summary>
        ///     The database is missing a schema.
        /// </summary>
        /// <remarks>
        ///     This event is in the <see cref="DbLoggerCategory.Scaffolding" /> category.
        /// </remarks>
        public static readonly EventId MissingSchemaWarning = MakeScaffoldingId(Id.MissingSchemaWarning);

        /// <summary>
        ///     The database is missing a table.
        /// </summary>
        /// <remarks>
        ///     This event is in the <see cref="DbLoggerCategory.Scaffolding" /> category.
        /// </remarks>
        public static readonly EventId MissingTableWarning = MakeScaffoldingId(Id.MissingTableWarning);

        /// <summary>
        ///     A foreign key references a missing table at the principal end.
        /// </summary>
        /// <remarks>
        ///     This event is in the <see cref="DbLoggerCategory.Scaffolding" /> category.
        /// </remarks>
        public static readonly EventId ForeignKeyReferencesMissingPrincipalTableWarning =
            MakeScaffoldingId(Id.ForeignKeyReferencesMissingPrincipalTableWarning);

        /// <summary>
        ///     A foreign key references a unknown table at the principal end.
        /// </summary>
        /// <remarks>
        ///     This event is in the <see cref="DbLoggerCategory.Scaffolding" /> category.
        /// </remarks>
        public static readonly EventId ForeignKeyReferencesUnknownPrincipalTableWarning =
            MakeScaffoldingId(Id.ForeignKeyReferencesUnknownPrincipalTableWarning);

        /// <summary>
        ///     A table was found.
        /// </summary>
        /// <remarks>
        ///     This event is in the <see cref="DbLoggerCategory.Scaffolding" /> category.
        /// </remarks>
        public static readonly EventId TableFound = MakeScaffoldingId(Id.TableFound);

        /// <summary>
        ///     A sequence was found.
        /// </summary>
        /// <remarks>
        ///     This event is in the <see cref="DbLoggerCategory.Scaffolding" /> category.
        /// </remarks>
        public static readonly EventId SequenceFound = MakeScaffoldingId(Id.SequenceFound);

        /// <summary>
        ///     Primary key was found.
        /// </summary>
        /// <remarks>
        ///     This event is in the <see cref="DbLoggerCategory.Scaffolding" /> category.
        /// </remarks>
        public static readonly EventId PrimaryKeyFound = MakeScaffoldingId(Id.PrimaryKeyFound);

        /// <summary>
        ///     An unique constraint was found.
        /// </summary>
        /// <remarks>
        ///     This event is in the <see cref="DbLoggerCategory.Scaffolding" /> category.
        /// </remarks>
        public static readonly EventId UniqueConstraintFound = MakeScaffoldingId(Id.UniqueConstraintFound);

        /// <summary>
        ///     An index was found.
        /// </summary>
        /// <remarks>
        ///     This event is in the <see cref="DbLoggerCategory.Scaffolding" /> category.
        /// </remarks>
        public static readonly EventId IndexFound = MakeScaffoldingId(Id.IndexFound);

        /// <summary>
        ///     A foreign key was found.
        /// </summary>
        /// <remarks>
        ///     This event is in the <see cref="DbLoggerCategory.Scaffolding" /> category.
        /// </remarks>
        public static readonly EventId ForeignKeyFound = MakeScaffoldingId(Id.ForeignKeyFound);

        /// <summary>
        ///     A principal column referenced by a foreign key was not found.
        /// </summary>
        /// <remarks>
        ///     This event is in the <see cref="DbLoggerCategory.Scaffolding" /> category.
        /// </remarks>
        public static readonly EventId ForeignKeyPrincipalColumnMissingWarning =
            MakeScaffoldingId(Id.ForeignKeyPrincipalColumnMissingWarning);

        /// <summary>
        ///     A reflexive foreign key constraint was skipped.
        /// </summary>
        /// <remarks>
        ///     This event is in the <see cref="DbLoggerCategory.Scaffolding" /> category.
        /// </remarks>
        public static readonly EventId ReflexiveConstraintIgnored = MakeScaffoldingId(Id.ReflexiveConstraintIgnored);

        /// <summary>
        ///     A duplicate foreign key constraint was skipped.
        /// </summary>
        /// <remarks>
        ///     This event is in the <see cref="DbLoggerCategory.Scaffolding" /> category.
        /// </remarks>
        public static readonly EventId DuplicateForeignKeyConstraintIgnored = MakeScaffoldingId(Id.DuplicateForeignKeyConstraintIgnored);

        /// <summary>
        ///     A column was skipped because its database type could not be found.
        /// </summary>
        /// <remarks>
        ///     This event is in the <see cref="DbLoggerCategory.Scaffolding" /> category.
        /// </remarks>
        public static readonly EventId ColumnWithoutTypeWarning = MakeScaffoldingId(Id.ColumnWithoutTypeWarning);

        /// <summary>
        ///     Aspects of your schema definition may be missing, as the credentials in use has not been granted 'VIEW DEFINITION' rights.
        /// </summary>
        /// <remarks>
        ///     This event is in the <see cref="DbLoggerCategory.Scaffolding" /> category.
        /// </remarks>
        public static readonly EventId MissingViewDefinitionRightsWarning = MakeScaffoldingId(Id.MissingViewDefinitionRightsWarning);

    }
=======
    public static readonly EventId DecimalTypeKeyWarning = MakeValidationId(Id.DecimalTypeKeyWarning);

    /// <summary>
    ///     No explicit type for a decimal column.
    /// </summary>
    /// <remarks>
    ///     <para>
    ///         This event is in the <see cref="DbLoggerCategory.Model.Validation" /> category.
    ///     </para>
    ///     <para>
    ///         This event uses the <see cref="PropertyEventData" /> payload when used with a <see cref="DiagnosticSource" />.
    ///     </para>
    /// </remarks>
    public static readonly EventId DecimalTypeDefaultWarning = MakeValidationId(Id.DecimalTypeDefaultWarning);

    /// <summary>
    ///     A byte property is set up to use a SQL Server identity column.
    /// </summary>
    /// <remarks>
    ///     <para>
    ///         This event is in the <see cref="DbLoggerCategory.Model.Validation" /> category.
    ///     </para>
    ///     <para>
    ///         This event uses the <see cref="PropertyEventData" /> payload when used with a <see cref="DiagnosticSource" />.
    ///     </para>
    /// </remarks>
    public static readonly EventId ByteIdentityColumnWarning = MakeValidationId(Id.ByteIdentityColumnWarning);

    /// <summary>
    ///     There are conflicting value generation methods for a property.
    /// </summary>
    /// <remarks>
    ///     <para>
    ///         This event is in the <see cref="DbLoggerCategory.Model.Validation" /> category.
    ///     </para>
    ///     <para>
    ///         This event uses the <see cref="ConflictingValueGenerationStrategiesEventData" />
    ///         payload when used with a <see cref="DiagnosticSource" />.
    ///     </para>
    /// </remarks>
    public static readonly EventId ConflictingValueGenerationStrategiesWarning =
        MakeValidationId(Id.ConflictingValueGenerationStrategiesWarning);

    private static readonly string _transactionPrefix = DbLoggerCategory.Database.Transaction.Name + ".";

    private static EventId MakeTransactionId(Id id)
        => new((int)id, _transactionPrefix + id);

    /// <summary>
    ///     Savepoints have been disabled when saving changes with an external transaction, because Multiple Active Result Sets is
    ///     enabled.
    /// </summary>
    /// <remarks>
    ///     This event is in the <see cref="DbLoggerCategory.Database.Transaction" /> category.
    /// </remarks>
    public static readonly EventId SavepointsDisabledBecauseOfMARS = MakeTransactionId(Id.SavepointsDisabledBecauseOfMARS);

    private static readonly string _scaffoldingPrefix = DbLoggerCategory.Scaffolding.Name + ".";

    private static EventId MakeScaffoldingId(Id id)
        => new((int)id, _scaffoldingPrefix + id);

    /// <summary>
    ///     A column was found.
    /// </summary>
    /// <remarks>
    ///     This event is in the <see cref="DbLoggerCategory.Scaffolding" /> category.
    /// </remarks>
    public static readonly EventId ColumnFound = MakeScaffoldingId(Id.ColumnFound);

    /// <summary>
    ///     A default schema was found.
    /// </summary>
    /// <remarks>
    ///     This event is in the <see cref="DbLoggerCategory.Scaffolding" /> category.
    /// </remarks>
    public static readonly EventId DefaultSchemaFound = MakeScaffoldingId(Id.DefaultSchemaFound);

    /// <summary>
    ///     A type alias was found.
    /// </summary>
    /// <remarks>
    ///     This event is in the <see cref="DbLoggerCategory.Scaffolding" /> category.
    /// </remarks>
    public static readonly EventId TypeAliasFound = MakeScaffoldingId(Id.TypeAliasFound);

    /// <summary>
    ///     The database is missing a schema.
    /// </summary>
    /// <remarks>
    ///     This event is in the <see cref="DbLoggerCategory.Scaffolding" /> category.
    /// </remarks>
    public static readonly EventId MissingSchemaWarning = MakeScaffoldingId(Id.MissingSchemaWarning);

    /// <summary>
    ///     The database is missing a table.
    /// </summary>
    /// <remarks>
    ///     This event is in the <see cref="DbLoggerCategory.Scaffolding" /> category.
    /// </remarks>
    public static readonly EventId MissingTableWarning = MakeScaffoldingId(Id.MissingTableWarning);

    /// <summary>
    ///     A foreign key references a missing table at the principal end.
    /// </summary>
    /// <remarks>
    ///     This event is in the <see cref="DbLoggerCategory.Scaffolding" /> category.
    /// </remarks>
    public static readonly EventId ForeignKeyReferencesMissingPrincipalTableWarning =
        MakeScaffoldingId(Id.ForeignKeyReferencesMissingPrincipalTableWarning);

    /// <summary>
    ///     A foreign key references a unknown table at the principal end.
    /// </summary>
    /// <remarks>
    ///     This event is in the <see cref="DbLoggerCategory.Scaffolding" /> category.
    /// </remarks>
    public static readonly EventId ForeignKeyReferencesUnknownPrincipalTableWarning =
        MakeScaffoldingId(Id.ForeignKeyReferencesUnknownPrincipalTableWarning);

    /// <summary>
    ///     A table was found.
    /// </summary>
    /// <remarks>
    ///     This event is in the <see cref="DbLoggerCategory.Scaffolding" /> category.
    /// </remarks>
    public static readonly EventId TableFound = MakeScaffoldingId(Id.TableFound);

    /// <summary>
    ///     A sequence was found.
    /// </summary>
    /// <remarks>
    ///     This event is in the <see cref="DbLoggerCategory.Scaffolding" /> category.
    /// </remarks>
    public static readonly EventId SequenceFound = MakeScaffoldingId(Id.SequenceFound);

    /// <summary>
    ///     Primary key was found.
    /// </summary>
    /// <remarks>
    ///     This event is in the <see cref="DbLoggerCategory.Scaffolding" /> category.
    /// </remarks>
    public static readonly EventId PrimaryKeyFound = MakeScaffoldingId(Id.PrimaryKeyFound);

    /// <summary>
    ///     An unique constraint was found.
    /// </summary>
    /// <remarks>
    ///     This event is in the <see cref="DbLoggerCategory.Scaffolding" /> category.
    /// </remarks>
    public static readonly EventId UniqueConstraintFound = MakeScaffoldingId(Id.UniqueConstraintFound);

    /// <summary>
    ///     An index was found.
    /// </summary>
    /// <remarks>
    ///     This event is in the <see cref="DbLoggerCategory.Scaffolding" /> category.
    /// </remarks>
    public static readonly EventId IndexFound = MakeScaffoldingId(Id.IndexFound);

    /// <summary>
    ///     A foreign key was found.
    /// </summary>
    /// <remarks>
    ///     This event is in the <see cref="DbLoggerCategory.Scaffolding" /> category.
    /// </remarks>
    public static readonly EventId ForeignKeyFound = MakeScaffoldingId(Id.ForeignKeyFound);

    /// <summary>
    ///     A principal column referenced by a foreign key was not found.
    /// </summary>
    /// <remarks>
    ///     This event is in the <see cref="DbLoggerCategory.Scaffolding" /> category.
    /// </remarks>
    public static readonly EventId ForeignKeyPrincipalColumnMissingWarning =
        MakeScaffoldingId(Id.ForeignKeyPrincipalColumnMissingWarning);

    /// <summary>
    ///     A reflexive foreign key constraint was skipped.
    /// </summary>
    /// <remarks>
    ///     This event is in the <see cref="DbLoggerCategory.Scaffolding" /> category.
    /// </remarks>
    public static readonly EventId ReflexiveConstraintIgnored = MakeScaffoldingId(Id.ReflexiveConstraintIgnored);

    /// <summary>
    ///     A duplicate foreign key constraint was skipped.
    /// </summary>
    /// <remarks>
    ///     This event is in the <see cref="DbLoggerCategory.Scaffolding" /> category.
    /// </remarks>
    public static readonly EventId DuplicateForeignKeyConstraintIgnored = MakeScaffoldingId(Id.DuplicateForeignKeyConstraintIgnored);

    /// <summary>
    ///     A column was skipped because its database type could not be found.
    /// </summary>
    /// <remarks>
    ///     This event is in the <see cref="DbLoggerCategory.Scaffolding" /> category.
    /// </remarks>
    public static readonly EventId ColumnWithoutTypeWarning = MakeScaffoldingId(Id.ColumnWithoutTypeWarning);
>>>>>>> c8c6c21c
}<|MERGE_RESOLUTION|>--- conflicted
+++ resolved
@@ -33,75 +33,6 @@
 
         // Transaction events
         SavepointsDisabledBecauseOfMARS,
-
-        // Scaffolding events
-        ColumnFound = CoreEventId.ProviderDesignBaseId,
-        ColumnNotNamedWarning,
-        ColumnSkipped,
-        DefaultSchemaFound,
-        ForeignKeyColumnFound,
-        ForeignKeyColumnMissingWarning,
-        ForeignKeyColumnNotNamedWarning,
-        ForeignKeyColumnsNotMappedWarning,
-        ForeignKeyNotNamedWarning,
-        ForeignKeyReferencesMissingPrincipalTableWarning,
-        IndexColumnFound,
-        IndexColumnNotNamedWarning,
-        IndexColumnSkipped,
-        IndexColumnsNotMappedWarning,
-        IndexNotNamedWarning,
-        IndexTableMissingWarning,
-        MissingSchemaWarning,
-        MissingTableWarning,
-        SequenceFound,
-        SequenceNotNamedWarning,
-        TableFound,
-        TableSkipped,
-        TypeAliasFound,
-        ForeignKeyTableMissingWarning,
-        PrimaryKeyFound,
-        UniqueConstraintFound,
-        IndexFound,
-        ForeignKeyFound,
-        ForeignKeyPrincipalColumnMissingWarning,
-        ReflexiveConstraintIgnored,
-        DuplicateForeignKeyConstraintIgnored,
-        ColumnWithoutTypeWarning,
-        ForeignKeyReferencesUnknownPrincipalTableWarning
-    }
-
-    private static readonly string _validationPrefix = DbLoggerCategory.Model.Validation.Name + ".";
-
-    private static EventId MakeValidationId(Id id)
-        => new((int)id, _validationPrefix + id);
-
-    /// <summary>
-    ///     Decimal column is part of the key.
-    /// </summary>
-    /// <remarks>
-    ///     <para>
-    ///         This event is in the <see cref="DbLoggerCategory.Model.Validation" /> category.
-    ///     </para>
-    ///     <para>
-    ///         This event uses the <see cref="PropertyEventData" /> payload when used with a <see cref="DiagnosticSource" />.
-    ///     </para>
-    /// </remarks>
-<<<<<<< HEAD
-    public static class SqlServerEventId
-    {
-        // Warning: These values must not change between releases.
-        // Only add new values to the end of sections, never in the middle.
-        // Try to use <Noun><Verb> naming and be consistent with existing names.
-        private enum Id
-        {
-            // Model validation events
-            DecimalTypeDefaultWarning = CoreEventId.ProviderBaseId,
-            ByteIdentityColumnWarning,
-            ConflictingValueGenerationStrategiesWarning,
-            DecimalTypeKeyWarning,
-
-            // Transaction events
-            SavepointsDisabledBecauseOfMARS,
 
             // Scaffolding events
             ColumnFound = CoreEventId.ProviderDesignBaseId,
@@ -140,214 +71,214 @@
             MissingViewDefinitionRightsWarning,
         }
 
-        private static readonly string _validationPrefix = DbLoggerCategory.Model.Validation.Name + ".";
-
-        private static EventId MakeValidationId(Id id)
-            => new((int)id, _validationPrefix + id);
-
-        /// <summary>
-        ///     Decimal column is part of the key.
-        /// </summary>
-        /// <remarks>
-        ///     <para>
-        ///         This event is in the <see cref="DbLoggerCategory.Model.Validation" /> category.
-        ///     </para>
-        ///     <para>
-        ///         This event uses the <see cref="PropertyEventData" /> payload when used with a <see cref="DiagnosticSource" />.
-        ///     </para>
-        /// </remarks>
-        public static readonly EventId DecimalTypeKeyWarning = MakeValidationId(Id.DecimalTypeKeyWarning);
-
-        /// <summary>
-        ///     No explicit type for a decimal column.
-        /// </summary>
-        /// <remarks>
-        ///     <para>
-        ///         This event is in the <see cref="DbLoggerCategory.Model.Validation" /> category.
-        ///     </para>
-        ///     <para>
-        ///         This event uses the <see cref="PropertyEventData" /> payload when used with a <see cref="DiagnosticSource" />.
-        ///     </para>
-        /// </remarks>
-        public static readonly EventId DecimalTypeDefaultWarning = MakeValidationId(Id.DecimalTypeDefaultWarning);
-
-        /// <summary>
-        ///     A byte property is set up to use a SQL Server identity column.
-        /// </summary>
-        /// <remarks>
-        ///     <para>
-        ///         This event is in the <see cref="DbLoggerCategory.Model.Validation" /> category.
-        ///     </para>
-        ///     <para>
-        ///         This event uses the <see cref="PropertyEventData" /> payload when used with a <see cref="DiagnosticSource" />.
-        ///     </para>
-        /// </remarks>
-        public static readonly EventId ByteIdentityColumnWarning = MakeValidationId(Id.ByteIdentityColumnWarning);
-
-        /// <summary>
-        ///     There are conflicting value generation methods for a property.
-        /// </summary>
-        /// <remarks>
-        ///     <para>
-        ///         This event is in the <see cref="DbLoggerCategory.Model.Validation" /> category.
-        ///     </para>
-        ///     <para>
-        ///         This event uses the <see cref="ConflictingValueGenerationStrategiesEventData" />
-        ///         payload when used with a <see cref="DiagnosticSource" />.
-        ///     </para>
-        /// </remarks>
-        public static readonly EventId ConflictingValueGenerationStrategiesWarning =
-            MakeValidationId(Id.ConflictingValueGenerationStrategiesWarning);
-
-        private static readonly string _transactionPrefix = DbLoggerCategory.Database.Transaction.Name + ".";
-
-        private static EventId MakeTransactionId(Id id)
-            => new((int)id, _transactionPrefix + id);
-
-        /// <summary>
-        ///     Savepoints have been disabled when saving changes with an external transaction, because Multiple Active Result Sets is
-        ///     enabled.
-        /// </summary>
-        /// <remarks>
-        ///     This event is in the <see cref="DbLoggerCategory.Database.Transaction" /> category.
-        /// </remarks>
-        public static readonly EventId SavepointsDisabledBecauseOfMARS = MakeTransactionId(Id.SavepointsDisabledBecauseOfMARS);
-
-        private static readonly string _scaffoldingPrefix = DbLoggerCategory.Scaffolding.Name + ".";
-
-        private static EventId MakeScaffoldingId(Id id)
-            => new((int)id, _scaffoldingPrefix + id);
-
-        /// <summary>
-        ///     A column was found.
-        /// </summary>
-        /// <remarks>
-        ///     This event is in the <see cref="DbLoggerCategory.Scaffolding" /> category.
-        /// </remarks>
-        public static readonly EventId ColumnFound = MakeScaffoldingId(Id.ColumnFound);
-
-        /// <summary>
-        ///     A default schema was found.
-        /// </summary>
-        /// <remarks>
-        ///     This event is in the <see cref="DbLoggerCategory.Scaffolding" /> category.
-        /// </remarks>
-        public static readonly EventId DefaultSchemaFound = MakeScaffoldingId(Id.DefaultSchemaFound);
-
-        /// <summary>
-        ///     A type alias was found.
-        /// </summary>
-        /// <remarks>
-        ///     This event is in the <see cref="DbLoggerCategory.Scaffolding" /> category.
-        /// </remarks>
-        public static readonly EventId TypeAliasFound = MakeScaffoldingId(Id.TypeAliasFound);
-
-        /// <summary>
-        ///     The database is missing a schema.
-        /// </summary>
-        /// <remarks>
-        ///     This event is in the <see cref="DbLoggerCategory.Scaffolding" /> category.
-        /// </remarks>
-        public static readonly EventId MissingSchemaWarning = MakeScaffoldingId(Id.MissingSchemaWarning);
-
-        /// <summary>
-        ///     The database is missing a table.
-        /// </summary>
-        /// <remarks>
-        ///     This event is in the <see cref="DbLoggerCategory.Scaffolding" /> category.
-        /// </remarks>
-        public static readonly EventId MissingTableWarning = MakeScaffoldingId(Id.MissingTableWarning);
-
-        /// <summary>
-        ///     A foreign key references a missing table at the principal end.
-        /// </summary>
-        /// <remarks>
-        ///     This event is in the <see cref="DbLoggerCategory.Scaffolding" /> category.
-        /// </remarks>
-        public static readonly EventId ForeignKeyReferencesMissingPrincipalTableWarning =
-            MakeScaffoldingId(Id.ForeignKeyReferencesMissingPrincipalTableWarning);
-
-        /// <summary>
-        ///     A foreign key references a unknown table at the principal end.
-        /// </summary>
-        /// <remarks>
-        ///     This event is in the <see cref="DbLoggerCategory.Scaffolding" /> category.
-        /// </remarks>
-        public static readonly EventId ForeignKeyReferencesUnknownPrincipalTableWarning =
-            MakeScaffoldingId(Id.ForeignKeyReferencesUnknownPrincipalTableWarning);
-
-        /// <summary>
-        ///     A table was found.
-        /// </summary>
-        /// <remarks>
-        ///     This event is in the <see cref="DbLoggerCategory.Scaffolding" /> category.
-        /// </remarks>
-        public static readonly EventId TableFound = MakeScaffoldingId(Id.TableFound);
-
-        /// <summary>
-        ///     A sequence was found.
-        /// </summary>
-        /// <remarks>
-        ///     This event is in the <see cref="DbLoggerCategory.Scaffolding" /> category.
-        /// </remarks>
-        public static readonly EventId SequenceFound = MakeScaffoldingId(Id.SequenceFound);
-
-        /// <summary>
-        ///     Primary key was found.
-        /// </summary>
-        /// <remarks>
-        ///     This event is in the <see cref="DbLoggerCategory.Scaffolding" /> category.
-        /// </remarks>
-        public static readonly EventId PrimaryKeyFound = MakeScaffoldingId(Id.PrimaryKeyFound);
-
-        /// <summary>
-        ///     An unique constraint was found.
-        /// </summary>
-        /// <remarks>
-        ///     This event is in the <see cref="DbLoggerCategory.Scaffolding" /> category.
-        /// </remarks>
-        public static readonly EventId UniqueConstraintFound = MakeScaffoldingId(Id.UniqueConstraintFound);
-
-        /// <summary>
-        ///     An index was found.
-        /// </summary>
-        /// <remarks>
-        ///     This event is in the <see cref="DbLoggerCategory.Scaffolding" /> category.
-        /// </remarks>
-        public static readonly EventId IndexFound = MakeScaffoldingId(Id.IndexFound);
-
-        /// <summary>
-        ///     A foreign key was found.
-        /// </summary>
-        /// <remarks>
-        ///     This event is in the <see cref="DbLoggerCategory.Scaffolding" /> category.
-        /// </remarks>
-        public static readonly EventId ForeignKeyFound = MakeScaffoldingId(Id.ForeignKeyFound);
-
-        /// <summary>
-        ///     A principal column referenced by a foreign key was not found.
-        /// </summary>
-        /// <remarks>
-        ///     This event is in the <see cref="DbLoggerCategory.Scaffolding" /> category.
-        /// </remarks>
-        public static readonly EventId ForeignKeyPrincipalColumnMissingWarning =
-            MakeScaffoldingId(Id.ForeignKeyPrincipalColumnMissingWarning);
-
-        /// <summary>
-        ///     A reflexive foreign key constraint was skipped.
-        /// </summary>
-        /// <remarks>
-        ///     This event is in the <see cref="DbLoggerCategory.Scaffolding" /> category.
-        /// </remarks>
-        public static readonly EventId ReflexiveConstraintIgnored = MakeScaffoldingId(Id.ReflexiveConstraintIgnored);
-
-        /// <summary>
-        ///     A duplicate foreign key constraint was skipped.
-        /// </summary>
-        /// <remarks>
-        ///     This event is in the <see cref="DbLoggerCategory.Scaffolding" /> category.
-        /// </remarks>
-        public static readonly EventId DuplicateForeignKeyConstraintIgnored = MakeScaffoldingId(Id.DuplicateForeignKeyConstraintIgnored);
+    private static readonly string _validationPrefix = DbLoggerCategory.Model.Validation.Name + ".";
+
+    private static EventId MakeValidationId(Id id)
+        => new((int)id, _validationPrefix + id);
+
+    /// <summary>
+    ///     Decimal column is part of the key.
+    /// </summary>
+    /// <remarks>
+    ///     <para>
+    ///         This event is in the <see cref="DbLoggerCategory.Model.Validation" /> category.
+    ///     </para>
+    ///     <para>
+    ///         This event uses the <see cref="PropertyEventData" /> payload when used with a <see cref="DiagnosticSource" />.
+    ///     </para>
+    /// </remarks>
+    public static readonly EventId DecimalTypeKeyWarning = MakeValidationId(Id.DecimalTypeKeyWarning);
+
+    /// <summary>
+    ///     No explicit type for a decimal column.
+    /// </summary>
+    /// <remarks>
+    ///     <para>
+    ///         This event is in the <see cref="DbLoggerCategory.Model.Validation" /> category.
+    ///     </para>
+    ///     <para>
+    ///         This event uses the <see cref="PropertyEventData" /> payload when used with a <see cref="DiagnosticSource" />.
+    ///     </para>
+    /// </remarks>
+    public static readonly EventId DecimalTypeDefaultWarning = MakeValidationId(Id.DecimalTypeDefaultWarning);
+
+    /// <summary>
+    ///     A byte property is set up to use a SQL Server identity column.
+    /// </summary>
+    /// <remarks>
+    ///     <para>
+    ///         This event is in the <see cref="DbLoggerCategory.Model.Validation" /> category.
+    ///     </para>
+    ///     <para>
+    ///         This event uses the <see cref="PropertyEventData" /> payload when used with a <see cref="DiagnosticSource" />.
+    ///     </para>
+    /// </remarks>
+    public static readonly EventId ByteIdentityColumnWarning = MakeValidationId(Id.ByteIdentityColumnWarning);
+
+    /// <summary>
+    ///     There are conflicting value generation methods for a property.
+    /// </summary>
+    /// <remarks>
+    ///     <para>
+    ///         This event is in the <see cref="DbLoggerCategory.Model.Validation" /> category.
+    ///     </para>
+    ///     <para>
+    ///         This event uses the <see cref="ConflictingValueGenerationStrategiesEventData" />
+    ///         payload when used with a <see cref="DiagnosticSource" />.
+    ///     </para>
+    /// </remarks>
+    public static readonly EventId ConflictingValueGenerationStrategiesWarning =
+        MakeValidationId(Id.ConflictingValueGenerationStrategiesWarning);
+
+    private static readonly string _transactionPrefix = DbLoggerCategory.Database.Transaction.Name + ".";
+
+    private static EventId MakeTransactionId(Id id)
+        => new((int)id, _transactionPrefix + id);
+
+    /// <summary>
+    ///     Savepoints have been disabled when saving changes with an external transaction, because Multiple Active Result Sets is
+    ///     enabled.
+    /// </summary>
+    /// <remarks>
+    ///     This event is in the <see cref="DbLoggerCategory.Database.Transaction" /> category.
+    /// </remarks>
+    public static readonly EventId SavepointsDisabledBecauseOfMARS = MakeTransactionId(Id.SavepointsDisabledBecauseOfMARS);
+
+    private static readonly string _scaffoldingPrefix = DbLoggerCategory.Scaffolding.Name + ".";
+
+    private static EventId MakeScaffoldingId(Id id)
+        => new((int)id, _scaffoldingPrefix + id);
+
+    /// <summary>
+    ///     A column was found.
+    /// </summary>
+    /// <remarks>
+    ///     This event is in the <see cref="DbLoggerCategory.Scaffolding" /> category.
+    /// </remarks>
+    public static readonly EventId ColumnFound = MakeScaffoldingId(Id.ColumnFound);
+
+    /// <summary>
+    ///     A default schema was found.
+    /// </summary>
+    /// <remarks>
+    ///     This event is in the <see cref="DbLoggerCategory.Scaffolding" /> category.
+    /// </remarks>
+    public static readonly EventId DefaultSchemaFound = MakeScaffoldingId(Id.DefaultSchemaFound);
+
+    /// <summary>
+    ///     A type alias was found.
+    /// </summary>
+    /// <remarks>
+    ///     This event is in the <see cref="DbLoggerCategory.Scaffolding" /> category.
+    /// </remarks>
+    public static readonly EventId TypeAliasFound = MakeScaffoldingId(Id.TypeAliasFound);
+
+    /// <summary>
+    ///     The database is missing a schema.
+    /// </summary>
+    /// <remarks>
+    ///     This event is in the <see cref="DbLoggerCategory.Scaffolding" /> category.
+    /// </remarks>
+    public static readonly EventId MissingSchemaWarning = MakeScaffoldingId(Id.MissingSchemaWarning);
+
+    /// <summary>
+    ///     The database is missing a table.
+    /// </summary>
+    /// <remarks>
+    ///     This event is in the <see cref="DbLoggerCategory.Scaffolding" /> category.
+    /// </remarks>
+    public static readonly EventId MissingTableWarning = MakeScaffoldingId(Id.MissingTableWarning);
+
+    /// <summary>
+    ///     A foreign key references a missing table at the principal end.
+    /// </summary>
+    /// <remarks>
+    ///     This event is in the <see cref="DbLoggerCategory.Scaffolding" /> category.
+    /// </remarks>
+    public static readonly EventId ForeignKeyReferencesMissingPrincipalTableWarning =
+        MakeScaffoldingId(Id.ForeignKeyReferencesMissingPrincipalTableWarning);
+
+    /// <summary>
+    ///     A foreign key references a unknown table at the principal end.
+    /// </summary>
+    /// <remarks>
+    ///     This event is in the <see cref="DbLoggerCategory.Scaffolding" /> category.
+    /// </remarks>
+    public static readonly EventId ForeignKeyReferencesUnknownPrincipalTableWarning =
+        MakeScaffoldingId(Id.ForeignKeyReferencesUnknownPrincipalTableWarning);
+
+    /// <summary>
+    ///     A table was found.
+    /// </summary>
+    /// <remarks>
+    ///     This event is in the <see cref="DbLoggerCategory.Scaffolding" /> category.
+    /// </remarks>
+    public static readonly EventId TableFound = MakeScaffoldingId(Id.TableFound);
+
+    /// <summary>
+    ///     A sequence was found.
+    /// </summary>
+    /// <remarks>
+    ///     This event is in the <see cref="DbLoggerCategory.Scaffolding" /> category.
+    /// </remarks>
+    public static readonly EventId SequenceFound = MakeScaffoldingId(Id.SequenceFound);
+
+    /// <summary>
+    ///     Primary key was found.
+    /// </summary>
+    /// <remarks>
+    ///     This event is in the <see cref="DbLoggerCategory.Scaffolding" /> category.
+    /// </remarks>
+    public static readonly EventId PrimaryKeyFound = MakeScaffoldingId(Id.PrimaryKeyFound);
+
+    /// <summary>
+    ///     An unique constraint was found.
+    /// </summary>
+    /// <remarks>
+    ///     This event is in the <see cref="DbLoggerCategory.Scaffolding" /> category.
+    /// </remarks>
+    public static readonly EventId UniqueConstraintFound = MakeScaffoldingId(Id.UniqueConstraintFound);
+
+    /// <summary>
+    ///     An index was found.
+    /// </summary>
+    /// <remarks>
+    ///     This event is in the <see cref="DbLoggerCategory.Scaffolding" /> category.
+    /// </remarks>
+    public static readonly EventId IndexFound = MakeScaffoldingId(Id.IndexFound);
+
+    /// <summary>
+    ///     A foreign key was found.
+    /// </summary>
+    /// <remarks>
+    ///     This event is in the <see cref="DbLoggerCategory.Scaffolding" /> category.
+    /// </remarks>
+    public static readonly EventId ForeignKeyFound = MakeScaffoldingId(Id.ForeignKeyFound);
+
+    /// <summary>
+    ///     A principal column referenced by a foreign key was not found.
+    /// </summary>
+    /// <remarks>
+    ///     This event is in the <see cref="DbLoggerCategory.Scaffolding" /> category.
+    /// </remarks>
+    public static readonly EventId ForeignKeyPrincipalColumnMissingWarning =
+        MakeScaffoldingId(Id.ForeignKeyPrincipalColumnMissingWarning);
+
+    /// <summary>
+    ///     A reflexive foreign key constraint was skipped.
+    /// </summary>
+    /// <remarks>
+    ///     This event is in the <see cref="DbLoggerCategory.Scaffolding" /> category.
+    /// </remarks>
+    public static readonly EventId ReflexiveConstraintIgnored = MakeScaffoldingId(Id.ReflexiveConstraintIgnored);
+
+    /// <summary>
+    ///     A duplicate foreign key constraint was skipped.
+    /// </summary>
+    /// <remarks>
+    ///     This event is in the <see cref="DbLoggerCategory.Scaffolding" /> category.
+    /// </remarks>
+    public static readonly EventId DuplicateForeignKeyConstraintIgnored = MakeScaffoldingId(Id.DuplicateForeignKeyConstraintIgnored);
 
         /// <summary>
         ///     A column was skipped because its database type could not be found.
@@ -366,206 +297,4 @@
         public static readonly EventId MissingViewDefinitionRightsWarning = MakeScaffoldingId(Id.MissingViewDefinitionRightsWarning);
 
     }
-=======
-    public static readonly EventId DecimalTypeKeyWarning = MakeValidationId(Id.DecimalTypeKeyWarning);
-
-    /// <summary>
-    ///     No explicit type for a decimal column.
-    /// </summary>
-    /// <remarks>
-    ///     <para>
-    ///         This event is in the <see cref="DbLoggerCategory.Model.Validation" /> category.
-    ///     </para>
-    ///     <para>
-    ///         This event uses the <see cref="PropertyEventData" /> payload when used with a <see cref="DiagnosticSource" />.
-    ///     </para>
-    /// </remarks>
-    public static readonly EventId DecimalTypeDefaultWarning = MakeValidationId(Id.DecimalTypeDefaultWarning);
-
-    /// <summary>
-    ///     A byte property is set up to use a SQL Server identity column.
-    /// </summary>
-    /// <remarks>
-    ///     <para>
-    ///         This event is in the <see cref="DbLoggerCategory.Model.Validation" /> category.
-    ///     </para>
-    ///     <para>
-    ///         This event uses the <see cref="PropertyEventData" /> payload when used with a <see cref="DiagnosticSource" />.
-    ///     </para>
-    /// </remarks>
-    public static readonly EventId ByteIdentityColumnWarning = MakeValidationId(Id.ByteIdentityColumnWarning);
-
-    /// <summary>
-    ///     There are conflicting value generation methods for a property.
-    /// </summary>
-    /// <remarks>
-    ///     <para>
-    ///         This event is in the <see cref="DbLoggerCategory.Model.Validation" /> category.
-    ///     </para>
-    ///     <para>
-    ///         This event uses the <see cref="ConflictingValueGenerationStrategiesEventData" />
-    ///         payload when used with a <see cref="DiagnosticSource" />.
-    ///     </para>
-    /// </remarks>
-    public static readonly EventId ConflictingValueGenerationStrategiesWarning =
-        MakeValidationId(Id.ConflictingValueGenerationStrategiesWarning);
-
-    private static readonly string _transactionPrefix = DbLoggerCategory.Database.Transaction.Name + ".";
-
-    private static EventId MakeTransactionId(Id id)
-        => new((int)id, _transactionPrefix + id);
-
-    /// <summary>
-    ///     Savepoints have been disabled when saving changes with an external transaction, because Multiple Active Result Sets is
-    ///     enabled.
-    /// </summary>
-    /// <remarks>
-    ///     This event is in the <see cref="DbLoggerCategory.Database.Transaction" /> category.
-    /// </remarks>
-    public static readonly EventId SavepointsDisabledBecauseOfMARS = MakeTransactionId(Id.SavepointsDisabledBecauseOfMARS);
-
-    private static readonly string _scaffoldingPrefix = DbLoggerCategory.Scaffolding.Name + ".";
-
-    private static EventId MakeScaffoldingId(Id id)
-        => new((int)id, _scaffoldingPrefix + id);
-
-    /// <summary>
-    ///     A column was found.
-    /// </summary>
-    /// <remarks>
-    ///     This event is in the <see cref="DbLoggerCategory.Scaffolding" /> category.
-    /// </remarks>
-    public static readonly EventId ColumnFound = MakeScaffoldingId(Id.ColumnFound);
-
-    /// <summary>
-    ///     A default schema was found.
-    /// </summary>
-    /// <remarks>
-    ///     This event is in the <see cref="DbLoggerCategory.Scaffolding" /> category.
-    /// </remarks>
-    public static readonly EventId DefaultSchemaFound = MakeScaffoldingId(Id.DefaultSchemaFound);
-
-    /// <summary>
-    ///     A type alias was found.
-    /// </summary>
-    /// <remarks>
-    ///     This event is in the <see cref="DbLoggerCategory.Scaffolding" /> category.
-    /// </remarks>
-    public static readonly EventId TypeAliasFound = MakeScaffoldingId(Id.TypeAliasFound);
-
-    /// <summary>
-    ///     The database is missing a schema.
-    /// </summary>
-    /// <remarks>
-    ///     This event is in the <see cref="DbLoggerCategory.Scaffolding" /> category.
-    /// </remarks>
-    public static readonly EventId MissingSchemaWarning = MakeScaffoldingId(Id.MissingSchemaWarning);
-
-    /// <summary>
-    ///     The database is missing a table.
-    /// </summary>
-    /// <remarks>
-    ///     This event is in the <see cref="DbLoggerCategory.Scaffolding" /> category.
-    /// </remarks>
-    public static readonly EventId MissingTableWarning = MakeScaffoldingId(Id.MissingTableWarning);
-
-    /// <summary>
-    ///     A foreign key references a missing table at the principal end.
-    /// </summary>
-    /// <remarks>
-    ///     This event is in the <see cref="DbLoggerCategory.Scaffolding" /> category.
-    /// </remarks>
-    public static readonly EventId ForeignKeyReferencesMissingPrincipalTableWarning =
-        MakeScaffoldingId(Id.ForeignKeyReferencesMissingPrincipalTableWarning);
-
-    /// <summary>
-    ///     A foreign key references a unknown table at the principal end.
-    /// </summary>
-    /// <remarks>
-    ///     This event is in the <see cref="DbLoggerCategory.Scaffolding" /> category.
-    /// </remarks>
-    public static readonly EventId ForeignKeyReferencesUnknownPrincipalTableWarning =
-        MakeScaffoldingId(Id.ForeignKeyReferencesUnknownPrincipalTableWarning);
-
-    /// <summary>
-    ///     A table was found.
-    /// </summary>
-    /// <remarks>
-    ///     This event is in the <see cref="DbLoggerCategory.Scaffolding" /> category.
-    /// </remarks>
-    public static readonly EventId TableFound = MakeScaffoldingId(Id.TableFound);
-
-    /// <summary>
-    ///     A sequence was found.
-    /// </summary>
-    /// <remarks>
-    ///     This event is in the <see cref="DbLoggerCategory.Scaffolding" /> category.
-    /// </remarks>
-    public static readonly EventId SequenceFound = MakeScaffoldingId(Id.SequenceFound);
-
-    /// <summary>
-    ///     Primary key was found.
-    /// </summary>
-    /// <remarks>
-    ///     This event is in the <see cref="DbLoggerCategory.Scaffolding" /> category.
-    /// </remarks>
-    public static readonly EventId PrimaryKeyFound = MakeScaffoldingId(Id.PrimaryKeyFound);
-
-    /// <summary>
-    ///     An unique constraint was found.
-    /// </summary>
-    /// <remarks>
-    ///     This event is in the <see cref="DbLoggerCategory.Scaffolding" /> category.
-    /// </remarks>
-    public static readonly EventId UniqueConstraintFound = MakeScaffoldingId(Id.UniqueConstraintFound);
-
-    /// <summary>
-    ///     An index was found.
-    /// </summary>
-    /// <remarks>
-    ///     This event is in the <see cref="DbLoggerCategory.Scaffolding" /> category.
-    /// </remarks>
-    public static readonly EventId IndexFound = MakeScaffoldingId(Id.IndexFound);
-
-    /// <summary>
-    ///     A foreign key was found.
-    /// </summary>
-    /// <remarks>
-    ///     This event is in the <see cref="DbLoggerCategory.Scaffolding" /> category.
-    /// </remarks>
-    public static readonly EventId ForeignKeyFound = MakeScaffoldingId(Id.ForeignKeyFound);
-
-    /// <summary>
-    ///     A principal column referenced by a foreign key was not found.
-    /// </summary>
-    /// <remarks>
-    ///     This event is in the <see cref="DbLoggerCategory.Scaffolding" /> category.
-    /// </remarks>
-    public static readonly EventId ForeignKeyPrincipalColumnMissingWarning =
-        MakeScaffoldingId(Id.ForeignKeyPrincipalColumnMissingWarning);
-
-    /// <summary>
-    ///     A reflexive foreign key constraint was skipped.
-    /// </summary>
-    /// <remarks>
-    ///     This event is in the <see cref="DbLoggerCategory.Scaffolding" /> category.
-    /// </remarks>
-    public static readonly EventId ReflexiveConstraintIgnored = MakeScaffoldingId(Id.ReflexiveConstraintIgnored);
-
-    /// <summary>
-    ///     A duplicate foreign key constraint was skipped.
-    /// </summary>
-    /// <remarks>
-    ///     This event is in the <see cref="DbLoggerCategory.Scaffolding" /> category.
-    /// </remarks>
-    public static readonly EventId DuplicateForeignKeyConstraintIgnored = MakeScaffoldingId(Id.DuplicateForeignKeyConstraintIgnored);
-
-    /// <summary>
-    ///     A column was skipped because its database type could not be found.
-    /// </summary>
-    /// <remarks>
-    ///     This event is in the <see cref="DbLoggerCategory.Scaffolding" /> category.
-    /// </remarks>
-    public static readonly EventId ColumnWithoutTypeWarning = MakeScaffoldingId(Id.ColumnWithoutTypeWarning);
->>>>>>> c8c6c21c
 }