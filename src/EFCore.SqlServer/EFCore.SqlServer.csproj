--- conflicted
+++ resolved
@@ -48,12 +48,8 @@
   </ItemGroup>
 
   <ItemGroup>
-<<<<<<< HEAD
-    <PackageReference Include="Microsoft.Data.SqlClient" Version="5.1.1" />
+    <PackageReference Include="Microsoft.Data.SqlClient" Version="5.1.2" />
     <PackageReference Include="Azure.Identity" Version="1.10.2" />
-=======
-    <PackageReference Include="Microsoft.Data.SqlClient" Version="5.1.2" />
->>>>>>> a60c3999
   </ItemGroup>
 
   <ItemGroup>
