// Copyright (c) .NET Foundation. All rights reserved.
// Licensed under the Apache License, Version 2.0. See License.txt in the project root for license information.

using System;
using System.Text;
using Microsoft.EntityFrameworkCore.SqlServer.Internal;
using Microsoft.EntityFrameworkCore.Storage;
using Microsoft.EntityFrameworkCore.Utilities;
using Microsoft.Extensions.DependencyInjection;

namespace Microsoft.EntityFrameworkCore.SqlServer.Storage.Internal
{
    /// <summary>
    ///     <para>
    ///         This is an internal API that supports the Entity Framework Core infrastructure and not subject to
    ///         the same compatibility standards as public APIs. It may be changed or removed without notice in
    ///         any release. You should only use it directly in your code with extreme caution and knowing that
    ///         doing so can result in application failures when updating to a new Entity Framework Core release.
    ///     </para>
    ///     <para>
    ///         The service lifetime is <see cref="ServiceLifetime.Singleton" />. This means a single instance
    ///         is used by many <see cref="DbContext" /> instances. The implementation must be thread-safe.
    ///         This service cannot depend on services registered as <see cref="ServiceLifetime.Scoped" />.
    ///     </para>
    /// </summary>
    public class SqlServerSqlGenerationHelper : RelationalSqlGenerationHelper
    {
        /// <summary>
        ///     This is an internal API that supports the Entity Framework Core infrastructure and not subject to
        ///     the same compatibility standards as public APIs. It may be changed or removed without notice in
        ///     any release. You should only use it directly in your code with extreme caution and knowing that
        ///     doing so can result in application failures when updating to a new Entity Framework Core release.
        /// </summary>
        public SqlServerSqlGenerationHelper(RelationalSqlGenerationHelperDependencies dependencies)
            : base(dependencies)
        {
        }

        /// <summary>
        ///     This is an internal API that supports the Entity Framework Core infrastructure and not subject to
        ///     the same compatibility standards as public APIs. It may be changed or removed without notice in
        ///     any release. You should only use it directly in your code with extreme caution and knowing that
        ///     doing so can result in application failures when updating to a new Entity Framework Core release.
        /// </summary>
        public override string BatchTerminator
            => "GO" + Environment.NewLine + Environment.NewLine;

        /// <summary>
        ///     This is an internal API that supports the Entity Framework Core infrastructure and not subject to
        ///     the same compatibility standards as public APIs. It may be changed or removed without notice in
        ///     any release. You should only use it directly in your code with extreme caution and knowing that
        ///     doing so can result in application failures when updating to a new Entity Framework Core release.
        /// </summary>
        public override string StartTransactionStatement
            => "BEGIN TRANSACTION" + StatementTerminator;

        /// <summary>
        ///     This is an internal API that supports the Entity Framework Core infrastructure and not subject to
        ///     the same compatibility standards as public APIs. It may be changed or removed without notice in
        ///     any release. You should only use it directly in your code with extreme caution and knowing that
        ///     doing so can result in application failures when updating to a new Entity Framework Core release.
        /// </summary>
        public override string EscapeIdentifier(string identifier)
            => Check.NotEmpty(identifier, nameof(identifier)).Replace("]", "]]");

        /// <summary>
        ///     This is an internal API that supports the Entity Framework Core infrastructure and not subject to
        ///     the same compatibility standards as public APIs. It may be changed or removed without notice in
        ///     any release. You should only use it directly in your code with extreme caution and knowing that
        ///     doing so can result in application failures when updating to a new Entity Framework Core release.
        /// </summary>
        public override void EscapeIdentifier(StringBuilder builder, string identifier)
        {
            Check.NotEmpty(identifier, nameof(identifier));

            var initialLength = builder.Length;
            builder.Append(identifier);
            builder.Replace("]", "]]", initialLength, identifier.Length);
        }

        /// <summary>
        ///     This is an internal API that supports the Entity Framework Core infrastructure and not subject to
        ///     the same compatibility standards as public APIs. It may be changed or removed without notice in
        ///     any release. You should only use it directly in your code with extreme caution and knowing that
        ///     doing so can result in application failures when updating to a new Entity Framework Core release.
        /// </summary>
        public override string DelimitIdentifier(string identifier)
            => $"[{EscapeIdentifier(Check.NotEmpty(identifier, nameof(identifier)))}]"; // Interpolation okay; strings

        /// <summary>
        ///     This is an internal API that supports the Entity Framework Core infrastructure and not subject to
        ///     the same compatibility standards as public APIs. It may be changed or removed without notice in
        ///     any release. You should only use it directly in your code with extreme caution and knowing that
        ///     doing so can result in application failures when updating to a new Entity Framework Core release.
        /// </summary>
        public override void DelimitIdentifier(StringBuilder builder, string identifier)
        {
            Check.NotEmpty(identifier, nameof(identifier));

            builder.Append('[');
            EscapeIdentifier(builder, identifier);
            builder.Append(']');
        }

        /// <summary>
<<<<<<< HEAD
        ///     This is an internal API that supports the Entity Framework Core infrastructure and not subject to
        ///     the same compatibility standards as public APIs. It may be changed or removed without notice in
        ///     any release. You should only use it directly in your code with extreme caution and knowing that
        ///     doing so can result in application failures when updating to a new Entity Framework Core release.
        /// </summary>
        public override string SetSessionVariableStatement(string name, string value)
        {
            Check.NotEmpty(name, nameof(name));
            Check.NotEmpty(value, nameof(value));

            return $"SET {name} {value}" + StatementTerminator;
        }

        /// <summary>
        ///     This is an internal API that supports the Entity Framework Core infrastructure and not subject to
        ///     the same compatibility standards as public APIs. It may be changed or removed without notice in
        ///     any release. You should only use it directly in your code with extreme caution and knowing that
        ///     doing so can result in application failures when updating to a new Entity Framework Core release.
        /// </summary>
        public override string GeneratePrint(string text)
        {
            Check.NotEmpty(text, nameof(text));

            return $"PRINT '{text}'" + StatementTerminator;
        }
=======
        ///     Generates an SQL statement which creates a savepoint with the given name.
        /// </summary>
        /// <param name="name"> The name of the savepoint to be created. </param>
        /// <returns> An SQL string to create the savepoint. </returns>
        public override string GenerateCreateSavepointStatement(string name)
            => "SAVE TRANSACTION " + DelimitIdentifier(name) + StatementTerminator;

        /// <summary>
        ///     Generates an SQL statement which rolls back to a savepoint with the given name.
        /// </summary>
        /// <param name="name"> The name of the savepoint to be rolled back to. </param>
        /// <returns> An SQL string to roll back the savepoint. </returns>
        public override string GenerateRollbackToSavepointStatement(string name)
            => "ROLLBACK TRANSACTION " + DelimitIdentifier(name) + StatementTerminator;

        /// <summary>
        ///     Generates an SQL statement which releases a savepoint with the given name.
        /// </summary>
        /// <param name="name"> The name of the savepoint to be released. </param>
        /// <returns> An SQL string to release the savepoint. </returns>
        public override string GenerateReleaseSavepointStatement(string name)
            => throw new NotSupportedException(SqlServerStrings.NoSavepointRelease);
>>>>>>> 2c7670fc
    }
}<|MERGE_RESOLUTION|>--- conflicted
+++ resolved
@@ -103,7 +103,30 @@
         }
 
         /// <summary>
-<<<<<<< HEAD
+        ///     Generates an SQL statement which creates a savepoint with the given name.
+        /// </summary>
+        /// <param name="name"> The name of the savepoint to be created. </param>
+        /// <returns> An SQL string to create the savepoint. </returns>
+        public override string GenerateCreateSavepointStatement(string name)
+            => "SAVE TRANSACTION " + DelimitIdentifier(name) + StatementTerminator;
+
+        /// <summary>
+        ///     Generates an SQL statement which rolls back to a savepoint with the given name.
+        /// </summary>
+        /// <param name="name"> The name of the savepoint to be rolled back to. </param>
+        /// <returns> An SQL string to roll back the savepoint. </returns>
+        public override string GenerateRollbackToSavepointStatement(string name)
+            => "ROLLBACK TRANSACTION " + DelimitIdentifier(name) + StatementTerminator;
+
+        /// <summary>
+        ///     Generates an SQL statement which releases a savepoint with the given name.
+        /// </summary>
+        /// <param name="name"> The name of the savepoint to be released. </param>
+        /// <returns> An SQL string to release the savepoint. </returns>
+        public override string GenerateReleaseSavepointStatement(string name)
+            => throw new NotSupportedException(SqlServerStrings.NoSavepointRelease);
+
+        /// <summary>
         ///     This is an internal API that supports the Entity Framework Core infrastructure and not subject to
         ///     the same compatibility standards as public APIs. It may be changed or removed without notice in
         ///     any release. You should only use it directly in your code with extreme caution and knowing that
@@ -129,29 +152,5 @@
 
             return $"PRINT '{text}'" + StatementTerminator;
         }
-=======
-        ///     Generates an SQL statement which creates a savepoint with the given name.
-        /// </summary>
-        /// <param name="name"> The name of the savepoint to be created. </param>
-        /// <returns> An SQL string to create the savepoint. </returns>
-        public override string GenerateCreateSavepointStatement(string name)
-            => "SAVE TRANSACTION " + DelimitIdentifier(name) + StatementTerminator;
-
-        /// <summary>
-        ///     Generates an SQL statement which rolls back to a savepoint with the given name.
-        /// </summary>
-        /// <param name="name"> The name of the savepoint to be rolled back to. </param>
-        /// <returns> An SQL string to roll back the savepoint. </returns>
-        public override string GenerateRollbackToSavepointStatement(string name)
-            => "ROLLBACK TRANSACTION " + DelimitIdentifier(name) + StatementTerminator;
-
-        /// <summary>
-        ///     Generates an SQL statement which releases a savepoint with the given name.
-        /// </summary>
-        /// <param name="name"> The name of the savepoint to be released. </param>
-        /// <returns> An SQL string to release the savepoint. </returns>
-        public override string GenerateReleaseSavepointStatement(string name)
-            => throw new NotSupportedException(SqlServerStrings.NoSavepointRelease);
->>>>>>> 2c7670fc
     }
 }