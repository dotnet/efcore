--- conflicted
+++ resolved
@@ -46,17 +46,16 @@
                 var source = arguments[0];
                 var sourceTypeMapping = source.TypeMapping;
 
-<<<<<<< HEAD
                 var value = arguments[1] is SqlConstantExpression constantValue
-                    ? (SqlExpression)_sqlExpressionFactory.Constant(new[] { (byte)constantValue.Value! }, sourceTypeMapping)
+                    ? _sqlExpressionFactory.Constant(new[] { (byte)constantValue.Value! }, sourceTypeMapping)
                     : _sqlExpressionFactory.Convert(arguments[1], typeof(byte[]), sourceTypeMapping);
 
                 return _sqlExpressionFactory.GreaterThan(
                     _sqlExpressionFactory.Function(
                         "CHARINDEX",
-                        new[] { value, source },
+                        [value, source],
                         nullable: true,
-                        argumentsPropagateNullability: new[] { true, true },
+                        argumentsPropagateNullability: [true, true],
                         typeof(int)),
                     _sqlExpressionFactory.Constant(0));
             }
@@ -67,40 +66,12 @@
                 return _sqlExpressionFactory.Convert(
                     _sqlExpressionFactory.Function(
                         "SUBSTRING",
-                        new[] { arguments[0], _sqlExpressionFactory.Constant(1), _sqlExpressionFactory.Constant(1) },
+                        [arguments[0], _sqlExpressionFactory.Constant(1), _sqlExpressionFactory.Constant(1)],
                         nullable: true,
-                        argumentsPropagateNullability: new[] { true, true, true },
+                        argumentsPropagateNullability: [true, true, true],
                         typeof(byte[])),
                     method.ReturnType);
             }
-=======
-            var value = arguments[1] is SqlConstantExpression constantValue
-                ? _sqlExpressionFactory.Constant(new[] { (byte)constantValue.Value! }, sourceTypeMapping)
-                : _sqlExpressionFactory.Convert(arguments[1], typeof(byte[]), sourceTypeMapping);
-
-            return _sqlExpressionFactory.GreaterThan(
-                _sqlExpressionFactory.Function(
-                    "CHARINDEX",
-                    [value, source],
-                    nullable: true,
-                    argumentsPropagateNullability: [true, true],
-                    typeof(int)),
-                _sqlExpressionFactory.Constant(0));
-        }
-
-        if (method.IsGenericMethod
-            && method.GetGenericMethodDefinition().Equals(EnumerableMethods.FirstWithoutPredicate)
-            && arguments[0].Type == typeof(byte[]))
-        {
-            return _sqlExpressionFactory.Convert(
-                _sqlExpressionFactory.Function(
-                    "SUBSTRING",
-                    [arguments[0], _sqlExpressionFactory.Constant(1), _sqlExpressionFactory.Constant(1)],
-                    nullable: true,
-                    argumentsPropagateNullability: [true, true, true],
-                    typeof(byte[])),
-                method.ReturnType);
->>>>>>> 467a0619
         }
 
         return null;
