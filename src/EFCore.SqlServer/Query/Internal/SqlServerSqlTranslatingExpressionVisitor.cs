--- conflicted
+++ resolved
@@ -395,42 +395,9 @@
                                                     nullable: true,
                                                     argumentsPropagateNullability: CachedBools.True,
                                                     typeof(int))
-<<<<<<< HEAD
-                                            },
-                                            nullable: true,
-                                            argumentsPropagateNullability: CachedBools.TrueTrue,
-                                            typeof(string),
-                                            stringTypeMapping),
-                                        translatedPattern))),
-
-                        // For Contains, just use CHARINDEX and check if the result is greater than 0.
-                        // Add a check to return null when the pattern is an empty string (and the string isn't null)
-                        StartsEndsWithContains.Contains
-                            => _sqlExpressionFactory.AndAlso(
-                                _sqlExpressionFactory.IsNotNull(translatedInstance),
-                                _sqlExpressionFactory.AndAlso(
-                                    _sqlExpressionFactory.IsNotNull(translatedPattern),
-                                    _sqlExpressionFactory.OrElse(
-                                        _sqlExpressionFactory.GreaterThan(
-                                            _sqlExpressionFactory.Function(
-                                                "CHARINDEX",
-                                                new[] { translatedPattern, translatedInstance },
-                                                nullable: true,
-                                                argumentsPropagateNullability: CachedBools.TrueTrue,
-                                                typeof(int)),
-                                            _sqlExpressionFactory.Constant(0)),
-                                        _sqlExpressionFactory.Like(
-                                            translatedPattern,
-                                            _sqlExpressionFactory.Constant(string.Empty, stringTypeMapping))))),
-
-                        _ => throw new UnreachableException()
-                    };
-
-                    return true;
-=======
                                         },
                                         nullable: true,
-                                        argumentsPropagateNullability: new[] { true, true },
+                                        argumentsPropagateNullability: CachedBools.TrueTrue,
                                         typeof(string),
                                         stringTypeMapping),
                                     translatedPattern))),
@@ -463,10 +430,9 @@
                             "CHARINDEX",
                             new[] { translatedPattern, translatedInstance },
                             nullable: true,
-                            argumentsPropagateNullability: new[] { true, true },
+                            argumentsPropagateNullability: CachedBools.TrueTrue,
                             typeof(int)),
                         _sqlExpressionFactory.Constant(0));
->>>>>>> 467a0619
             }
         }
     }
