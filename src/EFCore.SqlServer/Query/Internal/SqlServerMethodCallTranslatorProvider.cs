// Licensed to the .NET Foundation under one or more agreements.
// The .NET Foundation licenses this file to you under the MIT license.

<<<<<<< HEAD
using Microsoft.EntityFrameworkCore.SqlServer.Infrastructure.Internal;
=======
using Microsoft.EntityFrameworkCore.SqlServer.Query.Internal.Translators;
>>>>>>> e969995b

namespace Microsoft.EntityFrameworkCore.SqlServer.Query.Internal;

/// <summary>
///     This is an internal API that supports the Entity Framework Core infrastructure and not subject to
///     the same compatibility standards as public APIs. It may be changed or removed without notice in
///     any release. You should only use it directly in your code with extreme caution and knowing that
///     doing so can result in application failures when updating to a new Entity Framework Core release.
/// </summary>
public class SqlServerMethodCallTranslatorProvider : RelationalMethodCallTranslatorProvider
{
    /// <summary>
    ///     This is an internal API that supports the Entity Framework Core infrastructure and not subject to
    ///     the same compatibility standards as public APIs. It may be changed or removed without notice in
    ///     any release. You should only use it directly in your code with extreme caution and knowing that
    ///     doing so can result in application failures when updating to a new Entity Framework Core release.
    /// </summary>
    public SqlServerMethodCallTranslatorProvider(RelationalMethodCallTranslatorProviderDependencies dependencies, ISqlServerSingletonOptions sqlServerSingletonOptions)
        : base(dependencies)
    {
        var sqlExpressionFactory = dependencies.SqlExpressionFactory;
        var typeMappingSource = dependencies.RelationalTypeMappingSource;
        AddTranslators(
<<<<<<< HEAD
            new IMethodCallTranslator[]
            {
                new SqlServerByteArrayMethodTranslator(sqlExpressionFactory),
                new SqlServerConvertTranslator(sqlExpressionFactory),
                new SqlServerDataLengthFunctionTranslator(sqlExpressionFactory),
                new SqlServerDateDiffFunctionsTranslator(sqlExpressionFactory),
                new SqlServerDateOnlyMethodTranslator(sqlExpressionFactory),
                new SqlServerDateTimeMethodTranslator(sqlExpressionFactory, typeMappingSource),
                new SqlServerFromPartsFunctionTranslator(sqlExpressionFactory, typeMappingSource),
                new SqlServerFullTextSearchFunctionsTranslator(sqlExpressionFactory),
                new SqlServerIsDateFunctionTranslator(sqlExpressionFactory),
                new SqlServerIsNumericFunctionTranslator(sqlExpressionFactory),
                new SqlServerMathTranslator(sqlExpressionFactory),
                new SqlServerNewGuidTranslator(sqlExpressionFactory),
                new SqlServerObjectToStringTranslator(sqlExpressionFactory, typeMappingSource),
                new SqlServerStringMethodTranslator(sqlExpressionFactory, sqlServerSingletonOptions),
                new SqlServerTimeOnlyMethodTranslator(sqlExpressionFactory)
            });
=======
        [
            new SqlServerByteArrayMethodTranslator(sqlExpressionFactory),
            new SqlServerConvertTranslator(sqlExpressionFactory),
            new SqlServerDataLengthFunctionTranslator(sqlExpressionFactory),
            new SqlServerDateDiffFunctionsTranslator(sqlExpressionFactory),
            new SqlServerDateOnlyMethodTranslator(sqlExpressionFactory),
            new SqlServerDateTimeMethodTranslator(sqlExpressionFactory, typeMappingSource),
            new SqlServerFromPartsFunctionTranslator(sqlExpressionFactory, typeMappingSource),
            new SqlServerFullTextSearchFunctionsTranslator(sqlExpressionFactory),
            new SqlServerIsDateFunctionTranslator(sqlExpressionFactory),
            new SqlServerIsNumericFunctionTranslator(sqlExpressionFactory),
            new SqlServerMathTranslator(sqlExpressionFactory),
            new SqlServerNewGuidTranslator(sqlExpressionFactory),
            new SqlServerObjectToStringTranslator(sqlExpressionFactory, typeMappingSource),
            new SqlServerStringMethodTranslator(sqlExpressionFactory),
            new SqlServerTimeOnlyMethodTranslator(sqlExpressionFactory)
        ]);
>>>>>>> e969995b
    }
}<|MERGE_RESOLUTION|>--- conflicted
+++ resolved
@@ -1,11 +1,8 @@
 // Licensed to the .NET Foundation under one or more agreements.
 // The .NET Foundation licenses this file to you under the MIT license.
 
-<<<<<<< HEAD
 using Microsoft.EntityFrameworkCore.SqlServer.Infrastructure.Internal;
-=======
 using Microsoft.EntityFrameworkCore.SqlServer.Query.Internal.Translators;
->>>>>>> e969995b
 
 namespace Microsoft.EntityFrameworkCore.SqlServer.Query.Internal;
 
@@ -29,26 +26,6 @@
         var sqlExpressionFactory = dependencies.SqlExpressionFactory;
         var typeMappingSource = dependencies.RelationalTypeMappingSource;
         AddTranslators(
-<<<<<<< HEAD
-            new IMethodCallTranslator[]
-            {
-                new SqlServerByteArrayMethodTranslator(sqlExpressionFactory),
-                new SqlServerConvertTranslator(sqlExpressionFactory),
-                new SqlServerDataLengthFunctionTranslator(sqlExpressionFactory),
-                new SqlServerDateDiffFunctionsTranslator(sqlExpressionFactory),
-                new SqlServerDateOnlyMethodTranslator(sqlExpressionFactory),
-                new SqlServerDateTimeMethodTranslator(sqlExpressionFactory, typeMappingSource),
-                new SqlServerFromPartsFunctionTranslator(sqlExpressionFactory, typeMappingSource),
-                new SqlServerFullTextSearchFunctionsTranslator(sqlExpressionFactory),
-                new SqlServerIsDateFunctionTranslator(sqlExpressionFactory),
-                new SqlServerIsNumericFunctionTranslator(sqlExpressionFactory),
-                new SqlServerMathTranslator(sqlExpressionFactory),
-                new SqlServerNewGuidTranslator(sqlExpressionFactory),
-                new SqlServerObjectToStringTranslator(sqlExpressionFactory, typeMappingSource),
-                new SqlServerStringMethodTranslator(sqlExpressionFactory, sqlServerSingletonOptions),
-                new SqlServerTimeOnlyMethodTranslator(sqlExpressionFactory)
-            });
-=======
         [
             new SqlServerByteArrayMethodTranslator(sqlExpressionFactory),
             new SqlServerConvertTranslator(sqlExpressionFactory),
@@ -63,9 +40,8 @@
             new SqlServerMathTranslator(sqlExpressionFactory),
             new SqlServerNewGuidTranslator(sqlExpressionFactory),
             new SqlServerObjectToStringTranslator(sqlExpressionFactory, typeMappingSource),
-            new SqlServerStringMethodTranslator(sqlExpressionFactory),
+            new SqlServerStringMethodTranslator(sqlExpressionFactory, sqlServerSingletonOptions),
             new SqlServerTimeOnlyMethodTranslator(sqlExpressionFactory)
         ]);
->>>>>>> e969995b
     }
 }