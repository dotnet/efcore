--- conflicted
+++ resolved
@@ -27,27 +27,6 @@
         var sqlExpressionFactory = dependencies.SqlExpressionFactory;
         var typeMappingSource = dependencies.RelationalTypeMappingSource;
         AddTranslators(
-<<<<<<< HEAD
-            new IMethodCallTranslator[]
-            {
-                new SqlServerByteArrayMethodTranslator(sqlExpressionFactory),
-                new SqlServerConvertTranslator(sqlExpressionFactory),
-                new SqlServerDataLengthFunctionTranslator(sqlExpressionFactory),
-                new SqlServerDateDiffFunctionsTranslator(sqlExpressionFactory),
-                new SqlServerDateOnlyMethodTranslator(sqlExpressionFactory),
-                new SqlServerDateTimeMethodTranslator(sqlExpressionFactory, typeMappingSource),
-                new SqlServerFromPartsFunctionTranslator(sqlExpressionFactory, typeMappingSource),
-                new SqlServerFullTextSearchFunctionsTranslator(sqlExpressionFactory),
-                new SqlServerIsDateFunctionTranslator(sqlExpressionFactory),
-                new SqlServerIsNumericFunctionTranslator(sqlExpressionFactory),
-                new SqlServerMathTranslator(sqlExpressionFactory),
-                new SqlServerNewGuidTranslator(sqlExpressionFactory),
-                new SqlServerObjectToStringTranslator(sqlExpressionFactory),
-                new SqlServerParseTranslator(sqlExpressionFactory),
-                new SqlServerStringMethodTranslator(sqlExpressionFactory),
-                new SqlServerTimeOnlyMethodTranslator(sqlExpressionFactory)
-            });
-=======
         [
             new SqlServerByteArrayMethodTranslator(sqlExpressionFactory),
             new SqlServerConvertTranslator(sqlExpressionFactory),
@@ -62,9 +41,9 @@
             new SqlServerMathTranslator(sqlExpressionFactory),
             new SqlServerNewGuidTranslator(sqlExpressionFactory),
             new SqlServerObjectToStringTranslator(sqlExpressionFactory, typeMappingSource),
+            new SqlServerParseTranslator(sqlExpressionFactory),
             new SqlServerStringMethodTranslator(sqlExpressionFactory, sqlServerSingletonOptions),
             new SqlServerTimeOnlyMethodTranslator(sqlExpressionFactory)
         ]);
->>>>>>> 1f43fd3c
     }
 }