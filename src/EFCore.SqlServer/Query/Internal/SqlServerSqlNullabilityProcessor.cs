// Licensed to the .NET Foundation under one or more agreements.
// The .NET Foundation licenses this file to you under the MIT license.

using System.Collections;
using System.Diagnostics.CodeAnalysis;
using Microsoft.EntityFrameworkCore.Query.SqlExpressions;
using Microsoft.EntityFrameworkCore.SqlServer.Infrastructure.Internal;

namespace Microsoft.EntityFrameworkCore.SqlServer.Query.Internal;

/// <summary>
///     This is an internal API that supports the Entity Framework Core infrastructure and not subject to
///     the same compatibility standards as public APIs. It may be changed or removed without notice in
///     any release. You should only use it directly in your code with extreme caution and knowing that
///     doing so can result in application failures when updating to a new Entity Framework Core release.
/// </summary>
public class SqlServerSqlNullabilityProcessor : SqlNullabilityProcessor
{
    private int MaxParameterCount => UseOldBehavior37336 ? 2100 : 2100 - 2;

<<<<<<< HEAD
    private static readonly bool UseOldBehavior37151 =
        AppContext.TryGetSwitch("Microsoft.EntityFrameworkCore.Issue37151", out var enabled) && enabled;

    private static readonly bool UseOldBehavior37185 =
        AppContext.TryGetSwitch("Microsoft.EntityFrameworkCore.Issue37185", out var enabled) && enabled;

    private static readonly bool UseOldBehavior37336 =
        AppContext.TryGetSwitch("Microsoft.EntityFrameworkCore.Issue37336", out var enabled) && enabled;

=======
>>>>>>> 1bf52f1c
    /// <summary>
    ///     This is an internal API that supports the Entity Framework Core infrastructure and not subject to
    ///     the same compatibility standards as public APIs. It may be changed or removed without notice in
    ///     any release. You should only use it directly in your code with extreme caution and knowing that
    ///     doing so can result in application failures when updating to a new Entity Framework Core release.
    /// </summary>
    [EntityFrameworkInternal]
    public const string OpenJsonParameterTableName = "__openjson";

    private readonly ISqlServerSingletonOptions _sqlServerSingletonOptions;

    private int _openJsonAliasCounter;
    private int _totalParameterCount;

    /// <summary>
    ///     This is an internal API that supports the Entity Framework Core infrastructure and not subject to
    ///     the same compatibility standards as public APIs. It may be changed or removed without notice in
    ///     any release. You should only use it directly in your code with extreme caution and knowing that
    ///     doing so can result in application failures when updating to a new Entity Framework Core release.
    /// </summary>
    public SqlServerSqlNullabilityProcessor(
        RelationalParameterBasedSqlProcessorDependencies dependencies,
        RelationalParameterBasedSqlProcessorParameters parameters,
        ISqlServerSingletonOptions sqlServerSingletonOptions)
        : base(dependencies, parameters)
        => _sqlServerSingletonOptions = sqlServerSingletonOptions;

    /// <summary>
    ///     This is an internal API that supports the Entity Framework Core infrastructure and not subject to
    ///     the same compatibility standards as public APIs. It may be changed or removed without notice in
    ///     any release. You should only use it directly in your code with extreme caution and knowing that
    ///     doing so can result in application failures when updating to a new Entity Framework Core release.
    /// </summary>
    public override Expression Process(Expression queryExpression, ParametersCacheDecorator parametersDecorator)
    {
        var parametersCounter = new ParametersCounter(
            parametersDecorator,
            CollectionParameterTranslationMode,
#pragma warning disable EF1001
            (count, elementTypeMapping) => CalculatePadding(count, CalculateParameterBucketSize(count, elementTypeMapping)));
#pragma warning restore EF1001
        parametersCounter.Visit(queryExpression);
        _totalParameterCount = parametersCounter.Count;

        var result = base.Process(queryExpression, parametersDecorator);
        _openJsonAliasCounter = 0;
        return result;
    }

    /// <summary>
    ///     This is an internal API that supports the Entity Framework Core infrastructure and not subject to
    ///     the same compatibility standards as public APIs. It may be changed or removed without notice in
    ///     any release. You should only use it directly in your code with extreme caution and knowing that
    ///     doing so can result in application failures when updating to a new Entity Framework Core release.
    /// </summary>
    protected override SqlExpression VisitCustomSqlExpression(
        SqlExpression sqlExpression,
        bool allowOptimizedExpansion,
        out bool nullable)
        => sqlExpression switch
        {
            SqlServerAggregateFunctionExpression aggregateFunctionExpression
                => VisitSqlServerAggregateFunction(aggregateFunctionExpression, allowOptimizedExpansion, out nullable),

            _ => base.VisitCustomSqlExpression(sqlExpression, allowOptimizedExpansion, out nullable)
        };

    /// <summary>
    ///     This is an internal API that supports the Entity Framework Core infrastructure and not subject to
    ///     the same compatibility standards as public APIs. It may be changed or removed without notice in
    ///     any release. You should only use it directly in your code with extreme caution and knowing that
    ///     doing so can result in application failures when updating to a new Entity Framework Core release.
    /// </summary>
    protected virtual SqlExpression VisitSqlServerAggregateFunction(
        SqlServerAggregateFunctionExpression aggregateFunctionExpression,
        bool allowOptimizedExpansion,
        out bool nullable)
    {
        nullable = aggregateFunctionExpression.IsNullable;

        SqlExpression[]? arguments = null;
        for (var i = 0; i < aggregateFunctionExpression.Arguments.Count; i++)
        {
            var visitedArgument = Visit(aggregateFunctionExpression.Arguments[i], out _);
            if (visitedArgument != aggregateFunctionExpression.Arguments[i] && arguments is null)
            {
                arguments = new SqlExpression[aggregateFunctionExpression.Arguments.Count];

                for (var j = 0; j < i; j++)
                {
                    arguments[j] = aggregateFunctionExpression.Arguments[j];
                }
            }

            if (arguments is not null)
            {
                arguments[i] = visitedArgument;
            }
        }

        OrderingExpression[]? orderings = null;
        for (var i = 0; i < aggregateFunctionExpression.Orderings.Count; i++)
        {
            var ordering = aggregateFunctionExpression.Orderings[i];
            var visitedOrdering = ordering.Update(Visit(ordering.Expression, out _));
            if (visitedOrdering != aggregateFunctionExpression.Orderings[i] && orderings is null)
            {
                orderings = new OrderingExpression[aggregateFunctionExpression.Orderings.Count];

                for (var j = 0; j < i; j++)
                {
                    orderings[j] = aggregateFunctionExpression.Orderings[j];
                }
            }

            if (orderings is not null)
            {
                orderings[i] = visitedOrdering;
            }
        }

        return arguments is not null || orderings is not null
            ? aggregateFunctionExpression.Update(
                arguments ?? aggregateFunctionExpression.Arguments,
                orderings ?? aggregateFunctionExpression.Orderings)
            : aggregateFunctionExpression;
    }

    /// <summary>
    ///     This is an internal API that supports the Entity Framework Core infrastructure and not subject to
    ///     the same compatibility standards as public APIs. It may be changed or removed without notice in
    ///     any release. You should only use it directly in your code with extreme caution and knowing that
    ///     doing so can result in application failures when updating to a new Entity Framework Core release.
    /// </summary>
    protected override bool PreferExistsToInWithCoalesce
        => true;

#pragma warning disable EF1001
    /// <summary>
    ///     This is an internal API that supports the Entity Framework Core infrastructure and not subject to
    ///     the same compatibility standards as public APIs. It may be changed or removed without notice in
    ///     any release. You should only use it directly in your code with extreme caution and knowing that
    ///     doing so can result in application failures when updating to a new Entity Framework Core release.
    /// </summary>
    protected override bool IsCollectionTable(TableExpressionBase table, [NotNullWhen(true)] out Expression? collection)
    {
        if (table is SqlServerOpenJsonExpression { Arguments: [var argument] })
        {
            collection = argument;
            return true;
        }

        return base.IsCollectionTable(table, out collection);
    }

    /// <summary>
    ///     This is an internal API that supports the Entity Framework Core infrastructure and not subject to
    ///     the same compatibility standards as public APIs. It may be changed or removed without notice in
    ///     any release. You should only use it directly in your code with extreme caution and knowing that
    ///     doing so can result in application failures when updating to a new Entity Framework Core release.
    /// </summary>
    protected override TableExpressionBase UpdateParameterCollection(
        TableExpressionBase table,
        SqlParameterExpression newCollectionParameter)
        => table is SqlServerOpenJsonExpression { Arguments: [SqlParameterExpression] } openJsonExpression
            ? openJsonExpression.Update(newCollectionParameter, path: null)
            : base.UpdateParameterCollection(table, newCollectionParameter);

    /// <summary>
    ///     This is an internal API that supports the Entity Framework Core infrastructure and not subject to
    ///     the same compatibility standards as public APIs. It may be changed or removed without notice in
    ///     any release. You should only use it directly in your code with extreme caution and knowing that
    ///     doing so can result in application failures when updating to a new Entity Framework Core release.
    /// </summary>
    protected override Expression VisitExtension(Expression node)
    {
        switch (node)
        {
            case ValuesExpression { ValuesParameter: { } valuesParameter } valuesExpression
                when (valuesParameter.TranslationMode ?? CollectionParameterTranslationMode) is ParameterTranslationMode.MultipleParameters:
            {
                Check.DebugAssert(valuesParameter.TypeMapping is not null);
                Check.DebugAssert(valuesParameter.TypeMapping.ElementTypeMapping is not null);
                var elementTypeMapping = (RelationalTypeMapping)valuesParameter.TypeMapping.ElementTypeMapping;

                if (TryHandleOverLimitParameters(
                        valuesParameter,
                        elementTypeMapping,
                        valuesExpression,
                        out var openJson,
                        out var constants,
                        out _))
                {
                    switch (openJson, constants)
                    {
                        case (not null, null):
                            return openJson;

                        case (null, not null):
                            Check.DebugAssert(constants.All(x => x is RowValueExpression));
                            return valuesExpression.Update([.. constants.Cast<RowValueExpression>()]);

                        default:
                            throw new UnreachableException();
                    }
                }

                return base.VisitExtension(node);
            }

            default:
                return base.VisitExtension(node);
        }
    }

    /// <summary>
    ///     This is an internal API that supports the Entity Framework Core infrastructure and not subject to
    ///     the same compatibility standards as public APIs. It may be changed or removed without notice in
    ///     any release. You should only use it directly in your code with extreme caution and knowing that
    ///     doing so can result in application failures when updating to a new Entity Framework Core release.
    /// </summary>
    protected override SqlExpression VisitIn(InExpression inExpression, bool allowOptimizedExpansion, out bool nullable)
    {
        switch (inExpression.ValuesParameter)
        {
            case { } valuesParameter
                when (valuesParameter.TranslationMode ?? CollectionParameterTranslationMode) is ParameterTranslationMode.MultipleParameters:
            {
                Check.DebugAssert(valuesParameter.TypeMapping is not null);
                Check.DebugAssert(valuesParameter.TypeMapping.ElementTypeMapping is not null);
                var elementTypeMapping = (RelationalTypeMapping)valuesParameter.TypeMapping.ElementTypeMapping;

                if (TryHandleOverLimitParameters(
                        valuesParameter,
                        elementTypeMapping,
                        valuesExpression: null,
                        out var openJson,
                        out var constants,
                        out var containsNulls))
                {
                    inExpression = (openJson, constants) switch
                    {
                        (not null, null)
                            => inExpression.Update(
                                inExpression.Item,
                                SelectExpression.CreateImmutable(
                                    null!,
                                    [openJson],
                                    [
                                        new ProjectionExpression(
                                            new ColumnExpression(
                                                "value",
                                                openJson.Alias,
                                                valuesParameter.Type.GetSequenceType(),
                                                elementTypeMapping,
                                                containsNulls!.Value),
                                            "value")
                                    ],
                                    null!)),

                        (null, not null) => inExpression.Update(inExpression.Item, constants),

                        _ => throw new UnreachableException(),
                    };
                }

                return base.VisitIn(inExpression, allowOptimizedExpansion, out nullable);
            }

            default:
                return base.VisitIn(inExpression, allowOptimizedExpansion, out nullable);
        }
    }

    /// <inheritdoc />
    protected override int CalculateParameterBucketSize(int count, RelationalTypeMapping elementTypeMapping)
<<<<<<< HEAD
    {
        if (count <= 5) return 1;
        if (count <= 150) return 10;
        if (count <= 750) return 50;
        if (count <= 2000) return 100;
        if (count <= 2070) return 10; // try not to over-pad as we approach that limit
        if (count <= MaxParameterCount && UseOldBehavior37151) return 0;
        if (count <= MaxParameterCount) return 1; // just don't pad between 2070 and 2100, to minimize the crazy
        return 200;
    }
=======
        => count switch
        {
            <= 5 => 1,
            <= 150 => 10,
            <= 750 => 50,
            <= 2000 => 100,
            <= 2070 => 10, // try not to over-pad as we approach that limit
            <= MaxParameterCount => 1, // just don't pad between 2070 and 2100, to minimize the crazy
            _ => 200,
        };
>>>>>>> 1bf52f1c

    private bool TryHandleOverLimitParameters(
        SqlParameterExpression valuesParameter,
        RelationalTypeMapping typeMapping,
        ValuesExpression? valuesExpression,
        out SqlServerOpenJsonExpression? openJsonResult,
        out List<SqlExpression>? constantsResult,
        out bool? containsNulls)
    {
        // SQL Server has limit on number of parameters in a query.
        // If we're over that limit, we switch to using single parameter
        // and processing it through JSON functions.
        if (_totalParameterCount > MaxParameterCount)
        {
            var parameters = ParametersDecorator.GetAndDisableCaching();
            var values = ((IEnumerable?)parameters[valuesParameter.Name])?.Cast<object?>().ToList() ?? [];

            if (_sqlServerSingletonOptions.SupportsJsonFunctions)
            {
                var openJsonExpression = new SqlServerOpenJsonExpression(
                    valuesExpression?.Alias ?? $"{OpenJsonParameterTableName}{_openJsonAliasCounter++}",
                    valuesParameter,
                    columnInfos:
                    [
                        new SqlServerOpenJsonExpression.ColumnInfo
                        {
                            Name = "value",
                            TypeMapping = typeMapping,
                            Path = [],
                        }
                    ]);
                var jsonPostprocessor = new SqlServerJsonPostprocessor(
                    Dependencies.TypeMappingSource,
                    Dependencies.SqlExpressionFactory,
                    sqlAliasManager: null);
                openJsonResult = (SqlServerOpenJsonExpression)jsonPostprocessor.Process(openJsonExpression);
                constantsResult = default;
                containsNulls = values.Any(static x => x is null);
                return true;
            }

            var intTypeMapping = (IntTypeMapping)Dependencies.TypeMappingSource.FindMapping(typeof(int))!;
            var counter = 1;

            constantsResult = [];
            foreach (var value in values)
            {
                constantsResult.Add(
                    valuesExpression is not null
                        ? new RowValueExpression(
                            ProcessValuesOrderingColumn(
                                valuesExpression,
                                [
                                    Dependencies.SqlExpressionFactory.Constant(
                                        value, value?.GetType() ?? typeof(object), sensitive: true, typeMapping)
                                ],
                                intTypeMapping,
                                ref counter))
                        : Dependencies.SqlExpressionFactory.Constant(
                            value, value?.GetType() ?? typeof(object), sensitive: true, typeMapping));
            }

            openJsonResult = default;
            containsNulls = default;
            return true;
        }

        openJsonResult = default;
        constantsResult = default;
        containsNulls = default;
        return false;
    }
#pragma warning restore EF1001
}

/// <summary>
///     This is an internal API that supports the Entity Framework Core infrastructure and not subject to
///     the same compatibility standards as public APIs. It may be changed or removed without notice in
///     any release. You should only use it directly in your code with extreme caution and knowing that
///     doing so can result in application failures when updating to a new Entity Framework Core release.
/// </summary>
public class ParametersCounter(
    ParametersCacheDecorator parametersDecorator,
    ParameterTranslationMode collectionParameterTranslationMode,
    Func<int, RelationalTypeMapping, int> bucketizationPadding) : ExpressionVisitor
{
    /// <summary>
    ///     This is an internal API that supports the Entity Framework Core infrastructure and not subject to
    ///     the same compatibility standards as public APIs. It may be changed or removed without notice in
    ///     any release. You should only use it directly in your code with extreme caution and knowing that
    ///     doing so can result in application failures when updating to a new Entity Framework Core release.
    /// </summary>
    public virtual int Count { get; private set; }

    private readonly HashSet<SqlParameterExpression> _visitedSqlParameters =
        new(EqualityComparer<SqlParameterExpression>.Create(
            (lhs, rhs) =>
                ReferenceEquals(lhs, rhs)
                || (lhs is not null && rhs is not null
                    && lhs.InvariantName == rhs.InvariantName
                    && lhs.Type == rhs.Type
                    && lhs.TypeMapping == rhs.TypeMapping
                    && lhs.TranslationMode == rhs.TranslationMode),
            x => HashCode.Combine(x.InvariantName, x.Type, x.TypeMapping, x.TranslationMode)));

    private readonly HashSet<QueryParameterExpression> _visitedQueryParameters =
        new(EqualityComparer<QueryParameterExpression>.Create(
            (lhs, rhs) =>
                ReferenceEquals(lhs, rhs)
                || (lhs is not null && rhs is not null
                    && lhs.Name == rhs.Name
                    && lhs.TranslationMode == rhs.TranslationMode),
            x => HashCode.Combine(x.Name, x.TranslationMode)));

    /// <inheritdoc/>
    protected override Expression VisitExtension(Expression node)
    {
        switch (node)
        {
            case ValuesExpression { ValuesParameter: { } valuesParameter }:
                ProcessCollectionParameter(valuesParameter, bucketization: false);
                break;

            case InExpression { ValuesParameter: { } valuesParameter }:
                ProcessCollectionParameter(valuesParameter, bucketization: true);
                break;

            case FromSqlExpression { Arguments: QueryParameterExpression queryParameter }:
                if (_visitedQueryParameters.Add(queryParameter))
                {
                    var parameters = parametersDecorator.GetAndDisableCaching();
                    Count += ((object?[])parameters[queryParameter.Name]!).Length;
                }
                break;

            case SqlParameterExpression sqlParameterExpression:
                if (_visitedSqlParameters.Add(sqlParameterExpression))
                {
                    Count++;
                }
                break;
        }

        return base.VisitExtension(node);
    }

    private void ProcessCollectionParameter(SqlParameterExpression sqlParameterExpression, bool bucketization)
    {
        if (!_visitedSqlParameters.Add(sqlParameterExpression))
        {
            return;
        }

        switch (sqlParameterExpression.TranslationMode ?? collectionParameterTranslationMode)
        {
            case ParameterTranslationMode.MultipleParameters:
                var parameters = parametersDecorator.GetAndDisableCaching();
                var count = ((IEnumerable?)parameters[sqlParameterExpression.Name])?.Cast<object?>().Count() ?? 0;
                Count += count;

                if (bucketization)
                {
                    var elementTypeMapping = (RelationalTypeMapping)sqlParameterExpression.TypeMapping!.ElementTypeMapping!;
                    Count += bucketizationPadding(count, elementTypeMapping);
                }

                break;

            case ParameterTranslationMode.Parameter:
                Count++;
                break;

            case ParameterTranslationMode.Constant:
                break;

            default:
                throw new UnreachableException();
        }
    }
}<|MERGE_RESOLUTION|>--- conflicted
+++ resolved
@@ -16,20 +16,8 @@
 /// </summary>
 public class SqlServerSqlNullabilityProcessor : SqlNullabilityProcessor
 {
-    private int MaxParameterCount => UseOldBehavior37336 ? 2100 : 2100 - 2;
-
-<<<<<<< HEAD
-    private static readonly bool UseOldBehavior37151 =
-        AppContext.TryGetSwitch("Microsoft.EntityFrameworkCore.Issue37151", out var enabled) && enabled;
-
-    private static readonly bool UseOldBehavior37185 =
-        AppContext.TryGetSwitch("Microsoft.EntityFrameworkCore.Issue37185", out var enabled) && enabled;
-
-    private static readonly bool UseOldBehavior37336 =
-        AppContext.TryGetSwitch("Microsoft.EntityFrameworkCore.Issue37336", out var enabled) && enabled;
-
-=======
->>>>>>> 1bf52f1c
+    private int MaxParameterCount => 2100 - 2;
+
     /// <summary>
     ///     This is an internal API that supports the Entity Framework Core infrastructure and not subject to
     ///     the same compatibility standards as public APIs. It may be changed or removed without notice in
@@ -306,29 +294,15 @@
 
     /// <inheritdoc />
     protected override int CalculateParameterBucketSize(int count, RelationalTypeMapping elementTypeMapping)
-<<<<<<< HEAD
     {
         if (count <= 5) return 1;
         if (count <= 150) return 10;
         if (count <= 750) return 50;
         if (count <= 2000) return 100;
         if (count <= 2070) return 10; // try not to over-pad as we approach that limit
-        if (count <= MaxParameterCount && UseOldBehavior37151) return 0;
         if (count <= MaxParameterCount) return 1; // just don't pad between 2070 and 2100, to minimize the crazy
         return 200;
     }
-=======
-        => count switch
-        {
-            <= 5 => 1,
-            <= 150 => 10,
-            <= 750 => 50,
-            <= 2000 => 100,
-            <= 2070 => 10, // try not to over-pad as we approach that limit
-            <= MaxParameterCount => 1, // just don't pad between 2070 and 2100, to minimize the crazy
-            _ => 200,
-        };
->>>>>>> 1bf52f1c
 
     private bool TryHandleOverLimitParameters(
         SqlParameterExpression valuesParameter,
