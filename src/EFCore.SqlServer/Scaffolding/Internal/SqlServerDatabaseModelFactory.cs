// Licensed to the .NET Foundation under one or more agreements.
// The .NET Foundation licenses this file to you under the MIT license.

using System.Data;
using System.Diagnostics.CodeAnalysis;
using System.Globalization;
using System.Text;
using System.Text.RegularExpressions;
using Microsoft.Data.SqlClient;
using Microsoft.EntityFrameworkCore.Migrations;
using Microsoft.EntityFrameworkCore.Scaffolding;
using Microsoft.EntityFrameworkCore.Scaffolding.Metadata;
using Microsoft.EntityFrameworkCore.SqlServer.Extensions.Internal;
using Microsoft.EntityFrameworkCore.SqlServer.Internal;
using Microsoft.EntityFrameworkCore.SqlServer.Metadata.Internal;

namespace Microsoft.EntityFrameworkCore.SqlServer.Scaffolding.Internal;

/// <summary>
///     This is an internal API that supports the Entity Framework Core infrastructure and not subject to
///     the same compatibility standards as public APIs. It may be changed or removed without notice in
///     any release. You should only use it directly in your code with extreme caution and knowing that
///     doing so can result in application failures when updating to a new Entity Framework Core release.
/// </summary>
public class SqlServerDatabaseModelFactory : DatabaseModelFactory
{
    private readonly IDiagnosticsLogger<DbLoggerCategory.Scaffolding> _logger;

    private static readonly ISet<string> _dateTimePrecisionTypes = new HashSet<string>
    {
        "datetimeoffset",
        "datetime2",
        "time"
    };

    private static readonly ISet<string> _maxLengthRequiredTypes
        = new HashSet<string>
        {
            "binary",
            "varbinary",
            "char",
            "varchar",
            "nchar",
            "nvarchar"
        };

    private const string _namePartRegex
        = @"(?:(?:\[(?<part{0}>(?:(?:\]\])|[^\]])+)\])|(?<part{0}>[^\.\[\]]+))";

    private static readonly Regex _partExtractor
        = new(
            string.Format(
                CultureInfo.InvariantCulture,
                @"^{0}(?:\.{1})?$",
                string.Format(CultureInfo.InvariantCulture, _namePartRegex, 1),
                string.Format(CultureInfo.InvariantCulture, _namePartRegex, 2)),
            RegexOptions.Compiled,
            TimeSpan.FromMilliseconds(1000));

    // see https://msdn.microsoft.com/en-us/library/ff878091.aspx
    // decimal/numeric are excluded because default value varies based on the precision.
    private static readonly Dictionary<string, long[]> _defaultSequenceMinMax =
        new(StringComparer.OrdinalIgnoreCase)
        {
            { "tinyint", new[] { 0L, 255L } },
            { "smallint", new[] { -32768L, 32767L } },
            { "int", new[] { -2147483648L, 2147483647L } },
            { "bigint", new[] { -9223372036854775808L, 9223372036854775807L } }
        };

    private byte? _compatibilityLevel;
    private int? _engineEdition;

    /// <summary>
    ///     This is an internal API that supports the Entity Framework Core infrastructure and not subject to
    ///     the same compatibility standards as public APIs. It may be changed or removed without notice in
    ///     any release. You should only use it directly in your code with extreme caution and knowing that
    ///     doing so can result in application failures when updating to a new Entity Framework Core release.
    /// </summary>
    public SqlServerDatabaseModelFactory(IDiagnosticsLogger<DbLoggerCategory.Scaffolding> logger)
    {
        _logger = logger;
    }

    /// <summary>
    ///     This is an internal API that supports the Entity Framework Core infrastructure and not subject to
    ///     the same compatibility standards as public APIs. It may be changed or removed without notice in
    ///     any release. You should only use it directly in your code with extreme caution and knowing that
    ///     doing so can result in application failures when updating to a new Entity Framework Core release.
    /// </summary>
    public override DatabaseModel Create(string connectionString, DatabaseModelFactoryOptions options)
    {
        using var connection = new SqlConnection(connectionString);
        return Create(connection, options);
    }

    /// <summary>
    ///     This is an internal API that supports the Entity Framework Core infrastructure and not subject to
    ///     the same compatibility standards as public APIs. It may be changed or removed without notice in
    ///     any release. You should only use it directly in your code with extreme caution and knowing that
    ///     doing so can result in application failures when updating to a new Entity Framework Core release.
    /// </summary>
    public override DatabaseModel Create(DbConnection connection, DatabaseModelFactoryOptions options)
    {
        var databaseModel = new DatabaseModel();

        var connectionStartedOpen = connection.State == ConnectionState.Open;
        if (!connectionStartedOpen)
        {
            connection.Open();
        }

        try
        {
            _compatibilityLevel = GetCompatibilityLevel(connection);
            _engineEdition = GetEngineEdition(connection);

            databaseModel.DatabaseName = connection.Database;
            databaseModel.DefaultSchema = GetDefaultSchema(connection);

            var serverCollation = GetServerCollation(connection);
            var databaseCollation = GetDatabaseCollation(connection);
            if (databaseCollation is not null && databaseCollation != serverCollation)
            {
                databaseModel.Collation = databaseCollation;
            }

<<<<<<< HEAD
            try
            {
                CheckViewDefinitionRights(connection);

                _compatibilityLevel = GetCompatibilityLevel(connection);
                _engineEdition = GetEngineEdition(connection);

                databaseModel.DatabaseName = connection.Database;
                databaseModel.DefaultSchema = GetDefaultSchema(connection);

                var serverCollation = GetServerCollation(connection);
                var databaseCollation = GetDatabaseCollation(connection);
                if (databaseCollation is not null && databaseCollation != serverCollation)
                {
                    databaseModel.Collation = databaseCollation;
                }
=======
            var typeAliases = GetTypeAliases(connection);
>>>>>>> c8c6c21c

            var schemaList = options.Schemas.ToList();
            var schemaFilter = GenerateSchemaFilter(schemaList);
            var tableList = options.Tables.ToList();
            var tableFilter = GenerateTableFilter(tableList.Select(Parse).ToList(), schemaFilter);

            if (SupportsSequences())
            {
                GetSequences(connection, databaseModel, schemaFilter, typeAliases);
            }

            GetTables(connection, databaseModel, tableFilter, typeAliases, databaseCollation);

            foreach (var schema in schemaList
                         .Except(
                             databaseModel.Sequences.Select(s => s.Schema)
                                 .Concat(databaseModel.Tables.Select(t => t.Schema))))
            {
                _logger.MissingSchemaWarning(schema);
            }

            foreach (var table in tableList)
            {
                var (parsedSchema, parsedTableName) = Parse(table);
                if (!databaseModel.Tables.Any(
                        t => !string.IsNullOrEmpty(parsedSchema)
                            && t.Schema == parsedSchema
                            || t.Name == parsedTableName))
                {
                    _logger.MissingTableWarning(table);
                }
            }

            return databaseModel;
        }
        finally
        {
            _compatibilityLevel = null;
            _engineEdition = null;

            if (!connectionStartedOpen)
            {
                connection.Close();
            }
        }

        static int GetEngineEdition(DbConnection connection)
        {
            using var command = connection.CreateCommand();
            command.CommandText = @"
SELECT SERVERPROPERTY('EngineEdition');";
            return (int)command.ExecuteScalar()!;
        }

        static byte GetCompatibilityLevel(DbConnection connection)
        {
            using var command = connection.CreateCommand();
            command.CommandText = $@"
SELECT compatibility_level
FROM sys.databases
WHERE name = '{connection.Database}';";

            var result = command.ExecuteScalar();
            return result != null ? Convert.ToByte(result) : (byte)0;
        }

        static string? GetServerCollation(DbConnection connection)
        {
            using var command = connection.CreateCommand();
            command.CommandText = @"
SELECT SERVERPROPERTY('Collation');";
            return command.ExecuteScalar() is string collation
                ? collation
                : null;
        }

        static string? GetDatabaseCollation(DbConnection connection)
        {
            using var command = connection.CreateCommand();
            command.CommandText = $@"
SELECT collation_name
FROM sys.databases
WHERE name = '{connection.Database}';";

            return command.ExecuteScalar() is string collation
                ? collation
                : null;
        }
    }

<<<<<<< HEAD
        private void CheckViewDefinitionRights(DbConnection connection)
        {
            using var command = connection.CreateCommand();
            command.CommandText = @"
SELECT HAS_PERMS_BY_NAME(DB_NAME(), 'DATABASE', 'VIEW DEFINITION');";
            var hasAccess = (int)command.ExecuteScalar()!;

            if (hasAccess == 0)
            {
                _logger.MissingViewDefinitionRightsWarning();
            }
        }

        private string? GetDefaultSchema(DbConnection connection)
=======
    private string? GetDefaultSchema(DbConnection connection)
    {
        using var command = connection.CreateCommand();
        command.CommandText = "SELECT SCHEMA_NAME()";

        if (command.ExecuteScalar() is string schema)
>>>>>>> c8c6c21c
        {
            _logger.DefaultSchemaFound(schema);

            return schema;
        }

        return null;
    }

    private static Func<string, string>? GenerateSchemaFilter(IReadOnlyList<string> schemas)
        => schemas.Count > 0
            ? (s =>
            {
                var schemaFilterBuilder = new StringBuilder();
                schemaFilterBuilder.Append(s);
                schemaFilterBuilder.Append(" IN (");
                schemaFilterBuilder.AppendJoin(", ", schemas.Select(EscapeLiteral));
                schemaFilterBuilder.Append(')');
                return schemaFilterBuilder.ToString();
            })
            : null;

    private static (string? Schema, string Table) Parse(string table)
    {
        var match = _partExtractor.Match(table.Trim());

        if (!match.Success)
        {
            throw new InvalidOperationException(SqlServerStrings.InvalidTableToIncludeInScaffolding(table));
        }

        var part1 = match.Groups["part1"].Value.Replace("]]", "]");
        var part2 = match.Groups["part2"].Value.Replace("]]", "]");

        return string.IsNullOrEmpty(part2) ? (null, part1) : (part1, part2);
    }

    private static Func<string, string, string>? GenerateTableFilter(
        IReadOnlyList<(string? Schema, string Table)> tables,
        Func<string, string>? schemaFilter)
        => schemaFilter != null
            || tables.Count > 0
                ? ((s, t) =>
                {
                    var tableFilterBuilder = new StringBuilder();

                    var openBracket = false;
                    if (schemaFilter != null)
                    {
                        tableFilterBuilder
                            .Append('(')
                            .Append(schemaFilter(s));
                        openBracket = true;
                    }

                    if (tables.Count > 0)
                    {
                        if (openBracket)
                        {
                            tableFilterBuilder
                                .AppendLine()
                                .Append("OR ");
                        }
                        else
                        {
                            tableFilterBuilder.Append('(');
                            openBracket = true;
                        }

                        var tablesWithoutSchema = tables.Where(e => string.IsNullOrEmpty(e.Schema)).ToList();
                        if (tablesWithoutSchema.Count > 0)
                        {
                            tableFilterBuilder.Append(t);
                            tableFilterBuilder.Append(" IN (");
                            tableFilterBuilder.AppendJoin(", ", tablesWithoutSchema.Select(e => EscapeLiteral(e.Table)));
                            tableFilterBuilder.Append(')');
                        }

                        var tablesWithSchema = tables.Where(e => !string.IsNullOrEmpty(e.Schema)).ToList();
                        if (tablesWithSchema.Count > 0)
                        {
                            if (tablesWithoutSchema.Count > 0)
                            {
                                tableFilterBuilder.Append(" OR ");
                            }

                            tableFilterBuilder.Append(t);
                            tableFilterBuilder.Append(" IN (");
                            tableFilterBuilder.AppendJoin(", ", tablesWithSchema.Select(e => EscapeLiteral(e.Table)));
                            tableFilterBuilder.Append(") AND (");
                            tableFilterBuilder.Append(s);
                            tableFilterBuilder.Append(" + N'.' + ");
                            tableFilterBuilder.Append(t);
                            tableFilterBuilder.Append(") IN (");
                            tableFilterBuilder.AppendJoin(
                                ", ", tablesWithSchema.Select(e => EscapeLiteral($"{e.Schema}.{e.Table}")));
                            tableFilterBuilder.Append(')');
                        }
                    }

                    if (openBracket)
                    {
                        tableFilterBuilder.Append(')');
                    }

                    return tableFilterBuilder.ToString();
                })
                : null;

    private static string EscapeLiteral(string s)
        => $"N'{s.Replace("'", "''")}'";

    private IReadOnlyDictionary<string, (string, string)> GetTypeAliases(DbConnection connection)
    {
        using var command = connection.CreateCommand();
        var typeAliasMap = new Dictionary<string, (string, string)>(StringComparer.OrdinalIgnoreCase);

        command.CommandText = @"
SELECT
    SCHEMA_NAME([t].[schema_id]) AS [schema_name],
    [t].[name] AS [type_name],
    [t2].[name] AS [underlying_system_type],
    CAST([t].[max_length] AS int) AS [max_length],
    CAST([t].[precision] AS int) AS [precision],
    CAST([t].[scale] AS int) AS [scale]
FROM [sys].[types] AS [t]
JOIN [sys].[types] AS [t2] ON [t].[system_type_id] = [t2].[user_type_id]
WHERE [t].[is_user_defined] = 1 OR [t].[system_type_id] <> [t].[user_type_id]";

        using (var reader = command.ExecuteReader())
        {
            while (reader.Read())
            {
                var schema = reader.GetValueOrDefault<string>("schema_name");
                var userType = reader.GetFieldValue<string>("type_name");
                var systemType = reader.GetFieldValue<string>("underlying_system_type");
                var maxLength = reader.GetValueOrDefault<int>("max_length");
                var precision = reader.GetValueOrDefault<int>("precision");
                var scale = reader.GetValueOrDefault<int>("scale");

                var storeType = GetStoreType(systemType, maxLength, precision, scale);

                _logger.TypeAliasFound(DisplayName(schema, userType), storeType);

                typeAliasMap.Add($"[{schema}].[{userType}]", (storeType, systemType));
            }
        }

        return typeAliasMap;
    }

    private void GetSequences(
        DbConnection connection,
        DatabaseModel databaseModel,
        Func<string, string>? schemaFilter,
        IReadOnlyDictionary<string, (string storeType, string)> typeAliases)
    {
        using var command = connection.CreateCommand();
        command.CommandText = @"
SELECT
    OBJECT_SCHEMA_NAME([s].[object_id]) AS [schema_name],
    [s].[name],
    SCHEMA_NAME([t].[schema_id]) AS [type_schema],
    TYPE_NAME([s].[user_type_id]) AS [type_name],
    CAST([s].[precision] AS int) AS [precision],
    CAST([s].[scale] AS int) AS [scale],
    [s].[is_cycling],
    CAST([s].[increment] AS int) AS [increment],
    CAST(CASE 
        WHEN [s].[start_value] >  9223372036854775807 THEN  9223372036854775807
        WHEN [s].[start_value] < -9223372036854775808 THEN -9223372036854775808
        ELSE [s].[start_value] 
        END AS bigint) AS start_value,
    CAST(CASE 
        WHEN [s].[minimum_value] >  9223372036854775807 THEN  9223372036854775807
        WHEN [s].[minimum_value] < -9223372036854775808 THEN -9223372036854775808 
        ELSE [s].[minimum_value] 
        END AS bigint) AS minimum_value,
    CAST(CASE 
        WHEN [s].[maximum_value] >  9223372036854775807 THEN  9223372036854775807
        WHEN [s].[maximum_value] < -9223372036854775808 THEN -9223372036854775808
        ELSE [s].[maximum_value] 
        END AS bigint) AS maximum_value
FROM [sys].[sequences] AS [s]
JOIN [sys].[types] AS [t] ON [s].[user_type_id] = [t].[user_type_id]";

        if (schemaFilter != null)
        {
            command.CommandText += @"
WHERE "
                + schemaFilter("OBJECT_SCHEMA_NAME([s].[object_id])");
        }

        using var reader = command.ExecuteReader();
        while (reader.Read())
        {
            var schema = reader.GetValueOrDefault<string>("schema_name");
            var name = reader.GetString("name");
            var storeTypeSchema = reader.GetValueOrDefault<string>("type_schema");
            var storeType = reader.GetString("type_name");
            var precision = reader.GetValueOrDefault<int>("precision");
            var scale = reader.GetValueOrDefault<int>("scale");
            var cyclic = reader.GetValueOrDefault<bool>("is_cycling");
            var incrementBy = reader.GetValueOrDefault<int>("increment");
            var startValue = reader.GetValueOrDefault<long>("start_value");
            var minValue = reader.GetValueOrDefault<long>("minimum_value");
            var maxValue = reader.GetValueOrDefault<long>("maximum_value");

            // Swap store type if type alias is used
            if (typeAliases.TryGetValue($"[{storeTypeSchema}].[{storeType}]", out var value))
            {
                storeType = value.storeType;
            }

            storeType = GetStoreType(storeType, maxLength: 0, precision: precision, scale: scale);

            _logger.SequenceFound(DisplayName(schema, name), storeType, cyclic, incrementBy, startValue, minValue, maxValue);

            var sequence = new DatabaseSequence
            {
                Database = databaseModel,
                Name = name,
                Schema = schema,
                StoreType = storeType,
                IsCyclic = cyclic,
                IncrementBy = incrementBy,
                StartValue = startValue,
                MinValue = minValue,
                MaxValue = maxValue
            };

            if (_defaultSequenceMinMax.TryGetValue(storeType, out var defaultMinMax))
            {
                var defaultMin = defaultMinMax[0];
                sequence.MinValue = sequence.MinValue == defaultMin ? null : sequence.MinValue;
                sequence.StartValue = sequence.StartValue == defaultMin ? null : sequence.StartValue;

                sequence.MaxValue = sequence.MaxValue == defaultMinMax[1]
                    ? null
                    : sequence.MaxValue;
            }

            databaseModel.Sequences.Add(sequence);
        }
    }

    private void GetTables(
        DbConnection connection,
        DatabaseModel databaseModel,
        Func<string, string, string>? tableFilter,
        IReadOnlyDictionary<string, (string, string)> typeAliases,
        string? databaseCollation)
    {
        using var command = connection.CreateCommand();
        var tables = new List<DatabaseTable>();

        var supportsMemoryOptimizedTable = SupportsMemoryOptimizedTable();
        var supportsTemporalTable = SupportsTemporalTable();

        var commandText = @"
SELECT
    SCHEMA_NAME([t].[schema_id]) AS [schema],
    [t].[name],
    CAST([e].[value] AS nvarchar(MAX)) AS [comment],
    'table' AS [type]";

        if (supportsMemoryOptimizedTable)
        {
            commandText += @",
    [t].[is_memory_optimized]";
        }

        if (supportsTemporalTable)
        {
            commandText += @",
    [t].[temporal_type],
    (SELECT [t2].[name] FROM [sys].[tables] AS t2 WHERE [t2].[object_id] = [t].[history_table_id]) AS [history_table_name],
    (SELECT SCHEMA_NAME([t2].[schema_id]) FROM [sys].[tables] AS t2 WHERE [t2].[object_id] = [t].[history_table_id]) AS [history_table_schema],
    (SELECT [c].[name] FROM [sys].[columns] as [c] WHERE [c].[object_id] = [t].[object_id] AND [c].[generated_always_type] = 1) as [period_start_column],
    (SELECT [c].[name] FROM [sys].[columns] as [c] WHERE [c].[object_id] = [t].[object_id] AND [c].[generated_always_type] = 2) as [period_end_column]";
        }

        commandText += @"
FROM [sys].[tables] AS [t]
LEFT JOIN [sys].[extended_properties] AS [e] ON [e].[major_id] = [t].[object_id] AND [e].[minor_id] = 0 AND [e].[class] = 1 AND [e].[name] = 'MS_Description'";

        var filter = @"[t].[is_ms_shipped] = 0
AND NOT EXISTS (SELECT *
    FROM [sys].[extended_properties] AS [ep]
    WHERE [ep].[major_id] = [t].[object_id]
        AND [ep].[minor_id] = 0
        AND [ep].[class] = 1
        AND [ep].[name] = N'microsoft_database_tools_support'
    )
AND [t].[name] <> '"
            + HistoryRepository.DefaultTableName
            + "'";

        if (supportsTemporalTable)
        {
            filter += @"
AND [t].[temporal_type] <> 1";
        }

        if (tableFilter != null)
        {
            filter += @"
AND "
                + tableFilter("SCHEMA_NAME([t].[schema_id])", "[t].[name]");
        }

        commandText = commandText
            + @"
WHERE "
            + filter;

        var viewCommandText = @"
UNION
SELECT
    SCHEMA_NAME([v].[schema_id]) AS [schema],
    [v].[name],
    CAST([e].[value] AS nvarchar(MAX)) AS [comment],
    'view' AS [type]";

        if (supportsMemoryOptimizedTable)
        {
            viewCommandText += @",
    CAST(0 AS bit) AS [is_memory_optimized]";
        }

        if (supportsTemporalTable)
        {
            viewCommandText += @",
    1 AS [temporal_type],
    NULL AS [history_table_name],
    NULL AS [history_table_schema],
    NULL AS [period_start_column],
    NULL AS [period_end_column]";
        }

        viewCommandText += @"
FROM [sys].[views] AS [v]
LEFT JOIN [sys].[extended_properties] AS [e] ON [e].[major_id] = [v].[object_id] AND [e].[minor_id] = 0 AND [e].[class] = 1 AND [e].[name] = 'MS_Description'";

        var viewFilter = @"[v].[is_ms_shipped] = 0
AND [v].[is_date_correlation_view] = 0 ";

        if (tableFilter != null)
        {
            viewFilter += @"
AND "
                + tableFilter("SCHEMA_NAME([v].[schema_id])", "[v].[name]");
        }

        viewCommandText = viewCommandText
            + @"
WHERE "
            + viewFilter;

        command.CommandText = commandText + viewCommandText;

        using (var reader = command.ExecuteReader())
        {
            while (reader.Read())
            {
                var schema = reader.GetValueOrDefault<string>("schema");
                var name = reader.GetString("name");
                var comment = reader.GetValueOrDefault<string>("comment");
                var type = reader.GetString("type");

                _logger.TableFound(DisplayName(schema, name));

                var table = type == "table"
                    ? new DatabaseTable { Database = databaseModel, Name = name }
                    : new DatabaseView { Database = databaseModel, Name = name };

                table.Schema = schema;
                table.Comment = comment;

                if (supportsMemoryOptimizedTable)
                {
                    if (reader.GetValueOrDefault<bool>("is_memory_optimized"))
                    {
                        table[SqlServerAnnotationNames.MemoryOptimized] = true;
                    }
                }

                if (supportsTemporalTable)
                {
                    if (reader.GetValueOrDefault<int>("temporal_type") == 2)
                    {
                        table[SqlServerAnnotationNames.IsTemporal] = true;

                        var historyTableName = reader.GetValueOrDefault<string>("history_table_name");
                        table[SqlServerAnnotationNames.TemporalHistoryTableName] = historyTableName;

                        var historyTableSchema = reader.GetValueOrDefault<string>("history_table_schema");
                        table[SqlServerAnnotationNames.TemporalHistoryTableSchema] = historyTableSchema;

                        var periodStartColumnName = reader.GetValueOrDefault<string>("period_start_column");
                        table[SqlServerAnnotationNames.TemporalPeriodStartPropertyName] = periodStartColumnName;

                        var periodEndColumnName = reader.GetValueOrDefault<string>("period_end_column");
                        table[SqlServerAnnotationNames.TemporalPeriodEndPropertyName] = periodEndColumnName;
                    }
                }

                tables.Add(table);
            }
        }

        // This is done separately due to MARS property may be turned off
        GetColumns(connection, tables, filter, viewFilter, typeAliases, databaseCollation);
        GetIndexes(connection, tables, filter);
        GetForeignKeys(connection, tables, filter);

        foreach (var table in tables)
        {
            databaseModel.Tables.Add(table);
        }
    }

    private void GetColumns(
        DbConnection connection,
        IReadOnlyList<DatabaseTable> tables,
        string tableFilter,
        string viewFilter,
        IReadOnlyDictionary<string, (string storeType, string typeName)> typeAliases,
        string? databaseCollation)
    {
        using var command = connection.CreateCommand();
        var commandText = @"
SELECT
    SCHEMA_NAME([o].[schema_id]) AS [table_schema],
    [o].[name] AS [table_name],
    [c].[name] AS [column_name],
    [c].[column_id] AS [ordinal],
    SCHEMA_NAME([tp].[schema_id]) AS [type_schema],
    [tp].[name] AS [type_name],
    CAST([c].[max_length] AS int) AS [max_length],
    CAST([c].[precision] AS int) AS [precision],
    CAST([c].[scale] AS int) AS [scale],
    [c].[is_nullable],
    [c].[is_identity],
    [dc].[definition] AS [default_sql],
    [cc].[definition] AS [computed_sql],
    [cc].[is_persisted] AS [computed_is_persisted],
    CAST([e].[value] AS nvarchar(MAX)) AS [comment],
    [c].[collation_name],
    [c].[is_sparse]";

        commandText += @"FROM
(
    SELECT[v].[name], [v].[object_id], [v].[schema_id]
    FROM [sys].[views] v WHERE ";

        commandText += viewFilter;

        commandText += @"
UNION ALL
    SELECT [t].[name], [t].[object_id], [t].[schema_id]
    FROM [sys].[tables] t WHERE ";

        commandText += tableFilter;

        commandText += @"
) o
JOIN [sys].[columns] AS [c] ON [o].[object_id] = [c].[object_id]
LEFT JOIN [sys].[types] AS [tp] ON [c].[user_type_id] = [tp].[user_type_id]
LEFT JOIN [sys].[extended_properties] AS [e] ON [e].[major_id] = [o].[object_id] AND [e].[minor_id] = [c].[column_id] AND [e].[class] = 1 AND [e].[name] = 'MS_Description'
LEFT JOIN [sys].[computed_columns] AS [cc] ON [c].[object_id] = [cc].[object_id] AND [c].[column_id] = [cc].[column_id]
LEFT JOIN [sys].[default_constraints] AS [dc] ON [c].[object_id] = [dc].[parent_object_id] AND [c].[column_id] = [dc].[parent_column_id]";

        if (SupportsTemporalTable())
        {
            commandText += " WHERE [c].[generated_always_type] <> 1 AND [c].[generated_always_type] <> 2";
        }

        commandText += @"
ORDER BY [table_schema], [table_name], [c].[column_id]";

        command.CommandText = commandText;

        using var reader = command.ExecuteReader();
        var tableColumnGroups = reader.Cast<DbDataRecord>()
            .GroupBy(
                ddr => (tableSchema: ddr.GetValueOrDefault<string>("table_schema"),
                    tableName: ddr.GetFieldValue<string>("table_name")));

        foreach (var tableColumnGroup in tableColumnGroups)
        {
            var tableSchema = tableColumnGroup.Key.tableSchema;
            var tableName = tableColumnGroup.Key.tableName;

            var table = tables.Single(t => t.Schema == tableSchema && t.Name == tableName);

            foreach (var dataRecord in tableColumnGroup)
            {
                var columnName = dataRecord.GetFieldValue<string>("column_name");
                var ordinal = dataRecord.GetFieldValue<int>("ordinal");
                var dataTypeSchemaName = dataRecord.GetValueOrDefault<string>("type_schema");
                var dataTypeName = dataRecord.GetValueOrDefault<string>("type_name");
                var maxLength = dataRecord.GetValueOrDefault<int>("max_length");
                var precision = dataRecord.GetValueOrDefault<int>("precision");
                var scale = dataRecord.GetValueOrDefault<int>("scale");
                var nullable = dataRecord.GetValueOrDefault<bool>("is_nullable");
                var isIdentity = dataRecord.GetValueOrDefault<bool>("is_identity");
                var defaultValue = dataRecord.GetValueOrDefault<string>("default_sql");
                var computedValue = dataRecord.GetValueOrDefault<string>("computed_sql");
                var computedIsPersisted = dataRecord.GetValueOrDefault<bool>("computed_is_persisted");
                var comment = dataRecord.GetValueOrDefault<string>("comment");
                var collation = dataRecord.GetValueOrDefault<string>("collation_name");
                var isSparse = dataRecord.GetValueOrDefault<bool>("is_sparse");

                if (dataTypeName is null)
                {
                    _logger.ColumnWithoutTypeWarning(DisplayName(tableSchema, tableName), columnName);
                    continue;
                }

                _logger.ColumnFound(
                    DisplayName(tableSchema, tableName),
                    columnName,
                    ordinal,
                    DisplayName(dataTypeSchemaName, dataTypeName),
                    maxLength,
                    precision,
                    scale,
                    nullable,
                    isIdentity,
                    defaultValue,
                    computedValue,
                    computedIsPersisted);

                string storeType;
                string systemTypeName;

                // Swap store type if type alias is used
                if (typeAliases.TryGetValue($"[{dataTypeSchemaName}].[{dataTypeName}]", out var value))
                {
                    storeType = value.storeType;
                    systemTypeName = value.typeName;
                }
                else
                {
                    storeType = GetStoreType(dataTypeName, maxLength, precision, scale);
                    systemTypeName = dataTypeName;
                }

                defaultValue = FilterClrDefaults(systemTypeName, nullable, defaultValue);

                var column = new DatabaseColumn
                {
                    Table = table,
                    Name = columnName,
                    StoreType = storeType,
                    IsNullable = nullable,
                    DefaultValueSql = defaultValue,
                    ComputedColumnSql = computedValue,
                    IsStored = computedIsPersisted,
                    Comment = comment,
                    Collation = collation == databaseCollation ? null : collation,
                    ValueGenerated = isIdentity
                        ? ValueGenerated.OnAdd
                        : storeType == "rowversion"
                            ? ValueGenerated.OnAddOrUpdate
#pragma warning disable IDE0034 // Simplify 'default' expression - Ternary expression causes default(ValueGenerated) which is non-nullable
                            : default(ValueGenerated?)
#pragma warning restore IDE0034 // Simplify 'default' expression
                };

                if (storeType == "rowversion")
                {
                    // Note: annotation name must match `ScaffoldingAnnotationNames.ConcurrencyToken`
                    column["ConcurrencyToken"] = true;
                }

                if (isSparse)
                {
                    column[SqlServerAnnotationNames.Sparse] = true;
                }

                table.Columns.Add(column);
            }
        }
    }

    private static string? FilterClrDefaults(string dataTypeName, bool nullable, string? defaultValue)
    {
        if (defaultValue == null
            || defaultValue == "(NULL)")
        {
            return null;
        }

        if (nullable)
        {
            return defaultValue;
        }

        if (defaultValue == "((0))" || defaultValue == "(0)")
        {
            if (dataTypeName == "bigint"
                || dataTypeName == "bit"
                || dataTypeName == "decimal"
                || dataTypeName == "float"
                || dataTypeName == "int"
                || dataTypeName == "money"
                || dataTypeName == "numeric"
                || dataTypeName == "real"
                || dataTypeName == "smallint"
                || dataTypeName == "smallmoney"
                || dataTypeName == "tinyint")
            {
                return null;
            }
        }
        else if (defaultValue == "((0.0))" || defaultValue == "(0.0)")
        {
            if (dataTypeName == "decimal"
                || dataTypeName == "float"
                || dataTypeName == "money"
                || dataTypeName == "numeric"
                || dataTypeName == "real"
                || dataTypeName == "smallmoney")
            {
                return null;
            }
        }
        else if ((defaultValue == "(CONVERT([real],(0)))" && dataTypeName == "real")
                 || (defaultValue == "((0.0000000000000000e+000))" && dataTypeName == "float")
                 || (defaultValue == "(0.0000000000000000e+000)" && dataTypeName == "float")
                 || (defaultValue == "('0001-01-01')" && dataTypeName == "date")
                 || (defaultValue == "('1900-01-01T00:00:00.000')" && (dataTypeName == "datetime" || dataTypeName == "smalldatetime"))
                 || (defaultValue == "('0001-01-01T00:00:00.000')" && dataTypeName == "datetime2")
                 || (defaultValue == "('0001-01-01T00:00:00.000+00:00')" && dataTypeName == "datetimeoffset")
                 || (defaultValue == "('00:00:00')" && dataTypeName == "time")
                 || (defaultValue == "('00000000-0000-0000-0000-000000000000')" && dataTypeName == "uniqueidentifier"))
        {
            return null;
        }

        return defaultValue;
    }

    private static string GetStoreType(string dataTypeName, int maxLength, int precision, int scale)
    {
        if (dataTypeName == "timestamp")
        {
            return "rowversion";
        }

        if (dataTypeName == "decimal"
            || dataTypeName == "numeric")
        {
            return $"{dataTypeName}({precision}, {scale})";
        }

        if (_dateTimePrecisionTypes.Contains(dataTypeName)
            && scale != 7)
        {
            return $"{dataTypeName}({scale})";
        }

        if (_maxLengthRequiredTypes.Contains(dataTypeName))
        {
            if (maxLength == -1)
            {
                return $"{dataTypeName}(max)";
            }

            if (dataTypeName == "nvarchar"
                || dataTypeName == "nchar")
            {
                maxLength /= 2;
            }

            return $"{dataTypeName}({maxLength})";
        }

        return dataTypeName;
    }

    private void GetIndexes(DbConnection connection, IReadOnlyList<DatabaseTable> tables, string tableFilter)
    {
        using var command = connection.CreateCommand();
        var commandText = @"
SELECT
    SCHEMA_NAME([t].[schema_id]) AS [table_schema],
    [t].[name] AS [table_name],
    [i].[name] AS [index_name],
    [i].[type_desc],
    [i].[is_primary_key],
    [i].[is_unique_constraint],
    [i].[is_unique],
    [i].[has_filter],
    [i].[filter_definition],
    [i].[fill_factor],
    COL_NAME([ic].[object_id], [ic].[column_id]) AS [column_name],
    [ic].[is_included_column]
FROM [sys].[indexes] AS [i]
JOIN [sys].[tables] AS [t] ON [i].[object_id] = [t].[object_id]
JOIN [sys].[index_columns] AS [ic] ON [i].[object_id] = [ic].[object_id] AND [i].[index_id] = [ic].[index_id]
JOIN [sys].[columns] AS [c] ON [ic].[object_id] = [c].[object_id] AND [ic].[column_id] = [c].[column_id]
WHERE [i].[is_hypothetical] = 0
AND "
            + tableFilter;

        if (SupportsTemporalTable())
        {
            commandText += @"
AND CAST([i].[object_id] AS nvarchar(12)) + '#' + CAST([i].[index_id] AS nvarchar(12)) NOT IN
(
   SELECT CAST([i].[object_id] AS nvarchar(12)) + '#' + CAST([i].[index_id] AS nvarchar(12))
   FROM [sys].[indexes] i
   JOIN [sys].[tables] AS [t] ON [i].[object_id] = [t].[object_id]
   JOIN [sys].[index_columns] AS [ic] ON [i].[object_id] = [ic].[object_id] AND [i].[index_id] = [ic].[index_id]
   JOIN [sys].[columns] AS [c] ON [ic].[object_id] = [c].[object_id] AND [ic].[column_id] = [c].[column_id]
   WHERE "
                + tableFilter;

            commandText += @"
   AND [c].[is_hidden] = 1
   AND [i].[is_hypothetical] = 0
)";
        }

        commandText += @"
ORDER BY [table_schema], [table_name], [index_name], [ic].[key_ordinal]";

        command.CommandText = commandText;

        using var reader = command.ExecuteReader();
        var tableIndexGroups = reader.Cast<DbDataRecord>()
            .GroupBy(
                ddr => (tableSchema: ddr.GetValueOrDefault<string>("table_schema"),
                    tableName: ddr.GetFieldValue<string>("table_name")));

        foreach (var tableIndexGroup in tableIndexGroups)
        {
            var tableSchema = tableIndexGroup.Key.tableSchema;
            var tableName = tableIndexGroup.Key.tableName;

            var table = tables.Single(t => t.Schema == tableSchema && t.Name == tableName);

            var primaryKeyGroups = tableIndexGroup
                .Where(ddr => ddr.GetValueOrDefault<bool>("is_primary_key"))
                .GroupBy(
                    ddr =>
                        (Name: ddr.GetFieldValue<string>("index_name"),
                            TypeDesc: ddr.GetValueOrDefault<string>("type_desc")))
                .ToArray();

            Check.DebugAssert(primaryKeyGroups.Length == 0 || primaryKeyGroups.Length == 1, "Multiple primary keys found");

            if (primaryKeyGroups.Length == 1)
            {
                if (TryGetPrimaryKey(primaryKeyGroups[0], out var primaryKey))
                {
                    _logger.PrimaryKeyFound(primaryKey.Name!, DisplayName(tableSchema, tableName));
                    table.PrimaryKey = primaryKey;
                }
            }

            var uniqueConstraintGroups = tableIndexGroup
                .Where(ddr => ddr.GetValueOrDefault<bool>("is_unique_constraint"))
                .GroupBy(
                    ddr =>
                        (Name: ddr.GetValueOrDefault<string>("index_name"),
                            TypeDesc: ddr.GetValueOrDefault<string>("type_desc")))
                .ToArray();

            foreach (var uniqueConstraintGroup in uniqueConstraintGroups)
            {
                if (TryGetUniqueConstraint(uniqueConstraintGroup, out var uniqueConstraint))
                {
                    _logger.UniqueConstraintFound(uniqueConstraintGroup.Key.Name!, DisplayName(tableSchema, tableName));
                    table.UniqueConstraints.Add(uniqueConstraint);
                }
            }

            var indexGroups = tableIndexGroup
                .Where(
                    ddr => !ddr.GetValueOrDefault<bool>("is_primary_key")
                        && !ddr.GetValueOrDefault<bool>("is_unique_constraint"))
                .GroupBy(
                    ddr =>
                        (Name: ddr.GetValueOrDefault<string>("index_name"),
                            TypeDesc: ddr.GetValueOrDefault<string>("type_desc"),
                            IsUnique: ddr.GetValueOrDefault<bool>("is_unique"),
                            HasFilter: ddr.GetValueOrDefault<bool>("has_filter"),
                            FilterDefinition: ddr.GetValueOrDefault<string>("filter_definition"),
                            FillFactor: ddr.GetValueOrDefault<byte>("fill_factor")))
                .ToArray();

            foreach (var indexGroup in indexGroups)
            {
                if (TryGetIndex(indexGroup, out var index))
                {
                    _logger.IndexFound(indexGroup.Key.Name!, DisplayName(tableSchema, tableName), indexGroup.Key.IsUnique);
                    table.Indexes.Add(index);
                }
            }

            bool TryGetPrimaryKey(
                IGrouping<(string Name, string? TypeDesc), DbDataRecord> primaryKeyGroup,
                [NotNullWhen(true)] out DatabasePrimaryKey? primaryKey)
            {
                primaryKey = new DatabasePrimaryKey { Table = table, Name = primaryKeyGroup.Key.Name };

                if (primaryKeyGroup.Key.TypeDesc == "NONCLUSTERED")
                {
                    primaryKey[SqlServerAnnotationNames.Clustered] = false;
                }

                foreach (var dataRecord in primaryKeyGroup)
                {
                    var columnName = dataRecord.GetValueOrDefault<string>("column_name");
                    var column = table.Columns.FirstOrDefault(c => c.Name == columnName)
                        ?? table.Columns.FirstOrDefault(
                            c => c.Name!.Equals(columnName, StringComparison.OrdinalIgnoreCase));

                    if (column is null)
                    {
                        return false;
                    }

                    primaryKey.Columns.Add(column);
                }

                return true;
            }

            bool TryGetUniqueConstraint(
                IGrouping<(string? Name, string? TypeDesc), DbDataRecord> uniqueConstraintGroup,
                [NotNullWhen(true)] out DatabaseUniqueConstraint? uniqueConstraint)
            {
                uniqueConstraint = new DatabaseUniqueConstraint { Table = table, Name = uniqueConstraintGroup.Key.Name };

                if (uniqueConstraintGroup.Key.TypeDesc == "CLUSTERED")
                {
                    uniqueConstraint[SqlServerAnnotationNames.Clustered] = true;
                }

                foreach (var dataRecord in uniqueConstraintGroup)
                {
                    var columnName = dataRecord.GetValueOrDefault<string>("column_name");
                    var column = table.Columns.FirstOrDefault(c => c.Name == columnName)
                        ?? table.Columns.FirstOrDefault(
                            c => c.Name!.Equals(columnName, StringComparison.OrdinalIgnoreCase));

                    if (column is null)
                    {
                        return false;
                    }

                    uniqueConstraint.Columns.Add(column);
                }

                return true;
            }

            bool TryGetIndex(
                IGrouping<(string? Name, string? TypeDesc, bool IsUnique, bool HasFilter, string? FilterDefinition, byte FillFactor),
                    DbDataRecord> indexGroup,
                [NotNullWhen(true)] out DatabaseIndex? index)
            {
                index = new DatabaseIndex
                {
                    Table = table,
                    Name = indexGroup.Key.Name,
                    IsUnique = indexGroup.Key.IsUnique,
                    Filter = indexGroup.Key.HasFilter ? indexGroup.Key.FilterDefinition : null
                };

                if (indexGroup.Key.TypeDesc == "CLUSTERED")
                {
                    index[SqlServerAnnotationNames.Clustered] = true;
                }

                if (indexGroup.Key.FillFactor > 0 && indexGroup.Key.FillFactor <= 100)
                {
                    index[SqlServerAnnotationNames.FillFactor] = (int)indexGroup.Key.FillFactor;
                }

                foreach (var dataRecord in indexGroup)
                {
                    var columnName = dataRecord.GetValueOrDefault<string>("column_name");

                    var isIncludedColumn = dataRecord.GetValueOrDefault<bool>("is_included_column");
                    if (isIncludedColumn)
                    {
                        continue;
                    }

                    var column = table.Columns.FirstOrDefault(c => c.Name == columnName)
                        ?? table.Columns.FirstOrDefault(
                            c => c.Name!.Equals(columnName, StringComparison.OrdinalIgnoreCase));

                    if (column is null)
                    {
                        return false;
                    }

                    index.Columns.Add(column);
                }

                return index.Columns.Count > 0;
            }
        }
    }

    private void GetForeignKeys(DbConnection connection, IReadOnlyList<DatabaseTable> tables, string tableFilter)
    {
        using var command = connection.CreateCommand();
        command.CommandText = @"
SELECT
    SCHEMA_NAME([t].[schema_id]) AS [table_schema],
    [t].[name] AS [table_name],
    [f].[name],
    OBJECT_SCHEMA_NAME([f].[referenced_object_id]) AS [principal_table_schema],
    OBJECT_NAME([f].[referenced_object_id]) AS [principal_table_name],
    [f].[delete_referential_action_desc],
    col_name([fc].[parent_object_id], [fc].[parent_column_id]) AS [column_name],
    col_name([fc].[referenced_object_id], [fc].[referenced_column_id]) AS [referenced_column_name]
FROM [sys].[foreign_keys] AS [f]
JOIN [sys].[tables] AS [t] ON [f].[parent_object_id] = [t].[object_id]
JOIN [sys].[foreign_key_columns] AS [fc] ON [f].[object_id] = [fc].[constraint_object_id]
WHERE "
            + tableFilter
            + @"
ORDER BY [table_schema], [table_name], [f].[name], [fc].[constraint_column_id]";

        using var reader = command.ExecuteReader();
        var tableForeignKeyGroups = reader.Cast<DbDataRecord>()
            .GroupBy(
                ddr => (tableSchema: ddr.GetValueOrDefault<string>("table_schema"),
                    tableName: ddr.GetFieldValue<string>("table_name")));

        foreach (var tableForeignKeyGroup in tableForeignKeyGroups)
        {
            var tableSchema = tableForeignKeyGroup.Key.tableSchema;
            var tableName = tableForeignKeyGroup.Key.tableName;

            var table = tables.Single(t => t.Schema == tableSchema && t.Name == tableName);

            var foreignKeyGroups = tableForeignKeyGroup
                .GroupBy(
                    c => (Name: c.GetValueOrDefault<string>("name"),
                        PrincipalTableSchema: c.GetValueOrDefault<string>("principal_table_schema"),
                        PrincipalTableName: c.GetValueOrDefault<string>("principal_table_name"),
                        OnDeleteAction: c.GetValueOrDefault<string>("delete_referential_action_desc")));

            foreach (var foreignKeyGroup in foreignKeyGroups)
            {
                var fkName = foreignKeyGroup.Key.Name;
                var principalTableSchema = foreignKeyGroup.Key.PrincipalTableSchema;
                var principalTableName = foreignKeyGroup.Key.PrincipalTableName;
                var onDeleteAction = foreignKeyGroup.Key.OnDeleteAction;

                if (principalTableName == null)
                {
                    _logger.ForeignKeyReferencesUnknownPrincipalTableWarning(
                        fkName,
                        DisplayName(table.Schema, table.Name));

                    continue;
                }

                _logger.ForeignKeyFound(
                    fkName!,
                    DisplayName(table.Schema, table.Name),
                    DisplayName(principalTableSchema, principalTableName),
                    onDeleteAction!);

                var principalTable = tables.FirstOrDefault(
                        t => t.Schema == principalTableSchema
                            && t.Name == principalTableName)
                    ?? tables.FirstOrDefault(
                        t => t.Schema?.Equals(principalTableSchema, StringComparison.OrdinalIgnoreCase) == true
                            && t.Name.Equals(principalTableName, StringComparison.OrdinalIgnoreCase));

                if (principalTable == null)
                {
                    _logger.ForeignKeyReferencesMissingPrincipalTableWarning(
                        fkName,
                        DisplayName(table.Schema, table.Name),
                        DisplayName(principalTableSchema, principalTableName));

                    continue;
                }

                var foreignKey = new DatabaseForeignKey
                {
                    Table = table,
                    Name = fkName,
                    PrincipalTable = principalTable,
                    OnDelete = ConvertToReferentialAction(onDeleteAction)
                };

                var invalid = false;

                foreach (var dataRecord in foreignKeyGroup)
                {
                    var columnName = dataRecord.GetValueOrDefault<string>("column_name");
                    var column = table.Columns.FirstOrDefault(c => c.Name == columnName)
                        ?? table.Columns.FirstOrDefault(
                            c => c.Name!.Equals(columnName, StringComparison.OrdinalIgnoreCase));
                    Check.DebugAssert(column != null, "column is null.");

                    var principalColumnName = dataRecord.GetValueOrDefault<string>("referenced_column_name");
                    var principalColumn = foreignKey.PrincipalTable.Columns.FirstOrDefault(c => c.Name == principalColumnName)
                        ?? foreignKey.PrincipalTable.Columns.FirstOrDefault(
                            c => c.Name!.Equals(principalColumnName, StringComparison.OrdinalIgnoreCase));
                    if (principalColumn == null)
                    {
                        invalid = true;
                        _logger.ForeignKeyPrincipalColumnMissingWarning(
                            fkName!,
                            DisplayName(table.Schema, table.Name!),
                            principalColumnName!,
                            DisplayName(principalTableSchema, principalTableName));
                        break;
                    }

                    foreignKey.Columns.Add(column);
                    foreignKey.PrincipalColumns.Add(principalColumn);
                }

                if (!invalid)
                {
                    if (foreignKey.Columns.SequenceEqual(foreignKey.PrincipalColumns))
                    {
                        _logger.ReflexiveConstraintIgnored(
                            foreignKey.Name!,
                            DisplayName(table.Schema, table.Name!));
                    }
                    else
                    {
                        var duplicated = table.ForeignKeys
                            .FirstOrDefault(
                                k => k.Columns.SequenceEqual(foreignKey.Columns)
                                    && k.PrincipalTable.Equals(foreignKey.PrincipalTable));
                        if (duplicated != null)
                        {
                            _logger.DuplicateForeignKeyConstraintIgnored(
                                foreignKey.Name!,
                                DisplayName(table.Schema, table.Name!),
                                duplicated.Name!);
                            continue;
                        }

                        table.ForeignKeys.Add(foreignKey);
                    }
                }
            }
        }
    }

    private bool SupportsTemporalTable()
        => _compatibilityLevel >= 130 && _engineEdition != 6;

    private bool SupportsMemoryOptimizedTable()
        => _compatibilityLevel >= 120 && _engineEdition != 6;

    private bool SupportsSequences()
        => _compatibilityLevel >= 110 && _engineEdition != 6;

    private static string DisplayName(string? schema, string name)
        => (!string.IsNullOrEmpty(schema) ? schema + "." : "") + name;

    private static ReferentialAction? ConvertToReferentialAction(string? onDeleteAction)
        => onDeleteAction switch
        {
            "NO_ACTION" => ReferentialAction.NoAction,
            "CASCADE" => ReferentialAction.Cascade,
            "SET_NULL" => ReferentialAction.SetNull,
            "SET_DEFAULT" => ReferentialAction.SetDefault,
            _ => null,
        };
}<|MERGE_RESOLUTION|>--- conflicted
+++ resolved
@@ -112,6 +112,8 @@
 
         try
         {
+            CheckViewDefinitionRights(connection);
+
             _compatibilityLevel = GetCompatibilityLevel(connection);
             _engineEdition = GetEngineEdition(connection);
 
@@ -125,26 +127,7 @@
                 databaseModel.Collation = databaseCollation;
             }
 
-<<<<<<< HEAD
-            try
-            {
-                CheckViewDefinitionRights(connection);
-
-                _compatibilityLevel = GetCompatibilityLevel(connection);
-                _engineEdition = GetEngineEdition(connection);
-
-                databaseModel.DatabaseName = connection.Database;
-                databaseModel.DefaultSchema = GetDefaultSchema(connection);
-
-                var serverCollation = GetServerCollation(connection);
-                var databaseCollation = GetDatabaseCollation(connection);
-                if (databaseCollation is not null && databaseCollation != serverCollation)
-                {
-                    databaseModel.Collation = databaseCollation;
-                }
-=======
             var typeAliases = GetTypeAliases(connection);
->>>>>>> c8c6c21c
 
             var schemaList = options.Schemas.ToList();
             var schemaFilter = GenerateSchemaFilter(schemaList);
@@ -235,29 +218,25 @@
         }
     }
 
-<<<<<<< HEAD
-        private void CheckViewDefinitionRights(DbConnection connection)
-        {
-            using var command = connection.CreateCommand();
-            command.CommandText = @"
+    private void CheckViewDefinitionRights(DbConnection connection)
+    {
+        using var command = connection.CreateCommand();
+        command.CommandText = @"
 SELECT HAS_PERMS_BY_NAME(DB_NAME(), 'DATABASE', 'VIEW DEFINITION');";
-            var hasAccess = (int)command.ExecuteScalar()!;
-
-            if (hasAccess == 0)
-            {
-                _logger.MissingViewDefinitionRightsWarning();
-            }
-        }
-
-        private string? GetDefaultSchema(DbConnection connection)
-=======
+        var hasAccess = (int)command.ExecuteScalar()!;
+
+        if (hasAccess == 0)
+        {
+            _logger.MissingViewDefinitionRightsWarning();
+        }
+    }
+
     private string? GetDefaultSchema(DbConnection connection)
     {
         using var command = connection.CreateCommand();
         command.CommandText = "SELECT SCHEMA_NAME()";
 
         if (command.ExecuteScalar() is string schema)
->>>>>>> c8c6c21c
         {
             _logger.DefaultSchemaFound(schema);
 
