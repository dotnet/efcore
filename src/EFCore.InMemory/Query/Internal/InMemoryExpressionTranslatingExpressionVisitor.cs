--- conflicted
+++ resolved
@@ -123,7 +123,6 @@
         }
     }
 
-<<<<<<< HEAD
     /// <summary>
     ///     This is an internal API that supports the Entity Framework Core infrastructure and not subject to
     ///     the same compatibility standards as public APIs. It may be changed or removed without notice in
@@ -133,53 +132,6 @@
     public virtual Expression? Translate(Expression expression)
     {
         TranslationErrorDetails = null;
-=======
-            if (!(AppContext.TryGetSwitch("Microsoft.EntityFrameworkCore.Issue26744", out var enabled) && enabled))
-            {
-                if ((binaryExpression.NodeType == ExpressionType.Equal || binaryExpression.NodeType == ExpressionType.NotEqual)
-                && (binaryExpression.Left.IsNullConstantExpression() || binaryExpression.Right.IsNullConstantExpression()))
-                {
-                    var nonNullExpression = binaryExpression.Left.IsNullConstantExpression() ? binaryExpression.Right : binaryExpression.Left;
-                    if (nonNullExpression is MethodCallExpression nonNullMethodCallExpression
-                        && nonNullMethodCallExpression.Method.DeclaringType == typeof(Queryable)
-                        && nonNullMethodCallExpression.Method.IsGenericMethod
-                        && _singleResultMethodInfos.Contains(nonNullMethodCallExpression.Method.GetGenericMethodDefinition()))
-                    {
-                        var source = nonNullMethodCallExpression.Arguments[0];
-                        if (nonNullMethodCallExpression.Arguments.Count == 2)
-                        {
-                            source = Expression.Call(
-                                QueryableMethods.Where.MakeGenericMethod(source.Type.GetSequenceType()),
-                                source,
-                                nonNullMethodCallExpression.Arguments[1]);
-                        }
-
-                        var translatedSubquery = _queryableMethodTranslatingExpressionVisitor.TranslateSubquery(source);
-                        if (translatedSubquery != null)
-                        {
-                            var projection = translatedSubquery.ShaperExpression;
-                            if (projection is NewExpression
-                                || RemoveConvert(projection) is EntityShaperExpression { IsNullable: false }
-                                || RemoveConvert(projection) is CollectionResultShaperExpression)
-                            {
-                                var anySubquery = Expression.Call(
-                                    QueryableMethods.AnyWithoutPredicate.MakeGenericMethod(translatedSubquery.Type.GetSequenceType()),
-                                    translatedSubquery);
-
-                                return Visit(binaryExpression.NodeType == ExpressionType.Equal
-                                    ? Expression.Not(anySubquery)
-                                    : anySubquery);
-                            }
-
-                            static Expression RemoveConvert(Expression e)
-                                => e is UnaryExpression { NodeType: ExpressionType.Convert or ExpressionType.ConvertChecked } unary
-                                    ? RemoveConvert(unary.Operand)
-                                    : e;
-                        }
-                    }
-                }
-            }
->>>>>>> c962b5af
 
         return TranslateInternal(expression);
     }
@@ -232,7 +184,8 @@
                 {
                     var projection = translatedSubquery.ShaperExpression;
                     if (projection is NewExpression
-                        || RemoveConvert(projection) is EntityShaperExpression { IsNullable: false })
+                        || RemoveConvert(projection) is EntityShaperExpression { IsNullable: false }
+                        || RemoveConvert(projection) is CollectionResultShaperExpression)
                     {
                         var anySubquery = Expression.Call(
                             QueryableMethods.AnyWithoutPredicate.MakeGenericMethod(translatedSubquery.Type.GetSequenceType()),
