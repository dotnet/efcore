// Licensed to the .NET Foundation under one or more agreements.
// The .NET Foundation licenses this file to you under the MIT license.

using System.Text;
using Microsoft.EntityFrameworkCore.Internal;
using Microsoft.EntityFrameworkCore.Migrations.Internal;

namespace Microsoft.EntityFrameworkCore.Migrations.Design;

/// <summary>
///     Used to scaffold new migrations.
/// </summary>
/// <remarks>
///     See <see href="https://aka.ms/efcore-docs-migrations">Database migrations</see>, and
///     <see href="https://aka.ms/efcore-docs-design-time-services">EF Core design-time services</see> for more information and examples.
/// </remarks>
public class MigrationsScaffolder : IMigrationsScaffolder
{
    private readonly Type _contextType;
    private readonly string _activeProvider;

    /// <summary>
    ///     Initializes a new instance of the <see cref="MigrationsScaffolder" /> class.
    /// </summary>
    /// <param name="dependencies">The dependencies.</param>
    public MigrationsScaffolder(MigrationsScaffolderDependencies dependencies)
    {
        _contextType = dependencies.CurrentContext.Context.GetType();
        _activeProvider = dependencies.DatabaseProvider.Name;
        Dependencies = dependencies;
    }

    /// <summary>
    ///     Dependencies for this service.
    /// </summary>
    protected virtual MigrationsScaffolderDependencies Dependencies { get; }

    /// <summary>
    ///     Scaffolds a new migration.
    /// </summary>
    /// <param name="migrationName">The migration's name.</param>
    /// <param name="rootNamespace">The project's root namespace.</param>
    /// <param name="subNamespace">The migration's sub-namespace.</param>
    /// <returns>The scaffolded migration.</returns>
    public virtual ScaffoldedMigration ScaffoldMigration(
        string migrationName,
        string? rootNamespace,
        string? subNamespace)
        => ScaffoldMigration(migrationName, rootNamespace, subNamespace, language: null);

    /// <summary>
    ///     Scaffolds a new migration.
    /// </summary>
    /// <param name="migrationName">The migration's name.</param>
    /// <param name="rootNamespace">
    ///     The project's root namespace, <see langword="null" /> to indicate no automatic
    ///     namespace generation, just use sub-namespace as is.
    /// </param>
    /// <param name="subNamespace">
    ///     The migration's sub-namespace. Note: the root-namespace and
    ///     the sub-namespace should not both be empty.
    /// </param>
    /// <param name="language">The project's language.</param>
    /// <returns>The scaffolded migration.</returns>
    public virtual ScaffoldedMigration ScaffoldMigration(
        string migrationName,
        string? rootNamespace,
        string? subNamespace = null,
        string? language = null)
    {
        if (Dependencies.MigrationsAssembly.FindMigrationId(migrationName) != null)
        {
            throw new OperationException(DesignStrings.DuplicateMigrationName(migrationName));
        }

        var overrideNamespace = rootNamespace == null;
        var subNamespaceDefaulted = false;
        if (string.IsNullOrEmpty(subNamespace) && !overrideNamespace)
        {
            subNamespaceDefaulted = true;
            subNamespace = "Migrations";
        }

<<<<<<< HEAD
            if (string.Equals(migrationName, "migration", StringComparison.OrdinalIgnoreCase))
            {
                throw new OperationException(DesignStrings.CircularBaseClassDependency);
            }

            if (Dependencies.MigrationsAssembly.FindMigrationId(migrationName) != null)
            {
                throw new OperationException(DesignStrings.DuplicateMigrationName(migrationName));
            }
=======
        var (key, typeInfo) = Dependencies.MigrationsAssembly.Migrations.LastOrDefault();
>>>>>>> d69ba3c9

        var migrationNamespace =
            (!string.IsNullOrEmpty(rootNamespace)
                && !string.IsNullOrEmpty(subNamespace))
                ? rootNamespace + "." + subNamespace
                : !string.IsNullOrEmpty(rootNamespace)
                    ? rootNamespace
                    : subNamespace;

        if (subNamespaceDefaulted)
        {
            migrationNamespace = GetNamespace(typeInfo?.AsType(), migrationNamespace!);
        }

        var sanitizedContextName = _contextType.Name;
        var genericMarkIndex = sanitizedContextName.IndexOf('`');
        if (genericMarkIndex != -1)
        {
            sanitizedContextName = sanitizedContextName[..genericMarkIndex];
        }

        if (ContainsForeignMigrations(migrationNamespace!))
        {
            if (subNamespaceDefaulted)
            {
                var builder = new StringBuilder();
                if (!string.IsNullOrEmpty(rootNamespace))
                {
                    builder.Append(rootNamespace);
                    builder.Append('.');
                }

                builder.Append("Migrations.");

                if (sanitizedContextName.EndsWith("Context", StringComparison.Ordinal))
                {
                    builder.Append(sanitizedContextName, 0, sanitizedContextName.Length - 7);
                }
                else
                {
                    builder
                        .Append(sanitizedContextName)
                        .Append("Migrations");
                }

                migrationNamespace = builder.ToString();
            }
            else
            {
                Dependencies.OperationReporter.WriteWarning(DesignStrings.ForeignMigrations(migrationNamespace));
            }
        }

        var modelSnapshot = Dependencies.MigrationsAssembly.ModelSnapshot;
        var lastModel = Dependencies.SnapshotModelProcessor.Process(modelSnapshot?.Model)?.GetRelationalModel();
        var upOperations = Dependencies.MigrationsModelDiffer
            .GetDifferences(lastModel, Dependencies.Model.GetRelationalModel());
        var downOperations = upOperations.Count > 0
            ? Dependencies.MigrationsModelDiffer.GetDifferences(Dependencies.Model.GetRelationalModel(), lastModel)
            : new List<MigrationOperation>();
        var migrationId = Dependencies.MigrationsIdGenerator.GenerateId(migrationName);
        var modelSnapshotNamespace = overrideNamespace
            ? migrationNamespace
            : GetNamespace(modelSnapshot?.GetType(), migrationNamespace!);

        var modelSnapshotName = sanitizedContextName + "ModelSnapshot";
        if (modelSnapshot != null)
        {
            var lastModelSnapshotName = modelSnapshot.GetType().Name;
            if (lastModelSnapshotName != modelSnapshotName)
            {
                Dependencies.OperationReporter.WriteVerbose(DesignStrings.ReusingSnapshotName(lastModelSnapshotName));

                modelSnapshotName = lastModelSnapshotName;
            }
        }

        if (upOperations.Any(o => o.IsDestructiveChange))
        {
            Dependencies.OperationReporter.WriteWarning(DesignStrings.DestructiveOperation);
        }

        var codeGenerator = Dependencies.MigrationsCodeGeneratorSelector.Select(language);
        var migrationCode = codeGenerator.GenerateMigration(
            migrationNamespace,
            migrationName,
            upOperations,
            downOperations);
        var migrationMetadataCode = codeGenerator.GenerateMetadata(
            migrationNamespace,
            _contextType,
            migrationName,
            migrationId,
            Dependencies.Model);
        var modelSnapshotCode = codeGenerator.GenerateSnapshot(
            modelSnapshotNamespace,
            _contextType,
            modelSnapshotName,
            Dependencies.Model);

        return new ScaffoldedMigration(
            codeGenerator.FileExtension,
            key,
            migrationCode,
            migrationId,
            migrationMetadataCode,
            GetSubNamespace(rootNamespace, migrationNamespace!),
            modelSnapshotCode,
            modelSnapshotName,
            GetSubNamespace(rootNamespace, modelSnapshotNamespace!));
    }

    /// <summary>
    ///     Gets a sub-namespace.
    /// </summary>
    /// <param name="rootNamespace">The root namespace.</param>
    /// <param name="namespace">The full namespace.</param>
    /// <returns>The sub-namespace.</returns>
    protected virtual string GetSubNamespace(string? rootNamespace, string @namespace)
    {
        rootNamespace ??= string.Empty;

        return @namespace == rootNamespace
            ? string.Empty
            : @namespace.StartsWith(rootNamespace + '.', StringComparison.Ordinal)
                ? @namespace[(rootNamespace.Length + 1)..]
                : @namespace;
    }

    /// <summary>
    ///     Removes the previous migration.
    /// </summary>
    /// <param name="projectDir">The project's root directory.</param>
    /// <param name="rootNamespace">The project's root namespace.</param>
    /// <param name="force">Don't check to see if the migration has been applied to the database.</param>
    /// <returns>The removed migration files.</returns>
    public virtual MigrationFiles RemoveMigration(string projectDir, string rootNamespace, bool force)
        => RemoveMigration(projectDir, rootNamespace, force, language: null);

    /// <summary>
    ///     Removes the previous migration.
    /// </summary>
    /// <param name="projectDir">The project's root directory.</param>
    /// <param name="rootNamespace">The project's root namespace.</param>
    /// <param name="force">Don't check to see if the migration has been applied to the database.</param>
    /// <param name="language">The project's language.</param>
    /// <returns>The removed migration files.</returns>
    // TODO: DRY (file names)
    public virtual MigrationFiles RemoveMigration(
        string projectDir,
        string? rootNamespace,
        bool force,
        string? language)
    {
        var files = new MigrationFiles();

        var modelSnapshot = Dependencies.MigrationsAssembly.ModelSnapshot;
        if (modelSnapshot == null)
        {
            throw new OperationException(DesignStrings.NoSnapshot);
        }

        var codeGenerator = Dependencies.MigrationsCodeGeneratorSelector.Select(language);

        IModel? model = null;
        var migrations = Dependencies.MigrationsAssembly.Migrations
            .Select(m => Dependencies.MigrationsAssembly.CreateMigration(m.Value, _activeProvider))
            .ToList();
        if (migrations.Count != 0)
        {
            var migration = migrations[^1];
            model = Dependencies.SnapshotModelProcessor.Process(migration.TargetModel);

            if (!Dependencies.MigrationsModelDiffer.HasDifferences(
                    model.GetRelationalModel(), Dependencies.SnapshotModelProcessor.Process(modelSnapshot.Model).GetRelationalModel()))
            {
                var applied = false;
                try
                {
                    applied = Dependencies.HistoryRepository.GetAppliedMigrations().Any(
                        e => e.MigrationId.Equals(migration.GetId(), StringComparison.OrdinalIgnoreCase));
                }
                catch (Exception ex) when (force)
                {
                    Dependencies.OperationReporter.WriteVerbose(ex.ToString());
                    Dependencies.OperationReporter.WriteWarning(
                        DesignStrings.ForceRemoveMigration(migration.GetId(), ex.Message));
                }

                if (applied)
                {
                    if (force)
                    {
                        Dependencies.Migrator.Migrate(
                            migrations.Count > 1
                                ? migrations[^2].GetId()
                                : Migration.InitialDatabase);
                    }
                    else
                    {
                        throw new OperationException(DesignStrings.RevertMigration(migration.GetId()));
                    }
                }

                var migrationFileName = migration.GetId() + codeGenerator.FileExtension;
                var migrationFile = TryGetProjectFile(projectDir, migrationFileName);
                if (migrationFile != null)
                {
                    Dependencies.OperationReporter.WriteInformation(DesignStrings.RemovingMigration(migration.GetId()));
                    File.Delete(migrationFile);
                    files.MigrationFile = migrationFile;
                }
                else
                {
                    Dependencies.OperationReporter.WriteWarning(
                        DesignStrings.NoMigrationFile(migrationFileName, migration.GetType().ShortDisplayName()));
                }

                var migrationMetadataFileName = migration.GetId() + ".Designer" + codeGenerator.FileExtension;
                var migrationMetadataFile = TryGetProjectFile(projectDir, migrationMetadataFileName);
                if (migrationMetadataFile != null)
                {
                    File.Delete(migrationMetadataFile);
                    files.MetadataFile = migrationMetadataFile;
                }
                else
                {
                    Dependencies.OperationReporter.WriteVerbose(
                        DesignStrings.NoMigrationMetadataFile(migrationMetadataFile));
                }

                model = migrations.Count > 1
                    ? Dependencies.SnapshotModelProcessor.Process(migrations[^2].TargetModel)
                    : null;
            }
            else
            {
                Dependencies.OperationReporter.WriteVerbose(DesignStrings.ManuallyDeleted);
            }
        }

        var modelSnapshotName = modelSnapshot.GetType().Name;
        var modelSnapshotFileName = modelSnapshotName + codeGenerator.FileExtension;
        var modelSnapshotFile = TryGetProjectFile(projectDir, modelSnapshotFileName);
        if (model == null)
        {
            if (modelSnapshotFile != null)
            {
                Dependencies.OperationReporter.WriteInformation(DesignStrings.RemovingSnapshot);
                File.Delete(modelSnapshotFile);
                files.SnapshotFile = modelSnapshotFile;
            }
            else
            {
                Dependencies.OperationReporter.WriteWarning(
                    DesignStrings.NoSnapshotFile(
                        modelSnapshotFileName,
                        modelSnapshot.GetType().ShortDisplayName()));
            }
        }
        else
        {
            var modelSnapshotNamespace = modelSnapshot.GetType().Namespace;
            Check.DebugAssert(!string.IsNullOrEmpty(modelSnapshotNamespace), "modelSnapshotNamespace is null or empty");
            var modelSnapshotCode = codeGenerator.GenerateSnapshot(
                modelSnapshotNamespace,
                _contextType,
                modelSnapshotName,
                model);

            modelSnapshotFile ??= Path.Combine(
                GetDirectory(projectDir, null, GetSubNamespace(rootNamespace, modelSnapshotNamespace)),
                modelSnapshotFileName);

            Dependencies.OperationReporter.WriteInformation(DesignStrings.RevertingSnapshot);
            File.WriteAllText(modelSnapshotFile, modelSnapshotCode, Encoding.UTF8);
        }

        return files;
    }

    /// <summary>
    ///     Saves a scaffolded migration to files.
    /// </summary>
    /// <param name="projectDir">The project's root directory.</param>
    /// <param name="migration">The scaffolded migration.</param>
    /// <param name="outputDir">The directory to put files in. Paths are relative to the project directory.</param>
    /// <returns>The saved migrations files.</returns>
    public virtual MigrationFiles Save(string projectDir, ScaffoldedMigration migration, string? outputDir)
    {
        var lastMigrationFileName = migration.PreviousMigrationId + migration.FileExtension;
        var migrationDirectory = outputDir ?? GetDirectory(projectDir, lastMigrationFileName, migration.MigrationSubNamespace);
        var migrationFile = Path.Combine(migrationDirectory, migration.MigrationId + migration.FileExtension);
        var migrationMetadataFile = Path.Combine(migrationDirectory, migration.MigrationId + ".Designer" + migration.FileExtension);
        var modelSnapshotFileName = migration.SnapshotName + migration.FileExtension;
        var modelSnapshotDirectory = GetDirectory(projectDir, modelSnapshotFileName, migration.SnapshotSubnamespace);
        var modelSnapshotFile = Path.Combine(modelSnapshotDirectory, modelSnapshotFileName);

        Dependencies.OperationReporter.WriteVerbose(DesignStrings.WritingMigration(migrationFile));
        Directory.CreateDirectory(migrationDirectory);
        File.WriteAllText(migrationFile, migration.MigrationCode, Encoding.UTF8);
        File.WriteAllText(migrationMetadataFile, migration.MetadataCode, Encoding.UTF8);

        Dependencies.OperationReporter.WriteVerbose(DesignStrings.WritingSnapshot(modelSnapshotFile));
        Directory.CreateDirectory(modelSnapshotDirectory);
        File.WriteAllText(modelSnapshotFile, migration.SnapshotCode, Encoding.UTF8);

        return new MigrationFiles
        {
            MigrationFile = migrationFile,
            MetadataFile = migrationMetadataFile,
            SnapshotFile = modelSnapshotFile
        };
    }

    /// <summary>
    ///     Gets the namespace of a sibling type. If none, the default namespace is used.
    /// </summary>
    /// <param name="siblingType">The sibling type.</param>
    /// <param name="defaultNamespace">The default namespace.</param>
    /// <returns>The namespace.</returns>
    protected virtual string GetNamespace(Type? siblingType, string defaultNamespace)
    {
        if (siblingType != null)
        {
            var lastNamespace = siblingType.Namespace ?? string.Empty;
            if (lastNamespace != defaultNamespace)
            {
                Dependencies.OperationReporter.WriteVerbose(DesignStrings.ReusingNamespace(siblingType.ShortDisplayName()));

                return lastNamespace;
            }
        }

        return defaultNamespace;
    }

    /// <summary>
    ///     Gets the directory of a sibling file. If none, the directory corresponding to the sub-namespace is used.
    /// </summary>
    /// <param name="projectDir">The project's root directory.</param>
    /// <param name="siblingFileName">The sibling file's name.</param>
    /// <param name="subnamespace">The sub-namespace.</param>
    /// <returns>The directory path.</returns>
    protected virtual string GetDirectory(
        string projectDir,
        string? siblingFileName,
        string subnamespace)
    {
        var defaultDirectory = Path.Combine(projectDir, Path.Combine(subnamespace.Split('.')));

        if (siblingFileName != null)
        {
            var siblingPath = TryGetProjectFile(projectDir, siblingFileName);
            if (siblingPath != null)
            {
                var lastDirectory = Path.GetDirectoryName(siblingPath)!;
                if (!defaultDirectory.Equals(lastDirectory, StringComparison.OrdinalIgnoreCase))
                {
                    Dependencies.OperationReporter.WriteVerbose(DesignStrings.ReusingNamespace(siblingFileName));

                    return lastDirectory;
                }
            }
        }

        return defaultDirectory;
    }

    /// <summary>
    ///     Tries to find a file under the project directory.
    /// </summary>
    /// <param name="projectDir">The project directory.</param>
    /// <param name="fileName">The filename.</param>
    /// <returns>The file path or null if none.</returns>
    protected virtual string? TryGetProjectFile(string projectDir, string fileName)
        => Directory.EnumerateFiles(projectDir, fileName, SearchOption.AllDirectories).FirstOrDefault();

    private bool ContainsForeignMigrations(string migrationsNamespace)
        => (from t in Dependencies.MigrationsAssembly.Assembly.GetConstructibleTypes()
            where t.Namespace == migrationsNamespace
                && t.IsSubclassOf(typeof(Migration))
            let contextTypeAttribute = t.GetCustomAttribute<DbContextAttribute>()
            where contextTypeAttribute != null
                && contextTypeAttribute.ContextType != _contextType
            select t).Any();
}<|MERGE_RESOLUTION|>--- conflicted
+++ resolved
@@ -81,19 +81,17 @@
             subNamespace = "Migrations";
         }
 
-<<<<<<< HEAD
-            if (string.Equals(migrationName, "migration", StringComparison.OrdinalIgnoreCase))
-            {
-                throw new OperationException(DesignStrings.CircularBaseClassDependency);
-            }
-
-            if (Dependencies.MigrationsAssembly.FindMigrationId(migrationName) != null)
-            {
-                throw new OperationException(DesignStrings.DuplicateMigrationName(migrationName));
-            }
-=======
+        if (string.Equals(migrationName, "migration", StringComparison.OrdinalIgnoreCase))
+        {
+            throw new OperationException(DesignStrings.CircularBaseClassDependency);
+        }
+
+        if (Dependencies.MigrationsAssembly.FindMigrationId(migrationName) != null)
+        {
+            throw new OperationException(DesignStrings.DuplicateMigrationName(migrationName));
+        }
+        
         var (key, typeInfo) = Dependencies.MigrationsAssembly.Migrations.LastOrDefault();
->>>>>>> d69ba3c9
 
         var migrationNamespace =
             (!string.IsNullOrEmpty(rootNamespace)
