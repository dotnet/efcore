// Licensed to the .NET Foundation under one or more agreements.
// The .NET Foundation licenses this file to you under the MIT license.

using System.Text;
using System.Text.Json;
using Microsoft.EntityFrameworkCore.Internal;
using Microsoft.EntityFrameworkCore.Metadata.Internal;

namespace Microsoft.EntityFrameworkCore.Migrations.Design;

/// <summary>
///     Used to generate C# code for creating an <see cref="IModel" />.
/// </summary>
/// <remarks>
///     See <see href="https://aka.ms/efcore-docs-migrations">Database migrations</see>, and
///     <see href="https://aka.ms/efcore-docs-design-time-services">EF Core design-time services</see> for more information and examples.
/// </remarks>
public class CSharpSnapshotGenerator : ICSharpSnapshotGenerator
{
    private static readonly MethodInfo HasAnnotationMethodInfo
        = typeof(ModelBuilder).GetRuntimeMethod(
            nameof(ModelBuilder.HasAnnotation),
            [typeof(string), typeof(string)])!;

    private static readonly MethodInfo HasPropertyAnnotationMethodInfo
        = typeof(ComplexPropertyBuilder).GetRuntimeMethod(
            nameof(ComplexPropertyBuilder.HasPropertyAnnotation),
            [typeof(string), typeof(string)])!;

    private static readonly MethodInfo HasTypeAnnotationMethodInfo
        = typeof(ComplexPropertyBuilder).GetRuntimeMethod(
            nameof(ComplexPropertyBuilder.HasTypeAnnotation),
            [typeof(string), typeof(string)])!;

    /// <summary>
    ///     Initializes a new instance of the <see cref="CSharpSnapshotGenerator" /> class.
    /// </summary>
    /// <param name="dependencies">The dependencies.</param>
    public CSharpSnapshotGenerator(CSharpSnapshotGeneratorDependencies dependencies)
        => Dependencies = dependencies;

    /// <summary>
    ///     Dependencies for this service.
    /// </summary>
    protected virtual CSharpSnapshotGeneratorDependencies Dependencies { get; }

    private ICSharpHelper Code
        => Dependencies.CSharpHelper;

    /// <summary>
    ///     Generates code for creating an <see cref="IModel" />.
    /// </summary>
    /// <param name="modelBuilderName">The <see cref="ModelBuilder" /> variable name.</param>
    /// <param name="model">The model.</param>
    /// <param name="stringBuilder">The builder code is added to.</param>
    public virtual void Generate(string modelBuilderName, IModel model, IndentedStringBuilder stringBuilder)
    {
        var annotations = Dependencies.AnnotationCodeGenerator
            .FilterIgnoredAnnotations(model.GetAnnotations())
            .ToDictionary(a => a.Name, a => a);

        if (model.GetProductVersion() is { } productVersion)
        {
            annotations[CoreAnnotationNames.ProductVersion] = new Annotation(CoreAnnotationNames.ProductVersion, productVersion);
        }

        GenerateAnnotations(modelBuilderName, model, stringBuilder, annotations, inChainedCall: false, leadingNewline: false);

        foreach (var sequence in model.GetSequences())
        {
            GenerateSequence(modelBuilderName, sequence, stringBuilder);
        }

        GenerateEntityTypes(modelBuilderName, model.GetEntityTypesInHierarchicalOrder(), stringBuilder);
    }

    /// <summary>
    ///     Generates code for <see cref="IEntityType" /> objects.
    /// </summary>
    /// <param name="modelBuilderName">The name of the builder variable.</param>
    /// <param name="entityTypes">The entity types.</param>
    /// <param name="stringBuilder">The builder code is added to.</param>
    protected virtual void GenerateEntityTypes(
        string modelBuilderName,
        IEnumerable<IEntityType> entityTypes,
        IndentedStringBuilder stringBuilder)
    {
        var nonOwnedTypes = entityTypes.Where(e => e.FindOwnership() == null).ToList();
        foreach (var entityType in nonOwnedTypes)
        {
            stringBuilder.AppendLine();

            GenerateEntityType(modelBuilderName, entityType, stringBuilder);
        }

        foreach (var entityType in nonOwnedTypes.Where(e => e.GetDeclaredForeignKeys().Any()
                     || e.GetDeclaredReferencingForeignKeys().Any(fk => fk.IsOwnership)))
        {
            stringBuilder.AppendLine();

            GenerateEntityTypeRelationships(modelBuilderName, entityType, stringBuilder);
        }

        foreach (var entityType in nonOwnedTypes.Where(e
                     => e.GetDeclaredNavigations().Any(n => n is { IsOnDependent: false, ForeignKey.IsOwnership: false })))
        {
            stringBuilder.AppendLine();

            GenerateEntityTypeNavigations(modelBuilderName, entityType, stringBuilder);
        }
    }

    /// <summary>
    ///     Generates code for an <see cref="IEntityType" />.
    /// </summary>
    /// <param name="builderName">The name of the builder variable.</param>
    /// <param name="entityType">The entity type.</param>
    /// <param name="stringBuilder">The builder code is added to.</param>
    protected virtual void GenerateEntityType(
        string builderName,
        IEntityType entityType,
        IndentedStringBuilder stringBuilder)
    {
        var ownership = entityType.FindOwnership();
        var ownerNavigation = ownership?.PrincipalToDependent!.Name;
        var entityTypeName = entityType.Name;
        if (ownerNavigation != null
            && entityType.HasSharedClrType)
        {
            if (entityTypeName == ownership!.PrincipalEntityType.GetOwnedName(entityType.ClrType.ShortDisplayName(), ownerNavigation))
            {
                entityTypeName = entityType.ClrType.DisplayName();
            }
            else if (entityTypeName == ownership.PrincipalEntityType.GetOwnedName(entityType.ShortName(), ownerNavigation))
            {
                entityTypeName = entityType.ShortName();
            }
        }

        var entityTypeBuilderName = GenerateNestedBuilderName(builderName);

        stringBuilder
            .Append(builderName)
            .Append(
                ownerNavigation != null
                    ? ownership!.IsUnique ? ".OwnsOne(" : ".OwnsMany("
                    : ".Entity(")
            .Append(Code.Literal(entityTypeName));

        if (ownerNavigation != null)
        {
            stringBuilder
                .Append(", ")
                .Append(Code.Literal(ownerNavigation));
        }

        stringBuilder
            .Append(", ")
            .Append(entityTypeBuilderName)
            .AppendLine(" =>");

        using (stringBuilder.Indent())
        {
            stringBuilder.Append("{");

            using (stringBuilder.Indent())
            {
                GenerateBaseType(entityTypeBuilderName, entityType.BaseType, stringBuilder);

                GenerateProperties(entityTypeBuilderName, entityType.GetDeclaredProperties(), stringBuilder);

                GenerateComplexProperties(entityTypeBuilderName, entityType.GetDeclaredComplexProperties(), stringBuilder);

                GenerateKeys(
                    entityTypeBuilderName,
                    entityType.GetDeclaredKeys(),
                    entityType.BaseType == null ? entityType.FindPrimaryKey() : null,
                    stringBuilder);

                GenerateIndexes(entityTypeBuilderName, entityType.GetDeclaredIndexes(), stringBuilder);

                GenerateEntityTypeAnnotations(entityTypeBuilderName, entityType, stringBuilder);

                if (ownerNavigation != null)
                {
                    GenerateRelationships(entityTypeBuilderName, entityType, stringBuilder);

                    GenerateNavigations(
                        entityTypeBuilderName, entityType.GetDeclaredNavigations()
                            .Where(n => !n.IsOnDependent && !n.ForeignKey.IsOwnership), stringBuilder);
                }

                GenerateData(
                    entityTypeBuilderName, entityType.GetProperties(), entityType.GetSeedData(providerValues: true), stringBuilder);
            }

            stringBuilder
                .AppendLine("});");
        }
    }

    /// <summary>
    ///     Generates code for owned entity types.
    /// </summary>
    /// <param name="entityTypeBuilderName">The name of the builder variable.</param>
    /// <param name="ownerships">The foreign keys identifying each entity type.</param>
    /// <param name="stringBuilder">The builder code is added to.</param>
    protected virtual void GenerateOwnedTypes(
        string entityTypeBuilderName,
        IEnumerable<IForeignKey> ownerships,
        IndentedStringBuilder stringBuilder)
    {
        foreach (var ownership in ownerships)
        {
            stringBuilder.AppendLine();

            GenerateOwnedType(entityTypeBuilderName, ownership, stringBuilder);
        }
    }

    /// <summary>
    ///     Generates code for an owned entity types.
    /// </summary>
    /// <param name="entityTypeBuilderName">The name of the builder variable.</param>
    /// <param name="ownership">The foreign key identifying the entity type.</param>
    /// <param name="stringBuilder">The builder code is added to.</param>
    protected virtual void GenerateOwnedType(
        string entityTypeBuilderName,
        IForeignKey ownership,
        IndentedStringBuilder stringBuilder)
        => GenerateEntityType(entityTypeBuilderName, ownership.DeclaringEntityType, stringBuilder);

    /// <summary>
    ///     Generates code for the relationships of an <see cref="IEntityType" />.
    /// </summary>
    /// <param name="modelBuilderName">The name of the builder variable.</param>
    /// <param name="entityType">The entity type.</param>
    /// <param name="stringBuilder">The builder code is added to.</param>
    protected virtual void GenerateEntityTypeRelationships(
        string modelBuilderName,
        IEntityType entityType,
        IndentedStringBuilder stringBuilder)
    {
        stringBuilder
            .Append(modelBuilderName)
            .Append(".Entity(")
            .Append(Code.Literal(entityType.Name))
            .AppendLine(", b =>");

        using (stringBuilder.Indent())
        {
            stringBuilder.Append("{");

            using (stringBuilder.Indent())
            {
                GenerateRelationships("b", entityType, stringBuilder);
            }

            stringBuilder.AppendLine("});");
        }
    }

    /// <summary>
    ///     Generates code for the relationships of an <see cref="IEntityType" />.
    /// </summary>
    /// <param name="entityTypeBuilderName">The name of the builder variable.</param>
    /// <param name="entityType">The entity type.</param>
    /// <param name="stringBuilder">The builder code is added to.</param>
    protected virtual void GenerateRelationships(
        string entityTypeBuilderName,
        IEntityType entityType,
        IndentedStringBuilder stringBuilder)
    {
        GenerateForeignKeys(entityTypeBuilderName, entityType.GetDeclaredForeignKeys(), stringBuilder);

        GenerateOwnedTypes(
            entityTypeBuilderName, entityType.GetDeclaredReferencingForeignKeys().Where(fk => fk.IsOwnership), stringBuilder);

        GenerateNavigations(
            entityTypeBuilderName, entityType.GetDeclaredNavigations()
                .Where(n => n.IsOnDependent || (!n.IsOnDependent && n.ForeignKey.IsOwnership)), stringBuilder);
    }

    /// <summary>
    ///     Generates code for the base type of an <see cref="IEntityType" />.
    /// </summary>
    /// <param name="entityTypeBuilderName">The name of the builder variable.</param>
    /// <param name="baseType">The base entity type.</param>
    /// <param name="stringBuilder">The builder code is added to.</param>
    protected virtual void GenerateBaseType(
        string entityTypeBuilderName,
        IEntityType? baseType,
        IndentedStringBuilder stringBuilder)
    {
        if (baseType != null)
        {
            stringBuilder
                .AppendLine()
                .Append(entityTypeBuilderName)
                .Append(".HasBaseType(")
                .Append(Code.Literal(GetFullName(baseType)))
                .AppendLine(");");
        }
    }

    /// <summary>
    ///     Generates code for an <see cref="ISequence" />.
    /// </summary>
    /// <param name="modelBuilderName">The name of the builder variable.</param>
    /// <param name="sequence">The sequence.</param>
    /// <param name="stringBuilder">The builder code is added to.</param>
    protected virtual void GenerateSequence(
        string modelBuilderName,
        ISequence sequence,
        IndentedStringBuilder stringBuilder)
    {
        var sequenceBuilderNameBuilder = new StringBuilder();
        sequenceBuilderNameBuilder
            .Append(modelBuilderName)
            .Append(".HasSequence");

        if (sequence.Type != Sequence.DefaultClrType)
        {
            sequenceBuilderNameBuilder
                .Append('<')
                .Append(Code.Reference(sequence.Type))
                .Append('>');
        }

        sequenceBuilderNameBuilder
            .Append('(')
            .Append(Code.Literal(sequence.Name));

        if (!string.IsNullOrEmpty(sequence.ModelSchema))
        {
            sequenceBuilderNameBuilder
                .Append(", ")
                .Append(Code.Literal(sequence.ModelSchema));
        }

        sequenceBuilderNameBuilder.Append(')');
        var sequenceBuilderName = sequenceBuilderNameBuilder.ToString();

        stringBuilder
            .AppendLine()
            .Append(sequenceBuilderName);

        // Note that GenerateAnnotations below does the corresponding decrement
        stringBuilder.IncrementIndent();

        if (sequence.StartValue != Sequence.DefaultStartValue)
        {
            stringBuilder
                .AppendLine()
                .Append(".StartsAt(")
                .Append(Code.Literal(sequence.StartValue))
                .Append(')');
        }

        if (sequence.IncrementBy != Sequence.DefaultIncrementBy)
        {
            stringBuilder
                .AppendLine()
                .Append(".IncrementsBy(")
                .Append(Code.Literal(sequence.IncrementBy))
                .Append(')');
        }

        if (sequence.MinValue != Sequence.DefaultMinValue)
        {
            stringBuilder
                .AppendLine()
                .Append(".HasMin(")
                .Append(Code.Literal(sequence.MinValue))
                .Append(")");
        }

        if (sequence.MaxValue != Sequence.DefaultMaxValue)
        {
            stringBuilder
                .AppendLine()
                .Append(".HasMax(")
                .Append(Code.Literal(sequence.MaxValue))
                .Append(')');
        }

        if (sequence.IsCyclic != Sequence.DefaultIsCyclic)
        {
            stringBuilder
                .AppendLine()
                .Append(".IsCyclic()");
        }

        GenerateSequenceAnnotations(sequenceBuilderName, sequence, stringBuilder);
    }

    /// <summary>
    ///     Generates code for sequence annotations.
    /// </summary>
    /// <param name="sequenceBuilderName">The name of the sequence builder variable.</param>
    /// <param name="sequence">The sequence.</param>
    /// <param name="stringBuilder">The builder code is added to.</param>
    protected virtual void GenerateSequenceAnnotations(
        string sequenceBuilderName,
        ISequence sequence,
        IndentedStringBuilder stringBuilder)
    {
        var annotations = Dependencies.AnnotationCodeGenerator
            .FilterIgnoredAnnotations(sequence.GetAnnotations())
            .ToDictionary(a => a.Name, a => a);

        GenerateAnnotations(sequenceBuilderName, sequence, stringBuilder, annotations, inChainedCall: true);
    }

    /// <summary>
    ///     Generates code for <see cref="IProperty" /> objects.
    /// </summary>
    /// <param name="entityTypeBuilderName">The name of the builder variable.</param>
    /// <param name="properties">The properties.</param>
    /// <param name="stringBuilder">The builder code is added to.</param>
    protected virtual void GenerateProperties(
        string entityTypeBuilderName,
        IEnumerable<IProperty> properties,
        IndentedStringBuilder stringBuilder)
    {
        foreach (var property in properties)
        {
            GenerateProperty(entityTypeBuilderName, property, stringBuilder);
        }
    }

    /// <summary>
    ///     Generates code for an <see cref="IProperty" />.
    /// </summary>
    /// <param name="entityTypeBuilderName">The name of the builder variable.</param>
    /// <param name="property">The property.</param>
    /// <param name="stringBuilder">The builder code is added to.</param>
    protected virtual void GenerateProperty(
        string entityTypeBuilderName,
        IProperty property,
        IndentedStringBuilder stringBuilder)
    {
        var clrType = (FindValueConverter(property)?.ProviderClrType ?? property.ClrType)
            .MakeNullable(property.IsNullable);

        var propertyCall = property.IsPrimitiveCollection ? "PrimitiveCollection" : "Property";
        var propertyBuilderName = $"{entityTypeBuilderName}.{propertyCall}<{Code.Reference(clrType)}>({Code.Literal(property.Name)})";

        stringBuilder
            .AppendLine()
            .Append(propertyBuilderName);

        // Note that GenerateAnnotations below does the corresponding decrement
        stringBuilder.IncrementIndent();

        if (property.IsConcurrencyToken)
        {
            stringBuilder
                .AppendLine()
                .Append(".IsConcurrencyToken()");
        }

        if (property.IsNullable != (clrType.IsNullableType() && !property.IsPrimaryKey()))
        {
            stringBuilder
                .AppendLine()
                .Append(".IsRequired()");
        }

        if (property.ValueGenerated != ValueGenerated.Never)
        {
            stringBuilder
                .AppendLine()
                .Append(
                    property.ValueGenerated == ValueGenerated.OnAdd
                        ? ".ValueGeneratedOnAdd()"
                        : property.ValueGenerated == ValueGenerated.OnUpdate
                            ? ".ValueGeneratedOnUpdate()"
                            : property.ValueGenerated == ValueGenerated.OnUpdateSometimes
                                ? ".ValueGeneratedOnUpdateSometimes()"
                                : ".ValueGeneratedOnAddOrUpdate()");
        }

        GeneratePropertyAnnotations(propertyBuilderName, property, stringBuilder);
    }

    /// <summary>
    ///     Generates code for the annotations on an <see cref="IProperty" />.
    /// </summary>
    /// <param name="propertyBuilderName">The name of the builder variable.</param>
    /// <param name="property">The property.</param>
    /// <param name="stringBuilder">The builder code is added to.</param>
    protected virtual void GeneratePropertyAnnotations(
        string propertyBuilderName,
        IProperty property,
        IndentedStringBuilder stringBuilder)
    {
        var annotations = Dependencies.AnnotationCodeGenerator
            .FilterIgnoredAnnotations(property.GetAnnotations())
            .ToDictionary(a => a.Name, a => a);

        GenerateFluentApiForMaxLength(property, stringBuilder);
        GenerateFluentApiForPrecisionAndScale(property, stringBuilder);
        GenerateFluentApiForIsUnicode(property, stringBuilder);

        if (!annotations.ContainsKey(RelationalAnnotationNames.ColumnType)
            && !property.DeclaringType.IsMappedToJson())
        {
            annotations[RelationalAnnotationNames.ColumnType] = new Annotation(
                RelationalAnnotationNames.ColumnType,
                property.GetColumnType());
        }

        if (annotations.ContainsKey(RelationalAnnotationNames.DefaultValue)
            && property.TryGetDefaultValue(out var defaultValue)
            && defaultValue != DBNull.Value
            && FindValueConverter(property) is { } valueConverter)
        {
            annotations[RelationalAnnotationNames.DefaultValue] = new Annotation(
                RelationalAnnotationNames.DefaultValue,
                valueConverter.ConvertToProvider(defaultValue));
        }

        if (!annotations.ContainsKey(RelationalAnnotationNames.ColumnName)
            && property.Name != property.GetColumnName())
        {
            annotations[RelationalAnnotationNames.ColumnName] = new Annotation(
                RelationalAnnotationNames.ColumnName,
                property.GetColumnName());
        }

        GenerateAnnotations(propertyBuilderName, property, stringBuilder, annotations, inChainedCall: true);
    }

    private ValueConverter? FindValueConverter(IProperty property)
        => property.GetTypeMapping().Converter;

    /// <summary>
    ///     Generates code for <see cref="IComplexProperty" /> objects.
    /// </summary>
    /// <param name="typeBuilderName">The name of the builder variable.</param>
    /// <param name="properties">The properties.</param>
    /// <param name="stringBuilder">The builder code is added to.</param>
    protected virtual void GenerateComplexProperties(
        string typeBuilderName,
        IEnumerable<IComplexProperty> properties,
        IndentedStringBuilder stringBuilder)
    {
        foreach (var property in properties)
        {
            GenerateComplexProperty(typeBuilderName, property, stringBuilder);
        }
    }

    /// <summary>
    ///     Generates code for an <see cref="IComplexProperty" />.
    /// </summary>
    /// <param name="builderName">The name of the builder variable.</param>
    /// <param name="complexProperty">The entity type.</param>
    /// <param name="stringBuilder">The builder code is added to.</param>
    protected virtual void GenerateComplexProperty(
        string builderName,
        IComplexProperty complexProperty,
        IndentedStringBuilder stringBuilder)
    {
        var complexType = complexProperty.ComplexType;
        var complexTypeBuilderName = GenerateNestedBuilderName(builderName);

        var propertyType = Code.Reference(Model.DefaultPropertyBagType);
        if (complexProperty.IsCollection)
        {
            propertyType = $"List<{propertyType}>";
        }

        stringBuilder
            .AppendLine()
            .Append(builderName)
            .Append(complexProperty.IsCollection ? ".ComplexCollection(" : ".ComplexProperty(")
            .Append($"typeof({propertyType}), ")
            .Append($"{Code.Literal(complexProperty.Name)}, {Code.Literal(complexType.Name)}, ")
            .Append(complexTypeBuilderName)
            .AppendLine(" =>");

        using (stringBuilder.Indent())
        {
            stringBuilder.Append("{");

            using (stringBuilder.Indent())
            {
                if (!complexProperty.IsNullable)
                {
                    stringBuilder
                        .AppendLine()
                        .Append(complexTypeBuilderName)
                        .AppendLine(".IsRequired();");
                }

                GenerateProperties(complexTypeBuilderName, complexType.GetDeclaredProperties(), stringBuilder);

                GenerateComplexProperties(complexTypeBuilderName, complexType.GetDeclaredComplexProperties(), stringBuilder);

                GenerateComplexPropertyAnnotations(complexTypeBuilderName, complexProperty, stringBuilder);
            }

            stringBuilder
                .AppendLine("});");
        }
    }

    private static string GenerateNestedBuilderName(string builderName)
    {
        if (builderName.StartsWith('b'))
        {
            // ReSharper disable once InlineOutVariableDeclaration
            var counter = 1;
            if (builderName.Length > 1
                && int.TryParse(builderName[1..], out counter))
            {
                counter++;
            }

            return "b" + (counter == 0 ? "" : counter.ToString());
        }

        return "b";
    }

    /// <summary>
    ///     Generates code for the annotations on an <see cref="IProperty" />.
    /// </summary>
    /// <param name="propertyBuilderName">The name of the builder variable.</param>
    /// <param name="property">The property.</param>
    /// <param name="stringBuilder">The builder code is added to.</param>
    protected virtual void GenerateComplexPropertyAnnotations(
        string propertyBuilderName,
        IComplexProperty property,
        IndentedStringBuilder stringBuilder)
    {
        var discriminatorProperty = property.ComplexType.FindDiscriminatorProperty();
        if (discriminatorProperty != null)
        {
            stringBuilder
                .AppendLine()
                .Append(propertyBuilderName)
                .Append('.')
                .Append("HasDiscriminator");

            if (discriminatorProperty.DeclaringType == property.ComplexType)
            {
                var propertyClrType = FindValueConverter(discriminatorProperty)?.ProviderClrType
                        .MakeNullable(discriminatorProperty.IsNullable)
                    ?? discriminatorProperty.ClrType;
                stringBuilder
                    .Append('<')
                    .Append(Code.Reference(propertyClrType))
                    .Append(">(")
                    .Append(Code.Literal(discriminatorProperty.Name))
                    .Append(')');
            }
            else
            {
                stringBuilder
                    .Append("()");
            }

            var discriminatorValue = property.ComplexType.GetDiscriminatorValue();
            if (discriminatorValue != null)
            {
                var valueConverter = FindValueConverter(discriminatorProperty);
                if (valueConverter != null)
                {
                    discriminatorValue = valueConverter.ConvertToProvider(discriminatorValue);
                }

                stringBuilder
                    .Append('.')
                    .Append("HasValue")
                    .Append('(')
                    .Append(Code.UnknownLiteral(discriminatorValue))
                    .Append(')');
            }

            stringBuilder.AppendLine(";");
        }

        var propertyAnnotations = Dependencies.AnnotationCodeGenerator
            .FilterIgnoredAnnotations(property.GetAnnotations())
            .ToDictionary(a => a.Name, a => a);

        var typeAnnotations = Dependencies.AnnotationCodeGenerator
            .FilterIgnoredAnnotations(property.ComplexType.GetAnnotations())
            .ToDictionary(a => a.Name, a => a);

        // Add ContainerColumnType annotation if complex type is mapped to JSON but the type annotation is missing
        if (typeAnnotations.ContainsKey(RelationalAnnotationNames.ContainerColumnName)
            && !typeAnnotations.ContainsKey(RelationalAnnotationNames.ContainerColumnType))
        {
            var containerColumnType = property.ComplexType.GetContainerColumnType()
                ?? Dependencies.RelationalTypeMappingSource.FindMapping(typeof(JsonTypePlaceholder))?.StoreType;
            if (containerColumnType != null)
            {
                typeAnnotations[RelationalAnnotationNames.ContainerColumnType] = new Annotation(
                    RelationalAnnotationNames.ContainerColumnType,
                    containerColumnType);
            }
        }

        GenerateAnnotations(
            propertyBuilderName, property, stringBuilder, propertyAnnotations,
            inChainedCall: false, hasAnnotationMethodInfo: HasPropertyAnnotationMethodInfo);

        GenerateAnnotations(
            propertyBuilderName, property.ComplexType, stringBuilder, typeAnnotations,
            inChainedCall: false, hasAnnotationMethodInfo: HasTypeAnnotationMethodInfo);
    }

    /// <summary>
    ///     Generates code for <see cref="IKey" /> objects.
    /// </summary>
    /// <param name="entityTypeBuilderName">The name of the builder variable.</param>
    /// <param name="keys">The keys.</param>
    /// <param name="primaryKey">The primary key.</param>
    /// <param name="stringBuilder">The builder code is added to.</param>
    protected virtual void GenerateKeys(
        string entityTypeBuilderName,
        IEnumerable<IKey> keys,
        IKey? primaryKey,
        IndentedStringBuilder stringBuilder)
    {
        if (primaryKey != null)
        {
            GenerateKey(entityTypeBuilderName, primaryKey, stringBuilder, primary: true);
        }

        if (primaryKey?.DeclaringEntityType.IsOwned() != true)
        {
            foreach (var key in keys.Where(key => key != primaryKey
                         && (!key.GetReferencingForeignKeys().Any()
                             || key.GetAnnotations().Any(a => a.Name != RelationalAnnotationNames.UniqueConstraintMappings))))
            {
                GenerateKey(entityTypeBuilderName, key, stringBuilder);
            }
        }
    }

    /// <summary>
    ///     Generates code for an <see cref="IKey" />.
    /// </summary>
    /// <param name="entityTypeBuilderName">The name of the builder variable.</param>
    /// <param name="key">The key.</param>
    /// <param name="stringBuilder">The builder code is added to.</param>
    /// <param name="primary">A value indicating whether the key is primary.</param>
    protected virtual void GenerateKey(
        string entityTypeBuilderName,
        IKey key,
        IndentedStringBuilder stringBuilder,
        bool primary = false)
    {
        var keyBuilderName = new StringBuilder()
            .Append(entityTypeBuilderName)
            .Append(primary ? ".HasKey(" : ".HasAlternateKey(")
            .Append(string.Join(", ", key.Properties.Select(p => Code.Literal(p.Name))))
            .Append(')')
            .ToString();

        stringBuilder
            .AppendLine()
            .Append(keyBuilderName);

        // Note that GenerateAnnotations below does the corresponding decrement
        stringBuilder.IncrementIndent();

        GenerateKeyAnnotations(keyBuilderName, key, stringBuilder);
    }

    /// <summary>
    ///     Generates code for the annotations on a key.
    /// </summary>
    /// <param name="keyBuilderName">The name of the builder variable.</param>
    /// <param name="key">The key.</param>
    /// <param name="stringBuilder">The builder code is added to.</param>
    protected virtual void GenerateKeyAnnotations(string keyBuilderName, IKey key, IndentedStringBuilder stringBuilder)
    {
        var annotations = Dependencies.AnnotationCodeGenerator
            .FilterIgnoredAnnotations(key.GetAnnotations())
            .ToDictionary(a => a.Name, a => a);

        GenerateAnnotations(keyBuilderName, key, stringBuilder, annotations, inChainedCall: true);
    }

    /// <summary>
    ///     Generates code for <see cref="IIndex" /> objects.
    /// </summary>
    /// <param name="entityTypeBuilderName">The name of the builder variable.</param>
    /// <param name="indexes">The indexes.</param>
    /// <param name="stringBuilder">The builder code is added to.</param>
    protected virtual void GenerateIndexes(
        string entityTypeBuilderName,
        IEnumerable<IIndex> indexes,
        IndentedStringBuilder stringBuilder)
    {
        foreach (var index in indexes)
        {
            GenerateIndex(entityTypeBuilderName, index, stringBuilder);
        }
    }

    /// <summary>
    ///     Generates code an <see cref="IIndex" />.
    /// </summary>
    /// <param name="entityTypeBuilderName">The name of the builder variable.</param>
    /// <param name="index">The index.</param>
    /// <param name="stringBuilder">The builder code is added to.</param>
    protected virtual void GenerateIndex(
        string entityTypeBuilderName,
        IIndex index,
        IndentedStringBuilder stringBuilder)
    {
        // Note - method names below are meant to be hard-coded
        // because old snapshot files will fail if they are changed

        var indexProperties = string.Join(", ", index.Properties.Select(p => Code.Literal(p.Name)));
        var indexBuilderName = $"{entityTypeBuilderName}.HasIndex("
            + (index.Name is null
                ? indexProperties
                : $"new[] {{ {indexProperties} }}, {Code.Literal(index.Name)}")
            + ")";

        stringBuilder
            .AppendLine()
            .Append(indexBuilderName);

        // Note that GenerateAnnotations below does the corresponding decrement
        stringBuilder.IncrementIndent();

        if (index.IsUnique)
        {
            stringBuilder
                .AppendLine()
                .Append(".IsUnique()");
        }

        if (index.IsDescending is not null)
        {
            stringBuilder
                .AppendLine()
                .Append(".IsDescending(")
                .Append(string.Join(", ", index.IsDescending.Select(Code.Literal)))
                .Append(')');
        }

        GenerateIndexAnnotations(indexBuilderName, index, stringBuilder);
    }

    /// <summary>
    ///     Generates code for the annotations on an index.
    /// </summary>
    /// <param name="indexBuilderName">The name of the builder variable.</param>
    /// <param name="index">The index.</param>
    /// <param name="stringBuilder">The builder code is added to.</param>
    protected virtual void GenerateIndexAnnotations(
        string indexBuilderName,
        IIndex index,
        IndentedStringBuilder stringBuilder)
    {
        var annotations = Dependencies.AnnotationCodeGenerator
            .FilterIgnoredAnnotations(index.GetAnnotations())
            .ToDictionary(a => a.Name, a => a);

        GenerateAnnotations(indexBuilderName, index, stringBuilder, annotations, inChainedCall: true);
    }

    /// <summary>
    ///     Generates code for the annotations on an entity type.
    /// </summary>
    /// <param name="entityTypeBuilderName">The name of the builder variable.</param>
    /// <param name="entityType">The entity type.</param>
    /// <param name="stringBuilder">The builder code is added to.</param>
    protected virtual void GenerateEntityTypeAnnotations(
        string entityTypeBuilderName,
        IEntityType entityType,
        IndentedStringBuilder stringBuilder)
    {
        IAnnotation? discriminatorPropertyAnnotation = null;
        IAnnotation? discriminatorValueAnnotation = null;
        IAnnotation? discriminatorMappingCompleteAnnotation = null;

        foreach (var annotation in entityType.GetAnnotations())
        {
            switch (annotation.Name)
            {
                case CoreAnnotationNames.DiscriminatorProperty:
                    discriminatorPropertyAnnotation = annotation;
                    break;
                case CoreAnnotationNames.DiscriminatorValue:
                    discriminatorValueAnnotation = annotation;
                    break;
                case CoreAnnotationNames.DiscriminatorMappingComplete:
                    discriminatorMappingCompleteAnnotation = annotation;
                    break;
            }
        }

        var annotations = Dependencies.AnnotationCodeGenerator
            .FilterIgnoredAnnotations(entityType.GetAnnotations())
            .ToDictionary(a => a.Name, a => a);

        // Add ContainerColumnType annotation if entity is mapped to JSON but the type annotation is missing
        if (annotations.ContainsKey(RelationalAnnotationNames.ContainerColumnName)
            && !annotations.ContainsKey(RelationalAnnotationNames.ContainerColumnType))
        {
            var containerColumnType = entityType.GetContainerColumnType()
<<<<<<< HEAD
                ?? Dependencies.RelationalTypeMappingSource.FindMapping(typeof(JsonElement))?.StoreType;
=======
                ?? Dependencies.RelationalTypeMappingSource.FindMapping(typeof(JsonTypePlaceholder))?.StoreType;
>>>>>>> 73b894db
            if (containerColumnType != null)
            {
                annotations[RelationalAnnotationNames.ContainerColumnType] = new Annotation(
                    RelationalAnnotationNames.ContainerColumnType,
                    containerColumnType);
            }
        }

        GenerateTableMapping(entityTypeBuilderName, entityType, stringBuilder, annotations);
        GenerateSplitTableMapping(entityTypeBuilderName, entityType, stringBuilder);

        GenerateViewMapping(entityTypeBuilderName, entityType, stringBuilder, annotations);
        GenerateSplitViewMapping(entityTypeBuilderName, entityType, stringBuilder);

        var functionNameAnnotation = annotations.Find(RelationalAnnotationNames.FunctionName);
        if (functionNameAnnotation != null
            || entityType.BaseType == null)
        {
            var functionName = (string?)functionNameAnnotation?.Value ?? entityType.GetFunctionName();
            if (functionName != null
                || functionNameAnnotation != null)
            {
                stringBuilder
                    .AppendLine()
                    .Append(entityTypeBuilderName)
                    .Append(".ToFunction(")
                    .Append(Code.Literal(functionName))
                    .AppendLine(");");
                if (functionNameAnnotation != null)
                {
                    annotations.Remove(functionNameAnnotation.Name);
                }
            }
        }

        var sqlQueryAnnotation = annotations.Find(RelationalAnnotationNames.SqlQuery);
        if (sqlQueryAnnotation != null
            || entityType.BaseType == null)
        {
            var sqlQuery = (string?)sqlQueryAnnotation?.Value ?? entityType.GetSqlQuery();
            if (sqlQuery != null
                || sqlQueryAnnotation != null)
            {
                stringBuilder
                    .AppendLine()
                    .Append(entityTypeBuilderName)
                    .Append(".ToSqlQuery(")
                    .Append(Code.Literal(sqlQuery))
                    .AppendLine(");");
                if (sqlQueryAnnotation != null)
                {
                    annotations.Remove(sqlQueryAnnotation.Name);
                }
            }
        }

        if ((discriminatorPropertyAnnotation?.Value
                ?? discriminatorMappingCompleteAnnotation?.Value
                ?? discriminatorValueAnnotation?.Value)
            != null)
        {
            var discriminatorProperty = entityType.FindDiscriminatorProperty();
            if (discriminatorProperty != null)
            {
                stringBuilder
                    .AppendLine()
                    .Append(entityTypeBuilderName)
                    .Append('.')
                    .Append("HasDiscriminator");

                if (discriminatorProperty.DeclaringType == entityType)
                {
                    var propertyClrType = FindValueConverter(discriminatorProperty)?.ProviderClrType
                            .MakeNullable(discriminatorProperty.IsNullable)
                        ?? discriminatorProperty.ClrType;
                    stringBuilder
                        .Append('<')
                        .Append(Code.Reference(propertyClrType))
                        .Append(">(")
                        .Append(Code.Literal(discriminatorProperty.Name))
                        .Append(')');
                }
                else
                {
                    stringBuilder
                        .Append("()");
                }

                if (discriminatorMappingCompleteAnnotation?.Value != null)
                {
                    var value = (bool)discriminatorMappingCompleteAnnotation.Value;

                    stringBuilder
                        .Append('.')
                        .Append("IsComplete")
                        .Append('(')
                        .Append(Code.Literal(value))
                        .Append(')');
                }

                if (discriminatorValueAnnotation?.Value != null)
                {
                    var value = discriminatorValueAnnotation.Value;
                    var valueConverter = FindValueConverter(discriminatorProperty);
                    if (valueConverter != null)
                    {
                        value = valueConverter.ConvertToProvider(value);
                    }

                    stringBuilder
                        .Append('.')
                        .Append("HasValue")
                        .Append('(')
                        .Append(Code.UnknownLiteral(value))
                        .Append(')');
                }

                stringBuilder.AppendLine(";");
            }
        }

        GenerateAnnotations(entityTypeBuilderName, entityType, stringBuilder, annotations, inChainedCall: false);
    }

    private void GenerateTableMapping(
        string entityTypeBuilderName,
        IEntityType entityType,
        IndentedStringBuilder stringBuilder,
        Dictionary<string, IAnnotation> annotations)
    {
        annotations.TryGetAndRemove(RelationalAnnotationNames.TableName, out IAnnotation? tableNameAnnotation);
        var table = StoreObjectIdentifier.Create(entityType, StoreObjectType.Table);
        var tableName = (string?)tableNameAnnotation?.Value ?? table?.Name;

        annotations.TryGetAndRemove(RelationalAnnotationNames.Schema, out IAnnotation? schemaAnnotation);
        var schema = (string?)schemaAnnotation?.Value ?? table?.Schema;

        annotations.TryGetAndRemove(RelationalAnnotationNames.IsTableExcludedFromMigrations, out IAnnotation? isExcludedAnnotation);
        var isExcludedFromMigrations = (isExcludedAnnotation?.Value as bool?) == true;

        annotations.TryGetAndRemove(RelationalAnnotationNames.Comment, out IAnnotation? commentAnnotation);
        var comment = (string?)commentAnnotation?.Value;

        var hasTriggers = entityType.GetDeclaredTriggers().Any(t => t.GetTableName() == tableName! && t.GetTableSchema() == schema);
        var hasOverrides = table != null
            && entityType.GetProperties().Select(p => p.FindOverrides(table.Value)).Any(o => o != null);

        var explicitName = tableNameAnnotation != null
            || entityType.BaseType == null
            || (entityType.GetMappingStrategy() == RelationalAnnotationNames.TpcMappingStrategy && entityType.IsAbstract())
            || entityType.BaseType.GetTableName() != tableName
            || hasOverrides;

        var requiresTableBuilder = isExcludedFromMigrations
            || comment != null
            || hasTriggers
            || hasOverrides
            || entityType.GetCheckConstraints().Any();

        if (!explicitName
            && !requiresTableBuilder)
        {
            return;
        }

        stringBuilder
            .AppendLine()
            .Append(entityTypeBuilderName)
            .Append(".ToTable(");

        if (explicitName)
        {
            if (tableName == null
                && (schemaAnnotation == null || schema == null))
            {
                stringBuilder.Append("(string)");
            }

            stringBuilder.Append(Code.Literal(tableName));

            if (isExcludedAnnotation is not null)
            {
                annotations.Remove(isExcludedAnnotation.Name);
            }

            if (schema != null
                || (schemaAnnotation != null && tableName != null))
            {
                stringBuilder
                    .Append(", ");

                if (schema == null && !requiresTableBuilder)
                {
                    stringBuilder.Append("(string)");
                }

                stringBuilder.Append(Code.Literal(schema));
            }
        }

        if (requiresTableBuilder)
        {
            using (stringBuilder.Indent())
            {
                if (explicitName)
                {
                    stringBuilder.Append(", ");
                }

                stringBuilder
                    .AppendLine("t =>")
                    .Append("{");

                using (stringBuilder.Indent())
                {
                    if (isExcludedFromMigrations)
                    {
                        stringBuilder
                            .AppendLine()
                            .AppendLine("t.ExcludeFromMigrations();");
                    }

                    if (comment != null)
                    {
                        stringBuilder
                            .AppendLine()
                            .AppendLine($"t.{nameof(TableBuilder.HasComment)}({Code.Literal(comment)});");
                    }

                    if (hasTriggers)
                    {
                        GenerateTriggers("t", entityType, tableName!, schema, stringBuilder);
                    }

                    GenerateCheckConstraints("t", entityType, stringBuilder);

                    if (hasOverrides)
                    {
                        GeneratePropertyOverrides("t", entityType, table!.Value, stringBuilder);
                    }
                }

                stringBuilder
                    .Append("}");
            }
        }

        stringBuilder.AppendLine(");");
    }

    private void GenerateSplitTableMapping(
        string entityTypeBuilderName,
        IEntityType entityType,
        IndentedStringBuilder stringBuilder)
    {
        foreach (var fragment in entityType.GetMappingFragments(StoreObjectType.Table))
        {
            var table = fragment.StoreObject;
            stringBuilder
                .AppendLine()
                .Append(entityTypeBuilderName)
                .Append(".SplitToTable(")
                .Append(Code.Literal(table.Name))
                .Append(", ")
                .Append(Code.Literal(table.Schema))
                .AppendLine(", t =>");

            using (stringBuilder.Indent())
            {
                stringBuilder.Append("{");

                using (stringBuilder.Indent())
                {
                    GenerateTriggers("t", entityType, table.Name, table.Schema, stringBuilder);
                    GeneratePropertyOverrides("t", entityType, table, stringBuilder);
                    GenerateEntityTypeMappingFragmentAnnotations("t", fragment, stringBuilder);
                }

                stringBuilder
                    .Append("}")
                    .AppendLine(");");
            }
        }
    }

    private void GenerateViewMapping(
        string entityTypeBuilderName,
        IEntityType entityType,
        IndentedStringBuilder stringBuilder,
        Dictionary<string, IAnnotation> annotations)
    {
        annotations.TryGetAndRemove(RelationalAnnotationNames.ViewName, out IAnnotation? viewNameAnnotation);
        annotations.TryGetAndRemove(RelationalAnnotationNames.ViewSchema, out IAnnotation? viewSchemaAnnotation);
        annotations.Remove(RelationalAnnotationNames.ViewDefinitionSql);

        var view = StoreObjectIdentifier.Create(entityType, StoreObjectType.View);
        var viewName = (string?)viewNameAnnotation?.Value ?? view?.Name;
        if (viewNameAnnotation == null
            && (viewName == null || entityType.BaseType?.GetViewName() == viewName))
        {
            return;
        }

        stringBuilder
            .AppendLine()
            .Append(entityTypeBuilderName)
            .Append(".ToView(")
            .Append(Code.Literal(viewName));
        if (viewNameAnnotation != null)
        {
            annotations.Remove(viewNameAnnotation.Name);
        }

        var hasOverrides = view != null
            && entityType.GetProperties().Select(p => p.FindOverrides(view.Value)).Any(o => o != null);

        var schema = (string?)viewSchemaAnnotation?.Value ?? view?.Schema;
        if (schema != null
            || viewSchemaAnnotation != null)
        {
            stringBuilder
                .Append(", ");

            if (schema == null && !hasOverrides)
            {
                stringBuilder.Append("(string)");
            }

            stringBuilder.Append(Code.Literal(schema));
        }

        if (hasOverrides)
        {
            stringBuilder.AppendLine(", v =>");

            using (stringBuilder.Indent())
            {
                stringBuilder.Append("{");

                using (stringBuilder.Indent())
                {
                    GeneratePropertyOverrides("v", entityType, view!.Value, stringBuilder);
                }

                stringBuilder.Append("}");
            }
        }

        stringBuilder.AppendLine(");");
    }

    private void GenerateSplitViewMapping(
        string entityTypeBuilderName,
        IEntityType entityType,
        IndentedStringBuilder stringBuilder)
    {
        foreach (var fragment in entityType.GetMappingFragments(StoreObjectType.View))
        {
            stringBuilder
                .AppendLine()
                .Append(entityTypeBuilderName)
                .Append(".SplitToView(")
                .Append(Code.Literal(fragment.StoreObject.Name))
                .Append(", ")
                .Append(Code.Literal(fragment.StoreObject.Schema))
                .AppendLine(", v =>");

            using (stringBuilder.Indent())
            {
                stringBuilder.Append("{");

                using (stringBuilder.Indent())
                {
                    GeneratePropertyOverrides("v", entityType, fragment.StoreObject, stringBuilder);
                    GenerateEntityTypeMappingFragmentAnnotations("v", fragment, stringBuilder);
                }

                stringBuilder
                    .Append("}")
                    .AppendLine(");");
            }
        }
    }

    /// <summary>
    ///     Generates code for mapping fragment annotations.
    /// </summary>
    /// <param name="tableBuilderName">The name of the table builder variable.</param>
    /// <param name="fragment">The mapping fragment.</param>
    /// <param name="stringBuilder">The builder code is added to.</param>
    protected virtual void GenerateEntityTypeMappingFragmentAnnotations(
        string tableBuilderName,
        IEntityTypeMappingFragment fragment,
        IndentedStringBuilder stringBuilder)
    {
        var annotations = Dependencies.AnnotationCodeGenerator
            .FilterIgnoredAnnotations(fragment.GetAnnotations())
            .ToDictionary(a => a.Name, a => a);

        if (annotations.Count > 0)
        {
            GenerateAnnotations(tableBuilderName, fragment, stringBuilder, annotations, inChainedCall: false);
        }
    }

    /// <summary>
    ///     Generates code for <see cref="ICheckConstraint" /> objects.
    /// </summary>
    /// <param name="entityTypeBuilderName">The name of the builder variable.</param>
    /// <param name="entityType">The entity type.</param>
    /// <param name="stringBuilder">The builder code is added to.</param>
    protected virtual void GenerateCheckConstraints(
        string entityTypeBuilderName,
        IEntityType entityType,
        IndentedStringBuilder stringBuilder)
    {
        var constraintsForEntity = entityType.GetCheckConstraints();

        foreach (var checkConstraint in constraintsForEntity)
        {
            stringBuilder.AppendLine();

            GenerateCheckConstraint(entityTypeBuilderName, checkConstraint, stringBuilder);
        }
    }

    /// <summary>
    ///     Generates code for an <see cref="ICheckConstraint" />.
    /// </summary>
    /// <param name="entityTypeBuilderName">The name of the builder variable.</param>
    /// <param name="checkConstraint">The check constraint.</param>
    /// <param name="stringBuilder">The builder code is added to.</param>
    protected virtual void GenerateCheckConstraint(
        string entityTypeBuilderName,
        ICheckConstraint checkConstraint,
        IndentedStringBuilder stringBuilder)
    {
        stringBuilder
            .Append(entityTypeBuilderName)
            .Append(".HasCheckConstraint(")
            .Append(Code.Literal(checkConstraint.ModelName))
            .Append(", ")
            .Append(Code.Literal(checkConstraint.Sql))
            .Append(")");

        GenerateCheckConstraintAnnotations(checkConstraint, stringBuilder);
    }

    /// <summary>
    ///     Generates code for check constraint annotations.
    /// </summary>
    /// <param name="checkConstraint">The check constraint.</param>
    /// <param name="stringBuilder">The builder code is added to.</param>
    protected virtual void GenerateCheckConstraintAnnotations(
        ICheckConstraint checkConstraint,
        IndentedStringBuilder stringBuilder)
    {
        var hasNonDefaultName = checkConstraint.Name != null
            && checkConstraint.Name != (checkConstraint.GetDefaultName() ?? checkConstraint.ModelName);
        var annotations = Dependencies.AnnotationCodeGenerator
            .FilterIgnoredAnnotations(checkConstraint.GetAnnotations())
            .ToDictionary(a => a.Name, a => a);

        using (stringBuilder.Indent())
        {
            if (hasNonDefaultName)
            {
                stringBuilder
                    .AppendLine()
                    .Append(".HasName(")
                    .Append(Code.Literal(checkConstraint.Name!))
                    .Append(")");
            }

            if (annotations.Count > 0)
            {
                GenerateAnnotations("t", checkConstraint, stringBuilder, annotations, inChainedCall: true);
                stringBuilder.IncrementIndent();
            }
            else
            {
                stringBuilder.AppendLine(";");
            }
        }
    }

    /// <summary>
    ///     Generates code for <see cref="ITrigger" /> objects.
    /// </summary>
    /// <param name="tableBuilderName">The name of the table builder variable.</param>
    /// <param name="entityType">The entity type.</param>
    /// <param name="table">The table name.</param>
    /// <param name="schema">The table schema.</param>
    /// <param name="stringBuilder">The builder code is added to.</param>
    protected virtual void GenerateTriggers(
        string tableBuilderName,
        IEntityType entityType,
        string table,
        string? schema,
        IndentedStringBuilder stringBuilder)
    {
        foreach (var trigger in entityType.GetDeclaredTriggers())
        {
            if (trigger.GetTableName() != table || trigger.GetTableSchema() != schema)
            {
                continue;
            }

            GenerateTrigger(tableBuilderName, trigger, stringBuilder);
        }
    }

    /// <summary>
    ///     Generates code for an <see cref="ITrigger" />.
    /// </summary>
    /// <param name="tableBuilderName">The name of the table builder variable.</param>
    /// <param name="trigger">The trigger.</param>
    /// <param name="stringBuilder">The builder code is added to.</param>
    protected virtual void GenerateTrigger(
        string tableBuilderName,
        ITrigger trigger,
        IndentedStringBuilder stringBuilder)
    {
        var triggerBuilderName = $"{tableBuilderName}.HasTrigger({Code.Literal(trigger.ModelName)})";
        stringBuilder
            .AppendLine()
            .Append(triggerBuilderName);

        // Note that GenerateAnnotations below does the corresponding decrement
        stringBuilder.IncrementIndent();

        GenerateTriggerAnnotations(triggerBuilderName, trigger, stringBuilder);
    }

    /// <summary>
    ///     Generates code for trigger annotations.
    /// </summary>
    /// <param name="triggerBuilderName">The name of the builder variable.</param>
    /// <param name="trigger">The trigger.</param>
    /// <param name="stringBuilder">The builder code is added to.</param>
    protected virtual void GenerateTriggerAnnotations(
        string triggerBuilderName,
        ITrigger trigger,
        IndentedStringBuilder stringBuilder)
    {
        var annotations = Dependencies.AnnotationCodeGenerator
            .FilterIgnoredAnnotations(trigger.GetAnnotations())
            .ToDictionary(a => a.Name, a => a);

        if (annotations.TryGetAndRemove(RelationalAnnotationNames.Name, out IAnnotation? nameAnnotation))
        {
            stringBuilder
                .AppendLine()
                .Append(".HasDatabaseName(")
                .Append(Code.Literal((string?)nameAnnotation.Value))
                .Append(")");
        }

        annotations.Remove(RelationalAnnotationNames.TableName);
        annotations.Remove(RelationalAnnotationNames.Schema);

        GenerateAnnotations(triggerBuilderName, trigger, stringBuilder, annotations, inChainedCall: true);
    }

    /// <summary>
    ///     Generates code for <see cref="IRelationalPropertyOverrides" /> objects.
    /// </summary>
    /// <param name="tableBuilderName">The name of the table builder variable.</param>
    /// <param name="entityType">The entity type.</param>
    /// <param name="storeObject">The store object identifier.</param>
    /// <param name="stringBuilder">The builder code is added to.</param>
    protected virtual void GeneratePropertyOverrides(
        string tableBuilderName,
        IEntityType entityType,
        StoreObjectIdentifier storeObject,
        IndentedStringBuilder stringBuilder)
    {
        foreach (var property in entityType.GetProperties())
        {
            var overrides = property.FindOverrides(storeObject);
            if (overrides != null)
            {
                GeneratePropertyOverride(tableBuilderName, overrides, stringBuilder);
            }
        }
    }

    /// <summary>
    ///     Generates code for an <see cref="IRelationalPropertyOverrides" />.
    /// </summary>
    /// <param name="tableBuilderName">The name of the table builder variable.</param>
    /// <param name="overrides">The overrides.</param>
    /// <param name="stringBuilder">The builder code is added to.</param>
    protected virtual void GeneratePropertyOverride(
        string tableBuilderName,
        IRelationalPropertyOverrides overrides,
        IndentedStringBuilder stringBuilder)
    {
        var propertyBuilderName = $"{tableBuilderName}.Property({Code.Literal(overrides.Property.Name)})";
        stringBuilder
            .AppendLine()
            .Append(propertyBuilderName);

        // Note that GenerateAnnotations below does the corresponding decrement
        stringBuilder.IncrementIndent();

        if (overrides.IsColumnNameOverridden)
        {
            stringBuilder
                .AppendLine()
                .Append(".")
                .Append(nameof(ColumnBuilder.HasColumnName))
                .Append("(")
                .Append(Code.Literal(overrides.ColumnName))
                .Append(")");
        }

        GeneratePropertyOverridesAnnotations(propertyBuilderName, overrides, stringBuilder);
    }

    /// <summary>
    ///     Generates code for property overrides annotations.
    /// </summary>
    /// <param name="propertyBuilderName">The name of the builder variable.</param>
    /// <param name="overrides">The overrides.</param>
    /// <param name="stringBuilder">The builder code is added to.</param>
    protected virtual void GeneratePropertyOverridesAnnotations(
        string propertyBuilderName,
        IRelationalPropertyOverrides overrides,
        IndentedStringBuilder stringBuilder)
    {
        var annotations = Dependencies.AnnotationCodeGenerator
            .FilterIgnoredAnnotations(overrides.GetAnnotations())
            .ToDictionary(a => a.Name, a => a);

        GenerateAnnotations(propertyBuilderName, overrides, stringBuilder, annotations, inChainedCall: true);
    }

    /// <summary>
    ///     Generates code for <see cref="IForeignKey" /> objects.
    /// </summary>
    /// <param name="entityTypeBuilderName">The name of the builder variable.</param>
    /// <param name="foreignKeys">The foreign keys.</param>
    /// <param name="stringBuilder">The builder code is added to.</param>
    protected virtual void GenerateForeignKeys(
        string entityTypeBuilderName,
        IEnumerable<IForeignKey> foreignKeys,
        IndentedStringBuilder stringBuilder)
    {
        foreach (var foreignKey in foreignKeys)
        {
            stringBuilder.AppendLine();

            GenerateForeignKey(entityTypeBuilderName, foreignKey, stringBuilder);
        }
    }

    /// <summary>
    ///     Generates code for an <see cref="IForeignKey" />.
    /// </summary>
    /// <param name="entityTypeBuilderName">The name of the builder variable.</param>
    /// <param name="foreignKey">The foreign key.</param>
    /// <param name="stringBuilder">The builder code is added to.</param>
    protected virtual void GenerateForeignKey(
        string entityTypeBuilderName,
        IForeignKey foreignKey,
        IndentedStringBuilder stringBuilder)
    {
        var foreignKeyBuilderNameStringBuilder = new StringBuilder();

        if (!foreignKey.IsOwnership)
        {
            foreignKeyBuilderNameStringBuilder
                .Append(entityTypeBuilderName)
                .Append(".HasOne(")
                .Append(Code.Literal(GetFullName(foreignKey.PrincipalEntityType)))
                .Append(", ")
                .Append(Code.Literal(foreignKey.DependentToPrincipal?.Name));
        }
        else
        {
            foreignKeyBuilderNameStringBuilder
                .Append(entityTypeBuilderName)
                .Append(".WithOwner(");

            if (foreignKey.DependentToPrincipal != null)
            {
                foreignKeyBuilderNameStringBuilder
                    .Append(Code.Literal(foreignKey.DependentToPrincipal.Name));
            }
        }

        foreignKeyBuilderNameStringBuilder.Append(')');

        var foreignKeyBuilderName = foreignKeyBuilderNameStringBuilder.ToString();

        stringBuilder
            .Append(foreignKeyBuilderName)
            .AppendLine();

        // Note that GenerateAnnotations below does the corresponding decrement
        stringBuilder.IncrementIndent();

        if (foreignKey.IsUnique
            && !foreignKey.IsOwnership)
        {
            stringBuilder
                .Append(".WithOne(");

            if (foreignKey.PrincipalToDependent != null)
            {
                stringBuilder
                    .Append(Code.Literal(foreignKey.PrincipalToDependent.Name));
            }

            stringBuilder
                .AppendLine(")")
                .Append(".HasForeignKey(")
                .Append(Code.Literal(GetFullName(foreignKey.DeclaringEntityType)))
                .Append(", ")
                .Append(string.Join(", ", foreignKey.Properties.Select(p => Code.Literal(p.Name))))
                .Append(")");

            if (foreignKey.PrincipalKey != foreignKey.PrincipalEntityType.FindPrimaryKey())
            {
                stringBuilder
                    .AppendLine()
                    .Append(".HasPrincipalKey(")
                    .Append(Code.Literal(GetFullName(foreignKey.PrincipalEntityType)))
                    .Append(", ")
                    .Append(string.Join(", ", foreignKey.PrincipalKey.Properties.Select(p => Code.Literal(p.Name))))
                    .Append(")");
            }
        }
        else
        {
            if (!foreignKey.IsOwnership)
            {
                stringBuilder
                    .Append(".WithMany(");

                if (foreignKey.PrincipalToDependent != null)
                {
                    stringBuilder
                        .Append(Code.Literal(foreignKey.PrincipalToDependent.Name));
                }

                stringBuilder
                    .AppendLine(")");
            }

            stringBuilder
                .Append(".HasForeignKey(")
                .Append(string.Join(", ", foreignKey.Properties.Select(p => Code.Literal(p.Name))))
                .Append(")");

            if (foreignKey.PrincipalKey != foreignKey.PrincipalEntityType.FindPrimaryKey())
            {
                stringBuilder
                    .AppendLine()
                    .Append(".HasPrincipalKey(")
                    .Append(string.Join(", ", foreignKey.PrincipalKey.Properties.Select(p => Code.Literal(p.Name))))
                    .Append(")");
            }
        }

        if (!foreignKey.IsOwnership)
        {
            if (foreignKey.DeleteBehavior != DeleteBehavior.ClientSetNull)
            {
                stringBuilder
                    .AppendLine()
                    .Append(".OnDelete(")
                    .Append(Code.Literal(foreignKey.DeleteBehavior))
                    .Append(")");
            }

            if (foreignKey.IsRequired)
            {
                stringBuilder
                    .AppendLine()
                    .Append(".IsRequired()");
            }
        }

        GenerateForeignKeyAnnotations(foreignKeyBuilderName, foreignKey, stringBuilder);
    }

    /// <summary>
    ///     Generates code for the annotations on a foreign key.
    /// </summary>
    /// <param name="foreignKeyBuilderName">The name of the builder variable.</param>
    /// <param name="foreignKey">The foreign key.</param>
    /// <param name="stringBuilder">The builder code is added to.</param>
    protected virtual void GenerateForeignKeyAnnotations(
        string foreignKeyBuilderName,
        IForeignKey foreignKey,
        IndentedStringBuilder stringBuilder)
    {
        var annotations = Dependencies.AnnotationCodeGenerator
            .FilterIgnoredAnnotations(foreignKey.GetAnnotations())
            .ToDictionary(a => a.Name, a => a);

        GenerateAnnotations(foreignKeyBuilderName, foreignKey, stringBuilder, annotations, inChainedCall: true);
    }

    /// <summary>
    ///     Generates code for the navigations of an <see cref="IEntityType" />.
    /// </summary>
    /// <param name="modelBuilderName">The name of the builder variable.</param>
    /// <param name="entityType">The entity type.</param>
    /// <param name="stringBuilder">The builder code is added to.</param>
    protected virtual void GenerateEntityTypeNavigations(
        string modelBuilderName,
        IEntityType entityType,
        IndentedStringBuilder stringBuilder)
    {
        stringBuilder
            .Append(modelBuilderName)
            .Append(".Entity(")
            .Append(Code.Literal(entityType.Name))
            .AppendLine(", b =>");

        using (stringBuilder.Indent())
        {
            stringBuilder.Append("{");

            using (stringBuilder.Indent())
            {
                GenerateNavigations(
                    "b", entityType.GetDeclaredNavigations()
                        .Where(n => !n.IsOnDependent && !n.ForeignKey.IsOwnership), stringBuilder);
            }

            stringBuilder.AppendLine("});");
        }
    }

    /// <summary>
    ///     Generates code for <see cref="INavigation" /> objects.
    /// </summary>
    /// <param name="entityTypeBuilderName">The name of the builder variable.</param>
    /// <param name="navigations">The navigations.</param>
    /// <param name="stringBuilder">The builder code is added to.</param>
    protected virtual void GenerateNavigations(
        string entityTypeBuilderName,
        IEnumerable<INavigation> navigations,
        IndentedStringBuilder stringBuilder)
    {
        foreach (var navigation in navigations)
        {
            stringBuilder.AppendLine();

            GenerateNavigation(entityTypeBuilderName, navigation, stringBuilder);
        }
    }

    /// <summary>
    ///     Generates code for an <see cref="INavigation" />.
    /// </summary>
    /// <param name="entityTypeBuilderName">The name of the builder variable.</param>
    /// <param name="navigation">The navigation.</param>
    /// <param name="stringBuilder">The builder code is added to.</param>
    protected virtual void GenerateNavigation(
        string entityTypeBuilderName,
        INavigation navigation,
        IndentedStringBuilder stringBuilder)
    {
        var navigationBuilderName = $"{entityTypeBuilderName}.Navigation({Code.Literal(navigation.Name)})";

        stringBuilder.Append(navigationBuilderName);

        // Note that GenerateAnnotations below does the corresponding decrement
        stringBuilder.IncrementIndent();

        if (!navigation.IsOnDependent
            && !navigation.IsCollection
            && navigation.ForeignKey.IsRequiredDependent)
        {
            stringBuilder
                .AppendLine()
                .Append(".IsRequired()");
        }

        GenerateNavigationAnnotations(navigationBuilderName, navigation, stringBuilder);
    }

    /// <summary>
    ///     Generates code for the annotations on a navigation.
    /// </summary>
    /// <param name="navigationBuilderName">The name of the builder variable.</param>
    /// <param name="navigation">The navigation.</param>
    /// <param name="stringBuilder">The builder code is added to.</param>
    protected virtual void GenerateNavigationAnnotations(
        string navigationBuilderName,
        INavigation navigation,
        IndentedStringBuilder stringBuilder)
    {
        var annotations = Dependencies.AnnotationCodeGenerator
            .FilterIgnoredAnnotations(navigation.GetAnnotations())
            .ToDictionary(a => a.Name, a => a);

        GenerateAnnotations(navigationBuilderName, navigation, stringBuilder, annotations, inChainedCall: true);
    }

    /// <summary>
    ///     Generates code for data seeding.
    /// </summary>
    /// <param name="entityTypeBuilderName">The name of the builder variable.</param>
    /// <param name="properties">The properties to generate.</param>
    /// <param name="data">The data to be seeded.</param>
    /// <param name="stringBuilder">The builder code is added to.</param>
    protected virtual void GenerateData(
        string entityTypeBuilderName,
        IEnumerable<IProperty> properties,
        IEnumerable<IDictionary<string, object?>> data,
        IndentedStringBuilder stringBuilder)
    {
        var dataList = data.ToList();
        if (dataList.Count == 0)
        {
            return;
        }

        var propertiesToOutput = properties.ToList();

        stringBuilder
            .AppendLine()
            .Append(entityTypeBuilderName)
            .Append(".")
            .Append(nameof(EntityTypeBuilder.HasData))
            .AppendLine("(");

        using (stringBuilder.Indent())
        {
            var firstDatum = true;
            foreach (var o in dataList)
            {
                if (!firstDatum)
                {
                    stringBuilder.AppendLine(",");
                }
                else
                {
                    firstDatum = false;
                }

                stringBuilder
                    .AppendLine("new")
                    .AppendLine("{");

                using (stringBuilder.Indent())
                {
                    var firstProperty = true;
                    foreach (var property in propertiesToOutput)
                    {
                        if (o.TryGetValue(property.Name, out var value)
                            && value != null)
                        {
                            if (!firstProperty)
                            {
                                stringBuilder.AppendLine(",");
                            }
                            else
                            {
                                firstProperty = false;
                            }

                            stringBuilder
                                .Append(Code.Identifier(property.Name))
                                .Append(" = ")
                                .Append(Code.UnknownLiteral(value));
                        }
                    }

                    stringBuilder.AppendLine();
                }

                stringBuilder.Append("}");
            }
        }

        stringBuilder
            .AppendLine(");");
    }

    private void GenerateFluentApiForMaxLength(
        IProperty property,
        IndentedStringBuilder stringBuilder)
    {
        if (property.GetMaxLength() is { } maxLength)
        {
            stringBuilder
                .AppendLine()
                .Append(".")
                .Append(nameof(PropertyBuilder.HasMaxLength))
                .Append("(")
                .Append(Code.Literal(maxLength))
                .Append(")");
        }
    }

    private void GenerateFluentApiForPrecisionAndScale(
        IProperty property,
        IndentedStringBuilder stringBuilder)
    {
        if (property.GetPrecision() is { } precision)
        {
            stringBuilder
                .AppendLine()
                .Append(".")
                .Append(nameof(PropertyBuilder.HasPrecision))
                .Append("(")
                .Append(Code.Literal(precision));

            if (property.GetScale() is { } scale)
            {
                if (scale != 0)
                {
                    stringBuilder
                        .Append(", ")
                        .Append(Code.Literal(scale));
                }
            }

            stringBuilder.Append(")");
        }
    }

    private void GenerateFluentApiForIsUnicode(
        IProperty property,
        IndentedStringBuilder stringBuilder)
    {
        if (property.IsUnicode() is { } unicode)
        {
            stringBuilder
                .AppendLine()
                .Append(".")
                .Append(nameof(PropertyBuilder.IsUnicode))
                .Append("(")
                .Append(Code.Literal(unicode))
                .Append(")");
        }
    }

    private void GenerateAnnotations(
        string builderName,
        IAnnotatable annotatable,
        IndentedStringBuilder stringBuilder,
        Dictionary<string, IAnnotation> annotations,
        bool inChainedCall,
        bool leadingNewline = true,
        MethodInfo? hasAnnotationMethodInfo = null)
    {
        var fluentApiCalls = Dependencies.AnnotationCodeGenerator.GenerateFluentApiCalls(annotatable, annotations);

        MethodCallCodeFragment? chainedCall = null;
        var typeQualifiedCalls = new List<MethodCallCodeFragment>();

        // Chain together all Fluent API calls which we can, and leave the others to be generated as type-qualified
        foreach (var call in fluentApiCalls)
        {
            if (call.MethodInfo is not null
                && call.MethodInfo.IsStatic
                && (call.MethodInfo.DeclaringType is null
                    || call.MethodInfo.DeclaringType.Assembly != typeof(RelationalModelBuilderExtensions).Assembly))
            {
                typeQualifiedCalls.Add(call);
            }
            else
            {
                chainedCall = chainedCall is null ? call : chainedCall.Chain(call);
            }
        }

        // Append remaining raw annotations which did not get generated as Fluent API calls
        foreach (var annotation in annotations.Values.OrderBy(a => a.Name))
        {
            var call = new MethodCallCodeFragment(
                hasAnnotationMethodInfo ?? HasAnnotationMethodInfo,
                annotation.Name, annotation.Value);
            chainedCall = chainedCall is null ? call : chainedCall.Chain(call);
        }

        // First generate single Fluent API call chain
        if (chainedCall is not null)
        {
            if (inChainedCall)
            {
                if (chainedCall.ChainedCall is null)
                {
                    stringBuilder.AppendLine();
                }

                stringBuilder.Append(Code.Fragment(chainedCall, stringBuilder.IndentCount));
            }
            else
            {
                if (leadingNewline)
                {
                    stringBuilder.AppendLine();
                }

                stringBuilder.Append(builderName);
                stringBuilder.Append(Code.Fragment(chainedCall, stringBuilder.IndentCount + 1));
                stringBuilder.AppendLine(";");
            }

            leadingNewline = true;
        }

        if (inChainedCall)
        {
            stringBuilder.AppendLine(";");
            stringBuilder.DecrementIndent();
        }

        // Then generate separate fully-qualified calls
        if (typeQualifiedCalls.Count > 0)
        {
            if (leadingNewline)
            {
                stringBuilder.AppendLine();
            }

            foreach (var call in typeQualifiedCalls)
            {
                stringBuilder.Append(Code.Fragment(call, builderName, typeQualified: true));
                stringBuilder.AppendLine(";");
            }
        }
    }

    private static string GetFullName(IReadOnlyEntityType entityType)
    {
        var entityTypeName = entityType.Name;
        var ownership = entityType.FindOwnership();
        if (ownership == null)
        {
            return entityTypeName;
        }

        if (entityType.HasSharedClrType
            && entityTypeName
            == ownership.PrincipalEntityType.GetOwnedName(
                entityType.ClrType.ShortDisplayName(), ownership.PrincipalToDependent!.Name))
        {
            entityTypeName = entityType.ClrType.DisplayName();
        }

        return GetFullName(ownership.PrincipalEntityType)
            + "."
            + ownership.PrincipalToDependent!.Name
            + "#"
            + entityTypeName;
    }
}<|MERGE_RESOLUTION|>--- conflicted
+++ resolved
@@ -910,11 +910,7 @@
             && !annotations.ContainsKey(RelationalAnnotationNames.ContainerColumnType))
         {
             var containerColumnType = entityType.GetContainerColumnType()
-<<<<<<< HEAD
-                ?? Dependencies.RelationalTypeMappingSource.FindMapping(typeof(JsonElement))?.StoreType;
-=======
                 ?? Dependencies.RelationalTypeMappingSource.FindMapping(typeof(JsonTypePlaceholder))?.StoreType;
->>>>>>> 73b894db
             if (containerColumnType != null)
             {
                 annotations[RelationalAnnotationNames.ContainerColumnType] = new Annotation(
