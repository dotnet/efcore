﻿<Project Sdk="Microsoft.NET.Sdk">

  <PropertyGroup>
    <Description>Lazy loading proxies for Entity Framework Core.</Description>
    <TargetFramework>$(DefaultNetCoreTargetFramework)</TargetFramework>
    <MinClientVersion>3.6</MinClientVersion>
    <AssemblyName>Microsoft.EntityFrameworkCore.Proxies</AssemblyName>
    <RootNamespace>Microsoft.EntityFrameworkCore</RootNamespace>
    <GenerateDocumentationFile>true</GenerateDocumentationFile>
    <PackageTags>$(PackageTags);Lazy loading</PackageTags>
    <ImplicitUsings>true</ImplicitUsings>
  </PropertyGroup>

  <ItemGroup>
    <Using Include="System.Diagnostics" />
    <Using Include="System.Linq.Expressions" />
    <Using Include="System.Reflection" />
    <Using Include="Microsoft.EntityFrameworkCore" />
    <Using Include="Microsoft.EntityFrameworkCore.ChangeTracking" />
    <Using Include="Microsoft.EntityFrameworkCore.Diagnostics" />
    <Using Include="Microsoft.EntityFrameworkCore.Design" />
    <Using Include="Microsoft.EntityFrameworkCore.Infrastructure" />
    <Using Include="Microsoft.EntityFrameworkCore.Metadata" />
    <Using Include="Microsoft.EntityFrameworkCore.Metadata.Builders" />
    <Using Include="Microsoft.EntityFrameworkCore.Metadata.Conventions" />
    <Using Include="Microsoft.EntityFrameworkCore.Metadata.Conventions.Infrastructure" />
    <Using Include="Microsoft.EntityFrameworkCore.Query" />
    <Using Include="Microsoft.EntityFrameworkCore.Storage" />
    <Using Include="Microsoft.EntityFrameworkCore.Storage.ValueConversion" />
    <Using Include="Microsoft.EntityFrameworkCore.Update" />
    <Using Include="Microsoft.EntityFrameworkCore.ValueGeneration" />
    <Using Include="Microsoft.EntityFrameworkCore.Utilities" />
    <Using Include="Microsoft.Extensions.Logging" />
    <Using Include="Microsoft.Extensions.DependencyInjection" />
  </ItemGroup>

  <ItemGroup>
    <Compile Include="..\Shared\*.cs" />
  </ItemGroup>

  <ItemGroup>
<<<<<<< HEAD
    <PackageReference Include="Castle.Core" Version="5.2.1" />
=======
    <PackageReference Include="Castle.Core" />
>>>>>>> 67bfa608
  </ItemGroup>

  <ItemGroup>
    <ProjectReference Include="..\EFCore\EFCore.csproj" PrivateAssets="contentfiles;build" />
    <ProjectReference Include="..\EFCore.Analyzers\EFCore.Analyzers.csproj" ReferenceOutputAssembly="False" OutputItemType="Analyzer" />
  </ItemGroup>

  <ItemGroup>
    <None Update="Properties\ProxiesStrings.Designer.tt">
      <Generator>TextTemplatingFileGenerator</Generator>
      <LastGenOutput>ProxiesStrings.Designer.cs</LastGenOutput>
      <CustomToolNamespace>Microsoft.EntityFrameworkCore.Internal</CustomToolNamespace>
    </None>
  </ItemGroup>

  <ItemGroup>
    <Service Include="{508349b6-6b84-4df5-91f0-309beebad82d}" />
  </ItemGroup>

  <ItemGroup>
    <Compile Update="Properties\ProxiesStrings.Designer.cs">
      <DesignTime>True</DesignTime>
      <AutoGen>True</AutoGen>
      <DependentUpon>ProxiesStrings.Designer.tt</DependentUpon>
    </Compile>
  </ItemGroup>

</Project><|MERGE_RESOLUTION|>--- conflicted
+++ resolved
@@ -39,11 +39,7 @@
   </ItemGroup>
 
   <ItemGroup>
-<<<<<<< HEAD
-    <PackageReference Include="Castle.Core" Version="5.2.1" />
-=======
     <PackageReference Include="Castle.Core" />
->>>>>>> 67bfa608
   </ItemGroup>
 
   <ItemGroup>
