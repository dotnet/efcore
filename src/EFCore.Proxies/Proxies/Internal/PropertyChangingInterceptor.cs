﻿// Licensed to the .NET Foundation under one or more agreements.
// The .NET Foundation licenses this file to you under the MIT license.

using System.Collections;
using System.ComponentModel;
using Castle.DynamicProxy;
using IInterceptor = Castle.DynamicProxy.IInterceptor;

namespace Microsoft.EntityFrameworkCore.Proxies.Internal;

/// <summary>
///     This is an internal API that supports the Entity Framework Core infrastructure and not subject to
///     the same compatibility standards as public APIs. It may be changed or removed without notice in
///     any release. You should only use it directly in your code with extreme caution and knowing that
///     doing so can result in application failures when updating to a new Entity Framework Core release.
/// </summary>
public class PropertyChangingInterceptor : PropertyChangeInterceptorBase, IInterceptor
{
    private static readonly Type NotifyChangingInterface = typeof(INotifyPropertyChanging);

    private readonly bool _checkEquality;
    private PropertyChangingEventHandler? _handler;

    /// <summary>
    ///     This is an internal API that supports the Entity Framework Core infrastructure and not subject to
    ///     the same compatibility standards as public APIs. It may be changed or removed without notice in
    ///     any release. You should only use it directly in your code with extreme caution and knowing that
    ///     doing so can result in application failures when updating to a new Entity Framework Core release.
    /// </summary>
    public PropertyChangingInterceptor(
        IEntityType entityType,
        bool checkEquality)
        : base(entityType)
        => _checkEquality = checkEquality;

    /// <summary>
    ///     This is an internal API that supports the Entity Framework Core infrastructure and not subject to
    ///     the same compatibility standards as public APIs. It may be changed or removed without notice in
    ///     any release. You should only use it directly in your code with extreme caution and knowing that
    ///     doing so can result in application failures when updating to a new Entity Framework Core release.
    /// </summary>
    public virtual void Intercept(IInvocation invocation)
    {
        var methodName = invocation.Method.Name;

        if (invocation.Method.DeclaringType == NotifyChangingInterface)
        {
            if (methodName == $"add_{nameof(INotifyPropertyChanging.PropertyChanging)}")
            {
                _handler = (PropertyChangingEventHandler)Delegate.Combine(
<<<<<<< HEAD
                    _handler, (Delegate)invocation.Arguments[0]!);
=======
                    _handler, (Delegate)invocation.Arguments[0]!)!;
>>>>>>> 351fe723
            }
            else if (methodName == $"remove_{nameof(INotifyPropertyChanging.PropertyChanging)}")
            {
                _handler = (PropertyChangingEventHandler?)Delegate.Remove(
                    _handler, (Delegate)invocation.Arguments[0]!);
            }
        }
        else if (methodName.StartsWith("set_", StringComparison.Ordinal))
        {
            var propertyName = FindPropertyName(invocation);

            var property = EntityType.FindProperty(propertyName);
            if (property != null)
            {
                HandleChanging(invocation, property, GetValueComparer(property));
            }
            else
            {
                var navigation = EntityType.FindNavigation(propertyName)
                    ?? (INavigationBase?)EntityType.FindSkipNavigation(propertyName);

                if (navigation != null)
                {
                    HandleChanging(invocation, navigation, ReferenceEqualityComparer.Instance);
                }
                else
                {
                    invocation.Proceed();
                }
            }
        }
        else
        {
            invocation.Proceed();
        }
    }

    private void HandleChanging(IInvocation invocation, IPropertyBase property, IEqualityComparer? comparer)
    {
        if (_checkEquality)
        {
            var oldValue = property.GetGetter().GetClrValueUsingContainingEntity(invocation.Proxy);
            var newValue = invocation.Arguments[^1];

            if (!(comparer?.Equals(oldValue, newValue) ?? Equals(oldValue, newValue)))
            {
                NotifyPropertyChanging(property.Name, invocation.Proxy);
            }
        }
        else
        {
            NotifyPropertyChanging(property.Name, invocation.Proxy);
        }

        invocation.Proceed();
    }

    private void NotifyPropertyChanging(string propertyName, object proxy)
        => _handler?.Invoke(proxy, new PropertyChangingEventArgs(propertyName));
}<|MERGE_RESOLUTION|>--- conflicted
+++ resolved
@@ -48,11 +48,7 @@
             if (methodName == $"add_{nameof(INotifyPropertyChanging.PropertyChanging)}")
             {
                 _handler = (PropertyChangingEventHandler)Delegate.Combine(
-<<<<<<< HEAD
-                    _handler, (Delegate)invocation.Arguments[0]!);
-=======
                     _handler, (Delegate)invocation.Arguments[0]!)!;
->>>>>>> 351fe723
             }
             else if (methodName == $"remove_{nameof(INotifyPropertyChanging.PropertyChanging)}")
             {
