// Licensed to the .NET Foundation under one or more agreements.
// The .NET Foundation licenses this file to you under the MIT license.

using System.Diagnostics.CodeAnalysis;
using Microsoft.EntityFrameworkCore.Query.SqlExpressions;

namespace Microsoft.EntityFrameworkCore.Sqlite.Query.Internal;

/// <summary>
///     This is an internal API that supports the Entity Framework Core infrastructure and not subject to
///     the same compatibility standards as public APIs. It may be changed or removed without notice in
///     any release. You should only use it directly in your code with extreme caution and knowing that
///     doing so can result in application failures when updating to a new Entity Framework Core release.
/// </summary>
public class SqliteQuerySqlGenerator : QuerySqlGenerator
{
    private static readonly bool UseOldBehavior36112 =
        AppContext.TryGetSwitch("Microsoft.EntityFrameworkCore.Issue36112", out var enabled36112) && enabled36112;

    /// <summary>
    ///     This is an internal API that supports the Entity Framework Core infrastructure and not subject to
    ///     the same compatibility standards as public APIs. It may be changed or removed without notice in
    ///     any release. You should only use it directly in your code with extreme caution and knowing that
    ///     doing so can result in application failures when updating to a new Entity Framework Core release.
    /// </summary>
    public SqliteQuerySqlGenerator(QuerySqlGeneratorDependencies dependencies)
        : base(dependencies)
    {
    }

    /// <summary>
    ///     This is an internal API that supports the Entity Framework Core infrastructure and not subject to
    ///     the same compatibility standards as public APIs. It may be changed or removed without notice in
    ///     any release. You should only use it directly in your code with extreme caution and knowing that
    ///     doing so can result in application failures when updating to a new Entity Framework Core release.
    /// </summary>
    protected override Expression VisitExtension(Expression extensionExpression)
    {
        switch (extensionExpression)
        {
            case GlobExpression globExpression:
                GenerateGlob(globExpression);
                return extensionExpression;

            case RegexpExpression regexpExpression:
                GenerateRegexp(regexpExpression);
                return extensionExpression;

            case JsonEachExpression jsonEachExpression:
                GenerateJsonEach(jsonEachExpression);
                return extensionExpression;

            default:
                return base.VisitExtension(extensionExpression);
        }
    }

    /// <summary>
    ///     This is an internal API that supports the Entity Framework Core infrastructure and not subject to
    ///     the same compatibility standards as public APIs. It may be changed or removed without notice in
    ///     any release. You should only use it directly in your code with extreme caution and knowing that
    ///     doing so can result in application failures when updating to a new Entity Framework Core release.
    /// </summary>
    protected override string GetOperator(SqlBinaryExpression binaryExpression)
        => binaryExpression.OperatorType == ExpressionType.Add
            && binaryExpression.Type == typeof(string)
                ? " || "
                : base.GetOperator(binaryExpression);

    /// <summary>
    ///     This is an internal API that supports the Entity Framework Core infrastructure and not subject to
    ///     the same compatibility standards as public APIs. It may be changed or removed without notice in
    ///     any release. You should only use it directly in your code with extreme caution and knowing that
    ///     doing so can result in application failures when updating to a new Entity Framework Core release.
    /// </summary>
    protected override void GenerateLimitOffset(SelectExpression selectExpression)
    {
        if (selectExpression.Limit != null
            || selectExpression.Offset != null)
        {
            Sql.AppendLine()
                .Append("LIMIT ");

            Visit(
                selectExpression.Limit
                ?? new SqlConstantExpression(-1, selectExpression.Offset!.TypeMapping));

            if (selectExpression.Offset != null)
            {
                Sql.Append(" OFFSET ");

                Visit(selectExpression.Offset);
            }
        }
    }

    /// <summary>
    ///     This is an internal API that supports the Entity Framework Core infrastructure and not subject to
    ///     the same compatibility standards as public APIs. It may be changed or removed without notice in
    ///     any release. You should only use it directly in your code with extreme caution and knowing that
    ///     doing so can result in application failures when updating to a new Entity Framework Core release.
    /// </summary>
    protected override void GenerateSetOperationOperand(SetOperationBase setOperation, SelectExpression operand)
    {
        // Most databases support parentheses around set operations to determine evaluation order, but SQLite does not;
        // however, we can instead wrap the nested set operation in a SELECT * FROM () to achieve the same effect.
        // The following is a copy-paste of the base implementation from QuerySqlGenerator, adding the SELECT.

        // INTERSECT has higher precedence over UNION and EXCEPT, but otherwise evaluation is left-to-right.
        // To preserve evaluation order, add parentheses whenever a set operation is nested within a different set operation
        // - including different distinctness.
        // In addition, EXCEPT is non-commutative (unlike UNION/INTERSECT), so add parentheses for that case too (see #36105).
<<<<<<< HEAD
        if (!UseOldBehavior36112
            && TryUnwrapBareSetOperation(operand, out var nestedSetOperation)
=======
        if (TryUnwrapBareSetOperation(operand, out var nestedSetOperation)
>>>>>>> fa8bcb9b
            && (nestedSetOperation is ExceptExpression
                || nestedSetOperation.GetType() != setOperation.GetType()
                || nestedSetOperation.IsDistinct != setOperation.IsDistinct))
        {
            Sql.AppendLine("SELECT * FROM (");

            using (Sql.Indent())
            {
                Visit(operand);
            }

            Sql.AppendLine().Append(")");
        }
        else
        {
            Visit(operand);
        }

        static bool TryUnwrapBareSetOperation(SelectExpression selectExpression, [NotNullWhen(true)] out SetOperationBase? setOperation)
        {
            if (selectExpression is
                {
                    Tables: [SetOperationBase s],
                    Predicate: null,
                    Orderings: [],
                    Offset: null,
                    Limit: null,
                    IsDistinct: false,
                    Having: null,
                    GroupBy: []
                }
                && selectExpression.Projection.Count == s.Source1.Projection.Count
                && selectExpression.Projection.Select(
                        (pe, index) => pe.Expression is ColumnExpression column
                            && column.TableAlias == s.Alias
                            && column.Name == s.Source1.Projection[index].Alias)
                    .All(e => e))
            {
                setOperation = s;
                return true;
            }

            setOperation = null;
            return false;
        }
    }

    private void GenerateGlob(GlobExpression globExpression, bool negated = false)
    {
        Visit(globExpression.Match);

        if (negated)
        {
            Sql.Append(" NOT");
        }

        Sql.Append(" GLOB ");
        Visit(globExpression.Pattern);
    }

    private void GenerateRegexp(RegexpExpression regexpExpression, bool negated = false)
    {
        Visit(regexpExpression.Match);

        if (negated)
        {
            Sql.Append(" NOT");
        }

        Sql.Append(" REGEXP ");
        Visit(regexpExpression.Pattern);
    }

    /// <summary>
    ///     This is an internal API that supports the Entity Framework Core infrastructure and not subject to
    ///     the same compatibility standards as public APIs. It may be changed or removed without notice in
    ///     any release. You should only use it directly in your code with extreme caution and knowing that
    ///     doing so can result in application failures when updating to a new Entity Framework Core release.
    /// </summary>
    protected virtual void GenerateJsonEach(JsonEachExpression jsonEachExpression)
    {
        // json_each docs: https://www.sqlite.org/json1.html#jeach

        // json_each is a regular table-valued function; however, since it accepts an (optional) JSONPATH argument - which we represent
        // as IReadOnlyList<PathSegment>, and that can only be rendered as a string here in the QuerySqlGenerator, we have a special
        // expression type for it.
        Sql.Append("json_each(");

        Visit(jsonEachExpression.JsonExpression);

        var path = jsonEachExpression.Path;

        if (path is not null)
        {
            Sql.Append(", ");

            // Note the difference with the JSONPATH rendering in VisitJsonScalar below, where we take advantage of SQLite's ->> operator
            // (we can't do that here).
            Sql.Append("'$");

            var inJsonpathString = true;

            for (var i = 0; i < path.Count; i++)
            {
                switch (path[i])
                {
                    case { PropertyName: string propertyName }:
                        Sql.Append(".").Append(propertyName);
                        break;

                    case { ArrayIndex: SqlExpression arrayIndex }:
                        Sql.Append("[");

                        if (arrayIndex is SqlConstantExpression)
                        {
                            Visit(arrayIndex);
                        }
                        else
                        {
                            Sql.Append("' || ");
                            Visit(arrayIndex);
                            Sql.Append(" || '");
                        }

                        Sql.Append("]");
                        break;

                    default:
                        throw new ArgumentOutOfRangeException();
                }
            }

            if (inJsonpathString)
            {
                Sql.Append("'");
            }
        }

        Sql.Append(")");

        Sql.Append(AliasSeparator).Append(Dependencies.SqlGenerationHelper.DelimitIdentifier(jsonEachExpression.Alias));
    }

    /// <summary>
    ///     This is an internal API that supports the Entity Framework Core infrastructure and not subject to
    ///     the same compatibility standards as public APIs. It may be changed or removed without notice in
    ///     any release. You should only use it directly in your code with extreme caution and knowing that
    ///     doing so can result in application failures when updating to a new Entity Framework Core release.
    /// </summary>
    protected override Expression VisitJsonScalar(JsonScalarExpression jsonScalarExpression)
    {
        Visit(jsonScalarExpression.Json);

        // TODO: Stop producing empty JsonScalarExpressions, #30768
        var path = jsonScalarExpression.Path;
        if (path.Count == 0)
        {
            return jsonScalarExpression;
        }

        var inJsonpathString = false;

        for (var i = 0; i < path.Count; i++)
        {
            var pathSegment = path[i];
            var isLast = i == path.Count - 1;

            switch (pathSegment)
            {
                case { PropertyName: string propertyName }:
                    if (inJsonpathString)
                    {
                        Sql.Append(".").Append(Dependencies.SqlGenerationHelper.DelimitJsonPathElement(propertyName));
                        continue;
                    }

                    Sql.Append(" ->> ");

                    // No need to start a $. JSONPATH string if we're the last segment or the next segment isn't a constant
                    if (isLast || path[i + 1] is { ArrayIndex: not null and not SqlConstantExpression })
                    {
                        Sql.Append("'").Append(Dependencies.SqlGenerationHelper.DelimitJsonPathElement(propertyName)).Append("'");
                        continue;
                    }

                    Sql.Append("'$.").Append(Dependencies.SqlGenerationHelper.DelimitJsonPathElement(propertyName));
                    inJsonpathString = true;
                    continue;

                case { ArrayIndex: SqlConstantExpression arrayIndex }:
                    if (inJsonpathString)
                    {
                        Sql.Append("[");
                        Visit(pathSegment.ArrayIndex);
                        Sql.Append("]");
                        continue;
                    }

                    Sql.Append(" ->> ");

                    // No need to start a $. JSONPATH string if we're the last segment or the next segment isn't a constant
                    if (isLast || path[i + 1] is { ArrayIndex: not null and not SqlConstantExpression })
                    {
                        Visit(arrayIndex);
                        continue;
                    }

                    Sql.Append("'$[");
                    Visit(arrayIndex);
                    Sql.Append("]");
                    inJsonpathString = true;
                    continue;

                default:
                    if (inJsonpathString)
                    {
                        Sql.Append("'");
                        inJsonpathString = false;
                    }

                    Sql.Append(" ->> ");

                    Check.DebugAssert(pathSegment.ArrayIndex is not null, "pathSegment.ArrayIndex is not null");

                    var requiresParentheses = RequiresParentheses(jsonScalarExpression, pathSegment.ArrayIndex);
                    if (requiresParentheses)
                    {
                        Sql.Append("(");
                    }

                    Visit(pathSegment.ArrayIndex);

                    if (requiresParentheses)
                    {
                        Sql.Append(")");
                    }

                    continue;
            }
        }

        if (inJsonpathString)
        {
            Sql.Append("'");
        }

        return jsonScalarExpression;
    }

    /// <summary>
    ///     This is an internal API that supports the Entity Framework Core infrastructure and not subject to
    ///     the same compatibility standards as public APIs. It may be changed or removed without notice in
    ///     any release. You should only use it directly in your code with extreme caution and knowing that
    ///     doing so can result in application failures when updating to a new Entity Framework Core release.
    /// </summary>
    protected override Expression VisitSqlUnary(SqlUnaryExpression sqlUnaryExpression)
    {
        switch (sqlUnaryExpression.OperatorType)
        {
            case ExpressionType.Convert:
                if (sqlUnaryExpression.Operand.Type == typeof(char)
                    && sqlUnaryExpression.Type.IsInteger())
                {
                    Sql.Append("unicode(");
                    Visit(sqlUnaryExpression.Operand);
                    Sql.Append(")");

                    return sqlUnaryExpression;
                }

                if (sqlUnaryExpression.Operand.Type.IsInteger()
                    && sqlUnaryExpression.Type == typeof(char))
                {
                    Sql.Append("char(");
                    Visit(sqlUnaryExpression.Operand);
                    Sql.Append(")");

                    return sqlUnaryExpression;
                }

                goto default;

            case ExpressionType.Not when sqlUnaryExpression.Type == typeof(bool):
                switch (sqlUnaryExpression.Operand)
                {
                    case GlobExpression globExpression:
                        GenerateGlob(globExpression, negated: true);
                        return sqlUnaryExpression;

                    case RegexpExpression regexpExpression:
                        GenerateRegexp(regexpExpression, negated: true);
                        return sqlUnaryExpression;
                }

                goto default;

            default:
                return base.VisitSqlUnary(sqlUnaryExpression);
        }
    }

    /// <summary>
    ///     This is an internal API that supports the Entity Framework Core infrastructure and not subject to
    ///     the same compatibility standards as public APIs. It may be changed or removed without notice in
    ///     any release. You should only use it directly in your code with extreme caution and knowing that
    ///     doing so can result in application failures when updating to a new Entity Framework Core release.
    /// </summary>
    protected override bool TryGetOperatorInfo(SqlExpression expression, out int precedence, out bool isAssociative)
    {
        // See https://sqlite.org/lang_expr.html#operators_and_parse_affecting_attributes
        (precedence, isAssociative) = expression switch
        {
            SqlBinaryExpression sqlBinaryExpression => sqlBinaryExpression.OperatorType switch
            {
                ExpressionType.Multiply => (900, true),
                ExpressionType.Divide => (900, false),
                ExpressionType.Modulo => (900, false),
                ExpressionType.Add when sqlBinaryExpression.Type == typeof(string) => (1000, true),
                ExpressionType.Add when sqlBinaryExpression.Type != typeof(string) => (800, true),
                ExpressionType.Subtract => (800, false),
                ExpressionType.And => (600, true),
                ExpressionType.Or => (600, true),
                ExpressionType.LessThan => (500, false),
                ExpressionType.LessThanOrEqual => (500, false),
                ExpressionType.GreaterThan => (500, false),
                ExpressionType.GreaterThanOrEqual => (500, false),
                ExpressionType.Equal => (500, false),
                ExpressionType.NotEqual => (500, false),
                ExpressionType.AndAlso => (200, true),
                ExpressionType.OrElse => (100, true),

                _ => default,
            },

            SqlUnaryExpression sqlUnaryExpression => sqlUnaryExpression.OperatorType switch
            {
                ExpressionType.Convert => (1300, false),
                ExpressionType.Not when sqlUnaryExpression.Type != typeof(bool) => (1200, false),
                ExpressionType.Negate => (1200, false),
                ExpressionType.Equal => (500, false), // IS NULL
                ExpressionType.NotEqual => (500, false), // IS NOT NULL
                ExpressionType.Not when sqlUnaryExpression.Type == typeof(bool) => (300, false),

                _ => default,
            },

            CollateExpression => (1100, false),
            LikeExpression => (500, false),
            JsonScalarExpression => (1000, true),

            _ => default,
        };

        return precedence != default;
    }
}<|MERGE_RESOLUTION|>--- conflicted
+++ resolved
@@ -110,12 +110,7 @@
         // To preserve evaluation order, add parentheses whenever a set operation is nested within a different set operation
         // - including different distinctness.
         // In addition, EXCEPT is non-commutative (unlike UNION/INTERSECT), so add parentheses for that case too (see #36105).
-<<<<<<< HEAD
-        if (!UseOldBehavior36112
-            && TryUnwrapBareSetOperation(operand, out var nestedSetOperation)
-=======
         if (TryUnwrapBareSetOperation(operand, out var nestedSetOperation)
->>>>>>> fa8bcb9b
             && (nestedSetOperation is ExceptExpression
                 || nestedSetOperation.GetType() != setOperation.GetType()
                 || nestedSetOperation.IsDistinct != setOperation.IsDistinct))
