// Licensed to the .NET Foundation under one or more agreements.
// The .NET Foundation licenses this file to you under the MIT license.

using System.Diagnostics.CodeAnalysis;
using System.Runtime.CompilerServices;
using Microsoft.EntityFrameworkCore.ChangeTracking.Internal;
using Microsoft.EntityFrameworkCore.Internal;
using Microsoft.EntityFrameworkCore.Metadata.Internal;
using Microsoft.EntityFrameworkCore.Query.Internal;

namespace Microsoft.EntityFrameworkCore.Metadata;

/// <summary>
///     Represents an entity type in a model.
/// </summary>
/// <remarks>
///     See <see href="https://aka.ms/efcore-docs-modeling">Modeling entity types and relationships</see> for more information and examples.
/// </remarks>
public class RuntimeEntityType : RuntimeTypeBase, IRuntimeEntityType
{
    private readonly List<RuntimeForeignKey> _foreignKeys = new();

    private readonly SortedDictionary<string, RuntimeNavigation> _navigations
        = new(StringComparer.Ordinal);

    private readonly SortedDictionary<string, RuntimeSkipNavigation> _skipNavigations
        = new(StringComparer.Ordinal);

    private readonly SortedDictionary<string, RuntimeServiceProperty> _serviceProperties
        = new(StringComparer.Ordinal);

    private readonly SortedDictionary<IReadOnlyList<IReadOnlyProperty>, RuntimeIndex> _unnamedIndexes
        = new(PropertyListComparer.Instance);

    private readonly SortedDictionary<string, RuntimeIndex> _namedIndexes
        = new(StringComparer.Ordinal);

    private readonly SortedDictionary<IReadOnlyList<IReadOnlyProperty>, RuntimeKey> _keys
        = new(PropertyListComparer.Instance);

    private readonly SortedDictionary<string, RuntimeTrigger> _triggers
        = new(StringComparer.Ordinal);

    private RuntimeKey? _primaryKey;
    private readonly bool _hasSharedClrType;

    private InstantiationBinding? _constructorBinding;
    private InstantiationBinding? _serviceOnlyConstructorBinding;
    private readonly object? _discriminatorValue;
    private bool _hasServiceProperties;

    // Warning: Never access these fields directly as access needs to be thread-safe
    private PropertyCounts? _counts;
    private Func<InternalEntityEntry, ISnapshot>? _relationshipSnapshotFactory;
    private IProperty[]? _foreignKeyProperties;
    private IProperty[]? _valueGeneratingProperties;
    private Func<InternalEntityEntry, ISnapshot>? _originalValuesFactory;
    private Func<InternalEntityEntry, ISnapshot>? _temporaryValuesFactory;
    private Func<ISnapshot>? _storeGeneratedValuesFactory;
    private Func<ValueBuffer, ISnapshot>? _shadowValuesFactory;
    private Func<ISnapshot>? _emptyShadowValuesFactory;
<<<<<<< HEAD
    private RuntimePropertyBase[]? _snapshottableProperties;
=======
    private IProperty[]? _foreignKeyProperties;
    private IProperty[]? _valueGeneratingProperties;
    private Func<MaterializationContext, object>? _materializer;
    private Func<MaterializationContext, object>? _emptyMaterializer;
>>>>>>> 6a53a384

    /// <summary>
    ///     This is an internal API that supports the Entity Framework Core infrastructure and not subject to
    ///     the same compatibility standards as public APIs. It may be changed or removed without notice in
    ///     any release. You should only use it directly in your code with extreme caution and knowing that
    ///     doing so can result in application failures when updating to a new Entity Framework Core release.
    /// </summary>
    [EntityFrameworkInternal]
    public RuntimeEntityType(
        string name,
        [DynamicallyAccessedMembers(IEntityType.DynamicallyAccessedMemberTypes)] Type type,
        bool sharedClrType,
        RuntimeModel model,
        RuntimeEntityType? baseType,
        string? discriminatorProperty,
        ChangeTrackingStrategy changeTrackingStrategy,
        PropertyInfo? indexerPropertyInfo,
        bool propertyBag,
        object? discriminatorValue)
        : base(name, type, model, baseType, changeTrackingStrategy, indexerPropertyInfo, propertyBag)
    {
        _hasSharedClrType = sharedClrType;

        SetAnnotation(CoreAnnotationNames.DiscriminatorProperty, discriminatorProperty);
        _discriminatorValue = discriminatorValue;
    }

    private new RuntimeEntityType? BaseType
        => (RuntimeEntityType?)base.BaseType;

    /// <summary>
    ///     Re-parents this entity type to the given model.
    /// </summary>
    /// <param name="model">The new parent model.</param>
    public virtual void Reparent(RuntimeModel model)
        => Model = model;

    private RuntimeKey? FindPrimaryKey()
        => BaseType?.FindPrimaryKey() ?? _primaryKey;

    /// <summary>
    ///     Sets the primary key for this entity type.
    /// </summary>
    /// <param name="key">The new primary key.</param>
    public virtual void SetPrimaryKey(RuntimeKey key)
    {
        foreach (var property in key.Properties)
        {
            Properties.Remove(property.Name);
            property.PrimaryKey = key;
        }

        _primaryKey = key;

        foreach (var property in key.Properties)
        {
            Properties.Add(property.Name, property);
        }
    }

    /// <summary>
    ///     Adds a new alternate key to this entity type.
    /// </summary>
    /// <param name="properties">The properties that make up the alternate key.</param>
    /// <returns>The newly created key.</returns>
    public virtual RuntimeKey AddKey(IReadOnlyList<RuntimeProperty> properties)
    {
        var key = new RuntimeKey(properties);
        _keys.Add(properties, key);

        foreach (var property in properties)
        {
            if (property.Keys == null)
            {
                property.Keys = new List<RuntimeKey> { key };
            }
            else
            {
                property.Keys.Add(key);
            }
        }

        return key;
    }

    /// <summary>
    ///     Gets the primary or alternate key that is defined on the given properties.
    ///     Returns <see langword="null" /> if no key is defined for the given properties.
    /// </summary>
    /// <param name="properties">The properties that make up the key.</param>
    /// <returns>The key, or <see langword="null" /> if none is defined.</returns>
    public virtual RuntimeKey? FindKey(IReadOnlyList<IReadOnlyProperty> properties)
        => _keys.TryGetValue(properties, out var key)
            ? key
            : BaseType?.FindKey(properties);

    private IEnumerable<RuntimeKey> GetDeclaredKeys()
        => _keys.Values;

    private IEnumerable<RuntimeKey> GetKeys()
        => BaseType?.GetKeys().Concat(_keys.Values) ?? _keys.Values;

    /// <summary>
    ///     Adds a new relationship to this entity type.
    /// </summary>
    /// <param name="properties">The properties that the foreign key is defined on.</param>
    /// <param name="principalKey">The primary or alternate key that is referenced.</param>
    /// <param name="principalEntityType">
    ///     The entity type that the relationship targets. This may be different from the type that <paramref name="principalKey" />
    ///     is defined on when the relationship targets a derived type in an inheritance hierarchy (since the key is defined on the
    ///     base type of the hierarchy).
    /// </param>
    /// <param name="deleteBehavior">
    ///     A value indicating how a delete operation is applied to dependent entities in the relationship when the
    ///     principal is deleted or the relationship is severed.
    /// </param>
    /// <param name="unique">A value indicating whether the values assigned to the foreign key properties are unique.</param>
    /// <param name="required">A value indicating whether the principal entity is required.</param>
    /// <param name="requiredDependent">A value indicating whether the dependent entity is required.</param>
    /// <param name="ownership">A value indicating whether this relationship defines an ownership.</param>
    /// <returns>The newly created foreign key.</returns>
    public virtual RuntimeForeignKey AddForeignKey(
        IReadOnlyList<RuntimeProperty> properties,
        RuntimeKey principalKey,
        RuntimeEntityType principalEntityType,
        DeleteBehavior deleteBehavior = ForeignKey.DefaultDeleteBehavior,
        bool unique = false,
        bool required = false,
        bool requiredDependent = false,
        bool ownership = false)
    {
        var foreignKey = new RuntimeForeignKey(
            properties, principalKey, this, principalEntityType, deleteBehavior, unique, required, requiredDependent, ownership);

        _foreignKeys.Add(foreignKey);

        foreach (var property in foreignKey.Properties)
        {
            if (property.ForeignKeys == null)
            {
                property.ForeignKeys = new List<RuntimeForeignKey> { foreignKey };
            }
            else
            {
                property.ForeignKeys.Add(foreignKey);
            }
        }

        if (principalKey.ReferencingForeignKeys == null)
        {
            principalKey.ReferencingForeignKeys = new SortedSet<RuntimeForeignKey>(ForeignKeyComparer.Instance) { foreignKey };
        }
        else
        {
            principalKey.ReferencingForeignKeys.Add(foreignKey);
        }

        if (principalEntityType.DeclaredReferencingForeignKeys == null)
        {
            principalEntityType.DeclaredReferencingForeignKeys =
                new SortedSet<RuntimeForeignKey>(ForeignKeyComparer.Instance) { foreignKey };
        }
        else
        {
            principalEntityType.DeclaredReferencingForeignKeys.Add(foreignKey);
        }

        return foreignKey;
    }

    private IEnumerable<RuntimeForeignKey> FindForeignKeys(IReadOnlyList<IReadOnlyProperty> properties)
        => BaseType != null
            ? _foreignKeys.Count == 0
                ? BaseType.FindForeignKeys(properties)
                : BaseType.FindForeignKeys(properties).Concat(FindDeclaredForeignKeys(properties))
            : FindDeclaredForeignKeys(properties);

    /// <summary>
    ///     Gets the foreign key for the given properties that points to a given primary or alternate key.
    ///     Returns <see langword="null" /> if no foreign key is found.
    /// </summary>
    /// <param name="properties">The properties that the foreign key is defined on.</param>
    /// <param name="principalKey">The primary or alternate key that is referenced.</param>
    /// <param name="principalEntityType">
    ///     The entity type that the relationship targets. This may be different from the type that <paramref name="principalKey" />
    ///     is defined on when the relationship targets a derived type in an inheritance hierarchy (since the key is defined on the
    ///     base type of the hierarchy).
    /// </param>
    /// <returns>The foreign key, or <see langword="null" /> if none is defined.</returns>
    public virtual RuntimeForeignKey? FindForeignKey(
        IReadOnlyList<IReadOnlyProperty> properties,
        IReadOnlyKey principalKey,
        IReadOnlyEntityType principalEntityType)
        => FindDeclaredForeignKey(properties, principalKey, principalEntityType)
            ?? BaseType?.FindForeignKey(properties, principalKey, principalEntityType);

    private IEnumerable<RuntimeForeignKey> GetDerivedForeignKeys()
        => DirectlyDerivedTypes.Count == 0
            ? Enumerable.Empty<RuntimeForeignKey>()
            : GetDerivedTypes().Cast<RuntimeEntityType>().SelectMany(et => et._foreignKeys);

    private IEnumerable<RuntimeForeignKey> GetForeignKeys()
        => BaseType != null
            ? _foreignKeys.Count == 0
                ? BaseType.GetForeignKeys()
                : BaseType.GetForeignKeys().Concat(_foreignKeys)
            : _foreignKeys;

    /// <summary>
    ///     Gets the foreign keys declared on this entity type using the given properties.
    /// </summary>
    /// <param name="properties">The properties to find the foreign keys on.</param>
    /// <returns>Declared foreign keys.</returns>
    public virtual IEnumerable<RuntimeForeignKey> FindDeclaredForeignKeys(IReadOnlyList<IReadOnlyProperty> properties)
        => _foreignKeys.Count == 0
            ? Enumerable.Empty<RuntimeForeignKey>()
            : _foreignKeys.Where(fk => PropertyListComparer.Instance.Equals(fk.Properties, properties));

    private RuntimeForeignKey? FindDeclaredForeignKey(
        IReadOnlyList<IReadOnlyProperty> properties,
        IReadOnlyKey principalKey,
        IReadOnlyEntityType principalEntityType)
    {
        if (_foreignKeys.Count == 0)
        {
            return null;
        }

        foreach (var fk in FindDeclaredForeignKeys(properties))
        {
            if (PropertyListComparer.Instance.Equals(fk.PrincipalKey.Properties, principalKey.Properties)
                && fk.PrincipalEntityType == principalEntityType)
            {
                return fk;
            }
        }

        return null;
    }

    private IEnumerable<RuntimeForeignKey> GetReferencingForeignKeys()
        => BaseType != null
            ? (DeclaredReferencingForeignKeys?.Count ?? 0) == 0
                ? BaseType.GetReferencingForeignKeys()
                : BaseType.GetReferencingForeignKeys().Concat(GetDeclaredReferencingForeignKeys())
            : GetDeclaredReferencingForeignKeys();

    private IEnumerable<RuntimeForeignKey> GetDeclaredReferencingForeignKeys()
        => DeclaredReferencingForeignKeys ?? Enumerable.Empty<RuntimeForeignKey>();

    private SortedSet<RuntimeForeignKey>? DeclaredReferencingForeignKeys { get; set; }

    /// <summary>
    ///     Adds a new navigation property to this entity type.
    /// </summary>
    /// <param name="name">The name of the navigation property to add.</param>
    /// <param name="foreignKey">The foreign key that defines the relationship this navigation property will navigate.</param>
    /// <param name="onDependent">
    ///     A value indicating whether the navigation property is defined on the dependent side of the underlying foreign key.
    /// </param>
    /// <param name="clrType">The type of value that this navigation holds.</param>
    /// <param name="propertyInfo">The corresponding CLR property or <see langword="null" /> for a shadow navigation.</param>
    /// <param name="fieldInfo">The corresponding CLR field or <see langword="null" /> for a shadow navigation.</param>
    /// <param name="propertyAccessMode">The <see cref="PropertyAccessMode" /> used for this navigation.</param>
    /// <param name="eagerLoaded">A value indicating whether this navigation should be eager loaded by default.</param>
    /// <param name="lazyLoadingEnabled">A value indicating whether this navigation should be enabled for lazy-loading.</param>
    /// <returns>The newly created navigation property.</returns>
    public virtual RuntimeNavigation AddNavigation(
        string name,
        RuntimeForeignKey foreignKey,
        bool onDependent,
        Type clrType,
        PropertyInfo? propertyInfo = null,
        FieldInfo? fieldInfo = null,
        PropertyAccessMode propertyAccessMode = Internal.Model.DefaultPropertyAccessMode,
        bool eagerLoaded = false,
        bool lazyLoadingEnabled = true)
    {
        var navigation = new RuntimeNavigation(
            name, clrType, propertyInfo, fieldInfo, foreignKey, propertyAccessMode, eagerLoaded, lazyLoadingEnabled);

        _navigations.Add(name, navigation);

        foreignKey.AddNavigation(navigation, onDependent);

        return navigation;
    }

    /// <summary>
    ///     Gets a navigation property on the given entity type. Returns <see langword="null" /> if no navigation property is found.
    /// </summary>
    /// <param name="name">The name of the navigation property on the entity class.</param>
    /// <returns>The navigation property, or <see langword="null" /> if none is found.</returns>
    public virtual RuntimeNavigation? FindNavigation(string name)
        => (RuntimeNavigation?)((IReadOnlyEntityType)this).FindNavigation(name);

    private RuntimeNavigation? FindDeclaredNavigation(string name)
        => _navigations.TryGetValue(name, out var navigation)
            ? navigation
            : null;

    private IEnumerable<RuntimeNavigation> GetDeclaredNavigations()
        => _navigations.Values;

    private IEnumerable<RuntimeNavigation> GetNavigations()
        => BaseType != null
            ? _navigations.Count == 0 ? BaseType.GetNavigations() : BaseType.GetNavigations().Concat(_navigations.Values)
            : _navigations.Values;

    private IEnumerable<RuntimeNavigation> FindDerivedNavigations(string name)
    {
        Check.NotNull(name, nameof(name));

        return DirectlyDerivedTypes.Count == 0
            ? Enumerable.Empty<RuntimeNavigation>()
            : (IEnumerable<RuntimeNavigation>)GetDerivedTypes<RuntimeEntityType>()
                .Select(et => et.FindDeclaredNavigation(name)).Where(n => n != null);
    }

    /// <summary>
    ///     Gets the navigations with the given name on this type, base types or derived types.
    /// </summary>
    /// <returns>Type navigations.</returns>
    public virtual IEnumerable<RuntimeNavigation> FindNavigationsInHierarchy(string name)
        => DirectlyDerivedTypes.Count == 0
            ? ToEnumerable(FindNavigation(name))
            : ToEnumerable(FindNavigation(name)).Concat(FindDerivedNavigations(name));

    /// <summary>
    ///     Adds a new skip navigation property to this entity type.
    /// </summary>
    /// <param name="name">The name of the skip navigation property to add.</param>
    /// <param name="targetEntityType">The entity type that the skip navigation property will hold an instance(s) of.</param>
    /// <param name="foreignKey">The foreign key to the join type.</param>
    /// <param name="collection">Whether the navigation property is a collection property.</param>
    /// <param name="onDependent">
    ///     Whether the navigation property is defined on the dependent side of the underlying foreign key.
    /// </param>
    /// <param name="clrType">The type of value that this navigation holds.</param>
    /// <param name="propertyInfo">The corresponding CLR property or <see langword="null" /> for a shadow navigation.</param>
    /// <param name="fieldInfo">The corresponding CLR field or <see langword="null" /> for a shadow navigation.</param>
    /// <param name="propertyAccessMode">The <see cref="PropertyAccessMode" /> used for this navigation.</param>
    /// <param name="eagerLoaded">A value indicating whether this navigation should be eager loaded by default.</param>
    /// <param name="lazyLoadingEnabled">A value indicating whether this navigation should be enabled for lazy-loading.</param>
    /// <returns>The newly created skip navigation property.</returns>
    public virtual RuntimeSkipNavigation AddSkipNavigation(
        string name,
        RuntimeEntityType targetEntityType,
        RuntimeForeignKey foreignKey,
        bool collection,
        bool onDependent,
        Type clrType,
        PropertyInfo? propertyInfo = null,
        FieldInfo? fieldInfo = null,
        PropertyAccessMode propertyAccessMode = Internal.Model.DefaultPropertyAccessMode,
        bool eagerLoaded = false,
        bool lazyLoadingEnabled = true)
    {
        var skipNavigation = new RuntimeSkipNavigation(
            name,
            clrType,
            propertyInfo,
            fieldInfo,
            this,
            targetEntityType,
            foreignKey,
            collection,
            onDependent,
            propertyAccessMode,
            eagerLoaded,
            lazyLoadingEnabled);

        _skipNavigations.Add(name, skipNavigation);

        return skipNavigation;
    }

    /// <summary>
    ///     Gets a skip navigation property on this entity type. Returns <see langword="null" /> if no skip navigation property is found.
    /// </summary>
    /// <param name="name">The name of the navigation property on the entity class.</param>
    /// <returns>The navigation property, or <see langword="null" /> if none is found.</returns>
    public virtual RuntimeSkipNavigation? FindSkipNavigation(string name)
        => FindDeclaredSkipNavigation(name) ?? BaseType?.FindSkipNavigation(name);

    private RuntimeSkipNavigation? FindSkipNavigation(MemberInfo memberInfo)
        => FindSkipNavigation(memberInfo.GetSimpleMemberName());

    private RuntimeSkipNavigation? FindDeclaredSkipNavigation(string name)
        => _skipNavigations.TryGetValue(name, out var navigation)
            ? navigation
            : null;

    private IEnumerable<RuntimeSkipNavigation> GetDeclaredSkipNavigations()
        => _skipNavigations.Values;

    private IEnumerable<RuntimeSkipNavigation> GetDerivedSkipNavigations()
        => DirectlyDerivedTypes.Count == 0
            ? Enumerable.Empty<RuntimeSkipNavigation>()
            : GetDerivedTypes().Cast<RuntimeEntityType>().SelectMany(et => et.GetDeclaredSkipNavigations());

    private IEnumerable<RuntimeSkipNavigation> GetSkipNavigations()
        => BaseType != null
            ? _skipNavigations.Count == 0
                ? BaseType.GetSkipNavigations()
                : BaseType.GetSkipNavigations().Concat(_skipNavigations.Values)
            : _skipNavigations.Values;

    private IEnumerable<RuntimeSkipNavigation> FindDerivedSkipNavigations(string name)
    {
        Check.NotNull(name, nameof(name));

        return DirectlyDerivedTypes.Count == 0
            ? Enumerable.Empty<RuntimeSkipNavigation>()
            : (IEnumerable<RuntimeSkipNavigation>)GetDerivedTypes<RuntimeEntityType>()
                .Select(et => et.FindDeclaredSkipNavigation(name)).Where(n => n != null);
    }

    /// <summary>
    ///     Gets the skip navigations with the given name on this type, base types or derived types.
    /// </summary>
    /// <returns>Type skip navigations.</returns>
    public virtual IEnumerable<RuntimeSkipNavigation> FindSkipNavigationsInHierarchy(string name)
        => DirectlyDerivedTypes.Count == 0
            ? ToEnumerable(FindSkipNavigation(name))
            : ToEnumerable(FindSkipNavigation(name)).Concat(FindDerivedSkipNavigations(name));

    /// <summary>
    ///     Adds an index to this entity type.
    /// </summary>
    /// <param name="properties">The properties that are to be indexed.</param>
    /// <param name="name">The name of the index.</param>
    /// <param name="unique">A value indicating whether the values assigned to the indexed properties are unique.</param>
    /// <returns>The newly created index.</returns>
    public virtual RuntimeIndex AddIndex(
        IReadOnlyList<RuntimeProperty> properties,
        string? name = null,
        bool unique = false)
    {
        var index = new RuntimeIndex(properties, this, name, unique);
        if (name != null)
        {
            _namedIndexes.Add(name, index);
        }
        else
        {
            _unnamedIndexes.Add(properties, index);
        }

        foreach (var property in properties)
        {
            if (property.Indexes == null)
            {
                property.Indexes = new List<RuntimeIndex> { index };
            }
            else
            {
                property.Indexes.Add(index);
            }
        }

        return index;
    }

    /// <summary>
    ///     Gets the unnamed index defined on the given properties. Returns <see langword="null" /> if no such index is defined.
    /// </summary>
    /// <remarks>
    ///     Named indexes will not be returned even if the list of properties matches.
    /// </remarks>
    /// <param name="properties">The properties to find the index on.</param>
    /// <returns>The index, or <see langword="null" /> if none is found.</returns>
    public virtual RuntimeIndex? FindIndex(IReadOnlyList<IReadOnlyProperty> properties)
        => _unnamedIndexes.TryGetValue(properties, out var index)
            ? index
            : BaseType?.FindIndex(properties);

    /// <summary>
    ///     Gets the index with the given name. Returns <see langword="null" /> if no such index exists.
    /// </summary>
    /// <param name="name">The name of the index.</param>
    /// <returns>The index, or <see langword="null" /> if none is found.</returns>
    public virtual RuntimeIndex? FindIndex(string name)
        => _namedIndexes.TryGetValue(name, out var index)
            ? index
            : BaseType?.FindIndex(name);

    private IEnumerable<RuntimeIndex> GetDeclaredIndexes()
        => _namedIndexes.Count == 0
            ? _unnamedIndexes.Values
            : _unnamedIndexes.Values.Concat(_namedIndexes.Values);

    private IEnumerable<RuntimeIndex> GetDerivedIndexes()
        => DirectlyDerivedTypes.Count == 0
            ? Enumerable.Empty<RuntimeIndex>()
            : GetDerivedTypes().Cast<RuntimeEntityType>().SelectMany(et => et.GetDeclaredIndexes());

    private IEnumerable<RuntimeIndex> GetIndexes()
        => BaseType != null
            ? _namedIndexes.Count == 0 && _unnamedIndexes.Count == 0
                ? BaseType.GetIndexes()
                : BaseType.GetIndexes().Concat(GetDeclaredIndexes())
            : GetDeclaredIndexes();

    /// <summary>
    ///     Adds a service property to this entity type.
    /// </summary>
    /// <param name="name">The name of the property to add.</param>
    /// <param name="propertyInfo">The corresponding CLR property or <see langword="null" /> for a shadow property.</param>
    /// <param name="fieldInfo">The corresponding CLR field or <see langword="null" /> for a shadow property.</param>
    /// <param name="serviceType">The type of the service, or <see langword="null" /> to use the type of the member.</param>
    /// <param name="propertyAccessMode">The <see cref="PropertyAccessMode" /> used for this property.</param>
    /// <returns>The newly created service property.</returns>
    public virtual RuntimeServiceProperty AddServiceProperty(
        string name,
        PropertyInfo? propertyInfo = null,
        FieldInfo? fieldInfo = null,
        Type? serviceType = null,
        PropertyAccessMode propertyAccessMode = Internal.Model.DefaultPropertyAccessMode)
    {
        var serviceProperty = new RuntimeServiceProperty(
            name,
            propertyInfo,
            fieldInfo,
            serviceType ?? (propertyInfo?.PropertyType ?? fieldInfo?.FieldType)!,
            this,
            propertyAccessMode);

        _serviceProperties[serviceProperty.Name] = serviceProperty;
        _hasServiceProperties = true;

        return serviceProperty;
    }

    /// <summary>
    ///     Gets the service property with a given name.
    ///     Returns <see langword="null" /> if no property with the given name is defined.
    /// </summary>
    /// <remarks>
    ///     This API only finds service properties and does not find scalar or navigation properties.
    /// </remarks>
    /// <param name="name">The name of the service property.</param>
    /// <returns>The service property, or <see langword="null" /> if none is found.</returns>
    public virtual RuntimeServiceProperty? FindServiceProperty(string name)
        => FindDeclaredServiceProperty(name) ?? BaseType?.FindServiceProperty(name);

    private RuntimeServiceProperty? FindDeclaredServiceProperty(string name)
        => _serviceProperties.TryGetValue(name, out var property)
            ? property
            : null;

    private bool HasServiceProperties()
        => _hasServiceProperties || BaseType != null && BaseType.HasServiceProperties();

    private IEnumerable<RuntimeServiceProperty> GetServiceProperties()
        => BaseType != null
            ? _hasServiceProperties
                ? BaseType.GetServiceProperties().Concat(_serviceProperties.Values)
                : BaseType.GetServiceProperties()
            : _serviceProperties.Values;

    private IEnumerable<RuntimeServiceProperty> GetDeclaredServiceProperties()
        => _serviceProperties.Values;

    private IEnumerable<RuntimeServiceProperty> GetDerivedServiceProperties()
        => DirectlyDerivedTypes.Count == 0
            ? Enumerable.Empty<RuntimeServiceProperty>()
            : GetDerivedTypes().Cast<RuntimeEntityType>().SelectMany(et => et.GetDeclaredServiceProperties());

    /// <summary>
    ///     This is an internal API that supports the Entity Framework Core infrastructure and not subject to
    ///     the same compatibility standards as public APIs. It may be changed or removed without notice in
    ///     any release. You should only use it directly in your code with extreme caution and knowing that
    ///     doing so can result in application failures when updating to a new Entity Framework Core release.
    /// </summary>
    private IEnumerable<RuntimeServiceProperty> FindDerivedServiceProperties(string propertyName)
    {
        Check.NotNull(propertyName, nameof(propertyName));

        return DirectlyDerivedTypes.Count == 0
            ? Enumerable.Empty<RuntimeServiceProperty>()
            : (IEnumerable<RuntimeServiceProperty>)GetDerivedTypes<RuntimeEntityType>()
                .Select(et => et.FindDeclaredServiceProperty(propertyName))
                .Where(p => p != null);
    }

    /// <summary>
    ///     Gets the service properties with the given name on this type, base types or derived types.
    /// </summary>
    /// <returns>Type service properties.</returns>
    public virtual IEnumerable<RuntimeServiceProperty> FindServicePropertiesInHierarchy(string propertyName)
        => DirectlyDerivedTypes.Count == 0
            ? ToEnumerable(FindServiceProperty(propertyName))
            : ToEnumerable(FindServiceProperty(propertyName)).Concat(FindDerivedServiceProperties(propertyName));

    /// <summary>
    ///     This is an internal API that supports the Entity Framework Core infrastructure and not subject to
    ///     the same compatibility standards as public APIs. It may be changed or removed without notice in
    ///     any release. You should only use it directly in your code with extreme caution and knowing that
    ///     doing so can result in application failures when updating to a new Entity Framework Core release.
    /// </summary>
    public override IEnumerable<RuntimePropertyBase> GetMembers()
        => GetProperties()
            .Concat<RuntimePropertyBase>(GetComplexProperties())
            .Concat(GetServiceProperties())
            .Concat(GetNavigations())
            .Concat(GetSkipNavigations());

    /// <summary>
    ///     This is an internal API that supports the Entity Framework Core infrastructure and not subject to
    ///     the same compatibility standards as public APIs. It may be changed or removed without notice in
    ///     any release. You should only use it directly in your code with extreme caution and knowing that
    ///     doing so can result in application failures when updating to a new Entity Framework Core release.
    /// </summary>
    public override IEnumerable<RuntimePropertyBase> GetDeclaredMembers()
        => GetDeclaredProperties()
            .Concat<RuntimePropertyBase>(GetDeclaredComplexProperties())
            .Concat(GetDeclaredServiceProperties())
            .Concat(GetDeclaredNavigations())
            .Concat(GetDeclaredSkipNavigations());

    /// <summary>
    ///     This is an internal API that supports the Entity Framework Core infrastructure and not subject to
    ///     the same compatibility standards as public APIs. It may be changed or removed without notice in
    ///     any release. You should only use it directly in your code with extreme caution and knowing that
    ///     doing so can result in application failures when updating to a new Entity Framework Core release.
    /// </summary>
    public override RuntimePropertyBase? FindMember(string name)
        => FindProperty(name)
            ?? FindNavigation(name)
            ?? FindComplexProperty(name)
            ?? FindSkipNavigation(name)
            ?? ((RuntimePropertyBase?)FindServiceProperty(name));

    /// <summary>
    ///     This is an internal API that supports the Entity Framework Core infrastructure and not subject to
    ///     the same compatibility standards as public APIs. It may be changed or removed without notice in
    ///     any release. You should only use it directly in your code with extreme caution and knowing that
    ///     doing so can result in application failures when updating to a new Entity Framework Core release.
    /// </summary>
    public override IEnumerable<RuntimePropertyBase> FindMembersInHierarchy(string name)
        => FindPropertiesInHierarchy(name)
            .Concat<RuntimePropertyBase>(FindComplexPropertiesInHierarchy(name))
            .Concat(FindServicePropertiesInHierarchy(name))
            .Concat(FindNavigationsInHierarchy(name))
            .Concat(FindSkipNavigationsInHierarchy(name));

    /// <summary>
    ///     This is an internal API that supports the Entity Framework Core infrastructure and not subject to
    ///     the same compatibility standards as public APIs. It may be changed or removed without notice in
    ///     any release. You should only use it directly in your code with extreme caution and knowing that
    ///     doing so can result in application failures when updating to a new Entity Framework Core release.
    /// </summary>
    public virtual RuntimeTrigger AddTrigger(string modelName)
    {
        var trigger = new RuntimeTrigger(this, modelName);

        _triggers.Add(modelName, trigger);

        return trigger;
    }

    /// <summary>
    ///     Finds a trigger with the given name.
    /// </summary>
    /// <param name="modelName">The trigger name.</param>
    /// <returns>The trigger or <see langword="null" /> if no trigger with the given name was found.</returns>
    public virtual RuntimeTrigger? FindDeclaredTrigger(string modelName)
    {
        Check.NotEmpty(modelName, nameof(modelName));

        return _triggers.TryGetValue(modelName, out var trigger)
            ? trigger
            : null;
    }

    private IEnumerable<RuntimeTrigger> GetDeclaredTriggers()
        => _triggers.Values;

    private IEnumerable<RuntimeTrigger> GetTriggers()
        => BaseType != null
            ? BaseType.GetTriggers().Concat(GetDeclaredTriggers())
            : GetDeclaredTriggers();

    /// <summary>
    ///     This is an internal API that supports the Entity Framework Core infrastructure and not subject to
    ///     the same compatibility standards as public APIs. It may be changed or removed without notice in
    ///     any release. You should only use it directly in your code with extreme caution and knowing that
    ///     doing so can result in application failures when updating to a new Entity Framework Core release.
    /// </summary>
    [EntityFrameworkInternal]
    public virtual void SetRelationshipSnapshotFactory(Func<InternalEntityEntry, ISnapshot> factory)
        => _relationshipSnapshotFactory = factory;

    /// <summary>
    ///     Gets or sets the <see cref="InstantiationBinding" /> for the preferred constructor.
    /// </summary>
    public override InstantiationBinding? ConstructorBinding
    {
        get => !base.ClrType.IsAbstract
            ? NonCapturingLazyInitializer.EnsureInitialized(
                ref _constructorBinding, this, (Action<RuntimeEntityType>)(entityType =>
                {
                    ((IModel)entityType.Model).GetModelDependencies().ConstructorBindingFactory.GetBindings(
                        entityType,
                        out entityType._constructorBinding,
                        out entityType._serviceOnlyConstructorBinding);
                }))
            : _constructorBinding;

        [DebuggerStepThrough]
        set => _constructorBinding = value;
    }

    /// <summary>
    ///     This is an internal API that supports the Entity Framework Core infrastructure and not subject to
    ///     the same compatibility standards as public APIs. It may be changed or removed without notice in
    ///     any release. You should only use it directly in your code with extreme caution and knowing that
    ///     doing so can result in application failures when updating to a new Entity Framework Core release.
    /// </summary>
    [EntityFrameworkInternal]
    public virtual InstantiationBinding? ServiceOnlyConstructorBinding
    {
        [DebuggerStepThrough]
        get => _serviceOnlyConstructorBinding;

        [DebuggerStepThrough]
        set => _serviceOnlyConstructorBinding = value;
    }

    /// <summary>
    ///     This is an internal API that supports the Entity Framework Core infrastructure and not subject to
    ///     the same compatibility standards as public APIs. It may be changed or removed without notice in
    ///     any release. You should only use it directly in your code with extreme caution and knowing that
    ///     doing so can result in application failures when updating to a new Entity Framework Core release.
    /// </summary>
    public virtual PropertyCounts Counts
        => NonCapturingLazyInitializer.EnsureInitialized(ref _counts, this, static entityType => entityType.CalculateCounts());

    /// <summary>
    ///     This is an internal API that supports the Entity Framework Core infrastructure and not subject to
    ///     the same compatibility standards as public APIs. It may be changed or removed without notice in
    ///     any release. You should only use it directly in your code with extreme caution and knowing that
    ///     doing so can result in application failures when updating to a new Entity Framework Core release.
    /// </summary>
    public override IEnumerable<RuntimePropertyBase> GetSnapshottableMembers()
    {
        return NonCapturingLazyInitializer.EnsureInitialized(
            ref _snapshottableProperties, this,
            static type => Create(type).ToArray());

        static IEnumerable<RuntimePropertyBase> Create(RuntimeEntityType type)
        {
            foreach (var property in type.GetProperties())
            {
                yield return property;
            }

            foreach (var complexProperty in type.GetComplexProperties())
            {
                yield return complexProperty;

                foreach (var property in complexProperty.ComplexType.GetSnapshottableMembers())
                {
                    yield return property;
                }
            }

            foreach (var navigation in type.GetNavigations())
            {
                yield return navigation;
            }
        }
    }

    /// <summary>
    ///     This is an internal API that supports the Entity Framework Core infrastructure and not subject to
    ///     the same compatibility standards as public APIs. It may be changed or removed without notice in
    ///     any release. You should only use it directly in your code with extreme caution and knowing that
    ///     doing so can result in application failures when updating to a new Entity Framework Core release.
    /// </summary>
    [EntityFrameworkInternal]
    public virtual Func<MaterializationContext, object> GetOrCreateMaterializer(IEntityMaterializerSource source)
        => EntityMaterializerSource.UseOldBehavior31866
            ? source.GetMaterializer(this)
            : NonCapturingLazyInitializer.EnsureInitialized(
                ref _materializer, this, source,
                static (e, s) => s.GetMaterializer(e));

    /// <summary>
    ///     This is an internal API that supports the Entity Framework Core infrastructure and not subject to
    ///     the same compatibility standards as public APIs. It may be changed or removed without notice in
    ///     any release. You should only use it directly in your code with extreme caution and knowing that
    ///     doing so can result in application failures when updating to a new Entity Framework Core release.
    /// </summary>
    [EntityFrameworkInternal]
    public virtual Func<MaterializationContext, object> GetOrCreateEmptyMaterializer(IEntityMaterializerSource source)
        => EntityMaterializerSource.UseOldBehavior31866
            ? source.GetEmptyMaterializer(this)
            : NonCapturingLazyInitializer.EnsureInitialized(
                ref _emptyMaterializer, this, source,
                static (e, s) => s.GetEmptyMaterializer(e));

    /// <summary>
    ///     Returns a string that represents the current object.
    /// </summary>
    /// <returns>A string that represents the current object.</returns>
    public override string ToString()
        => ((IReadOnlyEntityType)this).ToDebugString(MetadataDebugStringOptions.SingleLineDefault);

    /// <summary>
    ///     This is an internal API that supports the Entity Framework Core infrastructure and not subject to
    ///     the same compatibility standards as public APIs. It may be changed or removed without notice in
    ///     any release. You should only use it directly in your code with extreme caution and knowing that
    ///     doing so can result in application failures when updating to a new Entity Framework Core release.
    /// </summary>
    [EntityFrameworkInternal]
    public virtual DebugView DebugView
        => new(
            () => ((IReadOnlyEntityType)this).ToDebugString(),
            () => ((IReadOnlyEntityType)this).ToDebugString(MetadataDebugStringOptions.LongDefault));

    /// <inheritdoc />
    [DebuggerStepThrough]
    LambdaExpression? IReadOnlyEntityType.GetQueryFilter()
        => (LambdaExpression?)this[CoreAnnotationNames.QueryFilter];

    /// <inheritdoc />
    [DebuggerStepThrough]
    string? IReadOnlyEntityType.GetDiscriminatorPropertyName()
    {
        if (BaseType != null)
        {
            return ((IReadOnlyEntityType)this).GetRootType().GetDiscriminatorPropertyName();
        }

        return (string?)this[CoreAnnotationNames.DiscriminatorProperty];
    }

    /// <inheritdoc />
    [DebuggerStepThrough]
    object? IReadOnlyEntityType.GetDiscriminatorValue()
        => _discriminatorValue;

    /// <inheritdoc />
    bool IReadOnlyTypeBase.HasSharedClrType
    {
        [DebuggerStepThrough]
        get => _hasSharedClrType;
    }

    /// <inheritdoc />
    IReadOnlyModel IReadOnlyTypeBase.Model
    {
        [DebuggerStepThrough]
        get => Model;
    }

    /// <inheritdoc />
    IModel ITypeBase.Model
    {
        [DebuggerStepThrough]
        get => Model;
    }

    /// <inheritdoc />
    IReadOnlyEntityType? IReadOnlyEntityType.BaseType
    {
        [DebuggerStepThrough]
        get => BaseType;
    }

    /// <inheritdoc />
    IEntityType? IEntityType.BaseType
    {
        [DebuggerStepThrough]
        get => BaseType;
    }

    /// <inheritdoc />
    [DebuggerStepThrough]
    IEnumerable<IReadOnlyEntityType> IReadOnlyEntityType.GetDerivedTypes()
        => GetDerivedTypes<RuntimeEntityType>();

    /// <inheritdoc />
    IEnumerable<IReadOnlyEntityType> IReadOnlyEntityType.GetDerivedTypesInclusive()
        => DirectlyDerivedTypes.Count == 0
            ? new[] { this }
            : new[] { this }.Concat(GetDerivedTypes<RuntimeEntityType>());

    /// <inheritdoc />
    [DebuggerStepThrough]
    IEnumerable<IReadOnlyEntityType> IReadOnlyEntityType.GetDirectlyDerivedTypes()
        => DirectlyDerivedTypes.Cast<RuntimeEntityType>();

    /// <inheritdoc />
    [DebuggerStepThrough]
    IEnumerable<IEntityType> IEntityType.GetDirectlyDerivedTypes()
        => DirectlyDerivedTypes.Cast<RuntimeEntityType>();

    /// <inheritdoc />
    [DebuggerStepThrough]
    IReadOnlyKey? IReadOnlyEntityType.FindPrimaryKey()
        => FindPrimaryKey();

    /// <inheritdoc />
    [DebuggerStepThrough]
    IKey? IEntityType.FindPrimaryKey()
        => FindPrimaryKey();

    /// <inheritdoc />
    [DebuggerStepThrough]
    IReadOnlyKey? IReadOnlyEntityType.FindKey(IReadOnlyList<IReadOnlyProperty> properties)
        => FindKey(properties);

    /// <inheritdoc />
    [DebuggerStepThrough]
    IKey? IEntityType.FindKey(IReadOnlyList<IReadOnlyProperty> properties)
        => FindKey(properties);

    /// <inheritdoc />
    [DebuggerStepThrough]
    IEnumerable<IReadOnlyKey> IReadOnlyEntityType.GetDeclaredKeys()
        => GetDeclaredKeys();

    /// <inheritdoc />
    [DebuggerStepThrough]
    IEnumerable<IKey> IEntityType.GetDeclaredKeys()
        => GetDeclaredKeys();

    /// <inheritdoc />
    [DebuggerStepThrough]
    IEnumerable<IReadOnlyKey> IReadOnlyEntityType.GetKeys()
        => GetKeys();

    /// <inheritdoc />
    [DebuggerStepThrough]
    IEnumerable<IKey> IEntityType.GetKeys()
        => GetKeys();

    /// <inheritdoc />
    [DebuggerStepThrough]
    IReadOnlyForeignKey? IReadOnlyEntityType.FindForeignKey(
        IReadOnlyList<IReadOnlyProperty> properties,
        IReadOnlyKey principalKey,
        IReadOnlyEntityType principalEntityType)
        => FindForeignKey(properties, principalKey, principalEntityType);

    /// <inheritdoc />
    [DebuggerStepThrough]
    IForeignKey? IEntityType.FindForeignKey(
        IReadOnlyList<IReadOnlyProperty> properties,
        IReadOnlyKey principalKey,
        IReadOnlyEntityType principalEntityType)
        => FindForeignKey(properties, principalKey, principalEntityType);

    /// <inheritdoc />
    [DebuggerStepThrough]
    IEnumerable<IReadOnlyForeignKey> IReadOnlyEntityType.FindForeignKeys(IReadOnlyList<IReadOnlyProperty> properties)
        => FindForeignKeys(properties);

    /// <inheritdoc />
    [DebuggerStepThrough]
    IEnumerable<IForeignKey> IEntityType.FindForeignKeys(IReadOnlyList<IReadOnlyProperty> properties)
        => FindForeignKeys(properties);

    /// <inheritdoc />
    [DebuggerStepThrough]
    IEnumerable<IReadOnlyForeignKey> IReadOnlyEntityType.FindDeclaredForeignKeys(IReadOnlyList<IReadOnlyProperty> properties)
        => FindDeclaredForeignKeys(properties);

    /// <inheritdoc />
    [DebuggerStepThrough]
    IEnumerable<IForeignKey> IEntityType.FindDeclaredForeignKeys(IReadOnlyList<IReadOnlyProperty> properties)
        => FindDeclaredForeignKeys(properties);

    /// <inheritdoc />
    [DebuggerStepThrough]
    IEnumerable<IReadOnlyForeignKey> IReadOnlyEntityType.GetForeignKeys()
        => GetForeignKeys();

    /// <inheritdoc />
    [DebuggerStepThrough]
    IEnumerable<IForeignKey> IEntityType.GetForeignKeys()
        => GetForeignKeys();

    /// <inheritdoc />
    [DebuggerStepThrough]
    IEnumerable<IReadOnlyForeignKey> IReadOnlyEntityType.GetDeclaredForeignKeys()
        => _foreignKeys;

    /// <inheritdoc />
    [DebuggerStepThrough]
    IEnumerable<IForeignKey> IEntityType.GetDeclaredForeignKeys()
        => _foreignKeys;

    /// <inheritdoc />
    [DebuggerStepThrough]
    IEnumerable<IReadOnlyForeignKey> IReadOnlyEntityType.GetDerivedForeignKeys()
        => GetDerivedForeignKeys();

    /// <inheritdoc />
    [DebuggerStepThrough]
    IEnumerable<IForeignKey> IEntityType.GetDerivedForeignKeys()
        => GetDerivedForeignKeys();

    /// <inheritdoc />
    [DebuggerStepThrough]
    IEnumerable<IReadOnlyForeignKey> IReadOnlyEntityType.GetDeclaredReferencingForeignKeys()
        => GetDeclaredReferencingForeignKeys();

    /// <inheritdoc />
    [DebuggerStepThrough]
    IEnumerable<IForeignKey> IEntityType.GetDeclaredReferencingForeignKeys()
        => GetDeclaredReferencingForeignKeys();

    /// <inheritdoc />
    [DebuggerStepThrough]
    IEnumerable<IReadOnlyForeignKey> IReadOnlyEntityType.GetReferencingForeignKeys()
        => GetReferencingForeignKeys();

    /// <inheritdoc />
    [DebuggerStepThrough]
    IEnumerable<IForeignKey> IEntityType.GetReferencingForeignKeys()
        => GetReferencingForeignKeys();

    /// <inheritdoc />
    [DebuggerStepThrough]
    IEnumerable<IReadOnlyNavigation> IReadOnlyEntityType.GetDeclaredNavigations()
        => GetDeclaredNavigations();

    /// <inheritdoc />
    [DebuggerStepThrough]
    IEnumerable<INavigation> IEntityType.GetDeclaredNavigations()
        => GetDeclaredNavigations();

    /// <inheritdoc />
    [DebuggerStepThrough]
    IReadOnlyNavigation? IReadOnlyEntityType.FindDeclaredNavigation(string name)
        => FindDeclaredNavigation(name);

    /// <inheritdoc />
    [DebuggerStepThrough]
    INavigation? IEntityType.FindDeclaredNavigation(string name)
        => FindDeclaredNavigation(name);

    /// <inheritdoc />
    [DebuggerStepThrough]
    IEnumerable<IReadOnlyNavigation> IReadOnlyEntityType.GetDerivedNavigations()
        => DirectlyDerivedTypes.Count == 0
            ? Enumerable.Empty<RuntimeNavigation>()
            : GetDerivedTypes().Cast<RuntimeEntityType>().SelectMany(et => et.GetDeclaredNavigations());

    /// <inheritdoc />
    [DebuggerStepThrough]
    IEnumerable<IReadOnlyNavigation> IReadOnlyEntityType.GetNavigations()
        => GetNavigations();

    /// <inheritdoc />
    [DebuggerStepThrough]
    IEnumerable<INavigation> IEntityType.GetNavigations()
        => GetNavigations();

    /// <inheritdoc />
    [DebuggerStepThrough]
    IReadOnlySkipNavigation? IReadOnlyEntityType.FindSkipNavigation(MemberInfo memberInfo)
        => FindSkipNavigation(memberInfo);

    /// <inheritdoc />
    [DebuggerStepThrough]
    ISkipNavigation? IEntityType.FindSkipNavigation(MemberInfo memberInfo)
        => FindSkipNavigation(memberInfo);

    /// <inheritdoc />
    [DebuggerStepThrough]
    IReadOnlySkipNavigation? IReadOnlyEntityType.FindSkipNavigation(string name)
        => FindSkipNavigation(name);

    /// <inheritdoc />
    [DebuggerStepThrough]
    ISkipNavigation? IEntityType.FindSkipNavigation(string name)
        => FindSkipNavigation(name);

    /// <inheritdoc />
    [DebuggerStepThrough]
    IReadOnlySkipNavigation? IReadOnlyEntityType.FindDeclaredSkipNavigation(string name)
        => FindDeclaredSkipNavigation(name);

    /// <inheritdoc />
    [DebuggerStepThrough]
    IEnumerable<IReadOnlySkipNavigation> IReadOnlyEntityType.GetDeclaredSkipNavigations()
        => GetDeclaredSkipNavigations();

    /// <inheritdoc />
    [DebuggerStepThrough]
    IEnumerable<ISkipNavigation> IEntityType.GetDeclaredSkipNavigations()
        => GetDeclaredSkipNavigations();

    /// <inheritdoc />
    [DebuggerStepThrough]
    IEnumerable<IReadOnlySkipNavigation> IReadOnlyEntityType.GetDerivedSkipNavigations()
        => GetDerivedSkipNavigations();

    /// <inheritdoc />
    [DebuggerStepThrough]
    IEnumerable<ISkipNavigation> IEntityType.GetDerivedSkipNavigations()
        => GetDerivedSkipNavigations();

    /// <inheritdoc />
    [DebuggerStepThrough]
    IEnumerable<IReadOnlySkipNavigation> IReadOnlyEntityType.GetSkipNavigations()
        => GetSkipNavigations();

    /// <inheritdoc />
    [DebuggerStepThrough]
    IEnumerable<ISkipNavigation> IEntityType.GetSkipNavigations()
        => GetSkipNavigations();

    /// <inheritdoc />
    [DebuggerStepThrough]
    IReadOnlyIndex? IReadOnlyEntityType.FindIndex(IReadOnlyList<IReadOnlyProperty> properties)
        => FindIndex(properties);

    /// <inheritdoc />
    [DebuggerStepThrough]
    IIndex? IEntityType.FindIndex(IReadOnlyList<IReadOnlyProperty> properties)
        => FindIndex(properties);

    /// <inheritdoc />
    [DebuggerStepThrough]
    IReadOnlyIndex? IReadOnlyEntityType.FindIndex(string name)
        => FindIndex(name);

    /// <inheritdoc />
    [DebuggerStepThrough]
    IIndex? IEntityType.FindIndex(string name)
        => FindIndex(name);

    /// <inheritdoc />
    [DebuggerStepThrough]
    IEnumerable<IReadOnlyIndex> IReadOnlyEntityType.GetDeclaredIndexes()
        => GetDeclaredIndexes();

    /// <inheritdoc />
    [DebuggerStepThrough]
    IEnumerable<IIndex> IEntityType.GetDeclaredIndexes()
        => GetDeclaredIndexes();

    /// <inheritdoc />
    [DebuggerStepThrough]
    IEnumerable<IReadOnlyIndex> IReadOnlyEntityType.GetDerivedIndexes()
        => GetDerivedIndexes();

    /// <inheritdoc />
    [DebuggerStepThrough]
    IEnumerable<IIndex> IEntityType.GetDerivedIndexes()
        => GetDerivedIndexes();

    /// <inheritdoc />
    [DebuggerStepThrough]
    IEnumerable<IReadOnlyIndex> IReadOnlyEntityType.GetIndexes()
        => GetIndexes();

    /// <inheritdoc />
    [DebuggerStepThrough]
    IEnumerable<IIndex> IEntityType.GetIndexes()
        => GetIndexes();

    /// <inheritdoc />
    [DebuggerStepThrough]
    IReadOnlyTrigger? IReadOnlyEntityType.FindDeclaredTrigger(string name)
        => FindDeclaredTrigger(name);

    /// <inheritdoc />
    [DebuggerStepThrough]
    ITrigger? IEntityType.FindDeclaredTrigger(string name)
        => FindDeclaredTrigger(name);

    /// <inheritdoc />
    [DebuggerStepThrough]
    IEnumerable<IReadOnlyTrigger> IReadOnlyEntityType.GetDeclaredTriggers()
        => GetDeclaredTriggers();

    /// <inheritdoc />
    [DebuggerStepThrough]
    IEnumerable<ITrigger> IEntityType.GetDeclaredTriggers()
        => GetDeclaredTriggers();

    /// <inheritdoc />
    Func<InternalEntityEntry, ISnapshot> IRuntimeEntityType.RelationshipSnapshotFactory
        => NonCapturingLazyInitializer.EnsureInitialized(
            ref _relationshipSnapshotFactory, this,
            static entityType => RuntimeFeature.IsDynamicCodeSupported
                ? new RelationshipSnapshotFactoryFactory().Create(entityType)
                : throw new InvalidOperationException(CoreStrings.NativeAotNoCompiledModel));

    /// <inheritdoc />
    [DebuggerStepThrough]
    IEnumerable<IProperty> IEntityType.GetForeignKeyProperties()
        => NonCapturingLazyInitializer.EnsureInitialized(
            ref _foreignKeyProperties, this,
            static entityType => { return entityType.GetProperties().Where(p => ((IReadOnlyProperty)p).IsForeignKey()).ToArray(); });

    /// <inheritdoc />
    [DebuggerStepThrough]
    IEnumerable<IProperty> IEntityType.GetValueGeneratingProperties()
        => NonCapturingLazyInitializer.EnsureInitialized(
            ref _valueGeneratingProperties, this,
            static entityType => { return entityType.GetProperties().Where(p => p.RequiresValueGenerator()).ToArray(); });

    /// <inheritdoc />
    [DebuggerStepThrough]
    IReadOnlyServiceProperty? IReadOnlyEntityType.FindServiceProperty(string name)
        => FindServiceProperty(name);

    /// <inheritdoc />
    [DebuggerStepThrough]
    IServiceProperty? IEntityType.FindServiceProperty(string name)
        => FindServiceProperty(name);

    /// <inheritdoc />
    [DebuggerStepThrough]
    IEnumerable<IReadOnlyServiceProperty> IReadOnlyEntityType.GetDeclaredServiceProperties()
        => GetDeclaredServiceProperties();

    /// <inheritdoc />
    [DebuggerStepThrough]
    IEnumerable<IServiceProperty> IEntityType.GetDeclaredServiceProperties()
        => GetDeclaredServiceProperties();

    /// <inheritdoc />
    [DebuggerStepThrough]
    IEnumerable<IReadOnlyServiceProperty> IReadOnlyEntityType.GetDerivedServiceProperties()
        => GetDerivedServiceProperties();

    /// <inheritdoc />
    [DebuggerStepThrough]
    bool IReadOnlyEntityType.HasServiceProperties()
        => HasServiceProperties();

    /// <inheritdoc />
    [DebuggerStepThrough]
    IEnumerable<IReadOnlyServiceProperty> IReadOnlyEntityType.GetServiceProperties()
        => GetServiceProperties();

    /// <inheritdoc />
    [DebuggerStepThrough]
    IEnumerable<IServiceProperty> IEntityType.GetServiceProperties()
        => GetServiceProperties();

    IEnumerable<IDictionary<string, object?>> IReadOnlyEntityType.GetSeedData(bool providerValues)
        => throw new InvalidOperationException(CoreStrings.RuntimeModelMissingData);

    PropertyAccessMode IReadOnlyEntityType.GetNavigationAccessMode()
        => throw new InvalidOperationException(CoreStrings.RuntimeModelMissingData);

    /// <summary>
    ///     This is an internal API that supports the Entity Framework Core infrastructure and not subject to
    ///     the same compatibility standards as public APIs. It may be changed or removed without notice in
    ///     any release. You should only use it directly in your code with extreme caution and knowing that
    ///     doing so can result in application failures when updating to a new Entity Framework Core release.
    /// </summary>
    [EntityFrameworkInternal]
    public virtual void SetOriginalValuesFactory(Func<InternalEntityEntry, ISnapshot> factory)
        => _originalValuesFactory = factory;

    /// <summary>
    ///     This is an internal API that supports the Entity Framework Core infrastructure and not subject to
    ///     the same compatibility standards as public APIs. It may be changed or removed without notice in
    ///     any release. You should only use it directly in your code with extreme caution and knowing that
    ///     doing so can result in application failures when updating to a new Entity Framework Core release.
    /// </summary>
    [EntityFrameworkInternal]
    public virtual void SetStoreGeneratedValuesFactory(Func<ISnapshot> factory)
        => _storeGeneratedValuesFactory = factory;

    /// <summary>
    ///     This is an internal API that supports the Entity Framework Core infrastructure and not subject to
    ///     the same compatibility standards as public APIs. It may be changed or removed without notice in
    ///     any release. You should only use it directly in your code with extreme caution and knowing that
    ///     doing so can result in application failures when updating to a new Entity Framework Core release.
    /// </summary>
    [EntityFrameworkInternal]
    public virtual void SetTemporaryValuesFactory(Func<InternalEntityEntry, ISnapshot> factory)
        => _temporaryValuesFactory = factory;

    /// <summary>
    ///     This is an internal API that supports the Entity Framework Core infrastructure and not subject to
    ///     the same compatibility standards as public APIs. It may be changed or removed without notice in
    ///     any release. You should only use it directly in your code with extreme caution and knowing that
    ///     doing so can result in application failures when updating to a new Entity Framework Core release.
    /// </summary>
    [EntityFrameworkInternal]
    public virtual void SetShadowValuesFactory(Func<ValueBuffer, ISnapshot> factory)
        => _shadowValuesFactory = factory;

    /// <summary>
    ///     This is an internal API that supports the Entity Framework Core infrastructure and not subject to
    ///     the same compatibility standards as public APIs. It may be changed or removed without notice in
    ///     any release. You should only use it directly in your code with extreme caution and knowing that
    ///     doing so can result in application failures when updating to a new Entity Framework Core release.
    /// </summary>
    [EntityFrameworkInternal]
    public virtual void SetEmptyShadowValuesFactory(Func<ISnapshot> factory)
        => _emptyShadowValuesFactory = factory;

    /// <summary>
    ///     This is an internal API that supports the Entity Framework Core infrastructure and not subject to
    ///     the same compatibility standards as public APIs. It may be changed or removed without notice in
    ///     any release. You should only use it directly in your code with extreme caution and knowing that
    ///     doing so can result in application failures when updating to a new Entity Framework Core release.
    /// </summary>
    [EntityFrameworkInternal]
    public virtual Func<InternalEntityEntry, ISnapshot> OriginalValuesFactory
        => NonCapturingLazyInitializer.EnsureInitialized(
            ref _originalValuesFactory, this,
            static complexType => RuntimeFeature.IsDynamicCodeSupported
                ? new OriginalValuesFactoryFactory().Create(complexType)
                : throw new InvalidOperationException(CoreStrings.NativeAotNoCompiledModel));

    /// <summary>
    ///     This is an internal API that supports the Entity Framework Core infrastructure and not subject to
    ///     the same compatibility standards as public APIs. It may be changed or removed without notice in
    ///     any release. You should only use it directly in your code with extreme caution and knowing that
    ///     doing so can result in application failures when updating to a new Entity Framework Core release.
    /// </summary>
    [EntityFrameworkInternal]
    public virtual Func<ISnapshot> StoreGeneratedValuesFactory
        => NonCapturingLazyInitializer.EnsureInitialized(
            ref _storeGeneratedValuesFactory, this,
            static complexType => RuntimeFeature.IsDynamicCodeSupported
                ? new StoreGeneratedValuesFactoryFactory().CreateEmpty(complexType)
                : throw new InvalidOperationException(CoreStrings.NativeAotNoCompiledModel));

    /// <summary>
    ///     This is an internal API that supports the Entity Framework Core infrastructure and not subject to
    ///     the same compatibility standards as public APIs. It may be changed or removed without notice in
    ///     any release. You should only use it directly in your code with extreme caution and knowing that
    ///     doing so can result in application failures when updating to a new Entity Framework Core release.
    /// </summary>
    [EntityFrameworkInternal]
    public virtual Func<InternalEntityEntry, ISnapshot> TemporaryValuesFactory
        => NonCapturingLazyInitializer.EnsureInitialized(
            ref _temporaryValuesFactory, this,
            static complexType => RuntimeFeature.IsDynamicCodeSupported
                ? new TemporaryValuesFactoryFactory().Create(complexType)
                : throw new InvalidOperationException(CoreStrings.NativeAotNoCompiledModel));

    /// <summary>
    ///     This is an internal API that supports the Entity Framework Core infrastructure and not subject to
    ///     the same compatibility standards as public APIs. It may be changed or removed without notice in
    ///     any release. You should only use it directly in your code with extreme caution and knowing that
    ///     doing so can result in application failures when updating to a new Entity Framework Core release.
    /// </summary>
    [EntityFrameworkInternal]
    public virtual Func<ValueBuffer, ISnapshot> ShadowValuesFactory
        => NonCapturingLazyInitializer.EnsureInitialized(
            ref _shadowValuesFactory, this,
            static complexType => RuntimeFeature.IsDynamicCodeSupported
                ? new ShadowValuesFactoryFactory().Create(complexType)
                : throw new InvalidOperationException(CoreStrings.NativeAotNoCompiledModel));

    /// <summary>
    ///     This is an internal API that supports the Entity Framework Core infrastructure and not subject to
    ///     the same compatibility standards as public APIs. It may be changed or removed without notice in
    ///     any release. You should only use it directly in your code with extreme caution and knowing that
    ///     doing so can result in application failures when updating to a new Entity Framework Core release.
    /// </summary>
    [EntityFrameworkInternal]
    public virtual Func<ISnapshot> EmptyShadowValuesFactory
        => NonCapturingLazyInitializer.EnsureInitialized(
            ref _emptyShadowValuesFactory, this,
            static complexType => RuntimeFeature.IsDynamicCodeSupported
                ? new EmptyShadowValuesFactoryFactory().CreateEmpty(complexType)
                : throw new InvalidOperationException(CoreStrings.NativeAotNoCompiledModel));
}<|MERGE_RESOLUTION|>--- conflicted
+++ resolved
@@ -59,14 +59,9 @@
     private Func<ISnapshot>? _storeGeneratedValuesFactory;
     private Func<ValueBuffer, ISnapshot>? _shadowValuesFactory;
     private Func<ISnapshot>? _emptyShadowValuesFactory;
-<<<<<<< HEAD
     private RuntimePropertyBase[]? _snapshottableProperties;
-=======
-    private IProperty[]? _foreignKeyProperties;
-    private IProperty[]? _valueGeneratingProperties;
     private Func<MaterializationContext, object>? _materializer;
     private Func<MaterializationContext, object>? _emptyMaterializer;
->>>>>>> 6a53a384
 
     /// <summary>
     ///     This is an internal API that supports the Entity Framework Core infrastructure and not subject to
