﻿// Licensed to the .NET Foundation under one or more agreements.
// The .NET Foundation licenses this file to you under the MIT license.

namespace Microsoft.EntityFrameworkCore.Metadata.Conventions;

/// <summary>
///     A convention that reacts to changes made to element types of primitive collections.
/// </summary>
/// <remarks>
///     See <see href="https://aka.ms/efcore-docs-conventions">Model building conventions</see> for more information and examples.
/// </remarks>
public class ElementTypeChangedConvention :
    IPropertyElementTypeChangedConvention, IForeignKeyAddedConvention, IForeignKeyPropertiesChangedConvention
{
<<<<<<< HEAD
=======
    internal static readonly bool UseOldBehavior32411 =
        AppContext.TryGetSwitch("Microsoft.EntityFrameworkCore.Issue32411", out var enabled32411) && enabled32411;

    internal static readonly bool UseOldBehavior33704 =
        AppContext.TryGetSwitch("Microsoft.EntityFrameworkCore.Issue33704", out var enabled33704) && enabled33704;

>>>>>>> b2e366bf
    /// <summary>
    ///     Creates a new instance of <see cref="ElementTypeChangedConvention" />.
    /// </summary>
    /// <param name="dependencies">Parameter object containing dependencies for this convention.</param>
    public ElementTypeChangedConvention(ProviderConventionSetBuilderDependencies dependencies)
        => Dependencies = dependencies;

    /// <summary>
    ///     Dependencies for this service.
    /// </summary>
    protected virtual ProviderConventionSetBuilderDependencies Dependencies { get; }

    /// <inheritdoc />
    public void ProcessPropertyElementTypeChanged(
        IConventionPropertyBuilder propertyBuilder,
        IElementType? newElementType,
        IElementType? oldElementType,
        IConventionContext<IElementType> context)
    {
        var keyProperty = propertyBuilder.Metadata;
        foreach (var key in keyProperty.GetContainingKeys())
        {
            var index = key.Properties.IndexOf(keyProperty);
            foreach (var foreignKey in key.GetReferencingForeignKeys())
            {
                var foreignKeyProperty = foreignKey.Properties[index];
                foreignKeyProperty.Builder.SetElementType(newElementType?.ClrType);
            }
        }
    }

    /// <inheritdoc />
    public void ProcessForeignKeyAdded(
<<<<<<< HEAD
        IConventionForeignKeyBuilder foreignKeyBuilder,
        IConventionContext<IConventionForeignKeyBuilder> context)
=======
        IConventionForeignKeyBuilder foreignKeyBuilder, IConventionContext<IConventionForeignKeyBuilder> context)
        => ProcessForeignKey(foreignKeyBuilder);

    /// <inheritdoc />
    public void ProcessForeignKeyPropertiesChanged(
        IConventionForeignKeyBuilder relationshipBuilder,
        IReadOnlyList<IConventionProperty> oldDependentProperties,
        IConventionKey oldPrincipalKey,
        IConventionContext<IReadOnlyList<IConventionProperty>> context)
    {
        if (relationshipBuilder.Metadata.IsInModel
            && !UseOldBehavior33704)
        {
            ProcessForeignKey(relationshipBuilder);
        }
    }

    private static void ProcessForeignKey(IConventionForeignKeyBuilder foreignKeyBuilder)
>>>>>>> b2e366bf
    {
        var foreignKeyProperties = foreignKeyBuilder.Metadata.Properties;
        var principalKeyProperties = foreignKeyBuilder.Metadata.PrincipalKey.Properties;
        for (var i = 0; i < foreignKeyProperties.Count; i++)
        {
            foreignKeyProperties[i].Builder.SetElementType(principalKeyProperties[i].GetElementType()?.ClrType);
        }
    }
}<|MERGE_RESOLUTION|>--- conflicted
+++ resolved
@@ -12,15 +12,6 @@
 public class ElementTypeChangedConvention :
     IPropertyElementTypeChangedConvention, IForeignKeyAddedConvention, IForeignKeyPropertiesChangedConvention
 {
-<<<<<<< HEAD
-=======
-    internal static readonly bool UseOldBehavior32411 =
-        AppContext.TryGetSwitch("Microsoft.EntityFrameworkCore.Issue32411", out var enabled32411) && enabled32411;
-
-    internal static readonly bool UseOldBehavior33704 =
-        AppContext.TryGetSwitch("Microsoft.EntityFrameworkCore.Issue33704", out var enabled33704) && enabled33704;
-
->>>>>>> b2e366bf
     /// <summary>
     ///     Creates a new instance of <see cref="ElementTypeChangedConvention" />.
     /// </summary>
@@ -54,11 +45,8 @@
 
     /// <inheritdoc />
     public void ProcessForeignKeyAdded(
-<<<<<<< HEAD
         IConventionForeignKeyBuilder foreignKeyBuilder,
         IConventionContext<IConventionForeignKeyBuilder> context)
-=======
-        IConventionForeignKeyBuilder foreignKeyBuilder, IConventionContext<IConventionForeignKeyBuilder> context)
         => ProcessForeignKey(foreignKeyBuilder);
 
     /// <inheritdoc />
@@ -68,15 +56,13 @@
         IConventionKey oldPrincipalKey,
         IConventionContext<IReadOnlyList<IConventionProperty>> context)
     {
-        if (relationshipBuilder.Metadata.IsInModel
-            && !UseOldBehavior33704)
+        if (relationshipBuilder.Metadata.IsInModel)
         {
             ProcessForeignKey(relationshipBuilder);
         }
     }
 
     private static void ProcessForeignKey(IConventionForeignKeyBuilder foreignKeyBuilder)
->>>>>>> b2e366bf
     {
         var foreignKeyProperties = foreignKeyBuilder.Metadata.Properties;
         var principalKeyProperties = foreignKeyBuilder.Metadata.PrincipalKey.Properties;
