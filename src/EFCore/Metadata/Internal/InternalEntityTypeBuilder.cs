--- conflicted
+++ resolved
@@ -5328,7 +5328,6 @@
     ///     doing so can result in application failures when updating to a new Entity Framework Core release.
     /// </summary>
     [DebuggerStepThrough]
-<<<<<<< HEAD
     IConventionEntityTypeBuilder? IConventionEntityTypeBuilder.HasQueryFilter(string filterKey, LambdaExpression? filter, bool fromDataAnnotation)
         => HasQueryFilter(filterKey, filter, fromDataAnnotation ? ConfigurationSource.DataAnnotation : ConfigurationSource.Convention);
 
@@ -5349,30 +5348,6 @@
     ///     doing so can result in application failures when updating to a new Entity Framework Core release.
     /// </summary>
     [DebuggerStepThrough]
-    [Obsolete]
-    IConventionEntityTypeBuilder? IConventionEntityTypeBuilder.HasDefiningQuery(LambdaExpression? query, bool fromDataAnnotation)
-        => HasDefiningQuery(query, fromDataAnnotation ? ConfigurationSource.DataAnnotation : ConfigurationSource.Convention);
-
-    /// <summary>
-    ///     This is an internal API that supports the Entity Framework Core infrastructure and not subject to
-    ///     the same compatibility standards as public APIs. It may be changed or removed without notice in
-    ///     any release. You should only use it directly in your code with extreme caution and knowing that
-    ///     doing so can result in application failures when updating to a new Entity Framework Core release.
-    /// </summary>
-    [DebuggerStepThrough]
-    [Obsolete]
-    bool IConventionEntityTypeBuilder.CanSetDefiningQuery(LambdaExpression? query, bool fromDataAnnotation)
-        => CanSetDefiningQuery(query, fromDataAnnotation ? ConfigurationSource.DataAnnotation : ConfigurationSource.Convention);
-
-    /// <summary>
-    ///     This is an internal API that supports the Entity Framework Core infrastructure and not subject to
-    ///     the same compatibility standards as public APIs. It may be changed or removed without notice in
-    ///     any release. You should only use it directly in your code with extreme caution and knowing that
-    ///     doing so can result in application failures when updating to a new Entity Framework Core release.
-    /// </summary>
-    [DebuggerStepThrough]
-=======
->>>>>>> cc16eae9
     IConventionEntityTypeBuilder? IConventionEntityTypeBuilder.HasChangeTrackingStrategy(
         ChangeTrackingStrategy? changeTrackingStrategy,
         bool fromDataAnnotation)
