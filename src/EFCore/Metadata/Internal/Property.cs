// Licensed to the .NET Foundation under one or more agreements.
// The .NET Foundation licenses this file to you under the MIT license.

<<<<<<< HEAD
=======
using System;
>>>>>>> 5d0d937a
using System.Diagnostics.CodeAnalysis;
using Microsoft.EntityFrameworkCore.ChangeTracking.Internal;
using Microsoft.EntityFrameworkCore.Internal;

namespace Microsoft.EntityFrameworkCore.Metadata.Internal;

/// <summary>
///     This is an internal API that supports the Entity Framework Core infrastructure and not subject to
///     the same compatibility standards as public APIs. It may be changed or removed without notice in
///     any release. You should only use it directly in your code with extreme caution and knowing that
///     doing so can result in application failures when updating to a new Entity Framework Core release.
/// </summary>
public class Property : PropertyBase, IMutableProperty, IConventionProperty, IProperty
{
    private bool? _isConcurrencyToken;
    private bool? _isNullable;
    private ValueGenerated? _valueGenerated;
    private CoreTypeMapping? _typeMapping;
    private InternalPropertyBuilder? _builder;

    private ConfigurationSource? _typeConfigurationSource;
    private ConfigurationSource? _isNullableConfigurationSource;
    private ConfigurationSource? _isConcurrencyTokenConfigurationSource;
    private ConfigurationSource? _valueGeneratedConfigurationSource;
    private ConfigurationSource? _typeMappingConfigurationSource;

    /// <summary>
    ///     This is an internal API that supports the Entity Framework Core infrastructure and not subject to
    ///     the same compatibility standards as public APIs. It may be changed or removed without notice in
    ///     any release. You should only use it directly in your code with extreme caution and knowing that
    ///     doing so can result in application failures when updating to a new Entity Framework Core release.
    /// </summary>
    public Property(
        string name,
<<<<<<< HEAD
        Type clrType,
=======
        [DynamicallyAccessedMembers(IProperty.DynamicallyAccessedMemberTypes)] Type clrType,
>>>>>>> 5d0d937a
        PropertyInfo? propertyInfo,
        FieldInfo? fieldInfo,
        EntityType declaringEntityType,
        ConfigurationSource configurationSource,
        ConfigurationSource? typeConfigurationSource)
        : base(name, propertyInfo, fieldInfo, configurationSource)
    {
        DeclaringEntityType = declaringEntityType;
        ClrType = clrType;
        _typeConfigurationSource = typeConfigurationSource;
<<<<<<< HEAD

        _builder = new InternalPropertyBuilder(this, declaringEntityType.Model.Builder);
    }

    /// <summary>
    ///     This is an internal API that supports the Entity Framework Core infrastructure and not subject to
    ///     the same compatibility standards as public APIs. It may be changed or removed without notice in
    ///     any release. You should only use it directly in your code with extreme caution and knowing that
    ///     doing so can result in application failures when updating to a new Entity Framework Core release.
    /// </summary>
    public virtual EntityType DeclaringEntityType { get; }
=======

        _builder = new InternalPropertyBuilder(this, declaringEntityType.Model.Builder);
    }
>>>>>>> 5d0d937a

    /// <summary>
    ///     This is an internal API that supports the Entity Framework Core infrastructure and not subject to
    ///     the same compatibility standards as public APIs. It may be changed or removed without notice in
    ///     any release. You should only use it directly in your code with extreme caution and knowing that
    ///     doing so can result in application failures when updating to a new Entity Framework Core release.
    /// </summary>
<<<<<<< HEAD
    public override TypeBase DeclaringType
    {
        [DebuggerStepThrough]
        get => DeclaringEntityType;
    }
=======
    public virtual EntityType DeclaringEntityType { get; }
>>>>>>> 5d0d937a

    /// <summary>
    ///     This is an internal API that supports the Entity Framework Core infrastructure and not subject to
    ///     the same compatibility standards as public APIs. It may be changed or removed without notice in
    ///     any release. You should only use it directly in your code with extreme caution and knowing that
    ///     doing so can result in application failures when updating to a new Entity Framework Core release.
    /// </summary>
<<<<<<< HEAD
    public override Type ClrType { get; }
=======
    public override TypeBase DeclaringType
    {
        [DebuggerStepThrough]
        get => DeclaringEntityType;
    }
>>>>>>> 5d0d937a

    /// <summary>
    ///     This is an internal API that supports the Entity Framework Core infrastructure and not subject to
    ///     the same compatibility standards as public APIs. It may be changed or removed without notice in
    ///     any release. You should only use it directly in your code with extreme caution and knowing that
    ///     doing so can result in application failures when updating to a new Entity Framework Core release.
    /// </summary>
<<<<<<< HEAD
    public virtual InternalPropertyBuilder Builder
    {
        [DebuggerStepThrough]
        get => _builder ?? throw new InvalidOperationException(CoreStrings.ObjectRemovedFromModel);
    }
=======
    [DynamicallyAccessedMembers(IProperty.DynamicallyAccessedMemberTypes)]
    public override Type ClrType { get; }
>>>>>>> 5d0d937a

    /// <summary>
    ///     This is an internal API that supports the Entity Framework Core infrastructure and not subject to
    ///     the same compatibility standards as public APIs. It may be changed or removed without notice in
    ///     any release. You should only use it directly in your code with extreme caution and knowing that
    ///     doing so can result in application failures when updating to a new Entity Framework Core release.
    /// </summary>
<<<<<<< HEAD
    public virtual bool IsInModel
        => _builder is not null;
=======
    public virtual InternalPropertyBuilder Builder
    {
        [DebuggerStepThrough]
        get => _builder ?? throw new InvalidOperationException(CoreStrings.ObjectRemovedFromModel);
    }
>>>>>>> 5d0d937a

    /// <summary>
    ///     This is an internal API that supports the Entity Framework Core infrastructure and not subject to
    ///     the same compatibility standards as public APIs. It may be changed or removed without notice in
    ///     any release. You should only use it directly in your code with extreme caution and knowing that
    ///     doing so can result in application failures when updating to a new Entity Framework Core release.
    /// </summary>
<<<<<<< HEAD
=======
    public virtual bool IsInModel
        => _builder is not null
            && DeclaringEntityType.IsInModel;

    /// <summary>
    ///     This is an internal API that supports the Entity Framework Core infrastructure and not subject to
    ///     the same compatibility standards as public APIs. It may be changed or removed without notice in
    ///     any release. You should only use it directly in your code with extreme caution and knowing that
    ///     doing so can result in application failures when updating to a new Entity Framework Core release.
    /// </summary>
>>>>>>> 5d0d937a
    public virtual void SetRemovedFromModel()
        => _builder = null;

    /// <summary>
    ///     This is an internal API that supports the Entity Framework Core infrastructure and not subject to
    ///     the same compatibility standards as public APIs. It may be changed or removed without notice in
    ///     any release. You should only use it directly in your code with extreme caution and knowing that
    ///     doing so can result in application failures when updating to a new Entity Framework Core release.
    /// </summary>
    public virtual ConfigurationSource? GetTypeConfigurationSource()
        => _typeConfigurationSource;
<<<<<<< HEAD
=======

    /// <summary>
    ///     This is an internal API that supports the Entity Framework Core infrastructure and not subject to
    ///     the same compatibility standards as public APIs. It may be changed or removed without notice in
    ///     any release. You should only use it directly in your code with extreme caution and knowing that
    ///     doing so can result in application failures when updating to a new Entity Framework Core release.
    /// </summary>
    public virtual void UpdateTypeConfigurationSource(ConfigurationSource configurationSource)
        => _typeConfigurationSource = _typeConfigurationSource.Max(configurationSource);
>>>>>>> 5d0d937a

    /// <summary>
    ///     This is an internal API that supports the Entity Framework Core infrastructure and not subject to
    ///     the same compatibility standards as public APIs. It may be changed or removed without notice in
    ///     any release. You should only use it directly in your code with extreme caution and knowing that
    ///     doing so can result in application failures when updating to a new Entity Framework Core release.
    /// </summary>
<<<<<<< HEAD
    public virtual void UpdateTypeConfigurationSource(ConfigurationSource configurationSource)
        => _typeConfigurationSource = _typeConfigurationSource.Max(configurationSource);

    /// <summary>
    ///     This is an internal API that supports the Entity Framework Core infrastructure and not subject to
    ///     the same compatibility standards as public APIs. It may be changed or removed without notice in
    ///     any release. You should only use it directly in your code with extreme caution and knowing that
    ///     doing so can result in application failures when updating to a new Entity Framework Core release.
    /// </summary>
=======
>>>>>>> 5d0d937a
    public virtual bool IsNullable
    {
        get => _isNullable ?? DefaultIsNullable;
        set => SetIsNullable(value, ConfigurationSource.Explicit);
    }

    /// <summary>
    ///     This is an internal API that supports the Entity Framework Core infrastructure and not subject to
    ///     the same compatibility standards as public APIs. It may be changed or removed without notice in
    ///     any release. You should only use it directly in your code with extreme caution and knowing that
    ///     doing so can result in application failures when updating to a new Entity Framework Core release.
    /// </summary>
    public virtual bool? SetIsNullable(bool? nullable, ConfigurationSource configurationSource)
    {
        EnsureMutable();

        var isChanging = (nullable ?? DefaultIsNullable) != IsNullable;
        if (nullable == null)
        {
            _isNullable = null;
            _isNullableConfigurationSource = null;
            if (isChanging)
            {
                DeclaringEntityType.Model.ConventionDispatcher.OnPropertyNullableChanged(Builder);
            }

            return nullable;
        }

        if (nullable.Value)
        {
            if (!ClrType.IsNullableType())
            {
                throw new InvalidOperationException(
                    CoreStrings.CannotBeNullable(Name, DeclaringEntityType.DisplayName(), ClrType.ShortDisplayName()));
            }
<<<<<<< HEAD

            if (Keys != null)
            {
                throw new InvalidOperationException(CoreStrings.CannotBeNullablePK(Name, DeclaringEntityType.DisplayName()));
            }
        }

        _isNullableConfigurationSource = configurationSource.Max(_isNullableConfigurationSource);

        _isNullable = nullable;

        return isChanging
            ? DeclaringEntityType.Model.ConventionDispatcher.OnPropertyNullableChanged(Builder)
            : nullable;
    }

    private bool DefaultIsNullable
        => ClrType.IsNullableType();

    /// <summary>
    ///     This is an internal API that supports the Entity Framework Core infrastructure and not subject to
    ///     the same compatibility standards as public APIs. It may be changed or removed without notice in
    ///     any release. You should only use it directly in your code with extreme caution and knowing that
    ///     doing so can result in application failures when updating to a new Entity Framework Core release.
    /// </summary>
    public virtual ConfigurationSource? GetIsNullableConfigurationSource()
        => _isNullableConfigurationSource;

    /// <summary>
    ///     This is an internal API that supports the Entity Framework Core infrastructure and not subject to
    ///     the same compatibility standards as public APIs. It may be changed or removed without notice in
    ///     any release. You should only use it directly in your code with extreme caution and knowing that
    ///     doing so can result in application failures when updating to a new Entity Framework Core release.
    /// </summary>
    protected override FieldInfo? OnFieldInfoSet(FieldInfo? newFieldInfo, FieldInfo? oldFieldInfo)
        => DeclaringEntityType.Model.ConventionDispatcher.OnPropertyFieldChanged(Builder, newFieldInfo, oldFieldInfo);

    /// <summary>
    ///     This is an internal API that supports the Entity Framework Core infrastructure and not subject to
    ///     the same compatibility standards as public APIs. It may be changed or removed without notice in
    ///     any release. You should only use it directly in your code with extreme caution and knowing that
    ///     doing so can result in application failures when updating to a new Entity Framework Core release.
    /// </summary>
    public virtual ValueGenerated ValueGenerated
    {
        get => _valueGenerated ?? DefaultValueGenerated;
        set => SetValueGenerated(value, ConfigurationSource.Explicit);
    }

    /// <summary>
    ///     This is an internal API that supports the Entity Framework Core infrastructure and not subject to
    ///     the same compatibility standards as public APIs. It may be changed or removed without notice in
    ///     any release. You should only use it directly in your code with extreme caution and knowing that
    ///     doing so can result in application failures when updating to a new Entity Framework Core release.
    /// </summary>
    public virtual ValueGenerated? SetValueGenerated(ValueGenerated? valueGenerated, ConfigurationSource configurationSource)
    {
        EnsureMutable();

        _valueGenerated = valueGenerated;

        _valueGeneratedConfigurationSource = valueGenerated == null
            ? null
            : configurationSource.Max(_valueGeneratedConfigurationSource);

        return valueGenerated;
    }

    private static ValueGenerated DefaultValueGenerated
        => ValueGenerated.Never;
=======

            if (Keys != null)
            {
                throw new InvalidOperationException(CoreStrings.CannotBeNullablePK(Name, DeclaringEntityType.DisplayName()));
            }
        }

        _isNullableConfigurationSource = configurationSource.Max(_isNullableConfigurationSource);

        _isNullable = nullable;

        return isChanging
            ? DeclaringEntityType.Model.ConventionDispatcher.OnPropertyNullableChanged(Builder)
            : nullable;
    }

    private bool DefaultIsNullable
        => ClrType.IsNullableType();

    /// <summary>
    ///     This is an internal API that supports the Entity Framework Core infrastructure and not subject to
    ///     the same compatibility standards as public APIs. It may be changed or removed without notice in
    ///     any release. You should only use it directly in your code with extreme caution and knowing that
    ///     doing so can result in application failures when updating to a new Entity Framework Core release.
    /// </summary>
    public virtual ConfigurationSource? GetIsNullableConfigurationSource()
        => _isNullableConfigurationSource;
>>>>>>> 5d0d937a

    /// <summary>
    ///     This is an internal API that supports the Entity Framework Core infrastructure and not subject to
    ///     the same compatibility standards as public APIs. It may be changed or removed without notice in
    ///     any release. You should only use it directly in your code with extreme caution and knowing that
    ///     doing so can result in application failures when updating to a new Entity Framework Core release.
    /// </summary>
<<<<<<< HEAD
    public virtual ConfigurationSource? GetValueGeneratedConfigurationSource()
        => _valueGeneratedConfigurationSource;
=======
    protected override FieldInfo? OnFieldInfoSet(FieldInfo? newFieldInfo, FieldInfo? oldFieldInfo)
        => DeclaringEntityType.Model.ConventionDispatcher.OnPropertyFieldChanged(Builder, newFieldInfo, oldFieldInfo);
>>>>>>> 5d0d937a

    /// <summary>
    ///     This is an internal API that supports the Entity Framework Core infrastructure and not subject to
    ///     the same compatibility standards as public APIs. It may be changed or removed without notice in
    ///     any release. You should only use it directly in your code with extreme caution and knowing that
    ///     doing so can result in application failures when updating to a new Entity Framework Core release.
    /// </summary>
<<<<<<< HEAD
    public virtual bool IsConcurrencyToken
    {
        get => _isConcurrencyToken ?? DefaultIsConcurrencyToken;
        set => SetIsConcurrencyToken(value, ConfigurationSource.Explicit);
=======
    public virtual ValueGenerated ValueGenerated
    {
        get => _valueGenerated ?? DefaultValueGenerated;
        set => SetValueGenerated(value, ConfigurationSource.Explicit);
>>>>>>> 5d0d937a
    }

    /// <summary>
    ///     This is an internal API that supports the Entity Framework Core infrastructure and not subject to
    ///     the same compatibility standards as public APIs. It may be changed or removed without notice in
    ///     any release. You should only use it directly in your code with extreme caution and knowing that
    ///     doing so can result in application failures when updating to a new Entity Framework Core release.
    /// </summary>
<<<<<<< HEAD
    public virtual bool? SetIsConcurrencyToken(bool? concurrencyToken, ConfigurationSource configurationSource)
    {
        EnsureMutable();

        if (IsConcurrencyToken != concurrencyToken)
        {
            _isConcurrencyToken = concurrencyToken;
        }

        _isConcurrencyTokenConfigurationSource = concurrencyToken == null
            ? null
            : configurationSource.Max(_isConcurrencyTokenConfigurationSource);

        return concurrencyToken;
    }

    private static bool DefaultIsConcurrencyToken
        => false;
=======
    public virtual ValueGenerated? SetValueGenerated(ValueGenerated? valueGenerated, ConfigurationSource configurationSource)
    {
        EnsureMutable();

        _valueGenerated = valueGenerated;

        _valueGeneratedConfigurationSource = valueGenerated == null
            ? null
            : configurationSource.Max(_valueGeneratedConfigurationSource);

        return valueGenerated;
    }

    private static ValueGenerated DefaultValueGenerated
        => ValueGenerated.Never;

    /// <summary>
    ///     This is an internal API that supports the Entity Framework Core infrastructure and not subject to
    ///     the same compatibility standards as public APIs. It may be changed or removed without notice in
    ///     any release. You should only use it directly in your code with extreme caution and knowing that
    ///     doing so can result in application failures when updating to a new Entity Framework Core release.
    /// </summary>
    public virtual ConfigurationSource? GetValueGeneratedConfigurationSource()
        => _valueGeneratedConfigurationSource;

    /// <summary>
    ///     This is an internal API that supports the Entity Framework Core infrastructure and not subject to
    ///     the same compatibility standards as public APIs. It may be changed or removed without notice in
    ///     any release. You should only use it directly in your code with extreme caution and knowing that
    ///     doing so can result in application failures when updating to a new Entity Framework Core release.
    /// </summary>
    public virtual bool IsConcurrencyToken
    {
        get => _isConcurrencyToken ?? DefaultIsConcurrencyToken;
        set => SetIsConcurrencyToken(value, ConfigurationSource.Explicit);
    }
>>>>>>> 5d0d937a

    /// <summary>
    ///     This is an internal API that supports the Entity Framework Core infrastructure and not subject to
    ///     the same compatibility standards as public APIs. It may be changed or removed without notice in
    ///     any release. You should only use it directly in your code with extreme caution and knowing that
    ///     doing so can result in application failures when updating to a new Entity Framework Core release.
    /// </summary>
<<<<<<< HEAD
    public virtual ConfigurationSource? GetIsConcurrencyTokenConfigurationSource()
        => _isConcurrencyTokenConfigurationSource;

    /// <summary>
    ///     This is an internal API that supports the Entity Framework Core infrastructure and not subject to
    ///     the same compatibility standards as public APIs. It may be changed or removed without notice in
    ///     any release. You should only use it directly in your code with extreme caution and knowing that
    ///     doing so can result in application failures when updating to a new Entity Framework Core release.
    /// </summary>
    public virtual int? SetMaxLength(int? maxLength, ConfigurationSource configurationSource)
    {
        if (maxLength != null
            && maxLength < 0)
        {
            throw new ArgumentOutOfRangeException(nameof(maxLength));
        }

        return (int?)SetOrRemoveAnnotation(CoreAnnotationNames.MaxLength, maxLength, configurationSource)?.Value;
    }

    /// <summary>
    ///     This is an internal API that supports the Entity Framework Core infrastructure and not subject to
    ///     the same compatibility standards as public APIs. It may be changed or removed without notice in
    ///     any release. You should only use it directly in your code with extreme caution and knowing that
    ///     doing so can result in application failures when updating to a new Entity Framework Core release.
    /// </summary>
    public virtual int? GetMaxLength()
        => (int?)this[CoreAnnotationNames.MaxLength];

    /// <summary>
    ///     This is an internal API that supports the Entity Framework Core infrastructure and not subject to
    ///     the same compatibility standards as public APIs. It may be changed or removed without notice in
    ///     any release. You should only use it directly in your code with extreme caution and knowing that
    ///     doing so can result in application failures when updating to a new Entity Framework Core release.
    /// </summary>
    public virtual ConfigurationSource? GetMaxLengthConfigurationSource()
        => FindAnnotation(CoreAnnotationNames.MaxLength)?.GetConfigurationSource();
=======
    public virtual bool? SetIsConcurrencyToken(bool? concurrencyToken, ConfigurationSource configurationSource)
    {
        EnsureMutable();

        if (IsConcurrencyToken != concurrencyToken)
        {
            _isConcurrencyToken = concurrencyToken;
        }

        _isConcurrencyTokenConfigurationSource = concurrencyToken == null
            ? null
            : configurationSource.Max(_isConcurrencyTokenConfigurationSource);

        return concurrencyToken;
    }

    private static bool DefaultIsConcurrencyToken
        => false;
>>>>>>> 5d0d937a

    /// <summary>
    ///     This is an internal API that supports the Entity Framework Core infrastructure and not subject to
    ///     the same compatibility standards as public APIs. It may be changed or removed without notice in
    ///     any release. You should only use it directly in your code with extreme caution and knowing that
    ///     doing so can result in application failures when updating to a new Entity Framework Core release.
    /// </summary>
<<<<<<< HEAD
    public virtual bool? SetIsUnicode(bool? unicode, ConfigurationSource configurationSource)
        => (bool?)SetOrRemoveAnnotation(CoreAnnotationNames.Unicode, unicode, configurationSource)?.Value;
=======
    public virtual ConfigurationSource? GetIsConcurrencyTokenConfigurationSource()
        => _isConcurrencyTokenConfigurationSource;
>>>>>>> 5d0d937a

    /// <summary>
    ///     This is an internal API that supports the Entity Framework Core infrastructure and not subject to
    ///     the same compatibility standards as public APIs. It may be changed or removed without notice in
    ///     any release. You should only use it directly in your code with extreme caution and knowing that
    ///     doing so can result in application failures when updating to a new Entity Framework Core release.
    /// </summary>
<<<<<<< HEAD
    public virtual bool? IsUnicode()
        => (bool?)this[CoreAnnotationNames.Unicode];

    /// <summary>
    ///     This is an internal API that supports the Entity Framework Core infrastructure and not subject to
    ///     the same compatibility standards as public APIs. It may be changed or removed without notice in
    ///     any release. You should only use it directly in your code with extreme caution and knowing that
    ///     doing so can result in application failures when updating to a new Entity Framework Core release.
    /// </summary>
    public virtual ConfigurationSource? GetIsUnicodeConfigurationSource()
        => FindAnnotation(CoreAnnotationNames.Unicode)?.GetConfigurationSource();

=======
    public virtual int? SetMaxLength(int? maxLength, ConfigurationSource configurationSource)
    {
        if (maxLength != null
            && maxLength < 0)
        {
            throw new ArgumentOutOfRangeException(nameof(maxLength));
        }

        return (int?)SetOrRemoveAnnotation(CoreAnnotationNames.MaxLength, maxLength, configurationSource)?.Value;
    }

>>>>>>> 5d0d937a
    /// <summary>
    ///     This is an internal API that supports the Entity Framework Core infrastructure and not subject to
    ///     the same compatibility standards as public APIs. It may be changed or removed without notice in
    ///     any release. You should only use it directly in your code with extreme caution and knowing that
    ///     doing so can result in application failures when updating to a new Entity Framework Core release.
    /// </summary>
<<<<<<< HEAD
    public virtual int? SetPrecision(int? precision, ConfigurationSource configurationSource)
    {
        if (precision != null && precision < 0)
        {
            throw new ArgumentOutOfRangeException(nameof(precision));
        }

        return (int?)SetOrRemoveAnnotation(CoreAnnotationNames.Precision, precision, configurationSource)?.Value;
    }
=======
    public virtual int? GetMaxLength()
        => (int?)this[CoreAnnotationNames.MaxLength];

    /// <summary>
    ///     This is an internal API that supports the Entity Framework Core infrastructure and not subject to
    ///     the same compatibility standards as public APIs. It may be changed or removed without notice in
    ///     any release. You should only use it directly in your code with extreme caution and knowing that
    ///     doing so can result in application failures when updating to a new Entity Framework Core release.
    /// </summary>
    public virtual ConfigurationSource? GetMaxLengthConfigurationSource()
        => FindAnnotation(CoreAnnotationNames.MaxLength)?.GetConfigurationSource();

    /// <summary>
    ///     This is an internal API that supports the Entity Framework Core infrastructure and not subject to
    ///     the same compatibility standards as public APIs. It may be changed or removed without notice in
    ///     any release. You should only use it directly in your code with extreme caution and knowing that
    ///     doing so can result in application failures when updating to a new Entity Framework Core release.
    /// </summary>
    public virtual bool? SetIsUnicode(bool? unicode, ConfigurationSource configurationSource)
        => (bool?)SetOrRemoveAnnotation(CoreAnnotationNames.Unicode, unicode, configurationSource)?.Value;
>>>>>>> 5d0d937a

    /// <summary>
    ///     This is an internal API that supports the Entity Framework Core infrastructure and not subject to
    ///     the same compatibility standards as public APIs. It may be changed or removed without notice in
    ///     any release. You should only use it directly in your code with extreme caution and knowing that
    ///     doing so can result in application failures when updating to a new Entity Framework Core release.
    /// </summary>
<<<<<<< HEAD
    public virtual int? GetPrecision()
        => (int?)this[CoreAnnotationNames.Precision];
=======
    public virtual bool? IsUnicode()
        => (bool?)this[CoreAnnotationNames.Unicode];

    /// <summary>
    ///     This is an internal API that supports the Entity Framework Core infrastructure and not subject to
    ///     the same compatibility standards as public APIs. It may be changed or removed without notice in
    ///     any release. You should only use it directly in your code with extreme caution and knowing that
    ///     doing so can result in application failures when updating to a new Entity Framework Core release.
    /// </summary>
    public virtual ConfigurationSource? GetIsUnicodeConfigurationSource()
        => FindAnnotation(CoreAnnotationNames.Unicode)?.GetConfigurationSource();
>>>>>>> 5d0d937a

    /// <summary>
    ///     This is an internal API that supports the Entity Framework Core infrastructure and not subject to
    ///     the same compatibility standards as public APIs. It may be changed or removed without notice in
    ///     any release. You should only use it directly in your code with extreme caution and knowing that
    ///     doing so can result in application failures when updating to a new Entity Framework Core release.
    /// </summary>
<<<<<<< HEAD
    public virtual ConfigurationSource? GetPrecisionConfigurationSource()
        => FindAnnotation(CoreAnnotationNames.Precision)?.GetConfigurationSource();
=======
    public virtual int? SetPrecision(int? precision, ConfigurationSource configurationSource)
    {
        if (precision != null && precision < 0)
        {
            throw new ArgumentOutOfRangeException(nameof(precision));
        }

        return (int?)SetOrRemoveAnnotation(CoreAnnotationNames.Precision, precision, configurationSource)?.Value;
    }
>>>>>>> 5d0d937a

    /// <summary>
    ///     This is an internal API that supports the Entity Framework Core infrastructure and not subject to
    ///     the same compatibility standards as public APIs. It may be changed or removed without notice in
    ///     any release. You should only use it directly in your code with extreme caution and knowing that
    ///     doing so can result in application failures when updating to a new Entity Framework Core release.
    /// </summary>
<<<<<<< HEAD
=======
    public virtual int? GetPrecision()
        => (int?)this[CoreAnnotationNames.Precision];

    /// <summary>
    ///     This is an internal API that supports the Entity Framework Core infrastructure and not subject to
    ///     the same compatibility standards as public APIs. It may be changed or removed without notice in
    ///     any release. You should only use it directly in your code with extreme caution and knowing that
    ///     doing so can result in application failures when updating to a new Entity Framework Core release.
    /// </summary>
    public virtual ConfigurationSource? GetPrecisionConfigurationSource()
        => FindAnnotation(CoreAnnotationNames.Precision)?.GetConfigurationSource();

    /// <summary>
    ///     This is an internal API that supports the Entity Framework Core infrastructure and not subject to
    ///     the same compatibility standards as public APIs. It may be changed or removed without notice in
    ///     any release. You should only use it directly in your code with extreme caution and knowing that
    ///     doing so can result in application failures when updating to a new Entity Framework Core release.
    /// </summary>
>>>>>>> 5d0d937a
    public virtual int? SetScale(int? scale, ConfigurationSource configurationSource)
    {
        if (scale != null && scale < 0)
        {
            throw new ArgumentOutOfRangeException(nameof(scale));
        }

        return (int?)SetOrRemoveAnnotation(CoreAnnotationNames.Scale, scale, configurationSource)?.Value;
    }

    /// <summary>
    ///     This is an internal API that supports the Entity Framework Core infrastructure and not subject to
    ///     the same compatibility standards as public APIs. It may be changed or removed without notice in
    ///     any release. You should only use it directly in your code with extreme caution and knowing that
    ///     doing so can result in application failures when updating to a new Entity Framework Core release.
    /// </summary>
    public virtual int? GetScale()
        => (int?)this[CoreAnnotationNames.Scale];

    /// <summary>
    ///     This is an internal API that supports the Entity Framework Core infrastructure and not subject to
    ///     the same compatibility standards as public APIs. It may be changed or removed without notice in
    ///     any release. You should only use it directly in your code with extreme caution and knowing that
    ///     doing so can result in application failures when updating to a new Entity Framework Core release.
    /// </summary>
    public virtual ConfigurationSource? GetScaleConfigurationSource()
        => FindAnnotation(CoreAnnotationNames.Scale)?.GetConfigurationSource();

    /// <summary>
    ///     This is an internal API that supports the Entity Framework Core infrastructure and not subject to
    ///     the same compatibility standards as public APIs. It may be changed or removed without notice in
    ///     any release. You should only use it directly in your code with extreme caution and knowing that
    ///     doing so can result in application failures when updating to a new Entity Framework Core release.
    /// </summary>
    public virtual PropertySaveBehavior? SetBeforeSaveBehavior(
        PropertySaveBehavior? beforeSaveBehavior,
        ConfigurationSource configurationSource)
        => (PropertySaveBehavior?)SetOrRemoveAnnotation(CoreAnnotationNames.BeforeSaveBehavior, beforeSaveBehavior, configurationSource)
            ?.Value;

    /// <summary>
    ///     This is an internal API that supports the Entity Framework Core infrastructure and not subject to
    ///     the same compatibility standards as public APIs. It may be changed or removed without notice in
    ///     any release. You should only use it directly in your code with extreme caution and knowing that
    ///     doing so can result in application failures when updating to a new Entity Framework Core release.
    /// </summary>
    public virtual PropertySaveBehavior GetBeforeSaveBehavior()
        => (PropertySaveBehavior?)this[CoreAnnotationNames.BeforeSaveBehavior]
            ?? (ValueGenerated == ValueGenerated.OnAddOrUpdate
                ? PropertySaveBehavior.Ignore
                : PropertySaveBehavior.Save);

    /// <summary>
    ///     This is an internal API that supports the Entity Framework Core infrastructure and not subject to
    ///     the same compatibility standards as public APIs. It may be changed or removed without notice in
    ///     any release. You should only use it directly in your code with extreme caution and knowing that
    ///     doing so can result in application failures when updating to a new Entity Framework Core release.
    /// </summary>
    public virtual ConfigurationSource? GetBeforeSaveBehaviorConfigurationSource()
        => FindAnnotation(CoreAnnotationNames.BeforeSaveBehavior)?.GetConfigurationSource();

    /// <summary>
    ///     This is an internal API that supports the Entity Framework Core infrastructure and not subject to
    ///     the same compatibility standards as public APIs. It may be changed or removed without notice in
    ///     any release. You should only use it directly in your code with extreme caution and knowing that
    ///     doing so can result in application failures when updating to a new Entity Framework Core release.
    /// </summary>
    public virtual PropertySaveBehavior? SetAfterSaveBehavior(
        PropertySaveBehavior? afterSaveBehavior,
        ConfigurationSource configurationSource)
    {
        if (afterSaveBehavior != null)
        {
            var errorMessage = CheckAfterSaveBehavior(afterSaveBehavior.Value);
            if (errorMessage != null)
            {
                throw new InvalidOperationException(errorMessage);
            }
        }

        return (PropertySaveBehavior?)SetOrRemoveAnnotation(
                CoreAnnotationNames.AfterSaveBehavior, afterSaveBehavior, configurationSource)
            ?.Value;
    }

    /// <summary>
    ///     This is an internal API that supports the Entity Framework Core infrastructure and not subject to
    ///     the same compatibility standards as public APIs. It may be changed or removed without notice in
    ///     any release. You should only use it directly in your code with extreme caution and knowing that
    ///     doing so can result in application failures when updating to a new Entity Framework Core release.
    /// </summary>
    public virtual PropertySaveBehavior GetAfterSaveBehavior()
        => (PropertySaveBehavior?)this[CoreAnnotationNames.AfterSaveBehavior]
            ?? (IsKey()
                ? PropertySaveBehavior.Throw
                : ValueGenerated.ForUpdate()
                    ? PropertySaveBehavior.Ignore
                    : PropertySaveBehavior.Save);

    /// <summary>
    ///     This is an internal API that supports the Entity Framework Core infrastructure and not subject to
    ///     the same compatibility standards as public APIs. It may be changed or removed without notice in
    ///     any release. You should only use it directly in your code with extreme caution and knowing that
    ///     doing so can result in application failures when updating to a new Entity Framework Core release.
    /// </summary>
    public virtual ConfigurationSource? GetAfterSaveBehaviorConfigurationSource()
        => FindAnnotation(CoreAnnotationNames.AfterSaveBehavior)?.GetConfigurationSource();

    /// <summary>
    ///     This is an internal API that supports the Entity Framework Core infrastructure and not subject to
    ///     the same compatibility standards as public APIs. It may be changed or removed without notice in
    ///     any release. You should only use it directly in your code with extreme caution and knowing that
    ///     doing so can result in application failures when updating to a new Entity Framework Core release.
    /// </summary>
    public virtual string? CheckAfterSaveBehavior(PropertySaveBehavior behavior)
        => behavior != PropertySaveBehavior.Throw
            && IsKey()
                ? CoreStrings.KeyPropertyMustBeReadOnly(Name, DeclaringEntityType.DisplayName())
                : null;

    /// <summary>
    ///     This is an internal API that supports the Entity Framework Core infrastructure and not subject to
    ///     the same compatibility standards as public APIs. It may be changed or removed without notice in
    ///     any release. You should only use it directly in your code with extreme caution and knowing that
    ///     doing so can result in application failures when updating to a new Entity Framework Core release.
    /// </summary>
    public virtual Func<IProperty, IEntityType, ValueGenerator>? SetValueGeneratorFactory(
        Func<IProperty, IEntityType, ValueGenerator>? factory,
        ConfigurationSource configurationSource)
    {
        RemoveAnnotation(CoreAnnotationNames.ValueGeneratorFactoryType);
        return (Func<IProperty, IEntityType, ValueGenerator>?)
            SetAnnotation(CoreAnnotationNames.ValueGeneratorFactory, factory, configurationSource)?.Value;
    }

    /// <summary>
    ///     This is an internal API that supports the Entity Framework Core infrastructure and not subject to
    ///     the same compatibility standards as public APIs. It may be changed or removed without notice in
    ///     any release. You should only use it directly in your code with extreme caution and knowing that
    ///     doing so can result in application failures when updating to a new Entity Framework Core release.
    /// </summary>
    public virtual Type? SetValueGeneratorFactory(
<<<<<<< HEAD
        Type? factoryType,
=======
        [DynamicallyAccessedMembers(ValueGeneratorFactory.DynamicallyAccessedMemberTypes)] Type? factoryType,
>>>>>>> 5d0d937a
        ConfigurationSource configurationSource)
    {
        if (factoryType != null)
        {
            if (!typeof(ValueGeneratorFactory).IsAssignableFrom(factoryType))
            {
                throw new InvalidOperationException(
                    CoreStrings.BadValueGeneratorType(
                        factoryType.ShortDisplayName(), typeof(ValueGeneratorFactory).ShortDisplayName()));
            }

            if (factoryType.IsAbstract
                || !factoryType.GetTypeInfo().DeclaredConstructors.Any(c => c.IsPublic && c.GetParameters().Length == 0))
            {
                throw new InvalidOperationException(
                    CoreStrings.CannotCreateValueGenerator(factoryType.ShortDisplayName(), nameof(SetValueGeneratorFactory)));
            }
        }

        RemoveAnnotation(CoreAnnotationNames.ValueGeneratorFactory);
        return (Type?)SetAnnotation(CoreAnnotationNames.ValueGeneratorFactoryType, factoryType, configurationSource)?.Value;
    }

    /// <summary>
    ///     This is an internal API that supports the Entity Framework Core infrastructure and not subject to
    ///     the same compatibility standards as public APIs. It may be changed or removed without notice in
    ///     any release. You should only use it directly in your code with extreme caution and knowing that
    ///     doing so can result in application failures when updating to a new Entity Framework Core release.
    /// </summary>
    public virtual Func<IProperty, IEntityType, ValueGenerator>? GetValueGeneratorFactory()
    {
        var factory = (Func<IProperty, IEntityType, ValueGenerator>?)this[CoreAnnotationNames.ValueGeneratorFactory];
        if (factory == null)
        {
            var factoryType = (Type?)this[CoreAnnotationNames.ValueGeneratorFactoryType];
            if (factoryType != null)
            {
                return ((ValueGeneratorFactory)Activator.CreateInstance(factoryType)!).Create;
            }
        }

        return factory;
    }

    /// <summary>
    ///     This is an internal API that supports the Entity Framework Core infrastructure and not subject to
    ///     the same compatibility standards as public APIs. It may be changed or removed without notice in
    ///     any release. You should only use it directly in your code with extreme caution and knowing that
    ///     doing so can result in application failures when updating to a new Entity Framework Core release.
    /// </summary>
    public virtual ConfigurationSource? GetValueGeneratorFactoryConfigurationSource()
        => (FindAnnotation(CoreAnnotationNames.ValueGeneratorFactory)
            ?? FindAnnotation(CoreAnnotationNames.ValueGeneratorFactoryType))?.GetConfigurationSource();

    /// <summary>
    ///     This is an internal API that supports the Entity Framework Core infrastructure and not subject to
    ///     the same compatibility standards as public APIs. It may be changed or removed without notice in
    ///     any release. You should only use it directly in your code with extreme caution and knowing that
    ///     doing so can result in application failures when updating to a new Entity Framework Core release.
    /// </summary>
    public virtual ValueConverter? SetValueConverter(
        ValueConverter? converter,
        ConfigurationSource configurationSource)
    {
        var errorString = CheckValueConverter(converter);
        if (errorString != null)
        {
            throw new InvalidOperationException(errorString);
        }

        RemoveAnnotation(CoreAnnotationNames.ValueConverterType);
        return (ValueConverter?)SetOrRemoveAnnotation(CoreAnnotationNames.ValueConverter, converter, configurationSource)?.Value;
    }
<<<<<<< HEAD

=======

    /// <summary>
    ///     This is an internal API that supports the Entity Framework Core infrastructure and not subject to
    ///     the same compatibility standards as public APIs. It may be changed or removed without notice in
    ///     any release. You should only use it directly in your code with extreme caution and knowing that
    ///     doing so can result in application failures when updating to a new Entity Framework Core release.
    /// </summary>
    public virtual Type? SetValueConverter(
        [DynamicallyAccessedMembers(DynamicallyAccessedMemberTypes.PublicParameterlessConstructor)] Type? converterType,
        ConfigurationSource configurationSource)
    {
        ValueConverter? converter = null;
        if (converterType != null)
        {
            if (!typeof(ValueConverter).IsAssignableFrom(converterType))
            {
                throw new InvalidOperationException(
                    CoreStrings.BadValueConverterType(converterType.ShortDisplayName(), typeof(ValueConverter).ShortDisplayName()));
            }

            try
            {
                converter = (ValueConverter?)Activator.CreateInstance(converterType);
            }
            catch (Exception e)
            {
                throw new InvalidOperationException(
                    CoreStrings.CannotCreateValueConverter(
                        converterType.ShortDisplayName(), nameof(PropertyBuilder.HasConversion)), e);
            }
        }

        SetValueConverter(converter, configurationSource);
        SetOrRemoveAnnotation(CoreAnnotationNames.ValueConverterType, converterType, configurationSource);

        return converterType;
    }

>>>>>>> 5d0d937a
    /// <summary>
    ///     This is an internal API that supports the Entity Framework Core infrastructure and not subject to
    ///     the same compatibility standards as public APIs. It may be changed or removed without notice in
    ///     any release. You should only use it directly in your code with extreme caution and knowing that
    ///     doing so can result in application failures when updating to a new Entity Framework Core release.
    /// </summary>
<<<<<<< HEAD
    public virtual Type? SetValueConverter(
        Type? converterType,
        ConfigurationSource configurationSource)
    {
        ValueConverter? converter = null;
        if (converterType != null)
        {
            if (!typeof(ValueConverter).IsAssignableFrom(converterType))
            {
                throw new InvalidOperationException(
                    CoreStrings.BadValueConverterType(converterType.ShortDisplayName(), typeof(ValueConverter).ShortDisplayName()));
            }

            try
            {
                converter = (ValueConverter?)Activator.CreateInstance(converterType);
            }
            catch (Exception e)
            {
                throw new InvalidOperationException(
                    CoreStrings.CannotCreateValueConverter(
                        converterType.ShortDisplayName(), nameof(PropertyBuilder.HasConversion)), e);
            }
        }

        SetValueConverter(converter, configurationSource);
        SetOrRemoveAnnotation(CoreAnnotationNames.ValueConverterType, converterType, configurationSource);

        return converterType;
=======
    public virtual ValueConverter? GetValueConverter()
    {
        var converter = (ValueConverter?)this[CoreAnnotationNames.ValueConverter];
        if (converter != null)
        {
            return converter;
        }

        var property = this;
        for (var i = 0; i < 10000; i++)
        {
            foreach (var foreignKey in property.GetContainingForeignKeys())
            {
                for (var propertyIndex = 0; propertyIndex < foreignKey.Properties.Count; propertyIndex++)
                {
                    if (property == foreignKey.Properties[propertyIndex])
                    {
                        var principalProperty = foreignKey.PrincipalKey.Properties[propertyIndex];
                        if (principalProperty == this
                            || principalProperty == property)
                        {
                            break;
                        }

                        property = principalProperty;

                        converter = (ValueConverter?)property[CoreAnnotationNames.ValueConverter];
                        if (converter != null)
                        {
                            return converter;
                        }
                    }
                }
            }
        }

        return null;
>>>>>>> 5d0d937a
    }

    /// <summary>
    ///     This is an internal API that supports the Entity Framework Core infrastructure and not subject to
    ///     the same compatibility standards as public APIs. It may be changed or removed without notice in
    ///     any release. You should only use it directly in your code with extreme caution and knowing that
    ///     doing so can result in application failures when updating to a new Entity Framework Core release.
    /// </summary>
<<<<<<< HEAD
    public virtual ValueConverter? GetValueConverter()
        => (ValueConverter?)this[CoreAnnotationNames.ValueConverter];

    /// <summary>
    ///     This is an internal API that supports the Entity Framework Core infrastructure and not subject to
    ///     the same compatibility standards as public APIs. It may be changed or removed without notice in
    ///     any release. You should only use it directly in your code with extreme caution and knowing that
    ///     doing so can result in application failures when updating to a new Entity Framework Core release.
    /// </summary>
=======
>>>>>>> 5d0d937a
    public virtual ConfigurationSource? GetValueConverterConfigurationSource()
        => FindAnnotation(CoreAnnotationNames.ValueConverter)?.GetConfigurationSource();

    /// <summary>
    ///     This is an internal API that supports the Entity Framework Core infrastructure and not subject to
    ///     the same compatibility standards as public APIs. It may be changed or removed without notice in
    ///     any release. You should only use it directly in your code with extreme caution and knowing that
    ///     doing so can result in application failures when updating to a new Entity Framework Core release.
    /// </summary>
    public virtual string? CheckValueConverter(ValueConverter? converter)
        => converter != null
            && converter.ModelClrType.UnwrapNullableType() != ClrType.UnwrapNullableType()
                ? CoreStrings.ConverterPropertyMismatch(
                    converter.ModelClrType.ShortDisplayName(),
                    DeclaringEntityType.DisplayName(),
                    Name,
                    ClrType.ShortDisplayName())
                : null;

    /// <summary>
    ///     This is an internal API that supports the Entity Framework Core infrastructure and not subject to
    ///     the same compatibility standards as public APIs. It may be changed or removed without notice in
    ///     any release. You should only use it directly in your code with extreme caution and knowing that
    ///     doing so can result in application failures when updating to a new Entity Framework Core release.
    /// </summary>
    public virtual Type? SetProviderClrType(Type? providerClrType, ConfigurationSource configurationSource)
        => (Type?)SetOrRemoveAnnotation(CoreAnnotationNames.ProviderClrType, providerClrType, configurationSource)?.Value;

    /// <summary>
    ///     This is an internal API that supports the Entity Framework Core infrastructure and not subject to
    ///     the same compatibility standards as public APIs. It may be changed or removed without notice in
    ///     any release. You should only use it directly in your code with extreme caution and knowing that
    ///     doing so can result in application failures when updating to a new Entity Framework Core release.
    /// </summary>
    public virtual Type? GetProviderClrType()
<<<<<<< HEAD
        => (Type?)this[CoreAnnotationNames.ProviderClrType];

    /// <summary>
    ///     This is an internal API that supports the Entity Framework Core infrastructure and not subject to
    ///     the same compatibility standards as public APIs. It may be changed or removed without notice in
    ///     any release. You should only use it directly in your code with extreme caution and knowing that
    ///     doing so can result in application failures when updating to a new Entity Framework Core release.
    /// </summary>
    public virtual ConfigurationSource? GetProviderClrTypeConfigurationSource()
        => FindAnnotation(CoreAnnotationNames.ProviderClrType)?.GetConfigurationSource();

    private Type GetEffectiveProviderClrType()
        => TypeMapping?.Converter?.ProviderClrType
            ?? ClrType.UnwrapNullableType();

    /// <summary>
    ///     This is an internal API that supports the Entity Framework Core infrastructure and not subject to
    ///     the same compatibility standards as public APIs. It may be changed or removed without notice in
    ///     any release. You should only use it directly in your code with extreme caution and knowing that
    ///     doing so can result in application failures when updating to a new Entity Framework Core release.
    /// </summary>
    [DisallowNull]
    public virtual CoreTypeMapping? TypeMapping
    {
        get => IsReadOnly
            ? NonCapturingLazyInitializer.EnsureInitialized(
                ref _typeMapping, (IProperty)this, static property =>
                    property.DeclaringEntityType.Model.GetModelDependencies().TypeMappingSource.FindMapping(property)!)
            : _typeMapping;

        set => SetTypeMapping(value, ConfigurationSource.Explicit);
    }

    /// <summary>
    ///     This is an internal API that supports the Entity Framework Core infrastructure and not subject to
    ///     the same compatibility standards as public APIs. It may be changed or removed without notice in
    ///     any release. You should only use it directly in your code with extreme caution and knowing that
    ///     doing so can result in application failures when updating to a new Entity Framework Core release.
    /// </summary>
    public virtual CoreTypeMapping? SetTypeMapping(CoreTypeMapping? typeMapping, ConfigurationSource configurationSource)
    {
        _typeMapping = typeMapping;
        _typeMappingConfigurationSource = typeMapping is null
            ? null
            : configurationSource.Max(_typeMappingConfigurationSource);

        return typeMapping;
    }

    /// <summary>
    ///     This is an internal API that supports the Entity Framework Core infrastructure and not subject to
    ///     the same compatibility standards as public APIs. It may be changed or removed without notice in
    ///     any release. You should only use it directly in your code with extreme caution and knowing that
    ///     doing so can result in application failures when updating to a new Entity Framework Core release.
    /// </summary>
    public virtual ConfigurationSource? GetTypeMappingConfigurationSource()
        => _typeMappingConfigurationSource;

    /// <summary>
    ///     This is an internal API that supports the Entity Framework Core infrastructure and not subject to
    ///     the same compatibility standards as public APIs. It may be changed or removed without notice in
    ///     any release. You should only use it directly in your code with extreme caution and knowing that
    ///     doing so can result in application failures when updating to a new Entity Framework Core release.
    /// </summary>
    public virtual ValueComparer? SetValueComparer(ValueComparer? comparer, ConfigurationSource configurationSource)
    {
        var errorString = CheckValueComparer(comparer);
        if (errorString != null)
        {
            throw new InvalidOperationException(errorString);
        }

        RemoveAnnotation(CoreAnnotationNames.ValueComparerType);
        return (ValueComparer?)SetOrRemoveAnnotation(CoreAnnotationNames.ValueComparer, comparer, configurationSource)?.Value;
    }

    /// <summary>
    ///     This is an internal API that supports the Entity Framework Core infrastructure and not subject to
    ///     the same compatibility standards as public APIs. It may be changed or removed without notice in
    ///     any release. You should only use it directly in your code with extreme caution and knowing that
    ///     doing so can result in application failures when updating to a new Entity Framework Core release.
    /// </summary>
    public virtual Type? SetValueComparer(Type? comparerType, ConfigurationSource configurationSource)
    {
        ValueComparer? comparer = null;
        if (comparerType != null)
        {
            if (!typeof(ValueComparer).IsAssignableFrom(comparerType))
            {
                throw new InvalidOperationException(
                    CoreStrings.BadValueComparerType(comparerType.ShortDisplayName(), typeof(ValueComparer).ShortDisplayName()));
            }

            try
            {
                comparer = (ValueComparer?)Activator.CreateInstance(comparerType);
            }
            catch (Exception e)
            {
                throw new InvalidOperationException(
                    CoreStrings.CannotCreateValueComparer(
                        comparerType.ShortDisplayName(), nameof(PropertyBuilder.HasConversion)), e);
            }
        }

=======
    {
        var type = (Type?)this[CoreAnnotationNames.ProviderClrType];
        if (type != null)
        {
            return type;
        }

        var property = this;
        for (var i = 0; i < 10000; i++)
        {
            foreach (var foreignKey in property.GetContainingForeignKeys())
            {
                for (var propertyIndex = 0; propertyIndex < foreignKey.Properties.Count; propertyIndex++)
                {
                    if (property == foreignKey.Properties[propertyIndex])
                    {
                        var principalProperty = foreignKey.PrincipalKey.Properties[propertyIndex];
                        if (principalProperty == this
                            || principalProperty == property)
                        {
                            break;
                        }

                        property = principalProperty;

                        type = (Type?)property[CoreAnnotationNames.ProviderClrType];
                        if (type != null)
                        {
                            return type;
                        }
                    }
                }
            }
        }

        return null;
    }

    /// <summary>
    ///     This is an internal API that supports the Entity Framework Core infrastructure and not subject to
    ///     the same compatibility standards as public APIs. It may be changed or removed without notice in
    ///     any release. You should only use it directly in your code with extreme caution and knowing that
    ///     doing so can result in application failures when updating to a new Entity Framework Core release.
    /// </summary>
    public virtual ConfigurationSource? GetProviderClrTypeConfigurationSource()
        => FindAnnotation(CoreAnnotationNames.ProviderClrType)?.GetConfigurationSource();

    private Type GetEffectiveProviderClrType()
        => TypeMapping?.Converter?.ProviderClrType
            ?? ClrType.UnwrapNullableType();

    /// <summary>
    ///     This is an internal API that supports the Entity Framework Core infrastructure and not subject to
    ///     the same compatibility standards as public APIs. It may be changed or removed without notice in
    ///     any release. You should only use it directly in your code with extreme caution and knowing that
    ///     doing so can result in application failures when updating to a new Entity Framework Core release.
    /// </summary>
    [DisallowNull]
    public virtual CoreTypeMapping? TypeMapping
    {
        get => IsReadOnly
            ? NonCapturingLazyInitializer.EnsureInitialized(
                ref _typeMapping, (IProperty)this, static property =>
                    property.DeclaringEntityType.Model.GetModelDependencies().TypeMappingSource.FindMapping(property)!)
            : _typeMapping;

        set => SetTypeMapping(value, ConfigurationSource.Explicit);
    }

    /// <summary>
    ///     This is an internal API that supports the Entity Framework Core infrastructure and not subject to
    ///     the same compatibility standards as public APIs. It may be changed or removed without notice in
    ///     any release. You should only use it directly in your code with extreme caution and knowing that
    ///     doing so can result in application failures when updating to a new Entity Framework Core release.
    /// </summary>
    public virtual CoreTypeMapping? SetTypeMapping(CoreTypeMapping? typeMapping, ConfigurationSource configurationSource)
    {
        _typeMapping = typeMapping;
        _typeMappingConfigurationSource = typeMapping is null
            ? null
            : configurationSource.Max(_typeMappingConfigurationSource);

        return typeMapping;
    }

    /// <summary>
    ///     This is an internal API that supports the Entity Framework Core infrastructure and not subject to
    ///     the same compatibility standards as public APIs. It may be changed or removed without notice in
    ///     any release. You should only use it directly in your code with extreme caution and knowing that
    ///     doing so can result in application failures when updating to a new Entity Framework Core release.
    /// </summary>
    public virtual ConfigurationSource? GetTypeMappingConfigurationSource()
        => _typeMappingConfigurationSource;

    /// <summary>
    ///     This is an internal API that supports the Entity Framework Core infrastructure and not subject to
    ///     the same compatibility standards as public APIs. It may be changed or removed without notice in
    ///     any release. You should only use it directly in your code with extreme caution and knowing that
    ///     doing so can result in application failures when updating to a new Entity Framework Core release.
    /// </summary>
    public virtual ValueComparer? SetValueComparer(ValueComparer? comparer, ConfigurationSource configurationSource)
    {
        var errorString = CheckValueComparer(comparer);
        if (errorString != null)
        {
            throw new InvalidOperationException(errorString);
        }

        RemoveAnnotation(CoreAnnotationNames.ValueComparerType);
        return (ValueComparer?)SetOrRemoveAnnotation(CoreAnnotationNames.ValueComparer, comparer, configurationSource)?.Value;
    }

    /// <summary>
    ///     This is an internal API that supports the Entity Framework Core infrastructure and not subject to
    ///     the same compatibility standards as public APIs. It may be changed or removed without notice in
    ///     any release. You should only use it directly in your code with extreme caution and knowing that
    ///     doing so can result in application failures when updating to a new Entity Framework Core release.
    /// </summary>
    [return: DynamicallyAccessedMembers(DynamicallyAccessedMemberTypes.PublicParameterlessConstructor)]
    public virtual Type? SetValueComparer(
        [DynamicallyAccessedMembers(DynamicallyAccessedMemberTypes.PublicParameterlessConstructor)] Type? comparerType,
        ConfigurationSource configurationSource)
    {
        ValueComparer? comparer = null;
        if (comparerType != null)
        {
            if (!typeof(ValueComparer).IsAssignableFrom(comparerType))
            {
                throw new InvalidOperationException(
                    CoreStrings.BadValueComparerType(comparerType.ShortDisplayName(), typeof(ValueComparer).ShortDisplayName()));
            }

            try
            {
                comparer = (ValueComparer?)Activator.CreateInstance(comparerType);
            }
            catch (Exception e)
            {
                throw new InvalidOperationException(
                    CoreStrings.CannotCreateValueComparer(
                        comparerType.ShortDisplayName(), nameof(PropertyBuilder.HasConversion)), e);
            }
        }

>>>>>>> 5d0d937a
        SetValueComparer(comparer, configurationSource);
        return (Type?)SetOrRemoveAnnotation(CoreAnnotationNames.ValueComparerType, comparerType, configurationSource)?.Value;
    }

    /// <summary>
    ///     This is an internal API that supports the Entity Framework Core infrastructure and not subject to
    ///     the same compatibility standards as public APIs. It may be changed or removed without notice in
    ///     any release. You should only use it directly in your code with extreme caution and knowing that
    ///     doing so can result in application failures when updating to a new Entity Framework Core release.
    /// </summary>
    public virtual ValueComparer? GetValueComparer()
        => (GetValueComparer(null) ?? TypeMapping?.Comparer).ToNullableComparer(this);

    private ValueComparer? GetValueComparer(HashSet<IProperty>? checkedProperties)
    {
        var comparer = (ValueComparer?)this[CoreAnnotationNames.ValueComparer];
        if (comparer != null)
        {
            return comparer;
        }

        var principal = (Property?)this.FindFirstDifferentPrincipal();
        if (principal == null)
        {
            return null;
        }

        if (checkedProperties == null)
        {
            checkedProperties = new HashSet<IProperty>();
        }
        else if (checkedProperties.Contains(this))
        {
            return null;
        }

        checkedProperties.Add(this);
        return principal.GetValueComparer(checkedProperties);
    }

    /// <summary>
    ///     This is an internal API that supports the Entity Framework Core infrastructure and not subject to
    ///     the same compatibility standards as public APIs. It may be changed or removed without notice in
    ///     any release. You should only use it directly in your code with extreme caution and knowing that
    ///     doing so can result in application failures when updating to a new Entity Framework Core release.
    /// </summary>
    public virtual ConfigurationSource? GetValueComparerConfigurationSource()
        => FindAnnotation(CoreAnnotationNames.ValueComparer)?.GetConfigurationSource();

    /// <summary>
    ///     This is an internal API that supports the Entity Framework Core infrastructure and not subject to
    ///     the same compatibility standards as public APIs. It may be changed or removed without notice in
    ///     any release. You should only use it directly in your code with extreme caution and knowing that
    ///     doing so can result in application failures when updating to a new Entity Framework Core release.
    /// </summary>
    public virtual ValueComparer? GetKeyValueComparer()
        => (GetValueComparer(null) ?? TypeMapping?.KeyComparer).ToNullableComparer(this);

    /// <summary>
    ///     This is an internal API that supports the Entity Framework Core infrastructure and not subject to
    ///     the same compatibility standards as public APIs. It may be changed or removed without notice in
    ///     any release. You should only use it directly in your code with extreme caution and knowing that
    ///     doing so can result in application failures when updating to a new Entity Framework Core release.
    /// </summary>
    public virtual ValueComparer? SetProviderValueComparer(ValueComparer? comparer, ConfigurationSource configurationSource)
    {
        RemoveAnnotation(CoreAnnotationNames.ProviderValueComparerType);
        return (ValueComparer?)SetOrRemoveAnnotation(CoreAnnotationNames.ProviderValueComparer, comparer, configurationSource)?.Value;
    }

    /// <summary>
    ///     This is an internal API that supports the Entity Framework Core infrastructure and not subject to
    ///     the same compatibility standards as public APIs. It may be changed or removed without notice in
    ///     any release. You should only use it directly in your code with extreme caution and knowing that
    ///     doing so can result in application failures when updating to a new Entity Framework Core release.
    /// </summary>
<<<<<<< HEAD
    public virtual Type? SetProviderValueComparer(Type? comparerType, ConfigurationSource configurationSource)
=======
    [return: DynamicallyAccessedMembers(DynamicallyAccessedMemberTypes.PublicParameterlessConstructor)]
    public virtual Type? SetProviderValueComparer(
        [DynamicallyAccessedMembers(DynamicallyAccessedMemberTypes.PublicParameterlessConstructor)] Type? comparerType,
        ConfigurationSource configurationSource)
>>>>>>> 5d0d937a
    {
        ValueComparer? comparer = null;
        if (comparerType != null)
        {
            if (!typeof(ValueComparer).IsAssignableFrom(comparerType))
            {
                throw new InvalidOperationException(
                    CoreStrings.BadValueComparerType(comparerType.ShortDisplayName(), typeof(ValueComparer).ShortDisplayName()));
            }

            try
            {
                comparer = (ValueComparer?)Activator.CreateInstance(comparerType);
            }
            catch (Exception e)
            {
                throw new InvalidOperationException(
                    CoreStrings.CannotCreateValueComparer(
                        comparerType.ShortDisplayName(), nameof(PropertyBuilder.HasConversion)), e);
            }
        }

        SetProviderValueComparer(comparer, configurationSource);
        return (Type?)SetOrRemoveAnnotation(CoreAnnotationNames.ProviderValueComparerType, comparerType, configurationSource)?.Value;
    }

    /// <summary>
    ///     This is an internal API that supports the Entity Framework Core infrastructure and not subject to
    ///     the same compatibility standards as public APIs. It may be changed or removed without notice in
    ///     any release. You should only use it directly in your code with extreme caution and knowing that
    ///     doing so can result in application failures when updating to a new Entity Framework Core release.
    /// </summary>
    public virtual ValueComparer? GetProviderValueComparer()
        => GetProviderValueComparer(null)
            ?? (GetEffectiveProviderClrType() == ClrType
                ? GetKeyValueComparer()
                : TypeMapping?.ProviderValueComparer);

    private ValueComparer? GetProviderValueComparer(HashSet<IProperty>? checkedProperties)
    {
        var comparer = (ValueComparer?)this[CoreAnnotationNames.ProviderValueComparer];
        if (comparer != null)
        {
            return comparer;
        }

        var principal = (Property?)this.FindFirstDifferentPrincipal();
        if (principal == null
            || principal.GetEffectiveProviderClrType() != GetEffectiveProviderClrType())
        {
            return null;
        }

        if (checkedProperties == null)
        {
            checkedProperties = new HashSet<IProperty>();
        }
        else if (checkedProperties.Contains(this))
        {
            return null;
        }

        checkedProperties.Add(this);
        return principal.GetProviderValueComparer(checkedProperties);
<<<<<<< HEAD
    }

    /// <summary>
    ///     This is an internal API that supports the Entity Framework Core infrastructure and not subject to
    ///     the same compatibility standards as public APIs. It may be changed or removed without notice in
    ///     any release. You should only use it directly in your code with extreme caution and knowing that
    ///     doing so can result in application failures when updating to a new Entity Framework Core release.
    /// </summary>
    public virtual ConfigurationSource? GetProviderValueComparerConfigurationSource()
        => FindAnnotation(CoreAnnotationNames.ProviderValueComparer)?.GetConfigurationSource();

    /// <summary>
    ///     This is an internal API that supports the Entity Framework Core infrastructure and not subject to
    ///     the same compatibility standards as public APIs. It may be changed or removed without notice in
    ///     any release. You should only use it directly in your code with extreme caution and knowing that
    ///     doing so can result in application failures when updating to a new Entity Framework Core release.
    /// </summary>
    public virtual string? CheckValueComparer(ValueComparer? comparer)
        => comparer != null
            && comparer.Type.UnwrapNullableType() != ClrType.UnwrapNullableType()
                ? CoreStrings.ComparerPropertyMismatch(
                    comparer.Type.ShortDisplayName(),
                    DeclaringEntityType.DisplayName(),
                    Name,
                    ClrType.ShortDisplayName())
                : null;

    /// <summary>
    ///     This is an internal API that supports the Entity Framework Core infrastructure and not subject to
    ///     the same compatibility standards as public APIs. It may be changed or removed without notice in
    ///     any release. You should only use it directly in your code with extreme caution and knowing that
    ///     doing so can result in application failures when updating to a new Entity Framework Core release.
    /// </summary>
    public virtual IReadOnlyKey? PrimaryKey { get; set; }

    /// <summary>
    ///     This is an internal API that supports the Entity Framework Core infrastructure and not subject to
    ///     the same compatibility standards as public APIs. It may be changed or removed without notice in
    ///     any release. You should only use it directly in your code with extreme caution and knowing that
    ///     doing so can result in application failures when updating to a new Entity Framework Core release.
    /// </summary>
    public virtual List<Key>? Keys { get; set; }

    /// <summary>
    ///     This is an internal API that supports the Entity Framework Core infrastructure and not subject to
    ///     the same compatibility standards as public APIs. It may be changed or removed without notice in
    ///     any release. You should only use it directly in your code with extreme caution and knowing that
    ///     doing so can result in application failures when updating to a new Entity Framework Core release.
    /// </summary>
    public virtual bool IsKey()
        => Keys != null;

    /// <summary>
    ///     This is an internal API that supports the Entity Framework Core infrastructure and not subject to
    ///     the same compatibility standards as public APIs. It may be changed or removed without notice in
    ///     any release. You should only use it directly in your code with extreme caution and knowing that
    ///     doing so can result in application failures when updating to a new Entity Framework Core release.
    /// </summary>
    public virtual IEnumerable<Key> GetContainingKeys()
        => Keys ?? Enumerable.Empty<Key>();

    /// <summary>
    ///     This is an internal API that supports the Entity Framework Core infrastructure and not subject to
    ///     the same compatibility standards as public APIs. It may be changed or removed without notice in
    ///     any release. You should only use it directly in your code with extreme caution and knowing that
    ///     doing so can result in application failures when updating to a new Entity Framework Core release.
    /// </summary>
    public virtual List<ForeignKey>? ForeignKeys { get; set; }

    /// <summary>
    ///     This is an internal API that supports the Entity Framework Core infrastructure and not subject to
    ///     the same compatibility standards as public APIs. It may be changed or removed without notice in
    ///     any release. You should only use it directly in your code with extreme caution and knowing that
    ///     doing so can result in application failures when updating to a new Entity Framework Core release.
    /// </summary>
    public virtual bool IsForeignKey()
        => ForeignKeys != null;

    /// <summary>
    ///     This is an internal API that supports the Entity Framework Core infrastructure and not subject to
    ///     the same compatibility standards as public APIs. It may be changed or removed without notice in
    ///     any release. You should only use it directly in your code with extreme caution and knowing that
    ///     doing so can result in application failures when updating to a new Entity Framework Core release.
    /// </summary>
    public virtual IEnumerable<ForeignKey> GetContainingForeignKeys()
        => ForeignKeys ?? Enumerable.Empty<ForeignKey>();

    /// <summary>
    ///     This is an internal API that supports the Entity Framework Core infrastructure and not subject to
    ///     the same compatibility standards as public APIs. It may be changed or removed without notice in
    ///     any release. You should only use it directly in your code with extreme caution and knowing that
    ///     doing so can result in application failures when updating to a new Entity Framework Core release.
    /// </summary>
    public virtual List<Index>? Indexes { get; set; }

    /// <summary>
    ///     This is an internal API that supports the Entity Framework Core infrastructure and not subject to
    ///     the same compatibility standards as public APIs. It may be changed or removed without notice in
    ///     any release. You should only use it directly in your code with extreme caution and knowing that
    ///     doing so can result in application failures when updating to a new Entity Framework Core release.
    /// </summary>
    public virtual bool IsIndex()
        => Indexes != null;

    /// <summary>
    ///     This is an internal API that supports the Entity Framework Core infrastructure and not subject to
    ///     the same compatibility standards as public APIs. It may be changed or removed without notice in
    ///     any release. You should only use it directly in your code with extreme caution and knowing that
    ///     doing so can result in application failures when updating to a new Entity Framework Core release.
    /// </summary>
    public virtual IEnumerable<Index> GetContainingIndexes()
        => Indexes ?? Enumerable.Empty<Index>();

    /// <summary>
    ///     Runs the conventions when an annotation was set or removed.
    /// </summary>
    /// <param name="name">The key of the set annotation.</param>
    /// <param name="annotation">The annotation set.</param>
    /// <param name="oldAnnotation">The old annotation.</param>
    /// <returns>The annotation that was set.</returns>
    protected override IConventionAnnotation? OnAnnotationSet(
        string name,
        IConventionAnnotation? annotation,
        IConventionAnnotation? oldAnnotation)
        => DeclaringType.Model.ConventionDispatcher.OnPropertyAnnotationChanged(Builder, name, annotation, oldAnnotation);

    /// <summary>
    ///     This is an internal API that supports the Entity Framework Core infrastructure and not subject to
    ///     the same compatibility standards as public APIs. It may be changed or removed without notice in
    ///     any release. You should only use it directly in your code with extreme caution and knowing that
    ///     doing so can result in application failures when updating to a new Entity Framework Core release.
    /// </summary>
    public static string Format(IEnumerable<string?> properties)
        => "{"
            + string.Join(
                ", ",
                properties.Select(p => string.IsNullOrEmpty(p) ? "<null>" : "'" + p + "'"))
            + "}";

    /// <summary>
    ///     This is an internal API that supports the Entity Framework Core infrastructure and not subject to
    ///     the same compatibility standards as public APIs. It may be changed or removed without notice in
    ///     any release. You should only use it directly in your code with extreme caution and knowing that
    ///     doing so can result in application failures when updating to a new Entity Framework Core release.
    /// </summary>
    public static bool AreCompatible(IReadOnlyList<Property> properties, EntityType entityType)
        => properties.All(
            property =>
                property.IsShadowProperty()
                || (property.IsIndexerProperty()
                    ? property.PropertyInfo == entityType.FindIndexerPropertyInfo()
                    : ((property.PropertyInfo != null
                            && entityType.GetRuntimeProperties().ContainsKey(property.Name))
                        || (property.FieldInfo != null
                            && entityType.GetRuntimeFields().ContainsKey(property.Name)))));

    /// <summary>
    ///     This is an internal API that supports the Entity Framework Core infrastructure and not subject to
    ///     the same compatibility standards as public APIs. It may be changed or removed without notice in
    ///     any release. You should only use it directly in your code with extreme caution and knowing that
    ///     doing so can result in application failures when updating to a new Entity Framework Core release.
    /// </summary>
    public override string ToString()
        => ((IReadOnlyProperty)this).ToDebugString(MetadataDebugStringOptions.SingleLineDefault);

    /// <summary>
    ///     This is an internal API that supports the Entity Framework Core infrastructure and not subject to
    ///     the same compatibility standards as public APIs. It may be changed or removed without notice in
    ///     any release. You should only use it directly in your code with extreme caution and knowing that
    ///     doing so can result in application failures when updating to a new Entity Framework Core release.
    /// </summary>
    public virtual DebugView DebugView
        => new(
            () => ((IReadOnlyProperty)this).ToDebugString(),
            () => ((IReadOnlyProperty)this).ToDebugString(MetadataDebugStringOptions.LongDefault));

    /// <summary>
    ///     This is an internal API that supports the Entity Framework Core infrastructure and not subject to
    ///     the same compatibility standards as public APIs. It may be changed or removed without notice in
    ///     any release. You should only use it directly in your code with extreme caution and knowing that
    ///     doing so can result in application failures when updating to a new Entity Framework Core release.
    /// </summary>
    IConventionPropertyBuilder IConventionProperty.Builder
    {
        [DebuggerStepThrough]
        get => Builder;
    }

    /// <summary>
    ///     This is an internal API that supports the Entity Framework Core infrastructure and not subject to
    ///     the same compatibility standards as public APIs. It may be changed or removed without notice in
    ///     any release. You should only use it directly in your code with extreme caution and knowing that
    ///     doing so can result in application failures when updating to a new Entity Framework Core release.
    /// </summary>
    IConventionAnnotatableBuilder IConventionAnnotatable.Builder
    {
        [DebuggerStepThrough]
        get => Builder;
    }

    /// <summary>
    ///     This is an internal API that supports the Entity Framework Core infrastructure and not subject to
    ///     the same compatibility standards as public APIs. It may be changed or removed without notice in
    ///     any release. You should only use it directly in your code with extreme caution and knowing that
    ///     doing so can result in application failures when updating to a new Entity Framework Core release.
    /// </summary>
    IReadOnlyEntityType IReadOnlyProperty.DeclaringEntityType
    {
        [DebuggerStepThrough]
        get => DeclaringEntityType;
    }

    /// <summary>
    ///     This is an internal API that supports the Entity Framework Core infrastructure and not subject to
    ///     the same compatibility standards as public APIs. It may be changed or removed without notice in
    ///     any release. You should only use it directly in your code with extreme caution and knowing that
    ///     doing so can result in application failures when updating to a new Entity Framework Core release.
    /// </summary>
    IMutableEntityType IMutableProperty.DeclaringEntityType
    {
        [DebuggerStepThrough]
        get => DeclaringEntityType;
    }

    /// <summary>
    ///     This is an internal API that supports the Entity Framework Core infrastructure and not subject to
    ///     the same compatibility standards as public APIs. It may be changed or removed without notice in
    ///     any release. You should only use it directly in your code with extreme caution and knowing that
    ///     doing so can result in application failures when updating to a new Entity Framework Core release.
    /// </summary>
    IConventionEntityType IConventionProperty.DeclaringEntityType
    {
        [DebuggerStepThrough]
        get => DeclaringEntityType;
    }

    /// <summary>
    ///     This is an internal API that supports the Entity Framework Core infrastructure and not subject to
    ///     the same compatibility standards as public APIs. It may be changed or removed without notice in
    ///     any release. You should only use it directly in your code with extreme caution and knowing that
    ///     doing so can result in application failures when updating to a new Entity Framework Core release.
    /// </summary>
    IEntityType IProperty.DeclaringEntityType
    {
        [DebuggerStepThrough]
        get => DeclaringEntityType;
=======
>>>>>>> 5d0d937a
    }

    /// <summary>
    ///     This is an internal API that supports the Entity Framework Core infrastructure and not subject to
    ///     the same compatibility standards as public APIs. It may be changed or removed without notice in
    ///     any release. You should only use it directly in your code with extreme caution and knowing that
    ///     doing so can result in application failures when updating to a new Entity Framework Core release.
    /// </summary>
<<<<<<< HEAD
=======
    public virtual ConfigurationSource? GetProviderValueComparerConfigurationSource()
        => FindAnnotation(CoreAnnotationNames.ProviderValueComparer)?.GetConfigurationSource();

    /// <summary>
    ///     This is an internal API that supports the Entity Framework Core infrastructure and not subject to
    ///     the same compatibility standards as public APIs. It may be changed or removed without notice in
    ///     any release. You should only use it directly in your code with extreme caution and knowing that
    ///     doing so can result in application failures when updating to a new Entity Framework Core release.
    /// </summary>
    public virtual string? CheckValueComparer(ValueComparer? comparer)
        => comparer != null
            && comparer.Type.UnwrapNullableType() != ClrType.UnwrapNullableType()
                ? CoreStrings.ComparerPropertyMismatch(
                    comparer.Type.ShortDisplayName(),
                    DeclaringEntityType.DisplayName(),
                    Name,
                    ClrType.ShortDisplayName())
                : null;

    /// <summary>
    ///     This is an internal API that supports the Entity Framework Core infrastructure and not subject to
    ///     the same compatibility standards as public APIs. It may be changed or removed without notice in
    ///     any release. You should only use it directly in your code with extreme caution and knowing that
    ///     doing so can result in application failures when updating to a new Entity Framework Core release.
    /// </summary>
    public virtual IReadOnlyKey? PrimaryKey { get; set; }

    /// <summary>
    ///     This is an internal API that supports the Entity Framework Core infrastructure and not subject to
    ///     the same compatibility standards as public APIs. It may be changed or removed without notice in
    ///     any release. You should only use it directly in your code with extreme caution and knowing that
    ///     doing so can result in application failures when updating to a new Entity Framework Core release.
    /// </summary>
    public virtual List<Key>? Keys { get; set; }

    /// <summary>
    ///     This is an internal API that supports the Entity Framework Core infrastructure and not subject to
    ///     the same compatibility standards as public APIs. It may be changed or removed without notice in
    ///     any release. You should only use it directly in your code with extreme caution and knowing that
    ///     doing so can result in application failures when updating to a new Entity Framework Core release.
    /// </summary>
    public virtual bool IsKey()
        => Keys != null;

    /// <summary>
    ///     This is an internal API that supports the Entity Framework Core infrastructure and not subject to
    ///     the same compatibility standards as public APIs. It may be changed or removed without notice in
    ///     any release. You should only use it directly in your code with extreme caution and knowing that
    ///     doing so can result in application failures when updating to a new Entity Framework Core release.
    /// </summary>
    public virtual IEnumerable<Key> GetContainingKeys()
        => Keys ?? Enumerable.Empty<Key>();

    /// <summary>
    ///     This is an internal API that supports the Entity Framework Core infrastructure and not subject to
    ///     the same compatibility standards as public APIs. It may be changed or removed without notice in
    ///     any release. You should only use it directly in your code with extreme caution and knowing that
    ///     doing so can result in application failures when updating to a new Entity Framework Core release.
    /// </summary>
    public virtual List<ForeignKey>? ForeignKeys { get; set; }

    /// <summary>
    ///     This is an internal API that supports the Entity Framework Core infrastructure and not subject to
    ///     the same compatibility standards as public APIs. It may be changed or removed without notice in
    ///     any release. You should only use it directly in your code with extreme caution and knowing that
    ///     doing so can result in application failures when updating to a new Entity Framework Core release.
    /// </summary>
    public virtual bool IsForeignKey()
        => ForeignKeys != null;

    /// <summary>
    ///     This is an internal API that supports the Entity Framework Core infrastructure and not subject to
    ///     the same compatibility standards as public APIs. It may be changed or removed without notice in
    ///     any release. You should only use it directly in your code with extreme caution and knowing that
    ///     doing so can result in application failures when updating to a new Entity Framework Core release.
    /// </summary>
    public virtual IEnumerable<ForeignKey> GetContainingForeignKeys()
        => ForeignKeys ?? Enumerable.Empty<ForeignKey>();

    /// <summary>
    ///     This is an internal API that supports the Entity Framework Core infrastructure and not subject to
    ///     the same compatibility standards as public APIs. It may be changed or removed without notice in
    ///     any release. You should only use it directly in your code with extreme caution and knowing that
    ///     doing so can result in application failures when updating to a new Entity Framework Core release.
    /// </summary>
    public virtual List<Index>? Indexes { get; set; }

    /// <summary>
    ///     This is an internal API that supports the Entity Framework Core infrastructure and not subject to
    ///     the same compatibility standards as public APIs. It may be changed or removed without notice in
    ///     any release. You should only use it directly in your code with extreme caution and knowing that
    ///     doing so can result in application failures when updating to a new Entity Framework Core release.
    /// </summary>
    public virtual bool IsIndex()
        => Indexes != null;

    /// <summary>
    ///     This is an internal API that supports the Entity Framework Core infrastructure and not subject to
    ///     the same compatibility standards as public APIs. It may be changed or removed without notice in
    ///     any release. You should only use it directly in your code with extreme caution and knowing that
    ///     doing so can result in application failures when updating to a new Entity Framework Core release.
    /// </summary>
    public virtual IEnumerable<Index> GetContainingIndexes()
        => Indexes ?? Enumerable.Empty<Index>();

    /// <summary>
    ///     Runs the conventions when an annotation was set or removed.
    /// </summary>
    /// <param name="name">The key of the set annotation.</param>
    /// <param name="annotation">The annotation set.</param>
    /// <param name="oldAnnotation">The old annotation.</param>
    /// <returns>The annotation that was set.</returns>
    protected override IConventionAnnotation? OnAnnotationSet(
        string name,
        IConventionAnnotation? annotation,
        IConventionAnnotation? oldAnnotation)
        => DeclaringType.Model.ConventionDispatcher.OnPropertyAnnotationChanged(Builder, name, annotation, oldAnnotation);

    /// <summary>
    ///     This is an internal API that supports the Entity Framework Core infrastructure and not subject to
    ///     the same compatibility standards as public APIs. It may be changed or removed without notice in
    ///     any release. You should only use it directly in your code with extreme caution and knowing that
    ///     doing so can result in application failures when updating to a new Entity Framework Core release.
    /// </summary>
    public static string Format(IEnumerable<string?> properties)
        => "{"
            + string.Join(
                ", ",
                properties.Select(p => string.IsNullOrEmpty(p) ? "<null>" : "'" + p + "'"))
            + "}";

    /// <summary>
    ///     This is an internal API that supports the Entity Framework Core infrastructure and not subject to
    ///     the same compatibility standards as public APIs. It may be changed or removed without notice in
    ///     any release. You should only use it directly in your code with extreme caution and knowing that
    ///     doing so can result in application failures when updating to a new Entity Framework Core release.
    /// </summary>
    public static bool AreCompatible(IReadOnlyList<Property> properties, EntityType entityType)
        => properties.All(
            property =>
                property.IsShadowProperty()
                || (property.IsIndexerProperty()
                    ? property.PropertyInfo == entityType.FindIndexerPropertyInfo()
                    : ((property.PropertyInfo != null
                            && entityType.GetRuntimeProperties().ContainsKey(property.Name))
                        || (property.FieldInfo != null
                            && entityType.GetRuntimeFields().ContainsKey(property.Name)))));

    /// <summary>
    ///     This is an internal API that supports the Entity Framework Core infrastructure and not subject to
    ///     the same compatibility standards as public APIs. It may be changed or removed without notice in
    ///     any release. You should only use it directly in your code with extreme caution and knowing that
    ///     doing so can result in application failures when updating to a new Entity Framework Core release.
    /// </summary>
    public override string ToString()
        => ((IReadOnlyProperty)this).ToDebugString(MetadataDebugStringOptions.SingleLineDefault);

    /// <summary>
    ///     This is an internal API that supports the Entity Framework Core infrastructure and not subject to
    ///     the same compatibility standards as public APIs. It may be changed or removed without notice in
    ///     any release. You should only use it directly in your code with extreme caution and knowing that
    ///     doing so can result in application failures when updating to a new Entity Framework Core release.
    /// </summary>
    public virtual DebugView DebugView
        => new(
            () => ((IReadOnlyProperty)this).ToDebugString(),
            () => ((IReadOnlyProperty)this).ToDebugString(MetadataDebugStringOptions.LongDefault));

    /// <summary>
    ///     This is an internal API that supports the Entity Framework Core infrastructure and not subject to
    ///     the same compatibility standards as public APIs. It may be changed or removed without notice in
    ///     any release. You should only use it directly in your code with extreme caution and knowing that
    ///     doing so can result in application failures when updating to a new Entity Framework Core release.
    /// </summary>
    IConventionPropertyBuilder IConventionProperty.Builder
    {
        [DebuggerStepThrough]
        get => Builder;
    }

    /// <summary>
    ///     This is an internal API that supports the Entity Framework Core infrastructure and not subject to
    ///     the same compatibility standards as public APIs. It may be changed or removed without notice in
    ///     any release. You should only use it directly in your code with extreme caution and knowing that
    ///     doing so can result in application failures when updating to a new Entity Framework Core release.
    /// </summary>
    IConventionAnnotatableBuilder IConventionAnnotatable.Builder
    {
        [DebuggerStepThrough]
        get => Builder;
    }

    /// <summary>
    ///     This is an internal API that supports the Entity Framework Core infrastructure and not subject to
    ///     the same compatibility standards as public APIs. It may be changed or removed without notice in
    ///     any release. You should only use it directly in your code with extreme caution and knowing that
    ///     doing so can result in application failures when updating to a new Entity Framework Core release.
    /// </summary>
    IReadOnlyEntityType IReadOnlyProperty.DeclaringEntityType
    {
        [DebuggerStepThrough]
        get => DeclaringEntityType;
    }

    /// <summary>
    ///     This is an internal API that supports the Entity Framework Core infrastructure and not subject to
    ///     the same compatibility standards as public APIs. It may be changed or removed without notice in
    ///     any release. You should only use it directly in your code with extreme caution and knowing that
    ///     doing so can result in application failures when updating to a new Entity Framework Core release.
    /// </summary>
    IMutableEntityType IMutableProperty.DeclaringEntityType
    {
        [DebuggerStepThrough]
        get => DeclaringEntityType;
    }

    /// <summary>
    ///     This is an internal API that supports the Entity Framework Core infrastructure and not subject to
    ///     the same compatibility standards as public APIs. It may be changed or removed without notice in
    ///     any release. You should only use it directly in your code with extreme caution and knowing that
    ///     doing so can result in application failures when updating to a new Entity Framework Core release.
    /// </summary>
    IConventionEntityType IConventionProperty.DeclaringEntityType
    {
        [DebuggerStepThrough]
        get => DeclaringEntityType;
    }

    /// <summary>
    ///     This is an internal API that supports the Entity Framework Core infrastructure and not subject to
    ///     the same compatibility standards as public APIs. It may be changed or removed without notice in
    ///     any release. You should only use it directly in your code with extreme caution and knowing that
    ///     doing so can result in application failures when updating to a new Entity Framework Core release.
    /// </summary>
    IEntityType IProperty.DeclaringEntityType
    {
        [DebuggerStepThrough]
        get => DeclaringEntityType;
    }

    /// <summary>
    ///     This is an internal API that supports the Entity Framework Core infrastructure and not subject to
    ///     the same compatibility standards as public APIs. It may be changed or removed without notice in
    ///     any release. You should only use it directly in your code with extreme caution and knowing that
    ///     doing so can result in application failures when updating to a new Entity Framework Core release.
    /// </summary>
>>>>>>> 5d0d937a
    [DebuggerStepThrough]
    CoreTypeMapping? IReadOnlyProperty.FindTypeMapping()
        => TypeMapping;

    /// <summary>
    ///     This is an internal API that supports the Entity Framework Core infrastructure and not subject to
    ///     the same compatibility standards as public APIs. It may be changed or removed without notice in
    ///     any release. You should only use it directly in your code with extreme caution and knowing that
    ///     doing so can result in application failures when updating to a new Entity Framework Core release.
    /// </summary>
    [DebuggerStepThrough]
    void IMutableProperty.SetTypeMapping(CoreTypeMapping typeMapping)
        => SetTypeMapping(typeMapping, ConfigurationSource.Explicit);

    /// <summary>
    ///     This is an internal API that supports the Entity Framework Core infrastructure and not subject to
    ///     the same compatibility standards as public APIs. It may be changed or removed without notice in
    ///     any release. You should only use it directly in your code with extreme caution and knowing that
    ///     doing so can result in application failures when updating to a new Entity Framework Core release.
    /// </summary>
    [DebuggerStepThrough]
    CoreTypeMapping? IConventionProperty.SetTypeMapping(CoreTypeMapping typeMapping, bool fromDataAnnotation)
        => SetTypeMapping(typeMapping, fromDataAnnotation ? ConfigurationSource.DataAnnotation : ConfigurationSource.Convention);

    /// <summary>
    ///     This is an internal API that supports the Entity Framework Core infrastructure and not subject to
    ///     the same compatibility standards as public APIs. It may be changed or removed without notice in
    ///     any release. You should only use it directly in your code with extreme caution and knowing that
    ///     doing so can result in application failures when updating to a new Entity Framework Core release.
    /// </summary>
    [DebuggerStepThrough]
    IEnumerable<IReadOnlyForeignKey> IReadOnlyProperty.GetContainingForeignKeys()
        => GetContainingForeignKeys();

    /// <summary>
    ///     This is an internal API that supports the Entity Framework Core infrastructure and not subject to
    ///     the same compatibility standards as public APIs. It may be changed or removed without notice in
    ///     any release. You should only use it directly in your code with extreme caution and knowing that
    ///     doing so can result in application failures when updating to a new Entity Framework Core release.
    /// </summary>
    [DebuggerStepThrough]
    IEnumerable<IMutableForeignKey> IMutableProperty.GetContainingForeignKeys()
        => GetContainingForeignKeys();

    /// <summary>
    ///     This is an internal API that supports the Entity Framework Core infrastructure and not subject to
    ///     the same compatibility standards as public APIs. It may be changed or removed without notice in
    ///     any release. You should only use it directly in your code with extreme caution and knowing that
    ///     doing so can result in application failures when updating to a new Entity Framework Core release.
    /// </summary>
    [DebuggerStepThrough]
    IEnumerable<IConventionForeignKey> IConventionProperty.GetContainingForeignKeys()
        => GetContainingForeignKeys();

    /// <summary>
    ///     This is an internal API that supports the Entity Framework Core infrastructure and not subject to
    ///     the same compatibility standards as public APIs. It may be changed or removed without notice in
    ///     any release. You should only use it directly in your code with extreme caution and knowing that
    ///     doing so can result in application failures when updating to a new Entity Framework Core release.
    /// </summary>
    [DebuggerStepThrough]
    IEnumerable<IForeignKey> IProperty.GetContainingForeignKeys()
        => GetContainingForeignKeys();

    /// <summary>
    ///     This is an internal API that supports the Entity Framework Core infrastructure and not subject to
    ///     the same compatibility standards as public APIs. It may be changed or removed without notice in
    ///     any release. You should only use it directly in your code with extreme caution and knowing that
    ///     doing so can result in application failures when updating to a new Entity Framework Core release.
    /// </summary>
    [DebuggerStepThrough]
    IEnumerable<IReadOnlyIndex> IReadOnlyProperty.GetContainingIndexes()
        => GetContainingIndexes();

    /// <summary>
    ///     This is an internal API that supports the Entity Framework Core infrastructure and not subject to
    ///     the same compatibility standards as public APIs. It may be changed or removed without notice in
    ///     any release. You should only use it directly in your code with extreme caution and knowing that
    ///     doing so can result in application failures when updating to a new Entity Framework Core release.
    /// </summary>
    [DebuggerStepThrough]
    IEnumerable<IMutableIndex> IMutableProperty.GetContainingIndexes()
        => GetContainingIndexes();

    /// <summary>
    ///     This is an internal API that supports the Entity Framework Core infrastructure and not subject to
    ///     the same compatibility standards as public APIs. It may be changed or removed without notice in
    ///     any release. You should only use it directly in your code with extreme caution and knowing that
    ///     doing so can result in application failures when updating to a new Entity Framework Core release.
    /// </summary>
    [DebuggerStepThrough]
    IEnumerable<IConventionIndex> IConventionProperty.GetContainingIndexes()
        => GetContainingIndexes();

    /// <summary>
    ///     This is an internal API that supports the Entity Framework Core infrastructure and not subject to
    ///     the same compatibility standards as public APIs. It may be changed or removed without notice in
    ///     any release. You should only use it directly in your code with extreme caution and knowing that
    ///     doing so can result in application failures when updating to a new Entity Framework Core release.
    /// </summary>
    [DebuggerStepThrough]
    IEnumerable<IIndex> IProperty.GetContainingIndexes()
        => GetContainingIndexes();

    /// <summary>
    ///     This is an internal API that supports the Entity Framework Core infrastructure and not subject to
    ///     the same compatibility standards as public APIs. It may be changed or removed without notice in
    ///     any release. You should only use it directly in your code with extreme caution and knowing that
    ///     doing so can result in application failures when updating to a new Entity Framework Core release.
    /// </summary>
    [DebuggerStepThrough]
    IEnumerable<IReadOnlyKey> IReadOnlyProperty.GetContainingKeys()
        => GetContainingKeys();

    /// <summary>
    ///     This is an internal API that supports the Entity Framework Core infrastructure and not subject to
    ///     the same compatibility standards as public APIs. It may be changed or removed without notice in
    ///     any release. You should only use it directly in your code with extreme caution and knowing that
    ///     doing so can result in application failures when updating to a new Entity Framework Core release.
    /// </summary>
    [DebuggerStepThrough]
    IEnumerable<IMutableKey> IMutableProperty.GetContainingKeys()
        => GetContainingKeys();

    /// <summary>
    ///     This is an internal API that supports the Entity Framework Core infrastructure and not subject to
    ///     the same compatibility standards as public APIs. It may be changed or removed without notice in
    ///     any release. You should only use it directly in your code with extreme caution and knowing that
    ///     doing so can result in application failures when updating to a new Entity Framework Core release.
    /// </summary>
    [DebuggerStepThrough]
    IEnumerable<IConventionKey> IConventionProperty.GetContainingKeys()
        => GetContainingKeys();

    /// <summary>
    ///     This is an internal API that supports the Entity Framework Core infrastructure and not subject to
    ///     the same compatibility standards as public APIs. It may be changed or removed without notice in
    ///     any release. You should only use it directly in your code with extreme caution and knowing that
    ///     doing so can result in application failures when updating to a new Entity Framework Core release.
    /// </summary>
    [DebuggerStepThrough]
    IEnumerable<IKey> IProperty.GetContainingKeys()
        => GetContainingKeys();

    /// <summary>
    ///     This is an internal API that supports the Entity Framework Core infrastructure and not subject to
    ///     the same compatibility standards as public APIs. It may be changed or removed without notice in
    ///     any release. You should only use it directly in your code with extreme caution and knowing that
    ///     doing so can result in application failures when updating to a new Entity Framework Core release.
    /// </summary>
    [DebuggerStepThrough]
    IReadOnlyKey? IReadOnlyProperty.FindContainingPrimaryKey()
        => PrimaryKey;

    /// <summary>
    ///     This is an internal API that supports the Entity Framework Core infrastructure and not subject to
    ///     the same compatibility standards as public APIs. It may be changed or removed without notice in
    ///     any release. You should only use it directly in your code with extreme caution and knowing that
    ///     doing so can result in application failures when updating to a new Entity Framework Core release.
    /// </summary>
    [DebuggerStepThrough]
    bool? IConventionProperty.SetIsNullable(bool? nullable, bool fromDataAnnotation)
        => SetIsNullable(
            nullable, fromDataAnnotation ? ConfigurationSource.DataAnnotation : ConfigurationSource.Convention);

    /// <summary>
    ///     This is an internal API that supports the Entity Framework Core infrastructure and not subject to
    ///     the same compatibility standards as public APIs. It may be changed or removed without notice in
    ///     any release. You should only use it directly in your code with extreme caution and knowing that
    ///     doing so can result in application failures when updating to a new Entity Framework Core release.
    /// </summary>
    [DebuggerStepThrough]
    ValueGenerated? IConventionProperty.SetValueGenerated(ValueGenerated? valueGenerated, bool fromDataAnnotation)
        => SetValueGenerated(
            valueGenerated, fromDataAnnotation ? ConfigurationSource.DataAnnotation : ConfigurationSource.Convention);

    /// <summary>
    ///     This is an internal API that supports the Entity Framework Core infrastructure and not subject to
    ///     the same compatibility standards as public APIs. It may be changed or removed without notice in
    ///     any release. You should only use it directly in your code with extreme caution and knowing that
    ///     doing so can result in application failures when updating to a new Entity Framework Core release.
    /// </summary>
    [DebuggerStepThrough]
    bool? IConventionProperty.SetIsConcurrencyToken(bool? concurrencyToken, bool fromDataAnnotation)
        => SetIsConcurrencyToken(
            concurrencyToken, fromDataAnnotation ? ConfigurationSource.DataAnnotation : ConfigurationSource.Convention);

    /// <summary>
    ///     This is an internal API that supports the Entity Framework Core infrastructure and not subject to
    ///     the same compatibility standards as public APIs. It may be changed or removed without notice in
    ///     any release. You should only use it directly in your code with extreme caution and knowing that
    ///     doing so can result in application failures when updating to a new Entity Framework Core release.
    /// </summary>
    [DebuggerStepThrough]
    void IMutableProperty.SetMaxLength(int? maxLength)
        => SetMaxLength(maxLength, ConfigurationSource.Explicit);

    /// <summary>
    ///     This is an internal API that supports the Entity Framework Core infrastructure and not subject to
    ///     the same compatibility standards as public APIs. It may be changed or removed without notice in
    ///     any release. You should only use it directly in your code with extreme caution and knowing that
    ///     doing so can result in application failures when updating to a new Entity Framework Core release.
    /// </summary>
    [DebuggerStepThrough]
    int? IConventionProperty.SetMaxLength(int? maxLength, bool fromDataAnnotation)
        => SetMaxLength(maxLength, fromDataAnnotation ? ConfigurationSource.DataAnnotation : ConfigurationSource.Convention);

    /// <summary>
    ///     This is an internal API that supports the Entity Framework Core infrastructure and not subject to
    ///     the same compatibility standards as public APIs. It may be changed or removed without notice in
    ///     any release. You should only use it directly in your code with extreme caution and knowing that
    ///     doing so can result in application failures when updating to a new Entity Framework Core release.
    /// </summary>
    [DebuggerStepThrough]
    void IMutableProperty.SetPrecision(int? precision)
        => SetPrecision(precision, ConfigurationSource.Explicit);

    /// <summary>
    ///     This is an internal API that supports the Entity Framework Core infrastructure and not subject to
    ///     the same compatibility standards as public APIs. It may be changed or removed without notice in
    ///     any release. You should only use it directly in your code with extreme caution and knowing that
    ///     doing so can result in application failures when updating to a new Entity Framework Core release.
    /// </summary>
    [DebuggerStepThrough]
    int? IConventionProperty.SetPrecision(int? precision, bool fromDataAnnotation)
        => SetPrecision(precision, fromDataAnnotation ? ConfigurationSource.DataAnnotation : ConfigurationSource.Convention);

    /// <summary>
    ///     This is an internal API that supports the Entity Framework Core infrastructure and not subject to
    ///     the same compatibility standards as public APIs. It may be changed or removed without notice in
    ///     any release. You should only use it directly in your code with extreme caution and knowing that
    ///     doing so can result in application failures when updating to a new Entity Framework Core release.
    /// </summary>
    [DebuggerStepThrough]
    void IMutableProperty.SetScale(int? scale)
        => SetScale(scale, ConfigurationSource.Explicit);

    /// <summary>
    ///     This is an internal API that supports the Entity Framework Core infrastructure and not subject to
    ///     the same compatibility standards as public APIs. It may be changed or removed without notice in
    ///     any release. You should only use it directly in your code with extreme caution and knowing that
    ///     doing so can result in application failures when updating to a new Entity Framework Core release.
    /// </summary>
    [DebuggerStepThrough]
    int? IConventionProperty.SetScale(int? scale, bool fromDataAnnotation)
        => SetScale(scale, fromDataAnnotation ? ConfigurationSource.DataAnnotation : ConfigurationSource.Convention);

    /// <summary>
    ///     This is an internal API that supports the Entity Framework Core infrastructure and not subject to
    ///     the same compatibility standards as public APIs. It may be changed or removed without notice in
    ///     any release. You should only use it directly in your code with extreme caution and knowing that
    ///     doing so can result in application failures when updating to a new Entity Framework Core release.
    /// </summary>
    [DebuggerStepThrough]
    void IMutableProperty.SetIsUnicode(bool? unicode)
        => SetIsUnicode(unicode, ConfigurationSource.Explicit);

    /// <summary>
    ///     This is an internal API that supports the Entity Framework Core infrastructure and not subject to
    ///     the same compatibility standards as public APIs. It may be changed or removed without notice in
    ///     any release. You should only use it directly in your code with extreme caution and knowing that
    ///     doing so can result in application failures when updating to a new Entity Framework Core release.
    /// </summary>
    [DebuggerStepThrough]
    bool? IConventionProperty.SetIsUnicode(bool? unicode, bool fromDataAnnotation)
        => SetIsUnicode(unicode, fromDataAnnotation ? ConfigurationSource.DataAnnotation : ConfigurationSource.Convention);

    /// <summary>
    ///     This is an internal API that supports the Entity Framework Core infrastructure and not subject to
    ///     the same compatibility standards as public APIs. It may be changed or removed without notice in
    ///     any release. You should only use it directly in your code with extreme caution and knowing that
    ///     doing so can result in application failures when updating to a new Entity Framework Core release.
    /// </summary>
    [DebuggerStepThrough]
    void IMutableProperty.SetBeforeSaveBehavior(PropertySaveBehavior? beforeSaveBehavior)
        => SetBeforeSaveBehavior(beforeSaveBehavior, ConfigurationSource.Explicit);

    /// <summary>
    ///     This is an internal API that supports the Entity Framework Core infrastructure and not subject to
    ///     the same compatibility standards as public APIs. It may be changed or removed without notice in
    ///     any release. You should only use it directly in your code with extreme caution and knowing that
    ///     doing so can result in application failures when updating to a new Entity Framework Core release.
    /// </summary>
    [DebuggerStepThrough]
    PropertySaveBehavior? IConventionProperty.SetBeforeSaveBehavior(
        PropertySaveBehavior? beforeSaveBehavior,
        bool fromDataAnnotation)
        => SetBeforeSaveBehavior(
            beforeSaveBehavior,
            fromDataAnnotation ? ConfigurationSource.DataAnnotation : ConfigurationSource.Convention);

    /// <summary>
    ///     This is an internal API that supports the Entity Framework Core infrastructure and not subject to
    ///     the same compatibility standards as public APIs. It may be changed or removed without notice in
    ///     any release. You should only use it directly in your code with extreme caution and knowing that
    ///     doing so can result in application failures when updating to a new Entity Framework Core release.
    /// </summary>
    [DebuggerStepThrough]
    void IMutableProperty.SetAfterSaveBehavior(PropertySaveBehavior? afterSaveBehavior)
        => SetAfterSaveBehavior(afterSaveBehavior, ConfigurationSource.Explicit);

    /// <summary>
    ///     This is an internal API that supports the Entity Framework Core infrastructure and not subject to
    ///     the same compatibility standards as public APIs. It may be changed or removed without notice in
    ///     any release. You should only use it directly in your code with extreme caution and knowing that
    ///     doing so can result in application failures when updating to a new Entity Framework Core release.
    /// </summary>
    [DebuggerStepThrough]
    PropertySaveBehavior? IConventionProperty.SetAfterSaveBehavior(
        PropertySaveBehavior? afterSaveBehavior,
        bool fromDataAnnotation)
        => SetAfterSaveBehavior(
            afterSaveBehavior,
            fromDataAnnotation ? ConfigurationSource.DataAnnotation : ConfigurationSource.Convention);

    /// <summary>
    ///     This is an internal API that supports the Entity Framework Core infrastructure and not subject to
    ///     the same compatibility standards as public APIs. It may be changed or removed without notice in
    ///     any release. You should only use it directly in your code with extreme caution and knowing that
    ///     doing so can result in application failures when updating to a new Entity Framework Core release.
    /// </summary>
    [DebuggerStepThrough]
    void IMutableProperty.SetValueGeneratorFactory(Func<IProperty, IEntityType, ValueGenerator>? valueGeneratorFactory)
        => SetValueGeneratorFactory(valueGeneratorFactory, ConfigurationSource.Explicit);

    /// <summary>
    ///     This is an internal API that supports the Entity Framework Core infrastructure and not subject to
    ///     the same compatibility standards as public APIs. It may be changed or removed without notice in
    ///     any release. You should only use it directly in your code with extreme caution and knowing that
    ///     doing so can result in application failures when updating to a new Entity Framework Core release.
    /// </summary>
    [DebuggerStepThrough]
    Func<IProperty, IEntityType, ValueGenerator>? IConventionProperty.SetValueGeneratorFactory(
        Func<IProperty, IEntityType, ValueGenerator>? valueGeneratorFactory,
        bool fromDataAnnotation)
        => SetValueGeneratorFactory(
            valueGeneratorFactory,
            fromDataAnnotation ? ConfigurationSource.DataAnnotation : ConfigurationSource.Convention);

    /// <summary>
    ///     This is an internal API that supports the Entity Framework Core infrastructure and not subject to
    ///     the same compatibility standards as public APIs. It may be changed or removed without notice in
    ///     any release. You should only use it directly in your code with extreme caution and knowing that
    ///     doing so can result in application failures when updating to a new Entity Framework Core release.
    /// </summary>
    [DebuggerStepThrough]
<<<<<<< HEAD
    void IMutableProperty.SetValueGeneratorFactory(Type? valueGeneratorFactory)
=======
    void IMutableProperty.SetValueGeneratorFactory(
        [DynamicallyAccessedMembers(ValueGeneratorFactory.DynamicallyAccessedMemberTypes)] Type? valueGeneratorFactory)
>>>>>>> 5d0d937a
        => SetValueGeneratorFactory(valueGeneratorFactory, ConfigurationSource.Explicit);

    /// <summary>
    ///     This is an internal API that supports the Entity Framework Core infrastructure and not subject to
    ///     the same compatibility standards as public APIs. It may be changed or removed without notice in
    ///     any release. You should only use it directly in your code with extreme caution and knowing that
    ///     doing so can result in application failures when updating to a new Entity Framework Core release.
    /// </summary>
    [DebuggerStepThrough]
    Type? IConventionProperty.SetValueGeneratorFactory(
<<<<<<< HEAD
        Type? valueGeneratorFactory,
=======
        [DynamicallyAccessedMembers(ValueGeneratorFactory.DynamicallyAccessedMemberTypes)] Type? valueGeneratorFactory,
>>>>>>> 5d0d937a
        bool fromDataAnnotation)
        => SetValueGeneratorFactory(
            valueGeneratorFactory,
            fromDataAnnotation ? ConfigurationSource.DataAnnotation : ConfigurationSource.Convention);

    /// <summary>
    ///     This is an internal API that supports the Entity Framework Core infrastructure and not subject to
    ///     the same compatibility standards as public APIs. It may be changed or removed without notice in
    ///     any release. You should only use it directly in your code with extreme caution and knowing that
    ///     doing so can result in application failures when updating to a new Entity Framework Core release.
    /// </summary>
    [DebuggerStepThrough]
    void IMutableProperty.SetValueConverter(ValueConverter? converter)
        => SetValueConverter(converter, ConfigurationSource.Explicit);

    /// <summary>
    ///     This is an internal API that supports the Entity Framework Core infrastructure and not subject to
    ///     the same compatibility standards as public APIs. It may be changed or removed without notice in
    ///     any release. You should only use it directly in your code with extreme caution and knowing that
    ///     doing so can result in application failures when updating to a new Entity Framework Core release.
    /// </summary>
    [DebuggerStepThrough]
    ValueConverter? IConventionProperty.SetValueConverter(ValueConverter? converter, bool fromDataAnnotation)
        => SetValueConverter(
            converter,
            fromDataAnnotation ? ConfigurationSource.DataAnnotation : ConfigurationSource.Convention);

    /// <summary>
    ///     This is an internal API that supports the Entity Framework Core infrastructure and not subject to
    ///     the same compatibility standards as public APIs. It may be changed or removed without notice in
    ///     any release. You should only use it directly in your code with extreme caution and knowing that
    ///     doing so can result in application failures when updating to a new Entity Framework Core release.
    /// </summary>
    [DebuggerStepThrough]
<<<<<<< HEAD
    void IMutableProperty.SetValueConverter(Type? converterType)
=======
    void IMutableProperty.SetValueConverter([DynamicallyAccessedMembers(DynamicallyAccessedMemberTypes.PublicParameterlessConstructor)] Type? converterType)
>>>>>>> 5d0d937a
        => SetValueConverter(converterType, ConfigurationSource.Explicit);

    /// <summary>
    ///     This is an internal API that supports the Entity Framework Core infrastructure and not subject to
    ///     the same compatibility standards as public APIs. It may be changed or removed without notice in
    ///     any release. You should only use it directly in your code with extreme caution and knowing that
    ///     doing so can result in application failures when updating to a new Entity Framework Core release.
    /// </summary>
    [DebuggerStepThrough]
<<<<<<< HEAD
    Type? IConventionProperty.SetValueConverter(Type? converterType, bool fromDataAnnotation)
=======
    Type? IConventionProperty.SetValueConverter(
        [DynamicallyAccessedMembers(DynamicallyAccessedMemberTypes.PublicParameterlessConstructor)] Type? converterType,
        bool fromDataAnnotation)
>>>>>>> 5d0d937a
        => SetValueConverter(
            converterType,
            fromDataAnnotation ? ConfigurationSource.DataAnnotation : ConfigurationSource.Convention);

    /// <summary>
    ///     This is an internal API that supports the Entity Framework Core infrastructure and not subject to
    ///     the same compatibility standards as public APIs. It may be changed or removed without notice in
    ///     any release. You should only use it directly in your code with extreme caution and knowing that
    ///     doing so can result in application failures when updating to a new Entity Framework Core release.
    /// </summary>
    [DebuggerStepThrough]
    void IMutableProperty.SetProviderClrType(Type? providerClrType)
        => SetProviderClrType(providerClrType, ConfigurationSource.Explicit);

    /// <summary>
    ///     This is an internal API that supports the Entity Framework Core infrastructure and not subject to
    ///     the same compatibility standards as public APIs. It may be changed or removed without notice in
    ///     any release. You should only use it directly in your code with extreme caution and knowing that
    ///     doing so can result in application failures when updating to a new Entity Framework Core release.
    /// </summary>
    [DebuggerStepThrough]
    Type? IConventionProperty.SetProviderClrType(Type? providerClrType, bool fromDataAnnotation)
        => SetProviderClrType(
            providerClrType,
            fromDataAnnotation ? ConfigurationSource.DataAnnotation : ConfigurationSource.Convention);

    /// <summary>
    ///     This is an internal API that supports the Entity Framework Core infrastructure and not subject to
    ///     the same compatibility standards as public APIs. It may be changed or removed without notice in
    ///     any release. You should only use it directly in your code with extreme caution and knowing that
    ///     doing so can result in application failures when updating to a new Entity Framework Core release.
    /// </summary>
    [DebuggerStepThrough]
    void IMutableProperty.SetValueComparer(ValueComparer? comparer)
        => SetValueComparer(comparer, ConfigurationSource.Explicit);

    /// <summary>
    ///     This is an internal API that supports the Entity Framework Core infrastructure and not subject to
    ///     the same compatibility standards as public APIs. It may be changed or removed without notice in
    ///     any release. You should only use it directly in your code with extreme caution and knowing that
    ///     doing so can result in application failures when updating to a new Entity Framework Core release.
    /// </summary>
    [DebuggerStepThrough]
    ValueComparer? IConventionProperty.SetValueComparer(ValueComparer? comparer, bool fromDataAnnotation)
        => SetValueComparer(
            comparer,
            fromDataAnnotation ? ConfigurationSource.DataAnnotation : ConfigurationSource.Convention);

    /// <summary>
    ///     This is an internal API that supports the Entity Framework Core infrastructure and not subject to
    ///     the same compatibility standards as public APIs. It may be changed or removed without notice in
    ///     any release. You should only use it directly in your code with extreme caution and knowing that
    ///     doing so can result in application failures when updating to a new Entity Framework Core release.
    /// </summary>
    [DebuggerStepThrough]
<<<<<<< HEAD
    void IMutableProperty.SetValueComparer(Type? comparerType)
=======
    void IMutableProperty.SetValueComparer([DynamicallyAccessedMembers(DynamicallyAccessedMemberTypes.PublicParameterlessConstructor)] Type? comparerType)
>>>>>>> 5d0d937a
        => SetValueComparer(comparerType, ConfigurationSource.Explicit);

    /// <summary>
    ///     This is an internal API that supports the Entity Framework Core infrastructure and not subject to
    ///     the same compatibility standards as public APIs. It may be changed or removed without notice in
    ///     any release. You should only use it directly in your code with extreme caution and knowing that
    ///     doing so can result in application failures when updating to a new Entity Framework Core release.
    /// </summary>
    [DebuggerStepThrough]
<<<<<<< HEAD
    Type? IConventionProperty.SetValueComparer(Type? comparerType, bool fromDataAnnotation)
=======
    [return: DynamicallyAccessedMembers(DynamicallyAccessedMemberTypes.PublicParameterlessConstructor)]
    Type? IConventionProperty.SetValueComparer(
        [DynamicallyAccessedMembers(DynamicallyAccessedMemberTypes.PublicParameterlessConstructor)] Type? comparerType,
        bool fromDataAnnotation)
>>>>>>> 5d0d937a
        => SetValueComparer(
            comparerType,
            fromDataAnnotation ? ConfigurationSource.DataAnnotation : ConfigurationSource.Convention);

    /// <summary>
    ///     This is an internal API that supports the Entity Framework Core infrastructure and not subject to
    ///     the same compatibility standards as public APIs. It may be changed or removed without notice in
    ///     any release. You should only use it directly in your code with extreme caution and knowing that
    ///     doing so can result in application failures when updating to a new Entity Framework Core release.
    /// </summary>
    [DebuggerStepThrough]
    ValueComparer IProperty.GetValueComparer()
        => GetValueComparer()!;

    /// <summary>
    ///     This is an internal API that supports the Entity Framework Core infrastructure and not subject to
    ///     the same compatibility standards as public APIs. It may be changed or removed without notice in
    ///     any release. You should only use it directly in your code with extreme caution and knowing that
    ///     doing so can result in application failures when updating to a new Entity Framework Core release.
    /// </summary>
    ValueComparer IProperty.GetKeyValueComparer()
        => GetKeyValueComparer()!;

    /// <summary>
    ///     This is an internal API that supports the Entity Framework Core infrastructure and not subject to
    ///     the same compatibility standards as public APIs. It may be changed or removed without notice in
    ///     any release. You should only use it directly in your code with extreme caution and knowing that
    ///     doing so can result in application failures when updating to a new Entity Framework Core release.
    /// </summary>
    [DebuggerStepThrough]
    void IMutableProperty.SetProviderValueComparer(ValueComparer? comparer)
        => SetProviderValueComparer(comparer, ConfigurationSource.Explicit);

    /// <summary>
    ///     This is an internal API that supports the Entity Framework Core infrastructure and not subject to
    ///     the same compatibility standards as public APIs. It may be changed or removed without notice in
    ///     any release. You should only use it directly in your code with extreme caution and knowing that
    ///     doing so can result in application failures when updating to a new Entity Framework Core release.
    /// </summary>
    [DebuggerStepThrough]
    ValueComparer? IConventionProperty.SetProviderValueComparer(ValueComparer? comparer, bool fromDataAnnotation)
        => SetProviderValueComparer(
            comparer,
            fromDataAnnotation ? ConfigurationSource.DataAnnotation : ConfigurationSource.Convention);

    /// <summary>
    ///     This is an internal API that supports the Entity Framework Core infrastructure and not subject to
    ///     the same compatibility standards as public APIs. It may be changed or removed without notice in
    ///     any release. You should only use it directly in your code with extreme caution and knowing that
    ///     doing so can result in application failures when updating to a new Entity Framework Core release.
    /// </summary>
    [DebuggerStepThrough]
<<<<<<< HEAD
    void IMutableProperty.SetProviderValueComparer(Type? comparerType)
=======
    void IMutableProperty.SetProviderValueComparer(
        [DynamicallyAccessedMembers(DynamicallyAccessedMemberTypes.PublicParameterlessConstructor)] Type? comparerType)
>>>>>>> 5d0d937a
        => SetProviderValueComparer(comparerType, ConfigurationSource.Explicit);

    /// <summary>
    ///     This is an internal API that supports the Entity Framework Core infrastructure and not subject to
    ///     the same compatibility standards as public APIs. It may be changed or removed without notice in
    ///     any release. You should only use it directly in your code with extreme caution and knowing that
    ///     doing so can result in application failures when updating to a new Entity Framework Core release.
    /// </summary>
    [DebuggerStepThrough]
<<<<<<< HEAD
    Type? IConventionProperty.SetProviderValueComparer(Type? comparerType, bool fromDataAnnotation)
=======
    [return: DynamicallyAccessedMembers(DynamicallyAccessedMemberTypes.PublicParameterlessConstructor)]
    Type? IConventionProperty.SetProviderValueComparer(
        [DynamicallyAccessedMembers(DynamicallyAccessedMemberTypes.PublicParameterlessConstructor)] Type? comparerType,
        bool fromDataAnnotation)
>>>>>>> 5d0d937a
        => SetProviderValueComparer(
            comparerType,
            fromDataAnnotation ? ConfigurationSource.DataAnnotation : ConfigurationSource.Convention);

    /// <summary>
    ///     This is an internal API that supports the Entity Framework Core infrastructure and not subject to
    ///     the same compatibility standards as public APIs. It may be changed or removed without notice in
    ///     any release. You should only use it directly in your code with extreme caution and knowing that
    ///     doing so can result in application failures when updating to a new Entity Framework Core release.
    /// </summary>
    [DebuggerStepThrough]
    ValueComparer IProperty.GetProviderValueComparer()
        => GetProviderValueComparer()!;
}<|MERGE_RESOLUTION|>--- conflicted
+++ resolved
@@ -1,10 +1,7 @@
 // Licensed to the .NET Foundation under one or more agreements.
 // The .NET Foundation licenses this file to you under the MIT license.
 
-<<<<<<< HEAD
-=======
 using System;
->>>>>>> 5d0d937a
 using System.Diagnostics.CodeAnalysis;
 using Microsoft.EntityFrameworkCore.ChangeTracking.Internal;
 using Microsoft.EntityFrameworkCore.Internal;
@@ -39,11 +36,7 @@
     /// </summary>
     public Property(
         string name,
-<<<<<<< HEAD
-        Type clrType,
-=======
         [DynamicallyAccessedMembers(IProperty.DynamicallyAccessedMemberTypes)] Type clrType,
->>>>>>> 5d0d937a
         PropertyInfo? propertyInfo,
         FieldInfo? fieldInfo,
         EntityType declaringEntityType,
@@ -54,7 +47,6 @@
         DeclaringEntityType = declaringEntityType;
         ClrType = clrType;
         _typeConfigurationSource = typeConfigurationSource;
-<<<<<<< HEAD
 
         _builder = new InternalPropertyBuilder(this, declaringEntityType.Model.Builder);
     }
@@ -66,86 +58,46 @@
     ///     doing so can result in application failures when updating to a new Entity Framework Core release.
     /// </summary>
     public virtual EntityType DeclaringEntityType { get; }
-=======
-
-        _builder = new InternalPropertyBuilder(this, declaringEntityType.Model.Builder);
-    }
->>>>>>> 5d0d937a
-
-    /// <summary>
-    ///     This is an internal API that supports the Entity Framework Core infrastructure and not subject to
-    ///     the same compatibility standards as public APIs. It may be changed or removed without notice in
-    ///     any release. You should only use it directly in your code with extreme caution and knowing that
-    ///     doing so can result in application failures when updating to a new Entity Framework Core release.
-    /// </summary>
-<<<<<<< HEAD
+
+    /// <summary>
+    ///     This is an internal API that supports the Entity Framework Core infrastructure and not subject to
+    ///     the same compatibility standards as public APIs. It may be changed or removed without notice in
+    ///     any release. You should only use it directly in your code with extreme caution and knowing that
+    ///     doing so can result in application failures when updating to a new Entity Framework Core release.
+    /// </summary>
     public override TypeBase DeclaringType
     {
         [DebuggerStepThrough]
         get => DeclaringEntityType;
     }
-=======
-    public virtual EntityType DeclaringEntityType { get; }
->>>>>>> 5d0d937a
-
-    /// <summary>
-    ///     This is an internal API that supports the Entity Framework Core infrastructure and not subject to
-    ///     the same compatibility standards as public APIs. It may be changed or removed without notice in
-    ///     any release. You should only use it directly in your code with extreme caution and knowing that
-    ///     doing so can result in application failures when updating to a new Entity Framework Core release.
-    /// </summary>
-<<<<<<< HEAD
+
+    /// <summary>
+    ///     This is an internal API that supports the Entity Framework Core infrastructure and not subject to
+    ///     the same compatibility standards as public APIs. It may be changed or removed without notice in
+    ///     any release. You should only use it directly in your code with extreme caution and knowing that
+    ///     doing so can result in application failures when updating to a new Entity Framework Core release.
+    /// </summary>
+    [DynamicallyAccessedMembers(IProperty.DynamicallyAccessedMemberTypes)]
     public override Type ClrType { get; }
-=======
-    public override TypeBase DeclaringType
-    {
-        [DebuggerStepThrough]
-        get => DeclaringEntityType;
-    }
->>>>>>> 5d0d937a
-
-    /// <summary>
-    ///     This is an internal API that supports the Entity Framework Core infrastructure and not subject to
-    ///     the same compatibility standards as public APIs. It may be changed or removed without notice in
-    ///     any release. You should only use it directly in your code with extreme caution and knowing that
-    ///     doing so can result in application failures when updating to a new Entity Framework Core release.
-    /// </summary>
-<<<<<<< HEAD
+
+    /// <summary>
+    ///     This is an internal API that supports the Entity Framework Core infrastructure and not subject to
+    ///     the same compatibility standards as public APIs. It may be changed or removed without notice in
+    ///     any release. You should only use it directly in your code with extreme caution and knowing that
+    ///     doing so can result in application failures when updating to a new Entity Framework Core release.
+    /// </summary>
     public virtual InternalPropertyBuilder Builder
     {
         [DebuggerStepThrough]
         get => _builder ?? throw new InvalidOperationException(CoreStrings.ObjectRemovedFromModel);
     }
-=======
-    [DynamicallyAccessedMembers(IProperty.DynamicallyAccessedMemberTypes)]
-    public override Type ClrType { get; }
->>>>>>> 5d0d937a
-
-    /// <summary>
-    ///     This is an internal API that supports the Entity Framework Core infrastructure and not subject to
-    ///     the same compatibility standards as public APIs. It may be changed or removed without notice in
-    ///     any release. You should only use it directly in your code with extreme caution and knowing that
-    ///     doing so can result in application failures when updating to a new Entity Framework Core release.
-    /// </summary>
-<<<<<<< HEAD
-    public virtual bool IsInModel
-        => _builder is not null;
-=======
-    public virtual InternalPropertyBuilder Builder
-    {
-        [DebuggerStepThrough]
-        get => _builder ?? throw new InvalidOperationException(CoreStrings.ObjectRemovedFromModel);
-    }
->>>>>>> 5d0d937a
-
-    /// <summary>
-    ///     This is an internal API that supports the Entity Framework Core infrastructure and not subject to
-    ///     the same compatibility standards as public APIs. It may be changed or removed without notice in
-    ///     any release. You should only use it directly in your code with extreme caution and knowing that
-    ///     doing so can result in application failures when updating to a new Entity Framework Core release.
-    /// </summary>
-<<<<<<< HEAD
-=======
+
+    /// <summary>
+    ///     This is an internal API that supports the Entity Framework Core infrastructure and not subject to
+    ///     the same compatibility standards as public APIs. It may be changed or removed without notice in
+    ///     any release. You should only use it directly in your code with extreme caution and knowing that
+    ///     doing so can result in application failures when updating to a new Entity Framework Core release.
+    /// </summary>
     public virtual bool IsInModel
         => _builder is not null
             && DeclaringEntityType.IsInModel;
@@ -156,7 +108,6 @@
     ///     any release. You should only use it directly in your code with extreme caution and knowing that
     ///     doing so can result in application failures when updating to a new Entity Framework Core release.
     /// </summary>
->>>>>>> 5d0d937a
     public virtual void SetRemovedFromModel()
         => _builder = null;
 
@@ -168,8 +119,6 @@
     /// </summary>
     public virtual ConfigurationSource? GetTypeConfigurationSource()
         => _typeConfigurationSource;
-<<<<<<< HEAD
-=======
 
     /// <summary>
     ///     This is an internal API that supports the Entity Framework Core infrastructure and not subject to
@@ -179,26 +128,13 @@
     /// </summary>
     public virtual void UpdateTypeConfigurationSource(ConfigurationSource configurationSource)
         => _typeConfigurationSource = _typeConfigurationSource.Max(configurationSource);
->>>>>>> 5d0d937a
-
-    /// <summary>
-    ///     This is an internal API that supports the Entity Framework Core infrastructure and not subject to
-    ///     the same compatibility standards as public APIs. It may be changed or removed without notice in
-    ///     any release. You should only use it directly in your code with extreme caution and knowing that
-    ///     doing so can result in application failures when updating to a new Entity Framework Core release.
-    /// </summary>
-<<<<<<< HEAD
-    public virtual void UpdateTypeConfigurationSource(ConfigurationSource configurationSource)
-        => _typeConfigurationSource = _typeConfigurationSource.Max(configurationSource);
-
-    /// <summary>
-    ///     This is an internal API that supports the Entity Framework Core infrastructure and not subject to
-    ///     the same compatibility standards as public APIs. It may be changed or removed without notice in
-    ///     any release. You should only use it directly in your code with extreme caution and knowing that
-    ///     doing so can result in application failures when updating to a new Entity Framework Core release.
-    /// </summary>
-=======
->>>>>>> 5d0d937a
+
+    /// <summary>
+    ///     This is an internal API that supports the Entity Framework Core infrastructure and not subject to
+    ///     the same compatibility standards as public APIs. It may be changed or removed without notice in
+    ///     any release. You should only use it directly in your code with extreme caution and knowing that
+    ///     doing so can result in application failures when updating to a new Entity Framework Core release.
+    /// </summary>
     public virtual bool IsNullable
     {
         get => _isNullable ?? DefaultIsNullable;
@@ -235,7 +171,6 @@
                 throw new InvalidOperationException(
                     CoreStrings.CannotBeNullable(Name, DeclaringEntityType.DisplayName(), ClrType.ShortDisplayName()));
             }
-<<<<<<< HEAD
 
             if (Keys != null)
             {
@@ -306,76 +241,34 @@
 
     private static ValueGenerated DefaultValueGenerated
         => ValueGenerated.Never;
-=======
-
-            if (Keys != null)
-            {
-                throw new InvalidOperationException(CoreStrings.CannotBeNullablePK(Name, DeclaringEntityType.DisplayName()));
-            }
-        }
-
-        _isNullableConfigurationSource = configurationSource.Max(_isNullableConfigurationSource);
-
-        _isNullable = nullable;
-
-        return isChanging
-            ? DeclaringEntityType.Model.ConventionDispatcher.OnPropertyNullableChanged(Builder)
-            : nullable;
-    }
-
-    private bool DefaultIsNullable
-        => ClrType.IsNullableType();
-
-    /// <summary>
-    ///     This is an internal API that supports the Entity Framework Core infrastructure and not subject to
-    ///     the same compatibility standards as public APIs. It may be changed or removed without notice in
-    ///     any release. You should only use it directly in your code with extreme caution and knowing that
-    ///     doing so can result in application failures when updating to a new Entity Framework Core release.
-    /// </summary>
-    public virtual ConfigurationSource? GetIsNullableConfigurationSource()
-        => _isNullableConfigurationSource;
->>>>>>> 5d0d937a
-
-    /// <summary>
-    ///     This is an internal API that supports the Entity Framework Core infrastructure and not subject to
-    ///     the same compatibility standards as public APIs. It may be changed or removed without notice in
-    ///     any release. You should only use it directly in your code with extreme caution and knowing that
-    ///     doing so can result in application failures when updating to a new Entity Framework Core release.
-    /// </summary>
-<<<<<<< HEAD
+
+    /// <summary>
+    ///     This is an internal API that supports the Entity Framework Core infrastructure and not subject to
+    ///     the same compatibility standards as public APIs. It may be changed or removed without notice in
+    ///     any release. You should only use it directly in your code with extreme caution and knowing that
+    ///     doing so can result in application failures when updating to a new Entity Framework Core release.
+    /// </summary>
     public virtual ConfigurationSource? GetValueGeneratedConfigurationSource()
         => _valueGeneratedConfigurationSource;
-=======
-    protected override FieldInfo? OnFieldInfoSet(FieldInfo? newFieldInfo, FieldInfo? oldFieldInfo)
-        => DeclaringEntityType.Model.ConventionDispatcher.OnPropertyFieldChanged(Builder, newFieldInfo, oldFieldInfo);
->>>>>>> 5d0d937a
-
-    /// <summary>
-    ///     This is an internal API that supports the Entity Framework Core infrastructure and not subject to
-    ///     the same compatibility standards as public APIs. It may be changed or removed without notice in
-    ///     any release. You should only use it directly in your code with extreme caution and knowing that
-    ///     doing so can result in application failures when updating to a new Entity Framework Core release.
-    /// </summary>
-<<<<<<< HEAD
+
+    /// <summary>
+    ///     This is an internal API that supports the Entity Framework Core infrastructure and not subject to
+    ///     the same compatibility standards as public APIs. It may be changed or removed without notice in
+    ///     any release. You should only use it directly in your code with extreme caution and knowing that
+    ///     doing so can result in application failures when updating to a new Entity Framework Core release.
+    /// </summary>
     public virtual bool IsConcurrencyToken
     {
         get => _isConcurrencyToken ?? DefaultIsConcurrencyToken;
         set => SetIsConcurrencyToken(value, ConfigurationSource.Explicit);
-=======
-    public virtual ValueGenerated ValueGenerated
-    {
-        get => _valueGenerated ?? DefaultValueGenerated;
-        set => SetValueGenerated(value, ConfigurationSource.Explicit);
->>>>>>> 5d0d937a
-    }
-
-    /// <summary>
-    ///     This is an internal API that supports the Entity Framework Core infrastructure and not subject to
-    ///     the same compatibility standards as public APIs. It may be changed or removed without notice in
-    ///     any release. You should only use it directly in your code with extreme caution and knowing that
-    ///     doing so can result in application failures when updating to a new Entity Framework Core release.
-    /// </summary>
-<<<<<<< HEAD
+    }
+
+    /// <summary>
+    ///     This is an internal API that supports the Entity Framework Core infrastructure and not subject to
+    ///     the same compatibility standards as public APIs. It may be changed or removed without notice in
+    ///     any release. You should only use it directly in your code with extreme caution and knowing that
+    ///     doing so can result in application failures when updating to a new Entity Framework Core release.
+    /// </summary>
     public virtual bool? SetIsConcurrencyToken(bool? concurrencyToken, ConfigurationSource configurationSource)
     {
         EnsureMutable();
@@ -394,52 +287,13 @@
 
     private static bool DefaultIsConcurrencyToken
         => false;
-=======
-    public virtual ValueGenerated? SetValueGenerated(ValueGenerated? valueGenerated, ConfigurationSource configurationSource)
-    {
-        EnsureMutable();
-
-        _valueGenerated = valueGenerated;
-
-        _valueGeneratedConfigurationSource = valueGenerated == null
-            ? null
-            : configurationSource.Max(_valueGeneratedConfigurationSource);
-
-        return valueGenerated;
-    }
-
-    private static ValueGenerated DefaultValueGenerated
-        => ValueGenerated.Never;
-
-    /// <summary>
-    ///     This is an internal API that supports the Entity Framework Core infrastructure and not subject to
-    ///     the same compatibility standards as public APIs. It may be changed or removed without notice in
-    ///     any release. You should only use it directly in your code with extreme caution and knowing that
-    ///     doing so can result in application failures when updating to a new Entity Framework Core release.
-    /// </summary>
-    public virtual ConfigurationSource? GetValueGeneratedConfigurationSource()
-        => _valueGeneratedConfigurationSource;
-
-    /// <summary>
-    ///     This is an internal API that supports the Entity Framework Core infrastructure and not subject to
-    ///     the same compatibility standards as public APIs. It may be changed or removed without notice in
-    ///     any release. You should only use it directly in your code with extreme caution and knowing that
-    ///     doing so can result in application failures when updating to a new Entity Framework Core release.
-    /// </summary>
-    public virtual bool IsConcurrencyToken
-    {
-        get => _isConcurrencyToken ?? DefaultIsConcurrencyToken;
-        set => SetIsConcurrencyToken(value, ConfigurationSource.Explicit);
-    }
->>>>>>> 5d0d937a
-
-    /// <summary>
-    ///     This is an internal API that supports the Entity Framework Core infrastructure and not subject to
-    ///     the same compatibility standards as public APIs. It may be changed or removed without notice in
-    ///     any release. You should only use it directly in your code with extreme caution and knowing that
-    ///     doing so can result in application failures when updating to a new Entity Framework Core release.
-    /// </summary>
-<<<<<<< HEAD
+
+    /// <summary>
+    ///     This is an internal API that supports the Entity Framework Core infrastructure and not subject to
+    ///     the same compatibility standards as public APIs. It may be changed or removed without notice in
+    ///     any release. You should only use it directly in your code with extreme caution and knowing that
+    ///     doing so can result in application failures when updating to a new Entity Framework Core release.
+    /// </summary>
     public virtual ConfigurationSource? GetIsConcurrencyTokenConfigurationSource()
         => _isConcurrencyTokenConfigurationSource;
 
@@ -477,48 +331,22 @@
     /// </summary>
     public virtual ConfigurationSource? GetMaxLengthConfigurationSource()
         => FindAnnotation(CoreAnnotationNames.MaxLength)?.GetConfigurationSource();
-=======
-    public virtual bool? SetIsConcurrencyToken(bool? concurrencyToken, ConfigurationSource configurationSource)
-    {
-        EnsureMutable();
-
-        if (IsConcurrencyToken != concurrencyToken)
-        {
-            _isConcurrencyToken = concurrencyToken;
-        }
-
-        _isConcurrencyTokenConfigurationSource = concurrencyToken == null
-            ? null
-            : configurationSource.Max(_isConcurrencyTokenConfigurationSource);
-
-        return concurrencyToken;
-    }
-
-    private static bool DefaultIsConcurrencyToken
-        => false;
->>>>>>> 5d0d937a
-
-    /// <summary>
-    ///     This is an internal API that supports the Entity Framework Core infrastructure and not subject to
-    ///     the same compatibility standards as public APIs. It may be changed or removed without notice in
-    ///     any release. You should only use it directly in your code with extreme caution and knowing that
-    ///     doing so can result in application failures when updating to a new Entity Framework Core release.
-    /// </summary>
-<<<<<<< HEAD
+
+    /// <summary>
+    ///     This is an internal API that supports the Entity Framework Core infrastructure and not subject to
+    ///     the same compatibility standards as public APIs. It may be changed or removed without notice in
+    ///     any release. You should only use it directly in your code with extreme caution and knowing that
+    ///     doing so can result in application failures when updating to a new Entity Framework Core release.
+    /// </summary>
     public virtual bool? SetIsUnicode(bool? unicode, ConfigurationSource configurationSource)
         => (bool?)SetOrRemoveAnnotation(CoreAnnotationNames.Unicode, unicode, configurationSource)?.Value;
-=======
-    public virtual ConfigurationSource? GetIsConcurrencyTokenConfigurationSource()
-        => _isConcurrencyTokenConfigurationSource;
->>>>>>> 5d0d937a
-
-    /// <summary>
-    ///     This is an internal API that supports the Entity Framework Core infrastructure and not subject to
-    ///     the same compatibility standards as public APIs. It may be changed or removed without notice in
-    ///     any release. You should only use it directly in your code with extreme caution and knowing that
-    ///     doing so can result in application failures when updating to a new Entity Framework Core release.
-    /// </summary>
-<<<<<<< HEAD
+
+    /// <summary>
+    ///     This is an internal API that supports the Entity Framework Core infrastructure and not subject to
+    ///     the same compatibility standards as public APIs. It may be changed or removed without notice in
+    ///     any release. You should only use it directly in your code with extreme caution and knowing that
+    ///     doing so can result in application failures when updating to a new Entity Framework Core release.
+    /// </summary>
     public virtual bool? IsUnicode()
         => (bool?)this[CoreAnnotationNames.Unicode];
 
@@ -531,26 +359,12 @@
     public virtual ConfigurationSource? GetIsUnicodeConfigurationSource()
         => FindAnnotation(CoreAnnotationNames.Unicode)?.GetConfigurationSource();
 
-=======
-    public virtual int? SetMaxLength(int? maxLength, ConfigurationSource configurationSource)
-    {
-        if (maxLength != null
-            && maxLength < 0)
-        {
-            throw new ArgumentOutOfRangeException(nameof(maxLength));
-        }
-
-        return (int?)SetOrRemoveAnnotation(CoreAnnotationNames.MaxLength, maxLength, configurationSource)?.Value;
-    }
-
->>>>>>> 5d0d937a
-    /// <summary>
-    ///     This is an internal API that supports the Entity Framework Core infrastructure and not subject to
-    ///     the same compatibility standards as public APIs. It may be changed or removed without notice in
-    ///     any release. You should only use it directly in your code with extreme caution and knowing that
-    ///     doing so can result in application failures when updating to a new Entity Framework Core release.
-    /// </summary>
-<<<<<<< HEAD
+    /// <summary>
+    ///     This is an internal API that supports the Entity Framework Core infrastructure and not subject to
+    ///     the same compatibility standards as public APIs. It may be changed or removed without notice in
+    ///     any release. You should only use it directly in your code with extreme caution and knowing that
+    ///     doing so can result in application failures when updating to a new Entity Framework Core release.
+    /// </summary>
     public virtual int? SetPrecision(int? precision, ConfigurationSource configurationSource)
     {
         if (precision != null && precision < 0)
@@ -560,100 +374,31 @@
 
         return (int?)SetOrRemoveAnnotation(CoreAnnotationNames.Precision, precision, configurationSource)?.Value;
     }
-=======
-    public virtual int? GetMaxLength()
-        => (int?)this[CoreAnnotationNames.MaxLength];
-
-    /// <summary>
-    ///     This is an internal API that supports the Entity Framework Core infrastructure and not subject to
-    ///     the same compatibility standards as public APIs. It may be changed or removed without notice in
-    ///     any release. You should only use it directly in your code with extreme caution and knowing that
-    ///     doing so can result in application failures when updating to a new Entity Framework Core release.
-    /// </summary>
-    public virtual ConfigurationSource? GetMaxLengthConfigurationSource()
-        => FindAnnotation(CoreAnnotationNames.MaxLength)?.GetConfigurationSource();
-
-    /// <summary>
-    ///     This is an internal API that supports the Entity Framework Core infrastructure and not subject to
-    ///     the same compatibility standards as public APIs. It may be changed or removed without notice in
-    ///     any release. You should only use it directly in your code with extreme caution and knowing that
-    ///     doing so can result in application failures when updating to a new Entity Framework Core release.
-    /// </summary>
-    public virtual bool? SetIsUnicode(bool? unicode, ConfigurationSource configurationSource)
-        => (bool?)SetOrRemoveAnnotation(CoreAnnotationNames.Unicode, unicode, configurationSource)?.Value;
->>>>>>> 5d0d937a
-
-    /// <summary>
-    ///     This is an internal API that supports the Entity Framework Core infrastructure and not subject to
-    ///     the same compatibility standards as public APIs. It may be changed or removed without notice in
-    ///     any release. You should only use it directly in your code with extreme caution and knowing that
-    ///     doing so can result in application failures when updating to a new Entity Framework Core release.
-    /// </summary>
-<<<<<<< HEAD
+
+    /// <summary>
+    ///     This is an internal API that supports the Entity Framework Core infrastructure and not subject to
+    ///     the same compatibility standards as public APIs. It may be changed or removed without notice in
+    ///     any release. You should only use it directly in your code with extreme caution and knowing that
+    ///     doing so can result in application failures when updating to a new Entity Framework Core release.
+    /// </summary>
     public virtual int? GetPrecision()
         => (int?)this[CoreAnnotationNames.Precision];
-=======
-    public virtual bool? IsUnicode()
-        => (bool?)this[CoreAnnotationNames.Unicode];
-
-    /// <summary>
-    ///     This is an internal API that supports the Entity Framework Core infrastructure and not subject to
-    ///     the same compatibility standards as public APIs. It may be changed or removed without notice in
-    ///     any release. You should only use it directly in your code with extreme caution and knowing that
-    ///     doing so can result in application failures when updating to a new Entity Framework Core release.
-    /// </summary>
-    public virtual ConfigurationSource? GetIsUnicodeConfigurationSource()
-        => FindAnnotation(CoreAnnotationNames.Unicode)?.GetConfigurationSource();
->>>>>>> 5d0d937a
-
-    /// <summary>
-    ///     This is an internal API that supports the Entity Framework Core infrastructure and not subject to
-    ///     the same compatibility standards as public APIs. It may be changed or removed without notice in
-    ///     any release. You should only use it directly in your code with extreme caution and knowing that
-    ///     doing so can result in application failures when updating to a new Entity Framework Core release.
-    /// </summary>
-<<<<<<< HEAD
+
+    /// <summary>
+    ///     This is an internal API that supports the Entity Framework Core infrastructure and not subject to
+    ///     the same compatibility standards as public APIs. It may be changed or removed without notice in
+    ///     any release. You should only use it directly in your code with extreme caution and knowing that
+    ///     doing so can result in application failures when updating to a new Entity Framework Core release.
+    /// </summary>
     public virtual ConfigurationSource? GetPrecisionConfigurationSource()
         => FindAnnotation(CoreAnnotationNames.Precision)?.GetConfigurationSource();
-=======
-    public virtual int? SetPrecision(int? precision, ConfigurationSource configurationSource)
-    {
-        if (precision != null && precision < 0)
-        {
-            throw new ArgumentOutOfRangeException(nameof(precision));
-        }
-
-        return (int?)SetOrRemoveAnnotation(CoreAnnotationNames.Precision, precision, configurationSource)?.Value;
-    }
->>>>>>> 5d0d937a
-
-    /// <summary>
-    ///     This is an internal API that supports the Entity Framework Core infrastructure and not subject to
-    ///     the same compatibility standards as public APIs. It may be changed or removed without notice in
-    ///     any release. You should only use it directly in your code with extreme caution and knowing that
-    ///     doing so can result in application failures when updating to a new Entity Framework Core release.
-    /// </summary>
-<<<<<<< HEAD
-=======
-    public virtual int? GetPrecision()
-        => (int?)this[CoreAnnotationNames.Precision];
-
-    /// <summary>
-    ///     This is an internal API that supports the Entity Framework Core infrastructure and not subject to
-    ///     the same compatibility standards as public APIs. It may be changed or removed without notice in
-    ///     any release. You should only use it directly in your code with extreme caution and knowing that
-    ///     doing so can result in application failures when updating to a new Entity Framework Core release.
-    /// </summary>
-    public virtual ConfigurationSource? GetPrecisionConfigurationSource()
-        => FindAnnotation(CoreAnnotationNames.Precision)?.GetConfigurationSource();
-
-    /// <summary>
-    ///     This is an internal API that supports the Entity Framework Core infrastructure and not subject to
-    ///     the same compatibility standards as public APIs. It may be changed or removed without notice in
-    ///     any release. You should only use it directly in your code with extreme caution and knowing that
-    ///     doing so can result in application failures when updating to a new Entity Framework Core release.
-    /// </summary>
->>>>>>> 5d0d937a
+
+    /// <summary>
+    ///     This is an internal API that supports the Entity Framework Core infrastructure and not subject to
+    ///     the same compatibility standards as public APIs. It may be changed or removed without notice in
+    ///     any release. You should only use it directly in your code with extreme caution and knowing that
+    ///     doing so can result in application failures when updating to a new Entity Framework Core release.
+    /// </summary>
     public virtual int? SetScale(int? scale, ConfigurationSource configurationSource)
     {
         if (scale != null && scale < 0)
@@ -796,11 +541,7 @@
     ///     doing so can result in application failures when updating to a new Entity Framework Core release.
     /// </summary>
     public virtual Type? SetValueGeneratorFactory(
-<<<<<<< HEAD
-        Type? factoryType,
-=======
         [DynamicallyAccessedMembers(ValueGeneratorFactory.DynamicallyAccessedMemberTypes)] Type? factoryType,
->>>>>>> 5d0d937a
         ConfigurationSource configurationSource)
     {
         if (factoryType != null)
@@ -874,9 +615,6 @@
         RemoveAnnotation(CoreAnnotationNames.ValueConverterType);
         return (ValueConverter?)SetOrRemoveAnnotation(CoreAnnotationNames.ValueConverter, converter, configurationSource)?.Value;
     }
-<<<<<<< HEAD
-
-=======
 
     /// <summary>
     ///     This is an internal API that supports the Entity Framework Core infrastructure and not subject to
@@ -915,44 +653,12 @@
         return converterType;
     }
 
->>>>>>> 5d0d937a
-    /// <summary>
-    ///     This is an internal API that supports the Entity Framework Core infrastructure and not subject to
-    ///     the same compatibility standards as public APIs. It may be changed or removed without notice in
-    ///     any release. You should only use it directly in your code with extreme caution and knowing that
-    ///     doing so can result in application failures when updating to a new Entity Framework Core release.
-    /// </summary>
-<<<<<<< HEAD
-    public virtual Type? SetValueConverter(
-        Type? converterType,
-        ConfigurationSource configurationSource)
-    {
-        ValueConverter? converter = null;
-        if (converterType != null)
-        {
-            if (!typeof(ValueConverter).IsAssignableFrom(converterType))
-            {
-                throw new InvalidOperationException(
-                    CoreStrings.BadValueConverterType(converterType.ShortDisplayName(), typeof(ValueConverter).ShortDisplayName()));
-            }
-
-            try
-            {
-                converter = (ValueConverter?)Activator.CreateInstance(converterType);
-            }
-            catch (Exception e)
-            {
-                throw new InvalidOperationException(
-                    CoreStrings.CannotCreateValueConverter(
-                        converterType.ShortDisplayName(), nameof(PropertyBuilder.HasConversion)), e);
-            }
-        }
-
-        SetValueConverter(converter, configurationSource);
-        SetOrRemoveAnnotation(CoreAnnotationNames.ValueConverterType, converterType, configurationSource);
-
-        return converterType;
-=======
+    /// <summary>
+    ///     This is an internal API that supports the Entity Framework Core infrastructure and not subject to
+    ///     the same compatibility standards as public APIs. It may be changed or removed without notice in
+    ///     any release. You should only use it directly in your code with extreme caution and knowing that
+    ///     doing so can result in application failures when updating to a new Entity Framework Core release.
+    /// </summary>
     public virtual ValueConverter? GetValueConverter()
     {
         var converter = (ValueConverter?)this[CoreAnnotationNames.ValueConverter];
@@ -990,27 +696,14 @@
         }
 
         return null;
->>>>>>> 5d0d937a
-    }
-
-    /// <summary>
-    ///     This is an internal API that supports the Entity Framework Core infrastructure and not subject to
-    ///     the same compatibility standards as public APIs. It may be changed or removed without notice in
-    ///     any release. You should only use it directly in your code with extreme caution and knowing that
-    ///     doing so can result in application failures when updating to a new Entity Framework Core release.
-    /// </summary>
-<<<<<<< HEAD
-    public virtual ValueConverter? GetValueConverter()
-        => (ValueConverter?)this[CoreAnnotationNames.ValueConverter];
-
-    /// <summary>
-    ///     This is an internal API that supports the Entity Framework Core infrastructure and not subject to
-    ///     the same compatibility standards as public APIs. It may be changed or removed without notice in
-    ///     any release. You should only use it directly in your code with extreme caution and knowing that
-    ///     doing so can result in application failures when updating to a new Entity Framework Core release.
-    /// </summary>
-=======
->>>>>>> 5d0d937a
+    }
+
+    /// <summary>
+    ///     This is an internal API that supports the Entity Framework Core infrastructure and not subject to
+    ///     the same compatibility standards as public APIs. It may be changed or removed without notice in
+    ///     any release. You should only use it directly in your code with extreme caution and knowing that
+    ///     doing so can result in application failures when updating to a new Entity Framework Core release.
+    /// </summary>
     public virtual ConfigurationSource? GetValueConverterConfigurationSource()
         => FindAnnotation(CoreAnnotationNames.ValueConverter)?.GetConfigurationSource();
 
@@ -1046,113 +739,6 @@
     ///     doing so can result in application failures when updating to a new Entity Framework Core release.
     /// </summary>
     public virtual Type? GetProviderClrType()
-<<<<<<< HEAD
-        => (Type?)this[CoreAnnotationNames.ProviderClrType];
-
-    /// <summary>
-    ///     This is an internal API that supports the Entity Framework Core infrastructure and not subject to
-    ///     the same compatibility standards as public APIs. It may be changed or removed without notice in
-    ///     any release. You should only use it directly in your code with extreme caution and knowing that
-    ///     doing so can result in application failures when updating to a new Entity Framework Core release.
-    /// </summary>
-    public virtual ConfigurationSource? GetProviderClrTypeConfigurationSource()
-        => FindAnnotation(CoreAnnotationNames.ProviderClrType)?.GetConfigurationSource();
-
-    private Type GetEffectiveProviderClrType()
-        => TypeMapping?.Converter?.ProviderClrType
-            ?? ClrType.UnwrapNullableType();
-
-    /// <summary>
-    ///     This is an internal API that supports the Entity Framework Core infrastructure and not subject to
-    ///     the same compatibility standards as public APIs. It may be changed or removed without notice in
-    ///     any release. You should only use it directly in your code with extreme caution and knowing that
-    ///     doing so can result in application failures when updating to a new Entity Framework Core release.
-    /// </summary>
-    [DisallowNull]
-    public virtual CoreTypeMapping? TypeMapping
-    {
-        get => IsReadOnly
-            ? NonCapturingLazyInitializer.EnsureInitialized(
-                ref _typeMapping, (IProperty)this, static property =>
-                    property.DeclaringEntityType.Model.GetModelDependencies().TypeMappingSource.FindMapping(property)!)
-            : _typeMapping;
-
-        set => SetTypeMapping(value, ConfigurationSource.Explicit);
-    }
-
-    /// <summary>
-    ///     This is an internal API that supports the Entity Framework Core infrastructure and not subject to
-    ///     the same compatibility standards as public APIs. It may be changed or removed without notice in
-    ///     any release. You should only use it directly in your code with extreme caution and knowing that
-    ///     doing so can result in application failures when updating to a new Entity Framework Core release.
-    /// </summary>
-    public virtual CoreTypeMapping? SetTypeMapping(CoreTypeMapping? typeMapping, ConfigurationSource configurationSource)
-    {
-        _typeMapping = typeMapping;
-        _typeMappingConfigurationSource = typeMapping is null
-            ? null
-            : configurationSource.Max(_typeMappingConfigurationSource);
-
-        return typeMapping;
-    }
-
-    /// <summary>
-    ///     This is an internal API that supports the Entity Framework Core infrastructure and not subject to
-    ///     the same compatibility standards as public APIs. It may be changed or removed without notice in
-    ///     any release. You should only use it directly in your code with extreme caution and knowing that
-    ///     doing so can result in application failures when updating to a new Entity Framework Core release.
-    /// </summary>
-    public virtual ConfigurationSource? GetTypeMappingConfigurationSource()
-        => _typeMappingConfigurationSource;
-
-    /// <summary>
-    ///     This is an internal API that supports the Entity Framework Core infrastructure and not subject to
-    ///     the same compatibility standards as public APIs. It may be changed or removed without notice in
-    ///     any release. You should only use it directly in your code with extreme caution and knowing that
-    ///     doing so can result in application failures when updating to a new Entity Framework Core release.
-    /// </summary>
-    public virtual ValueComparer? SetValueComparer(ValueComparer? comparer, ConfigurationSource configurationSource)
-    {
-        var errorString = CheckValueComparer(comparer);
-        if (errorString != null)
-        {
-            throw new InvalidOperationException(errorString);
-        }
-
-        RemoveAnnotation(CoreAnnotationNames.ValueComparerType);
-        return (ValueComparer?)SetOrRemoveAnnotation(CoreAnnotationNames.ValueComparer, comparer, configurationSource)?.Value;
-    }
-
-    /// <summary>
-    ///     This is an internal API that supports the Entity Framework Core infrastructure and not subject to
-    ///     the same compatibility standards as public APIs. It may be changed or removed without notice in
-    ///     any release. You should only use it directly in your code with extreme caution and knowing that
-    ///     doing so can result in application failures when updating to a new Entity Framework Core release.
-    /// </summary>
-    public virtual Type? SetValueComparer(Type? comparerType, ConfigurationSource configurationSource)
-    {
-        ValueComparer? comparer = null;
-        if (comparerType != null)
-        {
-            if (!typeof(ValueComparer).IsAssignableFrom(comparerType))
-            {
-                throw new InvalidOperationException(
-                    CoreStrings.BadValueComparerType(comparerType.ShortDisplayName(), typeof(ValueComparer).ShortDisplayName()));
-            }
-
-            try
-            {
-                comparer = (ValueComparer?)Activator.CreateInstance(comparerType);
-            }
-            catch (Exception e)
-            {
-                throw new InvalidOperationException(
-                    CoreStrings.CannotCreateValueComparer(
-                        comparerType.ShortDisplayName(), nameof(PropertyBuilder.HasConversion)), e);
-            }
-        }
-
-=======
     {
         var type = (Type?)this[CoreAnnotationNames.ProviderClrType];
         if (type != null)
@@ -1297,7 +883,6 @@
             }
         }
 
->>>>>>> 5d0d937a
         SetValueComparer(comparer, configurationSource);
         return (Type?)SetOrRemoveAnnotation(CoreAnnotationNames.ValueComparerType, comparerType, configurationSource)?.Value;
     }
@@ -1374,14 +959,10 @@
     ///     any release. You should only use it directly in your code with extreme caution and knowing that
     ///     doing so can result in application failures when updating to a new Entity Framework Core release.
     /// </summary>
-<<<<<<< HEAD
-    public virtual Type? SetProviderValueComparer(Type? comparerType, ConfigurationSource configurationSource)
-=======
     [return: DynamicallyAccessedMembers(DynamicallyAccessedMemberTypes.PublicParameterlessConstructor)]
     public virtual Type? SetProviderValueComparer(
         [DynamicallyAccessedMembers(DynamicallyAccessedMemberTypes.PublicParameterlessConstructor)] Type? comparerType,
         ConfigurationSource configurationSource)
->>>>>>> 5d0d937a
     {
         ValueComparer? comparer = null;
         if (comparerType != null)
@@ -1446,7 +1027,6 @@
 
         checkedProperties.Add(this);
         return principal.GetProviderValueComparer(checkedProperties);
-<<<<<<< HEAD
     }
 
     /// <summary>
@@ -1693,265 +1273,14 @@
     {
         [DebuggerStepThrough]
         get => DeclaringEntityType;
-=======
->>>>>>> 5d0d937a
-    }
-
-    /// <summary>
-    ///     This is an internal API that supports the Entity Framework Core infrastructure and not subject to
-    ///     the same compatibility standards as public APIs. It may be changed or removed without notice in
-    ///     any release. You should only use it directly in your code with extreme caution and knowing that
-    ///     doing so can result in application failures when updating to a new Entity Framework Core release.
-    /// </summary>
-<<<<<<< HEAD
-=======
-    public virtual ConfigurationSource? GetProviderValueComparerConfigurationSource()
-        => FindAnnotation(CoreAnnotationNames.ProviderValueComparer)?.GetConfigurationSource();
-
-    /// <summary>
-    ///     This is an internal API that supports the Entity Framework Core infrastructure and not subject to
-    ///     the same compatibility standards as public APIs. It may be changed or removed without notice in
-    ///     any release. You should only use it directly in your code with extreme caution and knowing that
-    ///     doing so can result in application failures when updating to a new Entity Framework Core release.
-    /// </summary>
-    public virtual string? CheckValueComparer(ValueComparer? comparer)
-        => comparer != null
-            && comparer.Type.UnwrapNullableType() != ClrType.UnwrapNullableType()
-                ? CoreStrings.ComparerPropertyMismatch(
-                    comparer.Type.ShortDisplayName(),
-                    DeclaringEntityType.DisplayName(),
-                    Name,
-                    ClrType.ShortDisplayName())
-                : null;
-
-    /// <summary>
-    ///     This is an internal API that supports the Entity Framework Core infrastructure and not subject to
-    ///     the same compatibility standards as public APIs. It may be changed or removed without notice in
-    ///     any release. You should only use it directly in your code with extreme caution and knowing that
-    ///     doing so can result in application failures when updating to a new Entity Framework Core release.
-    /// </summary>
-    public virtual IReadOnlyKey? PrimaryKey { get; set; }
-
-    /// <summary>
-    ///     This is an internal API that supports the Entity Framework Core infrastructure and not subject to
-    ///     the same compatibility standards as public APIs. It may be changed or removed without notice in
-    ///     any release. You should only use it directly in your code with extreme caution and knowing that
-    ///     doing so can result in application failures when updating to a new Entity Framework Core release.
-    /// </summary>
-    public virtual List<Key>? Keys { get; set; }
-
-    /// <summary>
-    ///     This is an internal API that supports the Entity Framework Core infrastructure and not subject to
-    ///     the same compatibility standards as public APIs. It may be changed or removed without notice in
-    ///     any release. You should only use it directly in your code with extreme caution and knowing that
-    ///     doing so can result in application failures when updating to a new Entity Framework Core release.
-    /// </summary>
-    public virtual bool IsKey()
-        => Keys != null;
-
-    /// <summary>
-    ///     This is an internal API that supports the Entity Framework Core infrastructure and not subject to
-    ///     the same compatibility standards as public APIs. It may be changed or removed without notice in
-    ///     any release. You should only use it directly in your code with extreme caution and knowing that
-    ///     doing so can result in application failures when updating to a new Entity Framework Core release.
-    /// </summary>
-    public virtual IEnumerable<Key> GetContainingKeys()
-        => Keys ?? Enumerable.Empty<Key>();
-
-    /// <summary>
-    ///     This is an internal API that supports the Entity Framework Core infrastructure and not subject to
-    ///     the same compatibility standards as public APIs. It may be changed or removed without notice in
-    ///     any release. You should only use it directly in your code with extreme caution and knowing that
-    ///     doing so can result in application failures when updating to a new Entity Framework Core release.
-    /// </summary>
-    public virtual List<ForeignKey>? ForeignKeys { get; set; }
-
-    /// <summary>
-    ///     This is an internal API that supports the Entity Framework Core infrastructure and not subject to
-    ///     the same compatibility standards as public APIs. It may be changed or removed without notice in
-    ///     any release. You should only use it directly in your code with extreme caution and knowing that
-    ///     doing so can result in application failures when updating to a new Entity Framework Core release.
-    /// </summary>
-    public virtual bool IsForeignKey()
-        => ForeignKeys != null;
-
-    /// <summary>
-    ///     This is an internal API that supports the Entity Framework Core infrastructure and not subject to
-    ///     the same compatibility standards as public APIs. It may be changed or removed without notice in
-    ///     any release. You should only use it directly in your code with extreme caution and knowing that
-    ///     doing so can result in application failures when updating to a new Entity Framework Core release.
-    /// </summary>
-    public virtual IEnumerable<ForeignKey> GetContainingForeignKeys()
-        => ForeignKeys ?? Enumerable.Empty<ForeignKey>();
-
-    /// <summary>
-    ///     This is an internal API that supports the Entity Framework Core infrastructure and not subject to
-    ///     the same compatibility standards as public APIs. It may be changed or removed without notice in
-    ///     any release. You should only use it directly in your code with extreme caution and knowing that
-    ///     doing so can result in application failures when updating to a new Entity Framework Core release.
-    /// </summary>
-    public virtual List<Index>? Indexes { get; set; }
-
-    /// <summary>
-    ///     This is an internal API that supports the Entity Framework Core infrastructure and not subject to
-    ///     the same compatibility standards as public APIs. It may be changed or removed without notice in
-    ///     any release. You should only use it directly in your code with extreme caution and knowing that
-    ///     doing so can result in application failures when updating to a new Entity Framework Core release.
-    /// </summary>
-    public virtual bool IsIndex()
-        => Indexes != null;
-
-    /// <summary>
-    ///     This is an internal API that supports the Entity Framework Core infrastructure and not subject to
-    ///     the same compatibility standards as public APIs. It may be changed or removed without notice in
-    ///     any release. You should only use it directly in your code with extreme caution and knowing that
-    ///     doing so can result in application failures when updating to a new Entity Framework Core release.
-    /// </summary>
-    public virtual IEnumerable<Index> GetContainingIndexes()
-        => Indexes ?? Enumerable.Empty<Index>();
-
-    /// <summary>
-    ///     Runs the conventions when an annotation was set or removed.
-    /// </summary>
-    /// <param name="name">The key of the set annotation.</param>
-    /// <param name="annotation">The annotation set.</param>
-    /// <param name="oldAnnotation">The old annotation.</param>
-    /// <returns>The annotation that was set.</returns>
-    protected override IConventionAnnotation? OnAnnotationSet(
-        string name,
-        IConventionAnnotation? annotation,
-        IConventionAnnotation? oldAnnotation)
-        => DeclaringType.Model.ConventionDispatcher.OnPropertyAnnotationChanged(Builder, name, annotation, oldAnnotation);
-
-    /// <summary>
-    ///     This is an internal API that supports the Entity Framework Core infrastructure and not subject to
-    ///     the same compatibility standards as public APIs. It may be changed or removed without notice in
-    ///     any release. You should only use it directly in your code with extreme caution and knowing that
-    ///     doing so can result in application failures when updating to a new Entity Framework Core release.
-    /// </summary>
-    public static string Format(IEnumerable<string?> properties)
-        => "{"
-            + string.Join(
-                ", ",
-                properties.Select(p => string.IsNullOrEmpty(p) ? "<null>" : "'" + p + "'"))
-            + "}";
-
-    /// <summary>
-    ///     This is an internal API that supports the Entity Framework Core infrastructure and not subject to
-    ///     the same compatibility standards as public APIs. It may be changed or removed without notice in
-    ///     any release. You should only use it directly in your code with extreme caution and knowing that
-    ///     doing so can result in application failures when updating to a new Entity Framework Core release.
-    /// </summary>
-    public static bool AreCompatible(IReadOnlyList<Property> properties, EntityType entityType)
-        => properties.All(
-            property =>
-                property.IsShadowProperty()
-                || (property.IsIndexerProperty()
-                    ? property.PropertyInfo == entityType.FindIndexerPropertyInfo()
-                    : ((property.PropertyInfo != null
-                            && entityType.GetRuntimeProperties().ContainsKey(property.Name))
-                        || (property.FieldInfo != null
-                            && entityType.GetRuntimeFields().ContainsKey(property.Name)))));
-
-    /// <summary>
-    ///     This is an internal API that supports the Entity Framework Core infrastructure and not subject to
-    ///     the same compatibility standards as public APIs. It may be changed or removed without notice in
-    ///     any release. You should only use it directly in your code with extreme caution and knowing that
-    ///     doing so can result in application failures when updating to a new Entity Framework Core release.
-    /// </summary>
-    public override string ToString()
-        => ((IReadOnlyProperty)this).ToDebugString(MetadataDebugStringOptions.SingleLineDefault);
-
-    /// <summary>
-    ///     This is an internal API that supports the Entity Framework Core infrastructure and not subject to
-    ///     the same compatibility standards as public APIs. It may be changed or removed without notice in
-    ///     any release. You should only use it directly in your code with extreme caution and knowing that
-    ///     doing so can result in application failures when updating to a new Entity Framework Core release.
-    /// </summary>
-    public virtual DebugView DebugView
-        => new(
-            () => ((IReadOnlyProperty)this).ToDebugString(),
-            () => ((IReadOnlyProperty)this).ToDebugString(MetadataDebugStringOptions.LongDefault));
-
-    /// <summary>
-    ///     This is an internal API that supports the Entity Framework Core infrastructure and not subject to
-    ///     the same compatibility standards as public APIs. It may be changed or removed without notice in
-    ///     any release. You should only use it directly in your code with extreme caution and knowing that
-    ///     doing so can result in application failures when updating to a new Entity Framework Core release.
-    /// </summary>
-    IConventionPropertyBuilder IConventionProperty.Builder
-    {
-        [DebuggerStepThrough]
-        get => Builder;
-    }
-
-    /// <summary>
-    ///     This is an internal API that supports the Entity Framework Core infrastructure and not subject to
-    ///     the same compatibility standards as public APIs. It may be changed or removed without notice in
-    ///     any release. You should only use it directly in your code with extreme caution and knowing that
-    ///     doing so can result in application failures when updating to a new Entity Framework Core release.
-    /// </summary>
-    IConventionAnnotatableBuilder IConventionAnnotatable.Builder
-    {
-        [DebuggerStepThrough]
-        get => Builder;
-    }
-
-    /// <summary>
-    ///     This is an internal API that supports the Entity Framework Core infrastructure and not subject to
-    ///     the same compatibility standards as public APIs. It may be changed or removed without notice in
-    ///     any release. You should only use it directly in your code with extreme caution and knowing that
-    ///     doing so can result in application failures when updating to a new Entity Framework Core release.
-    /// </summary>
-    IReadOnlyEntityType IReadOnlyProperty.DeclaringEntityType
-    {
-        [DebuggerStepThrough]
-        get => DeclaringEntityType;
-    }
-
-    /// <summary>
-    ///     This is an internal API that supports the Entity Framework Core infrastructure and not subject to
-    ///     the same compatibility standards as public APIs. It may be changed or removed without notice in
-    ///     any release. You should only use it directly in your code with extreme caution and knowing that
-    ///     doing so can result in application failures when updating to a new Entity Framework Core release.
-    /// </summary>
-    IMutableEntityType IMutableProperty.DeclaringEntityType
-    {
-        [DebuggerStepThrough]
-        get => DeclaringEntityType;
-    }
-
-    /// <summary>
-    ///     This is an internal API that supports the Entity Framework Core infrastructure and not subject to
-    ///     the same compatibility standards as public APIs. It may be changed or removed without notice in
-    ///     any release. You should only use it directly in your code with extreme caution and knowing that
-    ///     doing so can result in application failures when updating to a new Entity Framework Core release.
-    /// </summary>
-    IConventionEntityType IConventionProperty.DeclaringEntityType
-    {
-        [DebuggerStepThrough]
-        get => DeclaringEntityType;
-    }
-
-    /// <summary>
-    ///     This is an internal API that supports the Entity Framework Core infrastructure and not subject to
-    ///     the same compatibility standards as public APIs. It may be changed or removed without notice in
-    ///     any release. You should only use it directly in your code with extreme caution and knowing that
-    ///     doing so can result in application failures when updating to a new Entity Framework Core release.
-    /// </summary>
-    IEntityType IProperty.DeclaringEntityType
-    {
-        [DebuggerStepThrough]
-        get => DeclaringEntityType;
-    }
-
-    /// <summary>
-    ///     This is an internal API that supports the Entity Framework Core infrastructure and not subject to
-    ///     the same compatibility standards as public APIs. It may be changed or removed without notice in
-    ///     any release. You should only use it directly in your code with extreme caution and knowing that
-    ///     doing so can result in application failures when updating to a new Entity Framework Core release.
-    /// </summary>
->>>>>>> 5d0d937a
+    }
+
+    /// <summary>
+    ///     This is an internal API that supports the Entity Framework Core infrastructure and not subject to
+    ///     the same compatibility standards as public APIs. It may be changed or removed without notice in
+    ///     any release. You should only use it directly in your code with extreme caution and knowing that
+    ///     doing so can result in application failures when updating to a new Entity Framework Core release.
+    /// </summary>
     [DebuggerStepThrough]
     CoreTypeMapping? IReadOnlyProperty.FindTypeMapping()
         => TypeMapping;
@@ -2298,12 +1627,8 @@
     ///     doing so can result in application failures when updating to a new Entity Framework Core release.
     /// </summary>
     [DebuggerStepThrough]
-<<<<<<< HEAD
-    void IMutableProperty.SetValueGeneratorFactory(Type? valueGeneratorFactory)
-=======
     void IMutableProperty.SetValueGeneratorFactory(
         [DynamicallyAccessedMembers(ValueGeneratorFactory.DynamicallyAccessedMemberTypes)] Type? valueGeneratorFactory)
->>>>>>> 5d0d937a
         => SetValueGeneratorFactory(valueGeneratorFactory, ConfigurationSource.Explicit);
 
     /// <summary>
@@ -2314,11 +1639,7 @@
     /// </summary>
     [DebuggerStepThrough]
     Type? IConventionProperty.SetValueGeneratorFactory(
-<<<<<<< HEAD
-        Type? valueGeneratorFactory,
-=======
         [DynamicallyAccessedMembers(ValueGeneratorFactory.DynamicallyAccessedMemberTypes)] Type? valueGeneratorFactory,
->>>>>>> 5d0d937a
         bool fromDataAnnotation)
         => SetValueGeneratorFactory(
             valueGeneratorFactory,
@@ -2353,11 +1674,7 @@
     ///     doing so can result in application failures when updating to a new Entity Framework Core release.
     /// </summary>
     [DebuggerStepThrough]
-<<<<<<< HEAD
-    void IMutableProperty.SetValueConverter(Type? converterType)
-=======
     void IMutableProperty.SetValueConverter([DynamicallyAccessedMembers(DynamicallyAccessedMemberTypes.PublicParameterlessConstructor)] Type? converterType)
->>>>>>> 5d0d937a
         => SetValueConverter(converterType, ConfigurationSource.Explicit);
 
     /// <summary>
@@ -2367,13 +1684,9 @@
     ///     doing so can result in application failures when updating to a new Entity Framework Core release.
     /// </summary>
     [DebuggerStepThrough]
-<<<<<<< HEAD
-    Type? IConventionProperty.SetValueConverter(Type? converterType, bool fromDataAnnotation)
-=======
     Type? IConventionProperty.SetValueConverter(
         [DynamicallyAccessedMembers(DynamicallyAccessedMemberTypes.PublicParameterlessConstructor)] Type? converterType,
         bool fromDataAnnotation)
->>>>>>> 5d0d937a
         => SetValueConverter(
             converterType,
             fromDataAnnotation ? ConfigurationSource.DataAnnotation : ConfigurationSource.Convention);
@@ -2429,11 +1742,7 @@
     ///     doing so can result in application failures when updating to a new Entity Framework Core release.
     /// </summary>
     [DebuggerStepThrough]
-<<<<<<< HEAD
-    void IMutableProperty.SetValueComparer(Type? comparerType)
-=======
     void IMutableProperty.SetValueComparer([DynamicallyAccessedMembers(DynamicallyAccessedMemberTypes.PublicParameterlessConstructor)] Type? comparerType)
->>>>>>> 5d0d937a
         => SetValueComparer(comparerType, ConfigurationSource.Explicit);
 
     /// <summary>
@@ -2443,14 +1752,10 @@
     ///     doing so can result in application failures when updating to a new Entity Framework Core release.
     /// </summary>
     [DebuggerStepThrough]
-<<<<<<< HEAD
-    Type? IConventionProperty.SetValueComparer(Type? comparerType, bool fromDataAnnotation)
-=======
     [return: DynamicallyAccessedMembers(DynamicallyAccessedMemberTypes.PublicParameterlessConstructor)]
     Type? IConventionProperty.SetValueComparer(
         [DynamicallyAccessedMembers(DynamicallyAccessedMemberTypes.PublicParameterlessConstructor)] Type? comparerType,
         bool fromDataAnnotation)
->>>>>>> 5d0d937a
         => SetValueComparer(
             comparerType,
             fromDataAnnotation ? ConfigurationSource.DataAnnotation : ConfigurationSource.Convention);
@@ -2503,12 +1808,8 @@
     ///     doing so can result in application failures when updating to a new Entity Framework Core release.
     /// </summary>
     [DebuggerStepThrough]
-<<<<<<< HEAD
-    void IMutableProperty.SetProviderValueComparer(Type? comparerType)
-=======
     void IMutableProperty.SetProviderValueComparer(
         [DynamicallyAccessedMembers(DynamicallyAccessedMemberTypes.PublicParameterlessConstructor)] Type? comparerType)
->>>>>>> 5d0d937a
         => SetProviderValueComparer(comparerType, ConfigurationSource.Explicit);
 
     /// <summary>
@@ -2518,14 +1819,10 @@
     ///     doing so can result in application failures when updating to a new Entity Framework Core release.
     /// </summary>
     [DebuggerStepThrough]
-<<<<<<< HEAD
-    Type? IConventionProperty.SetProviderValueComparer(Type? comparerType, bool fromDataAnnotation)
-=======
     [return: DynamicallyAccessedMembers(DynamicallyAccessedMemberTypes.PublicParameterlessConstructor)]
     Type? IConventionProperty.SetProviderValueComparer(
         [DynamicallyAccessedMembers(DynamicallyAccessedMemberTypes.PublicParameterlessConstructor)] Type? comparerType,
         bool fromDataAnnotation)
->>>>>>> 5d0d937a
         => SetProviderValueComparer(
             comparerType,
             fromDataAnnotation ? ConfigurationSource.DataAnnotation : ConfigurationSource.Convention);
