// Copyright (c) .NET Foundation. All rights reserved.
// Licensed under the Apache License, Version 2.0. See License.txt in the project root for license information.

using System;
using System.Collections.Generic;
using System.Collections.ObjectModel;
using System.Globalization;
using System.Linq;
using System.Linq.Expressions;
using System.Reflection;
using System.Threading;
using System.Threading.Tasks;
using JetBrains.Annotations;
using Microsoft.EntityFrameworkCore.Infrastructure;
using Microsoft.EntityFrameworkCore.Internal;
using Microsoft.EntityFrameworkCore.Metadata;
using Microsoft.EntityFrameworkCore.Metadata.Internal;
using Microsoft.EntityFrameworkCore.Query.ExpressionVisitors;
using Microsoft.EntityFrameworkCore.Query.ExpressionVisitors.Internal;
using Microsoft.EntityFrameworkCore.Query.Internal;
using Microsoft.EntityFrameworkCore.Query.ResultOperators.Internal;
using Microsoft.EntityFrameworkCore.Utilities;
using Microsoft.Extensions.Logging;
using Remotion.Linq;
using Remotion.Linq.Clauses;
using Remotion.Linq.Clauses.Expressions;
using Remotion.Linq.Clauses.ExpressionVisitors;
using Remotion.Linq.Clauses.ResultOperators;
using Remotion.Linq.Clauses.StreamedData;
using Remotion.Linq.Parsing;

namespace Microsoft.EntityFrameworkCore.Query
{
    /// <summary>
    ///     <para>
    ///         The core visitor that processes a query to be executed.
    ///     </para>
    ///     <para>
    ///         This type is typically used by database providers (and other extensions). It is generally
    ///         not used in application code.
    ///     </para>
    /// </summary>
    public abstract class EntityQueryModelVisitor : QueryModelVisitorBase
    {
        /// <summary>
        ///     Expression to reference the <see cref="QueryContext" /> parameter for a query.
        /// </summary>
        public static readonly ParameterExpression QueryContextParameter
            = Expression.Parameter(typeof(QueryContext), "queryContext");

        private static readonly string _efTypeName = typeof(EF).FullName;

        /// <summary>
        ///     Determines if a <see cref="MethodInfo" /> is referencing the <see cref="EF.Property{TProperty}(object, string)" /> method.
        /// </summary>
        /// <param name="methodInfo"> The method info to check. </param>
        /// <returns>
        ///     True if <paramref name="methodInfo" /> is referencing <see cref="EF.Property{TProperty}(object, string)" />; otherwise fale;
        /// </returns>
        public static bool IsPropertyMethod([CanBeNull] MethodInfo methodInfo) =>
            Equals(methodInfo, EF.PropertyMethod)
            // fallback to string comparison because MethodInfo.Equals is not
            // always true in .NET Native even if methods are the same
            || methodInfo != null
            && methodInfo.IsGenericMethod
            && methodInfo.Name == nameof(EF.Property)
            && methodInfo.DeclaringType?.FullName == _efTypeName;

        /// <summary>
        ///     Creates an expression to access the given property on an given entity.
        /// </summary>
        /// <param name="target"> The entity. </param>
        /// <param name="property"> The property to be accessed. </param>
        /// <returns> The newly created expression. </returns>
        public static Expression CreatePropertyExpression(
            [NotNull] Expression target,
            [NotNull] IPropertyBase property)
            => Expression.Call(
                null,
                EF.PropertyMethod.MakeGenericMethod(property.ClrType.MakeNullable()),
                target,
                Expression.Constant(property.Name));

        private readonly IQueryOptimizer _queryOptimizer;
        private readonly INavigationRewritingExpressionVisitorFactory _navigationRewritingExpressionVisitorFactory;
        private readonly ISubQueryMemberPushDownExpressionVisitor _subQueryMemberPushDownExpressionVisitor;
        private readonly IQuerySourceTracingExpressionVisitorFactory _querySourceTracingExpressionVisitorFactory;
        private readonly IEntityResultFindingExpressionVisitorFactory _entityResultFindingExpressionVisitorFactory;
        private readonly ITaskBlockingExpressionVisitor _taskBlockingExpressionVisitor;
        private readonly IMemberAccessBindingExpressionVisitorFactory _memberAccessBindingExpressionVisitorFactory;
        private readonly IProjectionExpressionVisitorFactory _projectionExpressionVisitorFactory;
        private readonly IEntityQueryableExpressionVisitorFactory _entityQueryableExpressionVisitorFactory;
        private readonly IQueryAnnotationExtractor _queryAnnotationExtractor;
        private readonly IResultOperatorHandler _resultOperatorHandler;
        private readonly IEntityMaterializerSource _entityMaterializerSource;
        private readonly IExpressionPrinter _expressionPrinter;
        private readonly QueryCompilationContext _queryCompilationContext;

        private Expression _expression;
        private ParameterExpression _currentParameter;

        private int _transparentParameterCounter;

        // TODO: Can these be non-blocking?
        private bool _blockTaskExpressions = true;

        /// <summary>
        ///     Initializes a new instance of the <see cref="EntityQueryModelVisitor" /> class.
        /// </summary>
        /// <param name="dependencies"> Parameter object containing dependencies for this service. </param>
        /// <param name="queryCompilationContext"> The <see cref="QueryCompilationContext" /> to be used when processing the query. </param>
        protected EntityQueryModelVisitor(
            [NotNull] EntityQueryModelVisitorDependencies dependencies,
            [NotNull] QueryCompilationContext queryCompilationContext)
        {
            Check.NotNull(dependencies, nameof(dependencies));
            Check.NotNull(queryCompilationContext, nameof(queryCompilationContext));

            _queryOptimizer = dependencies.QueryOptimizer;
            _navigationRewritingExpressionVisitorFactory = dependencies.NavigationRewritingExpressionVisitorFactory;
            _subQueryMemberPushDownExpressionVisitor = dependencies.SubQueryMemberPushDownExpressionVisitor;
            _querySourceTracingExpressionVisitorFactory = dependencies.QuerySourceTracingExpressionVisitorFactory;
            _entityResultFindingExpressionVisitorFactory = dependencies.EntityResultFindingExpressionVisitorFactory;
            _taskBlockingExpressionVisitor = dependencies.TaskBlockingExpressionVisitor;
            _memberAccessBindingExpressionVisitorFactory = dependencies.MemberAccessBindingExpressionVisitorFactory;
            _projectionExpressionVisitorFactory = dependencies.ProjectionExpressionVisitorFactory;
            _entityQueryableExpressionVisitorFactory = dependencies.EntityQueryableExpressionVisitorFactory;
            _queryAnnotationExtractor = dependencies.QueryAnnotationExtractor;
            _resultOperatorHandler = dependencies.ResultOperatorHandler;
            _entityMaterializerSource = dependencies.EntityMaterializerSource;
            _expressionPrinter = dependencies.ExpressionPrinter;

            _queryCompilationContext = queryCompilationContext;

            LinqOperatorProvider = queryCompilationContext.LinqOperatorProvider;
        }

        /// <summary>
        ///     Gets the expression that represents this query.
        /// </summary>
        public virtual Expression Expression
        {
            get { return _expression; }
            [param: NotNull]
            set
            {
                Check.NotNull(value, nameof(value));

                _expression = value;
            }
        }

        /// <summary>
        ///     Gets the expression for the current parameter.
        /// </summary>
        public virtual ParameterExpression CurrentParameter
        {
            get { return _currentParameter; }
            [param: NotNull]
            set
            {
                Check.NotNull(value, nameof(value));

                _currentParameter = value;
            }
        }

        /// <summary>
        ///     Gets the <see cref="Query.QueryCompilationContext" /> being used for this query.
        /// </summary>
        public virtual QueryCompilationContext QueryCompilationContext => _queryCompilationContext;

        /// <summary>
        ///     Gets the <see cref="ILinqOperatorProvider" /> being used for this query.
        /// </summary>
        public virtual ILinqOperatorProvider LinqOperatorProvider { get; private set; }

        /// <summary>
        ///     Creates an action to execute this query.
        /// </summary>
        /// <typeparam name="TResult"> The type of results that the query returns. </typeparam>
        /// <param name="queryModel"> The query. </param>
        /// <returns> An action that returns the results of the query. </returns>
        public virtual Func<QueryContext, IEnumerable<TResult>> CreateQueryExecutor<TResult>([NotNull] QueryModel queryModel)
        {
            Check.NotNull(queryModel, nameof(queryModel));

            using (QueryCompilationContext.Logger.BeginScope(this))
            {
                QueryCompilationContext.Logger
                    .LogDebug(
                        CoreEventId.CompilingQueryModel,
                        () => CoreStrings.LogCompilingQueryModel(Environment.NewLine, queryModel.Print()));

                _blockTaskExpressions = false;

                ExtractQueryAnnotations(queryModel);

                var includeResultOperators
                    = QueryCompilationContext.QueryAnnotations
                        .OfType<IncludeResultOperator>()
                        .ToList();

                OptimizeQueryModel(queryModel, includeResultOperators, asyncQuery: false);

                QueryCompilationContext.FindQuerySourcesRequiringMaterialization(this, queryModel);
                QueryCompilationContext.DetermineQueryBufferRequirement(queryModel);

                VisitQueryModel(queryModel);

                SingleResultToSequence(queryModel);

                IncludeNavigations(queryModel, includeResultOperators);

                TrackEntitiesInResults<TResult>(queryModel);

                InterceptExceptions();

                return CreateExecutorLambda<IEnumerable<TResult>>();
            }
        }

        /// <summary>
        ///     Creates an action to asynchronously execute this query.
        /// </summary>
        /// <typeparam name="TResult"> The type of results that the query returns. </typeparam>
        /// <param name="queryModel"> The query. </param>
        /// <returns> An action that asynchronously returns the results of the query. </returns>
        public virtual Func<QueryContext, IAsyncEnumerable<TResult>> CreateAsyncQueryExecutor<TResult>(
            [NotNull] QueryModel queryModel)
        {
            Check.NotNull(queryModel, nameof(queryModel));

            using (QueryCompilationContext.Logger.BeginScope(this))
            {
                QueryCompilationContext.Logger
                    .LogDebug(
                        CoreEventId.CompilingQueryModel,
                        () => CoreStrings.LogCompilingQueryModel(Environment.NewLine, queryModel.Print()));

                _blockTaskExpressions = false;

                ExtractQueryAnnotations(queryModel);

                var includeResultOperators
                    = QueryCompilationContext.QueryAnnotations
                        .OfType<IncludeResultOperator>()
                        .ToList();

                OptimizeQueryModel(queryModel, includeResultOperators, asyncQuery: true);

                QueryCompilationContext.FindQuerySourcesRequiringMaterialization(this, queryModel);
                QueryCompilationContext.DetermineQueryBufferRequirement(queryModel);

                VisitQueryModel(queryModel);

                SingleResultToSequence(queryModel, _expression.Type.GetTypeInfo().GenericTypeArguments[0]);

                IncludeNavigations(queryModel, includeResultOperators);

                TrackEntitiesInResults<TResult>(queryModel);

                InterceptExceptions();

                return CreateExecutorLambda<IAsyncEnumerable<TResult>>();
            }
        }

        /// <summary>
        ///     Executes the query and logs any exceptions that occur.
        /// </summary>
        protected virtual void InterceptExceptions()
            => _expression
                = Expression.Call(
                    LinqOperatorProvider.InterceptExceptions
                        .MakeGenericMethod(_expression.Type.GetSequenceType()),
                    _expression,
                    Expression.Constant(QueryCompilationContext.ContextType),
                    Expression.Constant(QueryCompilationContext.Logger),
                    QueryContextParameter);

        /// <summary>
        ///     Populates <see cref="Query.QueryCompilationContext.QueryAnnotations" /> based on annotations found in the query.
        /// </summary>
        /// <param name="queryModel"> The query. </param>
        protected virtual void ExtractQueryAnnotations([NotNull] QueryModel queryModel)
        {
            Check.NotNull(queryModel, nameof(queryModel));

            QueryCompilationContext.QueryAnnotations
                = _queryAnnotationExtractor.ExtractQueryAnnotations(queryModel);
        }

        /// <summary>
        ///     Applies optimizations to the query.
        /// </summary>
        /// <param name="queryModel"> The query. </param>
        /// <param name="includeResultOperators">TODO: This parameter is to be removed.</param>
        /// <param name="asyncQuery">True if we are compiling an async query; otherwise false.</param>
        protected virtual void OptimizeQueryModel(
            [NotNull] QueryModel queryModel,
            [NotNull] ICollection<IncludeResultOperator> includeResultOperators,
            bool asyncQuery)
        {
            Check.NotNull(queryModel, nameof(queryModel));
            Check.NotNull(includeResultOperators, nameof(includeResultOperators));

            // First pass of optimizations

            var additionalFromClauseOptimizer
                = new AdditionalFromClauseOptimizingQueryModelVisitor();

            additionalFromClauseOptimizer.VisitQueryModel(queryModel);

            _queryOptimizer.Optimize(QueryCompilationContext.QueryAnnotations, queryModel);

            var entityEqualityRewritingExpressionVisitor
                = new EntityEqualityRewritingExpressionVisitor(QueryCompilationContext.Model);

            entityEqualityRewritingExpressionVisitor.Rewrite(queryModel);

            queryModel.TransformExpressions(_subQueryMemberPushDownExpressionVisitor.Visit);

            // Rewrite navigations

            new NondeterministicResultCheckingVisitor(QueryCompilationContext.Logger)
                .VisitQueryModel(queryModel);

            new IncludeCompiler(
                    QueryCompilationContext,
                    _querySourceTracingExpressionVisitorFactory)
                .CompileIncludes(queryModel, includeResultOperators, TrackResults(queryModel), asyncQuery);

            _navigationRewritingExpressionVisitorFactory
                .Create(this)
                .Rewrite(queryModel, parentQueryModel: null);

            // Second pass of optimizations

            additionalFromClauseOptimizer.VisitQueryModel(queryModel);

            entityEqualityRewritingExpressionVisitor.Rewrite(queryModel);

            queryModel.TransformExpressions(_subQueryMemberPushDownExpressionVisitor.Visit);

            // Log results

            QueryCompilationContext.Logger
                .LogDebug(
                    CoreEventId.OptimizedQueryModel,
                    () => CoreStrings.LogOptimizedQueryModel(Environment.NewLine, queryModel.Print()));
        }

        private class NondeterministicResultCheckingVisitor : QueryModelVisitorBase
        {
            private const int QueryModelStringLengthLimit = 100;
            private readonly ILogger _logger;

            public NondeterministicResultCheckingVisitor([NotNull] ILogger logger) => _logger = logger;

            public override void VisitQueryModel(QueryModel queryModel)
            {
                queryModel.TransformExpressions(new TransformingQueryModelExpressionVisitor<NondeterministicResultCheckingVisitor>(this).Visit);

                base.VisitQueryModel(queryModel);
            }

            protected override void VisitResultOperators(ObservableCollection<ResultOperatorBase> resultOperators, QueryModel queryModel)
            {
                if (resultOperators.Any(o => o is SkipResultOperator || o is TakeResultOperator)
                    && !queryModel.BodyClauses.OfType<OrderByClause>().Any())
                {
                    _logger.LogWarning(
                        CoreEventId.CompilingQueryModel,
                        () => CoreStrings.RowLimitingOperationWithoutOrderBy(
                            queryModel.Print(removeFormatting: true, characterLimit: QueryModelStringLengthLimit)));
                }

                if (resultOperators.Any(o => o is FirstResultOperator)
                    && !queryModel.BodyClauses.OfType<OrderByClause>().Any()
                    && !queryModel.BodyClauses.OfType<WhereClause>().Any())
                {
                    _logger.LogWarning(
                        CoreEventId.CompilingQueryModel,
                        () => CoreStrings.FirstWithoutOrderByAndFilter(
                            queryModel.Print(removeFormatting: true, characterLimit: QueryModelStringLengthLimit)));
                }

                base.VisitResultOperators(resultOperators, queryModel);
            }
        }

        /// <summary>
        ///     Converts the results of the query from a single result to a series of results.
        /// </summary>
        /// <param name="queryModel"> The query. </param>
        /// <param name="type"> The type of results returned by the query. </param>
        protected virtual void SingleResultToSequence([NotNull] QueryModel queryModel, [CanBeNull] Type type = null)
        {
            Check.NotNull(queryModel, nameof(queryModel));

            var streamedDataInfo = queryModel.GetOutputDataInfo();

            if (!(streamedDataInfo is StreamedSequenceInfo)
                && _expression.Type.TryGetSequenceType() != streamedDataInfo.DataType)
            {
                _expression
                    = Expression.Call(
                        LinqOperatorProvider.ToSequence
                            .MakeGenericMethod(type ?? _expression.Type),
                        _expression);
            }
        }

        /// <summary>
        ///     Includes related data requested in the LINQ query.
        /// </summary>
        /// <param name="queryModel"> The query. </param>
        /// <param name="includeResultOperators"></param>
        protected virtual void IncludeNavigations(
            [NotNull] QueryModel queryModel,
            [NotNull] ICollection<IncludeResultOperator> includeResultOperators)
        {
            Check.NotNull(queryModel, nameof(queryModel));

            if (queryModel.GetOutputDataInfo() is StreamedScalarValueInfo)
            {
                return;
            }

            var includeSpecifications
                = includeResultOperators
                    .Select(
                        includeResultOperator =>
                            {
                                var entityType = QueryCompilationContext.Model.FindEntityType(
                                    includeResultOperator.PathFromQuerySource.Type);

                                var parts = includeResultOperator.NavigationPropertyPaths.ToArray();
                                var navigationPath = new INavigation[parts.Length];
                                for (var i = 0; i < parts.Length; i++)
                                {
                                    navigationPath[i] = entityType.FindNavigation(parts[i]);

                                    if (navigationPath[i] == null)
                                    {
                                        throw new InvalidOperationException(
                                            CoreStrings.IncludeBadNavigation(parts[i], entityType.DisplayName()));
                                    }

<<<<<<< HEAD
                            return new
                            {
                                specification = new IncludeSet { QuerySource = includeResultOperator.QuerySource, Navigations = navigationPath },
                                order = string.Concat(navigationPath.Select(n => n.IsCollection() ? "1" : "0"))
                            };
                        })
=======
                                    entityType = navigationPath[i].GetTargetType();
                                }

                                return new
                                {
                                    specification = new IncludeSpecification(includeResultOperator.QuerySource, navigationPath),
                                    order = string.Concat(navigationPath.Select(n => n.IsCollection() ? "1" : "0"))
                                };
                            })
>>>>>>> d14632a9
                    .OrderByDescending(e => e.order)
                    .ThenBy(e => e.specification.Navigations.First().IsDependentToPrincipal())
                    .Select(e => e.specification);

            IncludeNavigations(queryModel, CreateSpecifications(includeSpecifications, navigationIndex: 0).ToList());
        }

        private struct IncludeSet
        {
            public IQuerySource QuerySource { get; set; }

            public INavigation[] Navigations { get; set; }
        }

        private struct IncludeKey
        {
            private sealed class QuerySourceNavigationEqualityComparer : IEqualityComparer<IncludeKey>
            {
                public bool Equals(IncludeKey x, IncludeKey y)
                {
                    return x.QuerySource == y.QuerySource && x.Navigation == y.Navigation;
                }

                public int GetHashCode(IncludeKey obj)
                {
                    unchecked
                    {
                        return (obj.QuerySource.GetHashCode()*397) ^ obj.Navigation.GetHashCode();
                    }
                }
            }

            public static IEqualityComparer<IncludeKey> QuerySourceNavigationComparer { get; } = new QuerySourceNavigationEqualityComparer();

            public IQuerySource QuerySource { get; set; }

            public INavigation Navigation { get; set; }
        }

        private static IEnumerable<IncludeSpecification> CreateSpecifications(IEnumerable<IncludeSet> includeSets, int navigationIndex) =>
            includeSets.GroupBy(set => new IncludeKey
                {
                    QuerySource = set.QuerySource,
                    Navigation = set.Navigations[navigationIndex]
                }, IncludeKey.QuerySourceNavigationComparer)
                .Select(
                    sets =>
                        new IncludeSpecification(sets.Key.QuerySource, sets.Key.Navigation,
                            CreateSpecifications(
                                sets.Where(l => l.Navigations.Length > navigationIndex + 1), navigationIndex + 1
                            ).ToArray()
                        )
                );

        /// <summary>
        ///     Includes related data requested in the LINQ query.
        /// </summary>
        /// <param name="queryModel"> The query. </param>
        /// <param name="includeSpecifications"> Related data to be included. </param>
        protected virtual void IncludeNavigations(
            [NotNull] QueryModel queryModel,
            [NotNull] IReadOnlyCollection<IncludeSpecification> includeSpecifications)
        {
            Check.NotNull(queryModel, nameof(queryModel));
            Check.NotNull(includeSpecifications, nameof(includeSpecifications));

            foreach (var includeSpecification in includeSpecifications)
            {
                var resultQuerySourceReferenceExpression
                    = _querySourceTracingExpressionVisitorFactory
                        .Create()
                        .FindResultQuerySourceReferenceExpression(
                            queryModel.SelectClause.Selector,
                            includeSpecification.QuerySource);

                if (resultQuerySourceReferenceExpression != null)
                {
                    var accessorExpression = QueryCompilationContext.QuerySourceMapping.GetExpression(
                        resultQuerySourceReferenceExpression.ReferencedQuerySource);

                    var sequenceType = resultQuerySourceReferenceExpression.Type.TryGetSequenceType();

                    if (sequenceType != null
                        && QueryCompilationContext.Model.FindEntityType(sequenceType) != null)
                    {
                        includeSpecification.IsEnumerableTarget = true;
                    }

                    QueryCompilationContext.Logger
                        .LogDebug(
                            CoreEventId.IncludingNavigation,
                            () => CoreStrings.LogIncludingNavigation(includeSpecification));

                    IncludeNavigations(
                        includeSpecification,
                        _expression.Type.GetSequenceType(),
                        accessorExpression,
                        QueryCompilationContext.IsTrackingQuery);

                    QueryCompilationContext
                        .AddTrackableInclude(
                            resultQuerySourceReferenceExpression.ReferencedQuerySource,
                            includeSpecification);
                }
                else
                {
                    QueryCompilationContext.Logger
                        .LogWarning(
                            CoreEventId.IncludeIgnoredWarning,
                            () => CoreStrings.LogIgnoredInclude(includeSpecification));
                }
            }
        }

        /// <summary>
        ///     Includes a specific navigation property requested in the LINQ query.
        /// </summary>
        /// <param name="includeSpecification"> The navigation property to be included. </param>
        /// <param name="resultType"> The type of results returned by the query. </param>
        /// <param name="accessorExpression"> Expression for the navigation property to be included. </param>
        /// <param name="querySourceRequiresTracking"> A value indicating whether results of this query are to be tracked. </param>
        protected virtual void IncludeNavigations(
            [NotNull] IncludeSpecification includeSpecification,
            [NotNull] Type resultType,
            [NotNull] Expression accessorExpression,
            bool querySourceRequiresTracking)
        {
            // template method
            throw new NotImplementedException(CoreStrings.IncludeNotImplemented);
        }

        /// <summary>
        ///     Applies tracking behavior to the query.
        /// </summary>
        /// <typeparam name="TResult"> The type of results returned by the query. </typeparam>
        /// <param name="queryModel"> The query. </param>
        protected virtual void TrackEntitiesInResults<TResult>([NotNull] QueryModel queryModel)
        {
            Check.NotNull(queryModel, nameof(queryModel));

            if (!TrackResults(queryModel))
            {
                return;
            }

            var outputExpression
                = new IncludeRemovingExpressionVisitor()
                    .Visit(queryModel.SelectClause.Selector);

            var resultItemType = _expression.Type.GetSequenceType();
            var isGrouping = resultItemType.IsGrouping();

            if (isGrouping)
            {
                var groupResultOperator
                    = queryModel.ResultOperators.OfType<GroupResultOperator>().LastOrDefault();

                if (groupResultOperator != null)
                {
                    outputExpression = groupResultOperator.ElementSelector;
                }
                else
                {
                    var subqueryExpression = ((queryModel.SelectClause.Selector as QuerySourceReferenceExpression)
                        ?.ReferencedQuerySource as MainFromClause)?.FromExpression as SubQueryExpression;

                    var nestedGroupResultOperator
                        = subqueryExpression?.QueryModel?.ResultOperators
                            ?.OfType<GroupResultOperator>()
                            .LastOrDefault();

                    if (nestedGroupResultOperator != null)
                    {
                        outputExpression = nestedGroupResultOperator.ElementSelector;
                    }
                }
            }

            var entityTrackingInfos
                = _entityResultFindingExpressionVisitorFactory
                    .Create(QueryCompilationContext)
                    .FindEntitiesInResult(outputExpression);

            if (entityTrackingInfos.Any())
            {
                MethodInfo trackingMethod;

                if (isGrouping)

                {
                    trackingMethod
                        = LinqOperatorProvider.TrackGroupedEntities
                            .MakeGenericMethod(
                                resultItemType.GenericTypeArguments[0],
                                resultItemType.GenericTypeArguments[1]);
                }
                else
                {
                    trackingMethod
                        = LinqOperatorProvider.TrackEntities
                            .MakeGenericMethod(
                                resultItemType,
                                outputExpression.Type);
                }

                _expression
                    = Expression.Call(
                        trackingMethod,
                        _expression,
                        QueryContextParameter,
                        Expression.Constant(entityTrackingInfos),
                        Expression.Constant(
                            _getEntityAccessors
                                .MakeGenericMethod(outputExpression.Type)
                                .Invoke(
                                    null,
                                    new object[]
                                    {
                                        entityTrackingInfos,
                                        outputExpression
                                    })));
            }
        }

        private class IncludeRemovingExpressionVisitor : RelinqExpressionVisitor
        {
            protected override Expression VisitMethodCall(MethodCallExpression node)
                => IncludeCompiler.IsIncludeMethod(node)
                    ? node.Arguments[0]
                    : base.VisitMethodCall(node);

            protected override Expression VisitMember(MemberExpression node)
            {
                var newExpression = Visit(node.Expression);

                return newExpression != node.Expression ? newExpression : node;
            }
        }

        private bool TrackResults(QueryModel queryModel)
        {
            // TODO: Unify with QCC

            var lastTrackingModifier
                = QueryCompilationContext.QueryAnnotations
                    .OfType<TrackingResultOperator>()
                    .LastOrDefault();

            return !(queryModel.GetOutputDataInfo() is StreamedScalarValueInfo)
                   && (QueryCompilationContext.TrackQueryResults || lastTrackingModifier != null)
                   && (lastTrackingModifier == null
                       || lastTrackingModifier.IsTracking);
        }

        private static readonly MethodInfo _getEntityAccessors
            = typeof(EntityQueryModelVisitor)
                .GetTypeInfo()
                .GetDeclaredMethod(nameof(GetEntityAccessors));

        [UsedImplicitly]
        private static ICollection<Func<TResult, object>> GetEntityAccessors<TResult>(
            IEnumerable<EntityTrackingInfo> entityTrackingInfos,
            Expression selector)
            => (from entityTrackingInfo in entityTrackingInfos
                select
                (Func<TResult, object>)
                AccessorFindingExpressionVisitor
                    .FindAccessorLambda(
                        entityTrackingInfo.QuerySourceReferenceExpression,
                        selector,
                        Expression.Parameter(typeof(TResult), "result"))
                    .Compile())
                .ToList();

        /// <summary>
        ///     Creates an action to execute this query.
        /// </summary>
        /// <typeparam name="TResults"> The type of results that the query returns. </typeparam>
        /// <returns> An action that returns the results of the query. </returns>
        /// >
        protected virtual Func<QueryContext, TResults> CreateExecutorLambda<TResults>()
        {
            var queryExecutorExpression
                = Expression
                    .Lambda<Func<QueryContext, TResults>>(
                        _expression, QueryContextParameter);

            var queryExecutor = queryExecutorExpression.Compile();

            QueryCompilationContext.Logger.LogDebug(
                CoreEventId.QueryPlan,
                () =>
                    {
                        var queryPlan = _expressionPrinter.Print(queryExecutorExpression);

                        return queryPlan;
                    });

            return queryExecutor;
        }

        /// <summary>
        ///     Visits the root <see cref="QueryModel" /> node.
        /// </summary>
        /// <param name="queryModel"> The query. </param>
        public override void VisitQueryModel([NotNull] QueryModel queryModel)
        {
            Check.NotNull(queryModel, nameof(queryModel));

            base.VisitQueryModel(queryModel);

            if (_blockTaskExpressions)
            {
                _expression = _taskBlockingExpressionVisitor.Visit(_expression);
            }
        }

        /// <summary>
        ///     Visits the <see cref="MainFromClause" /> node.
        /// </summary>
        /// <param name="fromClause"> The node being visited. </param>
        /// <param name="queryModel"> The query. </param>
        public override void VisitMainFromClause(
            [NotNull] MainFromClause fromClause,
            [NotNull] QueryModel queryModel)
        {
            Check.NotNull(fromClause, nameof(fromClause));
            Check.NotNull(queryModel, nameof(queryModel));

            _expression = CompileMainFromClauseExpression(fromClause, queryModel);

            if (LinqOperatorProvider is AsyncLinqOperatorProvider
                && _expression.Type.TryGetElementType(typeof(IEnumerable<>)) != null)
            {
                LinqOperatorProvider = new LinqOperatorProvider();
            }

            CurrentParameter
                = Expression.Parameter(
                    _expression.Type.GetSequenceType(),
                    fromClause.ItemName);

            AddOrUpdateMapping(fromClause, CurrentParameter);
        }

        /// <summary>
        ///     Compiles the <see cref="MainFromClause" /> node.
        /// </summary>
        /// <param name="mainFromClause"> The node being compiled. </param>
        /// <param name="queryModel"> The query. </param>
        /// <returns> The compiled result. </returns>
        protected virtual Expression CompileMainFromClauseExpression(
            [NotNull] MainFromClause mainFromClause,
            [NotNull] QueryModel queryModel)
        {
            Check.NotNull(mainFromClause, nameof(mainFromClause));
            Check.NotNull(queryModel, nameof(queryModel));

            return ReplaceClauseReferences(mainFromClause.FromExpression, mainFromClause);
        }

        /// <summary>
        ///     Visits <see cref="AdditionalFromClause" /> nodes.
        /// </summary>
        /// <param name="fromClause"> The node being visited. </param>
        /// <param name="queryModel"> The query. </param>
        /// <param name="index"> Index of the node being visited. </param>
        public override void VisitAdditionalFromClause(
            [NotNull] AdditionalFromClause fromClause,
            [NotNull] QueryModel queryModel,
            int index)
        {
            Check.NotNull(fromClause, nameof(fromClause));
            Check.NotNull(queryModel, nameof(queryModel));

            var fromExpression
                = CompileAdditionalFromClauseExpression(fromClause, queryModel);

            var innerItemParameter
                = Expression.Parameter(
                    fromExpression.Type.GetSequenceType(), fromClause.ItemName);

            var transparentIdentifierType
                = typeof(TransparentIdentifier<,>)
                    .MakeGenericType(CurrentParameter.Type, innerItemParameter.Type);

            _expression
                = Expression.Call(
                    LinqOperatorProvider.SelectMany
                        .MakeGenericMethod(
                            CurrentParameter.Type,
                            innerItemParameter.Type,
                            transparentIdentifierType),
                    _expression,
                    Expression.Lambda(fromExpression, CurrentParameter),
                    Expression.Lambda(
                        CallCreateTransparentIdentifier(
                            transparentIdentifierType, CurrentParameter, innerItemParameter),
                        CurrentParameter,
                        innerItemParameter));

            IntroduceTransparentScope(fromClause, queryModel, index, transparentIdentifierType);
        }

        /// <summary>
        ///     Compiles <see cref="AdditionalFromClause" /> nodes.
        /// </summary>
        /// <param name="additionalFromClause"> The node being compiled. </param>
        /// <param name="queryModel"> The query. </param>
        /// <returns> The compiled result. </returns>
        protected virtual Expression CompileAdditionalFromClauseExpression(
            [NotNull] AdditionalFromClause additionalFromClause,
            [NotNull] QueryModel queryModel)
        {
            Check.NotNull(additionalFromClause, nameof(additionalFromClause));
            Check.NotNull(queryModel, nameof(queryModel));

            return ReplaceClauseReferences(additionalFromClause.FromExpression, additionalFromClause);
        }

        /// <summary>
        ///     Visits <see cref="JoinClause" /> nodes.
        /// </summary>
        /// <param name="joinClause"> The node being visited. </param>
        /// <param name="queryModel"> The query. </param>
        /// <param name="index"> Index of the node being visited. </param>
        public override void VisitJoinClause(
            [NotNull] JoinClause joinClause,
            [NotNull] QueryModel queryModel,
            int index)
        {
            Check.NotNull(joinClause, nameof(joinClause));
            Check.NotNull(queryModel, nameof(queryModel));

            var outerKeySelectorExpression
                = ReplaceClauseReferences(joinClause.OuterKeySelector, joinClause);

            var innerSequenceExpression
                = CompileJoinClauseInnerSequenceExpression(joinClause, queryModel);

            var innerItemParameter
                = Expression.Parameter(
                    innerSequenceExpression.Type.GetSequenceType(), joinClause.ItemName);

            AddOrUpdateMapping(joinClause, innerItemParameter);

            var innerKeySelectorExpression
                = ReplaceClauseReferences(joinClause.InnerKeySelector, joinClause);

            var transparentIdentifierType
                = typeof(TransparentIdentifier<,>)
                    .MakeGenericType(CurrentParameter.Type, innerItemParameter.Type);

            _expression
                = Expression.Call(
                    LinqOperatorProvider.Join
                        .MakeGenericMethod(
                            CurrentParameter.Type,
                            innerItemParameter.Type,
                            outerKeySelectorExpression.Type,
                            transparentIdentifierType),
                    _expression,
                    innerSequenceExpression,
                    Expression.Lambda(outerKeySelectorExpression, CurrentParameter),
                    Expression.Lambda(innerKeySelectorExpression, innerItemParameter),
                    Expression.Lambda(
                        CallCreateTransparentIdentifier(
                            transparentIdentifierType,
                            CurrentParameter,
                            innerItemParameter),
                        CurrentParameter,
                        innerItemParameter));

            IntroduceTransparentScope(joinClause, queryModel, index, transparentIdentifierType);
        }

        /// <summary>
        ///     Compiles <see cref="JoinClause" /> nodes.
        /// </summary>
        /// <param name="joinClause"> The node being compiled. </param>
        /// <param name="queryModel"> The query. </param>
        /// <returns> The compiled result. </returns>
        protected virtual Expression CompileJoinClauseInnerSequenceExpression(
            [NotNull] JoinClause joinClause,
            [NotNull] QueryModel queryModel)
        {
            Check.NotNull(joinClause, nameof(joinClause));
            Check.NotNull(queryModel, nameof(queryModel));

            return ReplaceClauseReferences(joinClause.InnerSequence, joinClause);
        }

        /// <summary>
        ///     Visits <see cref="GroupJoinClause" /> nodes
        /// </summary>
        /// <param name="groupJoinClause"> The node being visited. </param>
        /// <param name="queryModel"> The query. </param>
        /// <param name="index"> Index of the node being visited. </param>
        public override void VisitGroupJoinClause(
            [NotNull] GroupJoinClause groupJoinClause,
            [NotNull] QueryModel queryModel,
            int index)
        {
            Check.NotNull(groupJoinClause, nameof(groupJoinClause));
            Check.NotNull(queryModel, nameof(queryModel));

            var outerKeySelectorExpression
                = ReplaceClauseReferences(groupJoinClause.JoinClause.OuterKeySelector, groupJoinClause);

            var innerSequenceExpression
                = CompileGroupJoinInnerSequenceExpression(groupJoinClause, queryModel);

            var innerItemParameter
                = Expression.Parameter(
                    innerSequenceExpression.Type.GetSequenceType(),
                    groupJoinClause.JoinClause.ItemName);

            AddOrUpdateMapping(groupJoinClause.JoinClause, innerItemParameter);

            var innerKeySelectorExpression
                = ReplaceClauseReferences(groupJoinClause.JoinClause.InnerKeySelector, groupJoinClause);

            var innerItemsParameter
                = Expression.Parameter(
                    LinqOperatorProvider.MakeSequenceType(innerItemParameter.Type),
                    groupJoinClause.ItemName);

            var transparentIdentifierType
                = typeof(TransparentIdentifier<,>)
                    .MakeGenericType(CurrentParameter.Type, innerItemsParameter.Type);

            _expression
                = Expression.Call(
                    LinqOperatorProvider.GroupJoin
                        .MakeGenericMethod(
                            CurrentParameter.Type,
                            innerItemParameter.Type,
                            outerKeySelectorExpression.Type,
                            transparentIdentifierType),
                    _expression,
                    innerSequenceExpression,
                    Expression.Lambda(outerKeySelectorExpression, CurrentParameter),
                    Expression.Lambda(innerKeySelectorExpression, innerItemParameter),
                    Expression.Lambda(
                        CallCreateTransparentIdentifier(
                            transparentIdentifierType,
                            CurrentParameter,
                            innerItemsParameter),
                        CurrentParameter,
                        innerItemsParameter));

            IntroduceTransparentScope(groupJoinClause, queryModel, index, transparentIdentifierType);
        }

        /// <summary>
        ///     Compiles <see cref="GroupJoinClause" /> nodes.
        /// </summary>
        /// <param name="groupJoinClause"> The node being compiled. </param>
        /// <param name="queryModel"> The query. </param>
        /// <returns> The compiled result. </returns>
        protected virtual Expression CompileGroupJoinInnerSequenceExpression(
            [NotNull] GroupJoinClause groupJoinClause,
            [NotNull] QueryModel queryModel)
        {
            Check.NotNull(groupJoinClause, nameof(groupJoinClause));
            Check.NotNull(queryModel, nameof(queryModel));

            return ReplaceClauseReferences(groupJoinClause.JoinClause.InnerSequence, groupJoinClause.JoinClause);
        }

        /// <summary>
        ///     Visits <see cref="WhereClause" /> nodes.
        /// </summary>
        /// <param name="whereClause"> The node being visited. </param>
        /// <param name="queryModel"> The query. </param>
        /// <param name="index"> Index of the node being visited. </param>
        public override void VisitWhereClause(
            [NotNull] WhereClause whereClause,
            [NotNull] QueryModel queryModel,
            int index)
        {
            Check.NotNull(whereClause, nameof(whereClause));
            Check.NotNull(queryModel, nameof(queryModel));

            var predicate = ReplaceClauseReferences(whereClause.Predicate);

            _expression
                = Expression.Call(
                    LinqOperatorProvider.Where.MakeGenericMethod(CurrentParameter.Type),
                    _expression,
                    Expression.Lambda(predicate, CurrentParameter));
        }

        /// <summary>
        ///     Visits <see cref="Ordering" /> nodes.
        /// </summary>
        /// <param name="ordering"> The node being visited. </param>
        /// <param name="queryModel"> The query. </param>
        /// <param name="orderByClause"> The <see cref="OrderByClause" /> for the ordering. </param>
        /// <param name="index"> Index of the node being visited. </param>
        public override void VisitOrdering(
            [NotNull] Ordering ordering,
            [NotNull] QueryModel queryModel,
            [NotNull] OrderByClause orderByClause,
            int index)
        {
            Check.NotNull(ordering, nameof(ordering));
            Check.NotNull(queryModel, nameof(queryModel));
            Check.NotNull(orderByClause, nameof(orderByClause));

            var expression = ReplaceClauseReferences(ordering.Expression);

            _expression
                = Expression.Call(
                    (index == 0
                        ? LinqOperatorProvider.OrderBy
                        : LinqOperatorProvider.ThenBy)
                    .MakeGenericMethod(CurrentParameter.Type, expression.Type),
                    _expression,
                    Expression.Lambda(expression, CurrentParameter),
                    Expression.Constant(ordering.OrderingDirection));
        }

        /// <summary>
        ///     Visits <see cref="SelectClause" /> nodes.
        /// </summary>
        /// <param name="selectClause"> The node being visited. </param>
        /// <param name="queryModel"> The query. </param>
        public override void VisitSelectClause(
            [NotNull] SelectClause selectClause,
            [NotNull] QueryModel queryModel)
        {
            Check.NotNull(selectClause, nameof(selectClause));
            Check.NotNull(queryModel, nameof(queryModel));

            var sequenceType = _expression.Type.GetSequenceType();

            if (selectClause.Selector.Type == sequenceType
                && selectClause.Selector is QuerySourceReferenceExpression)
            {
                return;
            }

            var selector
                = ReplaceClauseReferences(
                    _projectionExpressionVisitorFactory
                        .Create(this, queryModel.MainFromClause)
                        .Visit(selectClause.Selector),
                    inProjection: true);

            if ((selector.Type != sequenceType
                 || !(selectClause.Selector is QuerySourceReferenceExpression))
                && !queryModel.ResultOperators
                    .Select(ro => ro.GetType())
                    .Any(
                        t => t == typeof(GroupResultOperator)
                             || t == typeof(AllResultOperator)))
            {
                var taskLiftingExpressionVisitor = new TaskLiftingExpressionVisitor();
                var asyncSelector = taskLiftingExpressionVisitor.LiftTasks(selector);

                _expression
                    = asyncSelector == selector
                        ? Expression.Call(
                            LinqOperatorProvider.Select
                                .MakeGenericMethod(CurrentParameter.Type, selector.Type),
                            _expression,
                            Expression.Lambda(selector, CurrentParameter))
                        : Expression.Call(
                            _selectAsync
                                .MakeGenericMethod(CurrentParameter.Type, selector.Type),
                            _expression,
                            Expression.Lambda(
                                asyncSelector,
                                CurrentParameter,
                                taskLiftingExpressionVisitor.CancellationTokenParameter));
            }
        }

        private static readonly MethodInfo _selectAsync
            = typeof(EntityQueryModelVisitor)
                .GetTypeInfo()
                .GetDeclaredMethod(nameof(_SelectAsync));

        // ReSharper disable once InconsistentNaming
        private static IAsyncEnumerable<TResult> _SelectAsync<TSource, TResult>(
            IAsyncEnumerable<TSource> source,
            Func<TSource, CancellationToken, Task<TResult>> selector)
            => new AsyncSelectEnumerable<TSource, TResult>(source, selector);

        private class AsyncSelectEnumerable<TSource, TResult> : IAsyncEnumerable<TResult>
        {
            private readonly IAsyncEnumerable<TSource> _source;
            private readonly Func<TSource, CancellationToken, Task<TResult>> _selector;

            public AsyncSelectEnumerable(
                IAsyncEnumerable<TSource> source,
                Func<TSource, CancellationToken, Task<TResult>> selector)
            {
                _source = source;
                _selector = selector;
            }

            public IAsyncEnumerator<TResult> GetEnumerator() => new AsyncSelectEnumerator(this);

            private class AsyncSelectEnumerator : IAsyncEnumerator<TResult>
            {
                private readonly IAsyncEnumerator<TSource> _enumerator;
                private readonly Func<TSource, CancellationToken, Task<TResult>> _selector;

                public AsyncSelectEnumerator(AsyncSelectEnumerable<TSource, TResult> enumerable)
                {
                    _enumerator = enumerable._source.GetEnumerator();
                    _selector = enumerable._selector;
                }

                public async Task<bool> MoveNext(CancellationToken cancellationToken)
                {
                    if (!await _enumerator.MoveNext(cancellationToken))
                    {
                        return false;
                    }

                    Current = await _selector(_enumerator.Current, cancellationToken);

                    return true;
                }

                public TResult Current { get; private set; }

                public void Dispose() => _enumerator.Dispose();
            }
        }

        /// <summary>
        ///     Visits <see cref="ResultOperatorBase" /> nodes.
        /// </summary>
        /// <param name="resultOperator"> The node being visited. </param>
        /// <param name="queryModel"> The query. </param>
        /// <param name="index"> Index of the node being visited. </param>
        public override void VisitResultOperator(
            [NotNull] ResultOperatorBase resultOperator,
            [NotNull] QueryModel queryModel,
            int index)
        {
            Check.NotNull(resultOperator, nameof(resultOperator));
            Check.NotNull(queryModel, nameof(queryModel));

            _expression
                = _resultOperatorHandler
                    .HandleResultOperator(this, resultOperator, queryModel);
        }

        #region Transparent Identifiers

        private const string CreateTransparentIdentifierMethodName = "CreateTransparentIdentifier";

        private struct TransparentIdentifier<TOuter, TInner>
        {
            [UsedImplicitly]
            public static TransparentIdentifier<TOuter, TInner> CreateTransparentIdentifier(TOuter outer, TInner inner)
                => new TransparentIdentifier<TOuter, TInner>(outer, inner);

            private TransparentIdentifier(TOuter outer, TInner inner)
            {
                Outer = outer;
                Inner = inner;
            }

            [UsedImplicitly]
            public TOuter Outer;

            [UsedImplicitly]
            public TInner Inner;
        }

        /// <summary>
        ///     This API supports the Entity Framework Core infrastructure and is not intended to be used
        ///     directly from your code. This API may change or be removed in future releases.
        /// </summary>
        protected virtual Type CreateTransparentIdentifierType([NotNull] Type outerType, [NotNull] Type innerType)
            => typeof(TransparentIdentifier<,>).MakeGenericType(
                Check.NotNull(outerType, nameof(outerType)),
                Check.NotNull(innerType, nameof(innerType)));

        /// <summary>
        ///     This API supports the Entity Framework Core infrastructure and is not intended to be used
        ///     directly from your code. This API may change or be removed in future releases.
        /// </summary>
        protected virtual Expression CallCreateTransparentIdentifier(
            [NotNull] Type transparentIdentifierType,
            [NotNull] Expression outerExpression,
            [NotNull] Expression innerExpression)
        {
            Check.NotNull(transparentIdentifierType, nameof(transparentIdentifierType));
            Check.NotNull(outerExpression, nameof(outerExpression));
            Check.NotNull(innerExpression, nameof(innerExpression));

            var createTransparentIdentifierMethodInfo
                = transparentIdentifierType.GetTypeInfo().GetDeclaredMethod(CreateTransparentIdentifierMethodName);

            return Expression.Call(createTransparentIdentifierMethodInfo, outerExpression, innerExpression);
        }

        private static Expression AccessOuterTransparentField(
            Type transparentIdentifierType,
            Expression targetExpression)
        {
            var fieldInfo = transparentIdentifierType.GetTypeInfo().GetDeclaredField("Outer");

            return Expression.Field(targetExpression, fieldInfo);
        }

        private static Expression AccessInnerTransparentField(
            Type transparentIdentifierType,
            Expression targetExpression)
        {
            var fieldInfo = transparentIdentifierType.GetTypeInfo().GetDeclaredField("Inner");

            return Expression.Field(targetExpression, fieldInfo);
        }

        /// <summary>
        ///     This API supports the Entity Framework Core infrastructure and is not intended to be used
        ///     directly from your code. This API may change or be removed in future releases.
        /// </summary>
        protected virtual void IntroduceTransparentScope(
            [NotNull] IQuerySource querySource,
            [NotNull] QueryModel queryModel,
            int index,
            [NotNull] Type transparentIdentifierType)
        {
            Check.NotNull(querySource, nameof(querySource));
            Check.NotNull(queryModel, nameof(queryModel));
            Check.NotNull(transparentIdentifierType, nameof(transparentIdentifierType));

            CurrentParameter
                = Expression.Parameter(
                    transparentIdentifierType,
                    string.Format(CultureInfo.InvariantCulture, "t{0}", _transparentParameterCounter++));

            var outerAccessExpression
                = AccessOuterTransparentField(transparentIdentifierType, CurrentParameter);

            RescopeTransparentAccess(queryModel.MainFromClause, outerAccessExpression);

            for (var i = 0; i < index; i++)
            {
                var bodyClause = queryModel.BodyClauses[i] as IQuerySource;

                if (bodyClause != null)
                {
                    RescopeTransparentAccess(bodyClause, outerAccessExpression);

                    var groupJoinClause = bodyClause as GroupJoinClause;

                    if (groupJoinClause != null
                        && QueryCompilationContext.QuerySourceMapping
                            .ContainsMapping(groupJoinClause.JoinClause))
                    {
                        RescopeTransparentAccess(groupJoinClause.JoinClause, outerAccessExpression);
                    }
                }
            }

            AddOrUpdateMapping(querySource, AccessInnerTransparentField(transparentIdentifierType, CurrentParameter));
        }

        private void RescopeTransparentAccess(IQuerySource querySource, Expression targetExpression)
        {
            var memberAccessExpression
                = ShiftMemberAccess(
                    targetExpression,
                    _queryCompilationContext.QuerySourceMapping.GetExpression(querySource));

            _queryCompilationContext.QuerySourceMapping.ReplaceMapping(querySource, memberAccessExpression);
        }

        private static Expression ShiftMemberAccess(Expression targetExpression, Expression currentExpression)
        {
            var memberExpression = currentExpression as MemberExpression;

            if (memberExpression == null)
            {
                return targetExpression;
            }

            try
            {
                return Expression.MakeMemberAccess(
                    ShiftMemberAccess(targetExpression, memberExpression.Expression),
                    memberExpression.Member);
            }
            catch (ArgumentException)
            {
                // Member is not defined on the new target expression.
                // This is due to stale QuerySourceMappings, which we can't
                // remove due to there not being an API on QuerySourceMapping.
            }

            return currentExpression;
        }

        #endregion

        /// <summary>
        ///     Translates a re-linq query model expression into a compiled query expression.
        /// </summary>
        /// <param name="expression"> The re-linq query model expression. </param>
        /// <param name="querySource"> The query source. </param>
        /// <param name="inProjection"> True when the expression is a projector. </param>
        /// <returns>
        ///     A compiled query expression fragment.
        /// </returns>
        public virtual Expression ReplaceClauseReferences(
            [NotNull] Expression expression,
            [CanBeNull] IQuerySource querySource = null,
            bool inProjection = false)
        {
            Check.NotNull(expression, nameof(expression));

            expression
                = _entityQueryableExpressionVisitorFactory
                    .Create(this, querySource)
                    .Visit(expression);

            expression
                = _memberAccessBindingExpressionVisitorFactory
                    .Create(QueryCompilationContext.QuerySourceMapping, this, inProjection)
                    .Visit(expression);

            if (!inProjection
                && expression.Type != typeof(string)
                && expression.Type != typeof(byte[])
                && _expression?.Type.TryGetElementType(typeof(IAsyncEnumerable<>)) != null)
            {
                var elementType = expression.Type.TryGetElementType(typeof(IEnumerable<>));

                if (elementType != null)
                {
                    var asyncLinqOperatorProvider = LinqOperatorProvider as AsyncLinqOperatorProvider;
                    if (asyncLinqOperatorProvider != null)
                    {
                        return
                            Expression.Call(
                                asyncLinqOperatorProvider
                                    .ToAsyncEnumerable
                                    .MakeGenericMethod(elementType),
                                expression);
                    }
                }
            }

            return expression;
        }

        /// <summary>
        ///     Adds or updates the expression mapped to a query source.
        /// </summary>
        /// <param name="querySource"> The query source. </param>
        /// <param name="expression"> The expression mapped to the query source. </param>
        public virtual void AddOrUpdateMapping(
            [NotNull] IQuerySource querySource,
            [NotNull] Expression expression)
        {
            Check.NotNull(querySource, nameof(querySource));
            Check.NotNull(expression, nameof(expression));

            QueryCompilationContext.AddOrUpdateMapping(querySource, expression);
        }

        #region Binding

        /// <summary>
        ///     Binds a method call to a value buffer access.
        /// </summary>
        /// <param name="methodCallExpression"> The method call expression. </param>
        /// <param name="expression"> The target expression. </param>
        /// <returns>
        ///     A value buffer access expression.
        /// </returns>
        public virtual Expression BindMethodCallToValueBuffer(
            [NotNull] MethodCallExpression methodCallExpression,
            [NotNull] Expression expression)
        {
            Check.NotNull(methodCallExpression, nameof(methodCallExpression));
            Check.NotNull(expression, nameof(expression));

            return BindMethodCallExpression(
                methodCallExpression,
                (property, querySource)
                    => BindReadValueMethod(methodCallExpression.Type, expression, property.GetIndex(), property));
        }

        /// <summary>
        ///     Binds a member access to a value buffer access.
        /// </summary>
        /// <param name="memberExpression"> The member access expression. </param>
        /// <param name="expression"> The target expression. </param>
        /// <returns>
        ///     A value buffer access expression.
        /// </returns>
        public virtual Expression BindMemberToValueBuffer(
            [NotNull] MemberExpression memberExpression,
            [NotNull] Expression expression)
        {
            Check.NotNull(memberExpression, nameof(memberExpression));
            Check.NotNull(expression, nameof(expression));

            return BindMemberExpression(
                memberExpression,
                null,
                (property, querySource)
                    => BindReadValueMethod(memberExpression.Type, expression, property.GetIndex(), property));
        }

        /// <summary>
        ///     Binds a value buffer read.
        /// </summary>
        /// <param name="memberType"> Type of the member. </param>
        /// <param name="expression"> The target expression. </param>
        /// <param name="index"> A value buffer index. </param>
        /// <param name="property">The property being bound.</param>
        /// <returns>
        ///     A value buffer read expression.
        /// </returns>
        public virtual Expression BindReadValueMethod(
            [NotNull] Type memberType,
            [NotNull] Expression expression,
            int index,
            [CanBeNull] IProperty property = null)
        {
            Check.NotNull(memberType, nameof(memberType));
            Check.NotNull(expression, nameof(expression));

            return _entityMaterializerSource
                .CreateReadValueExpression(expression, memberType, index, property);
        }

        /// <summary>
        ///     Binds a navigation path property expression.
        /// </summary>
        /// <typeparam name="TResult"> Type of the result. </typeparam>
        /// <param name="propertyExpression"> The property expression. </param>
        /// <param name="propertyBinder"> The property binder. </param>
        /// <returns>
        ///     A TResult.
        /// </returns>
        public virtual TResult BindNavigationPathPropertyExpression<TResult>(
            [NotNull] Expression propertyExpression,
            [NotNull] Func<IEnumerable<IPropertyBase>, IQuerySource, TResult> propertyBinder)
        {
            Check.NotNull(propertyExpression, nameof(propertyExpression));
            Check.NotNull(propertyBinder, nameof(propertyBinder));

            return BindPropertyExpressionCore(propertyExpression, null, propertyBinder);
        }

        /// <summary>
        ///     Binds a member expression.
        /// </summary>
        /// <param name="memberExpression"> The member access expression. </param>
        /// <param name="memberBinder"> The member binder. </param>
        public virtual void BindMemberExpression(
            [NotNull] MemberExpression memberExpression,
            [NotNull] Action<IProperty, IQuerySource> memberBinder)
        {
            Check.NotNull(memberExpression, nameof(memberExpression));
            Check.NotNull(memberBinder, nameof(memberBinder));

            BindMemberExpression(
                memberExpression, null,
                (property, querySource) =>
                    {
                        memberBinder(property, querySource);

                        return default(object);
                    });
        }

        /// <summary>
        ///     Binds a member expression.
        /// </summary>
        /// <typeparam name="TResult"> Type of the result. </typeparam>
        /// <param name="memberExpression"> The member access expression. </param>
        /// <param name="querySource"> The query source. </param>
        /// <param name="memberBinder"> The member binder. </param>
        /// <returns>
        ///     A TResult.
        /// </returns>
        public virtual TResult BindMemberExpression<TResult>(
            [NotNull] MemberExpression memberExpression,
            [CanBeNull] IQuerySource querySource,
            [NotNull] Func<IProperty, IQuerySource, TResult> memberBinder)
        {
            Check.NotNull(memberExpression, nameof(memberExpression));
            Check.NotNull(memberBinder, nameof(memberBinder));

            return BindPropertyExpressionCore(
                memberExpression, querySource,
                (ps, qs) =>
                    {
                        var property = ps.Count == 1 ? ps[0] as IProperty : null;

                        return property != null
                            ? memberBinder(property, qs)
                            : default(TResult);
                    });
        }

        /// <summary>
        ///     Binds a method call expression.
        /// </summary>
        /// <typeparam name="TResult"> Type of the result. </typeparam>
        /// <param name="methodCallExpression"> The method call expression. </param>
        /// <param name="querySource"> The query source. </param>
        /// <param name="methodCallBinder"> The method call binder. </param>
        /// <returns>
        ///     A TResult.
        /// </returns>
        public virtual TResult BindMethodCallExpression<TResult>(
            [NotNull] MethodCallExpression methodCallExpression,
            [CanBeNull] IQuerySource querySource,
            [NotNull] Func<IProperty, IQuerySource, TResult> methodCallBinder)
        {
            Check.NotNull(methodCallExpression, nameof(methodCallExpression));
            Check.NotNull(methodCallBinder, nameof(methodCallBinder));

            return BindPropertyExpressionCore(
                methodCallExpression, querySource,
                (ps, qs) =>
                    {
                        var property = ps.Count == 1 ? ps[0] as IProperty : null;

                        return property != null
                            ? methodCallBinder(property, qs)
                            : default(TResult);
                    });
        }

        private TResult BindPropertyExpressionCore<TResult>(
            Expression propertyExpression,
            IQuerySource querySource,
            Func<IReadOnlyList<IPropertyBase>, IQuerySource, TResult> propertyBinder)
        {
            QuerySourceReferenceExpression querySourceReferenceExpression;

            var properties
                = IterateCompositePropertyExpression(propertyExpression, out querySourceReferenceExpression);

            if (querySourceReferenceExpression != null
                && (querySource == null
                    || querySource == querySourceReferenceExpression.ReferencedQuerySource))
            {
                return propertyBinder(
                    properties,
                    querySourceReferenceExpression.ReferencedQuerySource);
            }

            if (properties.Count > 0)
            {
                return propertyBinder(
                    properties,
                    null);
            }

            return default(TResult);
        }

        private IReadOnlyList<IPropertyBase> IterateCompositePropertyExpression(
            Expression expression,
            out QuerySourceReferenceExpression querySourceReferenceExpression)
        {
            var properties = new List<IPropertyBase>();
            var memberExpression = expression as MemberExpression;
            var methodCallExpression = expression as MethodCallExpression;
            querySourceReferenceExpression = null;

            while (memberExpression?.Expression != null
                   || IsPropertyMethod(methodCallExpression?.Method)
                   && methodCallExpression?.Arguments[0] != null)
            {
                var propertyName = memberExpression?.Member.Name
                                   ?? (string)(methodCallExpression.Arguments[1] as ConstantExpression)?.Value;

                expression = memberExpression?.Expression ?? methodCallExpression.Arguments[0];

                // in case of inheritance there might be convert to derived type here, so we want to check it first
                var entityType = QueryCompilationContext.Model.FindEntityType(expression.Type);

                expression = expression.RemoveConvert();

                if (entityType == null)
                {
                    entityType = QueryCompilationContext.Model.FindEntityType(expression.Type);

                    if (entityType == null)
                    {
                        break;
                    }
                }

                var property
                    = (IPropertyBase)entityType.FindProperty(propertyName)
                      ?? entityType.FindNavigation(propertyName);

                if (property == null)
                {
                    if (IsPropertyMethod(methodCallExpression?.Method))
                    {
                        throw new InvalidOperationException(
                            CoreStrings.PropertyNotFound(propertyName, entityType.DisplayName()));
                    }

                    break;
                }

                properties.Add(property);

                querySourceReferenceExpression = expression as QuerySourceReferenceExpression;
                memberExpression = expression as MemberExpression;
                methodCallExpression = expression as MethodCallExpression;
            }

            return Enumerable.Reverse(properties).ToList();
        }

        /// <summary>
        ///     Binds a method call expression.
        /// </summary>
        /// <typeparam name="TResult"> Type of the result. </typeparam>
        /// <param name="methodCallExpression"> The method call expression. </param>
        /// <param name="methodCallBinder"> The method call binder. </param>
        /// <returns>
        ///     A TResult.
        /// </returns>
        public virtual TResult BindMethodCallExpression<TResult>(
            [NotNull] MethodCallExpression methodCallExpression,
            [NotNull] Func<IProperty, IQuerySource, TResult> methodCallBinder)
        {
            Check.NotNull(methodCallExpression, nameof(methodCallExpression));
            Check.NotNull(methodCallBinder, nameof(methodCallBinder));

            return BindMethodCallExpression(methodCallExpression, null, methodCallBinder);
        }

        /// <summary>
        ///     Binds a method call expression.
        /// </summary>
        /// <param name="methodCallExpression"> The method call expression. </param>
        /// <param name="methodCallBinder"> The method call binder. </param>
        public virtual void BindMethodCallExpression(
            [NotNull] MethodCallExpression methodCallExpression,
            [NotNull] Action<IProperty, IQuerySource> methodCallBinder)
        {
            Check.NotNull(methodCallExpression, nameof(methodCallExpression));
            Check.NotNull(methodCallBinder, nameof(methodCallBinder));

            BindMethodCallExpression(
                methodCallExpression, null,
                (property, querySource) =>
                    {
                        methodCallBinder(property, querySource);

                        return default(object);
                    });
        }

        #endregion
    }
}<|MERGE_RESOLUTION|>--- conflicted
+++ resolved
@@ -448,24 +448,15 @@
                                             CoreStrings.IncludeBadNavigation(parts[i], entityType.DisplayName()));
                                     }
 
-<<<<<<< HEAD
-                            return new
-                            {
-                                specification = new IncludeSet { QuerySource = includeResultOperator.QuerySource, Navigations = navigationPath },
-                                order = string.Concat(navigationPath.Select(n => n.IsCollection() ? "1" : "0"))
-                            };
-                        })
-=======
                                     entityType = navigationPath[i].GetTargetType();
                                 }
 
                                 return new
                                 {
-                                    specification = new IncludeSpecification(includeResultOperator.QuerySource, navigationPath),
+                                    specification = new IncludeSet { QuerySource = includeResultOperator.QuerySource, Navigations = navigationPath },
                                     order = string.Concat(navigationPath.Select(n => n.IsCollection() ? "1" : "0"))
                                 };
                             })
->>>>>>> d14632a9
                     .OrderByDescending(e => e.order)
                     .ThenBy(e => e.specification.Navigations.First().IsDependentToPrincipal())
                     .Select(e => e.specification);
