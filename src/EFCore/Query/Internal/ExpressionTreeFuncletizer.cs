// Licensed to the .NET Foundation under one or more agreements.
// The .NET Foundation licenses this file to you under the MIT license.

using System.Buffers;
using System.Collections.ObjectModel;
using System.Runtime.CompilerServices;
using static System.Linq.Expressions.Expression;
using ElementInit = System.Linq.Expressions.ElementInit;

namespace Microsoft.EntityFrameworkCore.Query.Internal;

/// <summary>
///     This visitor identifies subtrees in the query which can be evaluated client-side (i.e. no reference to server-side resources),
///     and evaluates those subtrees, integrating the result either as a constant (if the subtree contained no captured closure variables),
///     or as parameters.
/// </summary>
/// <remarks>
///     This is an internal API that supports the Entity Framework Core infrastructure and not subject to
///     the same compatibility standards as public APIs. It may be changed or removed without notice in
///     any release. You should only use it directly in your code with extreme caution and knowing that
///     doing so can result in application failures when updating to a new Entity Framework Core release.
/// </remarks>
public class ExpressionTreeFuncletizer : ExpressionVisitor
{
    // The general algorithm here is the following.
    // 1. First, for each node type, visit that node's children and get their states (evaluatable, contains evaluatable, no evaluatable).
    // 2. Calculate the parent node's aggregate state from its children; a container node whose children are all evaluatable is itself
    //    evaluatable, etc.
    // 3. If the parent node is evaluatable (because all its children are), simply bubble that up - nothing more to do
    // 4. If the parent node isn't evaluatable but contains an evaluatable child, that child is an evaluatable root for its fragment.
    //    Evaluate it, making it either into a parameter (if it contains any captured variables), or into a constant (if not).
    // 5. If we're in path extraction mode (precompiled queries), build a path back up from the evaluatable roots to the query root; this
    //    is what later gets used to generate code to evaluate and extract those fragments as parameters. If we're in regular parameter
    //    parameter extraction (not precompilation), don't do this (not needed) and just return "not evaluatable".

    /// <summary>
    ///     Indicates whether we're calculating the paths to all parameterized evaluatable roots (precompilation mode), or doing regular,
    ///     non-precompiled parameter extraction.
    /// </summary>
    private bool _calculatingPath;

    /// <summary>
    ///     Indicates whether performing parameter extraction on a precompiled query.
    /// </summary>
    private bool _precompiledQuery;

    /// <summary>
    ///     Indicates whether we should parameterize. Is false in compiled query mode, as well as when we're handling query filters from
    ///     NavigationExpandingExpressionVisitor.
    /// </summary>
    private bool _parameterize;

    /// <summary>
    ///     Indicates whether we're currently within a lambda. When not in a lambda, we evaluate evaluatables as constants even if they
    ///     don't contains a captured variable (Skip/Take case).
    /// </summary>
    private bool _inLambda;

    /// <summary>
    ///     A provider-facing extensibility hook to allow preventing certain expression nodes from being evaluated (typically specific
    ///     methods).
    /// </summary>
    private readonly IEvaluatableExpressionFilter _evaluatableExpressionFilter;

    /// <summary>
    ///     <see cref="ParameterExpression" /> is generally considered as non-evaluatable, since it represents a lambda parameter and we
    ///     don't evaluate lambdas. The one exception is a Select operator over something evaluatable (e.g. a parameterized list) - this
    ///     does need to get evaluated. This list contains <see cref="ParameterExpression" /> instances for that case, to allow
    ///     evaluatability.
    /// </summary>
    private readonly HashSet<ParameterExpression> _evaluatableParameters = [];

    /// <summary>
    ///     A cache of tree fragments that have already been parameterized, along with their parameter. This allows us to reuse the same
    ///     query parameter twice when the same captured variable is referenced in the query.
    /// </summary>
    private readonly Dictionary<Expression, QueryParameterExpression> _parameterizedValues = new(ExpressionEqualityComparer.Instance);

    /// <summary>
    ///     A set of the names of parameters that have already been created. Used to ensure different parameters have unique names.
    /// </summary>
    private readonly HashSet<string> _parameterNames = [];

    /// <summary>
    ///     Used only when evaluating arbitrary QueryRootExpressions (specifically SqlQueryRootExpression), to force any evaluatable nested
    ///     expressions to get evaluated as roots, since the query root itself is never evaluatable.
    /// </summary>
    private bool _evaluateRoot;

    /// <summary>
    ///     Enabled only when funcletization is invoked on query filters from within NavigationExpandingExpressionVisitor. Causes special
    ///     handling for DbContext when it's referenced from within the query filter (e.g. for the tenant ID).
    /// </summary>
    private readonly bool _generateContextAccessors;

    private IQueryProvider? _currentQueryProvider;
    private State _state;
    private Dictionary<string, object?> _parameters = null!;

    private readonly IModel _model;
    private readonly ContextParameterReplacer _contextParameterReplacer;
    private readonly IDiagnosticsLogger<DbLoggerCategory.Query> _logger;

<<<<<<< HEAD
    private static readonly IReadOnlySet<string> EmptyStringSet = new HashSet<string>();

    private static readonly bool UseOldBehavior35095 =
        AppContext.TryGetSwitch("Microsoft.EntityFrameworkCore.Issue35095", out var enabled35095) && enabled35095;

    private static readonly bool UseOldBehavior35152 =
        AppContext.TryGetSwitch("Microsoft.EntityFrameworkCore.Issue35152", out var enabled35152) && enabled35152;

    private static readonly bool UseOldBehavior35111 =
        AppContext.TryGetSwitch("Microsoft.EntityFrameworkCore.Issue35111", out var enabled35111) && enabled35111;

    private static readonly bool UseOldBehavior35656 =
        AppContext.TryGetSwitch("Microsoft.EntityFrameworkCore.Issue35656", out var enabled35656) && enabled35656;

    private static readonly bool UseOldBehavior35100 =
        AppContext.TryGetSwitch("Microsoft.EntityFrameworkCore.Issue35100", out var enabled35100) && enabled35100;

    private static readonly bool UseOldBehavior37176 =
        AppContext.TryGetSwitch("Microsoft.EntityFrameworkCore.Issue37176", out var enabled37176) && enabled37176;

=======
>>>>>>> 73b894db
    private static readonly MethodInfo ReadOnlyCollectionIndexerGetter = typeof(ReadOnlyCollection<Expression>).GetProperties()
        .Single(p => p.GetIndexParameters() is { Length: 1 } indexParameters && indexParameters[0].ParameterType == typeof(int)).GetMethod!;

    private static readonly MethodInfo ReadOnlyElementInitCollectionIndexerGetter = typeof(ReadOnlyCollection<ElementInit>)
        .GetProperties()
        .Single(p => p.GetIndexParameters() is { Length: 1 } indexParameters && indexParameters[0].ParameterType == typeof(int)).GetMethod!;

    private static readonly MethodInfo ReadOnlyMemberBindingCollectionIndexerGetter = typeof(ReadOnlyCollection<MemberBinding>)
        .GetProperties()
        .Single(p => p.GetIndexParameters() is { Length: 1 } indexParameters && indexParameters[0].ParameterType == typeof(int)).GetMethod!;

    private static readonly PropertyInfo MemberAssignmentExpressionProperty =
        typeof(MemberAssignment).GetProperty(nameof(MemberAssignment.Expression))!;

    private static readonly ArrayPool<State> StateArrayPool = ArrayPool<State>.Shared;

    private const string QueryFilterPrefix = "ef_filter";

    /// <summary>
    ///     This is an internal API that supports the Entity Framework Core infrastructure and not subject to
    ///     the same compatibility standards as public APIs. It may be changed or removed without notice in
    ///     any release. You should only use it directly in your code with extreme caution and knowing that
    ///     doing so can result in application failures when updating to a new Entity Framework Core release.
    /// </summary>
    public ExpressionTreeFuncletizer(
        IModel model,
        IEvaluatableExpressionFilter evaluatableExpressionFilter,
        Type contextType,
        bool generateContextAccessors,
        IDiagnosticsLogger<DbLoggerCategory.Query> logger)
    {
        _model = model;
        _evaluatableExpressionFilter = evaluatableExpressionFilter;
        _generateContextAccessors = generateContextAccessors;
        _contextParameterReplacer = _generateContextAccessors
            ? new ContextParameterReplacer(contextType)
            : null!;
        _logger = logger;
    }

    /// <summary>
    ///     Processes an expression tree, extracting parameters and evaluating evaluatable fragments as part of the pass.
    ///     Used for regular query execution (neither compiled nor pre-compiled).
    /// </summary>
    /// <remarks>
    ///     This is an internal API that supports the Entity Framework Core infrastructure and not subject to
    ///     the same compatibility standards as public APIs. It may be changed or removed without notice in
    ///     any release. You should only use it directly in your code with extreme caution and knowing that
    ///     doing so can result in application failures when updating to a new Entity Framework Core release.
    /// </remarks>
    public virtual Expression ExtractParameters(
        Expression expression,
        Dictionary<string, object?> parameters,
        bool parameterize,
        bool clearParameterizedValues)
        => ExtractParameters(expression, parameters, parameterize, clearParameterizedValues, precompiledQuery: false);

    /// <summary>
    ///     Processes an expression tree, extracting parameters and evaluating evaluatable fragments as part of the pass.
    ///     Used for regular query execution (neither compiled nor pre-compiled).
    /// </summary>
    /// <remarks>
    ///     This is an internal API that supports the Entity Framework Core infrastructure and not subject to
    ///     the same compatibility standards as public APIs. It may be changed or removed without notice in
    ///     any release. You should only use it directly in your code with extreme caution and knowing that
    ///     doing so can result in application failures when updating to a new Entity Framework Core release.
    /// </remarks>
    [Experimental(EFDiagnostics.PrecompiledQueryExperimental)]
    public virtual Expression ExtractParameters(
        Expression expression,
        Dictionary<string, object?> parameters,
        bool parameterize,
        bool clearParameterizedValues,
        bool precompiledQuery)
    {
        Reset(clearParameterizedValues);
        _parameters = parameters;
        _parameterize = parameterize;
        _calculatingPath = false;
        _precompiledQuery = precompiledQuery;

        var root = Visit(expression, out var state);

        Check.DebugAssert(!state.ContainsEvaluatable, "In parameter extraction mode, end state should not contain evaluatable");

        // If the top-most node in the tree is evaluatable, evaluate it.
        if (state.IsEvaluatable)
        {
            root = ProcessEvaluatableRoot(root, ref state);
        }

        return root;
    }

    /// <summary>
    ///     Resets the funcletizer in preparation for multiple path calculations (i.e. for the same query). After this is called,
    ///     <see cref="CalculatePathsToEvaluatableRoots(MethodCallExpression, int)" /> can be called multiple times, preserving state
    ///     between calls.
    /// </summary>
    [Experimental(EFDiagnostics.PrecompiledQueryExperimental)]
    public virtual void ResetPathCalculation()
    {
        Reset();
        _calculatingPath = true;
        _parameterize = true;

        // In precompilation mode we don't actually extract parameter values; but we do need to generate the parameter names, using the
        // same logic (and via the same code) used in parameter extraction, and that logic requires _parameterValues.
        _parameters = new Dictionary<string, object?>();
    }

    /// <summary>
    ///     Processes an expression tree, locates references to captured variables and returns information on how to extract them from
    ///     expression trees with the same shape. Used to generate C# code for query precompilation.
    /// </summary>
    /// <returns>A tree representing the path to each evaluatable root node in the tree.</returns>
    /// <remarks>
    ///     This is an internal API that supports the Entity Framework Core infrastructure and not subject to
    ///     the same compatibility standards as public APIs. It may be changed or removed without notice in
    ///     any release. You should only use it directly in your code with extreme caution and knowing that
    ///     doing so can result in application failures when updating to a new Entity Framework Core release.
    /// </remarks>
    [Experimental(EFDiagnostics.PrecompiledQueryExperimental)]
    public virtual PathNode? CalculatePathsToEvaluatableRoots(MethodCallExpression linqOperatorMethodCall, int argumentIndex)
    {
        var argument = linqOperatorMethodCall.Arguments[argumentIndex];
        if (argument is UnaryExpression { NodeType: ExpressionType.Quote } quote)
        {
            argument = quote.Operand;
        }

        var root = Visit(argument, out var state);

        // If the top-most node in the tree is evaluatable, that means we have a non-lambda parameter to the LINQ operator (e.g. Skip/Take).
        // We make sure to return a path containing the argument; note that since we're not in a lambda, the argument will always be
        // parameterized since we're not inside a lambda (e.g. Skip/Take), except for [NotParameterized].
        if (state.IsEvaluatable
            && IsParameterParameterizable(linqOperatorMethodCall.Method, linqOperatorMethodCall.Method.GetParameters()[argumentIndex]))
        {
            _ = Evaluate(root, out var parameterName);

            state = new State
            {
                StateType = StateType.ContainsEvaluatable,
                Path = new PathNode
                {
                    ExpressionType = state.ExpressionType!,
                    ParameterName = parameterName,
                    Children = []
                }
            };
        }

        return state.Path;
    }

    /// <summary>
    ///     Processes an expression tree, locates references to captured variables and returns information on how to extract them from
    ///     expression trees with the same shape. Used to generate C# code for query precompilation.
    /// </summary>
    /// <returns>A tree representing the path to each evaluatable root node in the tree.</returns>
    /// <remarks>
    ///     This is an internal API that supports the Entity Framework Core infrastructure and not subject to
    ///     the same compatibility standards as public APIs. It may be changed or removed without notice in
    ///     any release. You should only use it directly in your code with extreme caution and knowing that
    ///     doing so can result in application failures when updating to a new Entity Framework Core release.
    /// </remarks>
    [Experimental(EFDiagnostics.PrecompiledQueryExperimental)]
    public virtual PathNode? CalculatePathsToEvaluatableRoots(Expression expression)
    {
        var root = Visit(expression, out var state);

        // If the top-most node in the tree is evaluatable, that means we have a non-lambda parameter to the LINQ operator (e.g. Skip/Take).
        // We make sure to return a path containing the argument; note that since we're not in a lambda, the argument will always be
        // parameterized since we're not inside a lambda (e.g. Skip/Take), except for [NotParameterized].
        if (state.IsEvaluatable)
        {
            _ = Evaluate(root, out var parameterName);

            state = new State
            {
                StateType = StateType.ContainsEvaluatable,
                Path = new PathNode
                {
                    ExpressionType = state.ExpressionType!,
                    ParameterName = parameterName,
                    Children = []
                }
            };
        }

        return state.Path;
    }

    private void Reset(bool clearParameterizedValues = true)
    {
        _inLambda = false;
        _currentQueryProvider = null;
        _evaluateRoot = false;
        _evaluatableParameters.Clear();

        if (clearParameterizedValues)
        {
            _parameterizedValues.Clear();
            _parameterNames.Clear();
        }
    }

    [return: NotNullIfNotNull(nameof(expression))]
    private Expression? Visit(Expression? expression, out State state)
    {
        _state = default;
        var result = base.Visit(expression);
        state = _state;
        return result;
    }

    /// <summary>
    ///     This is an internal API that supports the Entity Framework Core infrastructure and not subject to
    ///     the same compatibility standards as public APIs. It may be changed or removed without notice in
    ///     any release. You should only use it directly in your code with extreme caution and knowing that
    ///     doing so can result in application failures when updating to a new Entity Framework Core release.
    /// </summary>
    [return: NotNullIfNotNull(nameof(expression))]
    public override Expression? Visit(Expression? expression)
    {
        _state = default;

        if (_evaluateRoot)
        {
            // This path is only called from VisitExtension for query roots, as a way of evaluating expressions inside query roots
            // (i.e. SqlQueryRootExpression.Arguments).
            _evaluateRoot = false;
            var result = base.Visit(expression);
            _evaluateRoot = true;

            if (_state.IsEvaluatable)
            {
                result = ProcessEvaluatableRoot(result, ref _state);
                // TODO: Test this scenario in path calculation mode (probably need to handle children path?)
            }

            return result;
        }

        return base.Visit(expression);
    }

    #region Visitation implementations

    /// <summary>
    ///     This is an internal API that supports the Entity Framework Core infrastructure and not subject to
    ///     the same compatibility standards as public APIs. It may be changed or removed without notice in
    ///     any release. You should only use it directly in your code with extreme caution and knowing that
    ///     doing so can result in application failures when updating to a new Entity Framework Core release.
    /// </summary>
    protected override Expression VisitBinary(BinaryExpression binary)
    {
        var left = Visit(binary.Left, out var leftState);

        // Perform short-circuiting checks to avoid evaluating the right side if not necessary
        object? leftValue = null;
        if (leftState.IsEvaluatable)
        {
            switch (binary.NodeType)
            {
                case ExpressionType.Coalesce:
                    leftValue = Evaluate(left);

                    Expression returnValue;
                    switch (leftValue)
                    {
                        case null:
                            returnValue = Visit(binary.Right, out _state);
                            break;
                        case bool b:
                            _state = leftState with { StateType = StateType.EvaluatableWithoutCapturedVariable };
                            returnValue = Constant(b);
                            break;
                        default:
                            returnValue = left;
                            break;
                    }

                    return ConvertIfNeeded(returnValue, binary.Type);

                case ExpressionType.OrElse or ExpressionType.AndAlso when Evaluate(left) is bool leftBoolValue:
                {
                    left = Constant(leftBoolValue);
                    leftState = leftState with { StateType = StateType.EvaluatableWithoutCapturedVariable };

                    if (leftBoolValue && binary.NodeType is ExpressionType.OrElse
                        || !leftBoolValue && binary.NodeType is ExpressionType.AndAlso)
                    {
                        _state = leftState;
                        return left;
                    }

                    binary = binary.Update(left, binary.Conversion, binary.Right);
                    break;
                }
            }
        }

        var right = Visit(binary.Right, out var rightState);

        if (binary.NodeType is ExpressionType.AndAlso or ExpressionType.OrElse)
        {
            if (leftState.IsEvaluatable && leftValue is bool leftBoolValue)
            {
                switch ((leftConstant: leftBoolValue, binary.NodeType))
                {
                    case (true, ExpressionType.AndAlso) or (false, ExpressionType.OrElse):
                        _state = rightState;
                        return right;
                    case (true, ExpressionType.OrElse) or (false, ExpressionType.AndAlso):
                        throw new UnreachableException(); // Already handled above before visiting the right side
                }
            }

            if (rightState.IsEvaluatable && Evaluate(right) is bool rightBoolValue)
            {
                switch ((binary.NodeType, rightConstant: rightBoolValue))
                {
                    case (ExpressionType.AndAlso, true) or (ExpressionType.OrElse, false):
                        _state = leftState;
                        return left;
                    case (ExpressionType.OrElse, true) or (ExpressionType.AndAlso, false):
                        _state = rightState with { StateType = StateType.EvaluatableWithoutCapturedVariable };
                        return Constant(rightBoolValue);
                }
            }
        }

        // We're done with simplification/short-circuiting checks specific to BinaryExpression.
        var state = CombineStateTypes(leftState.StateType, rightState.StateType);

        switch (state)
        {
            case StateType.NoEvaluatability:
                _state = State.NoEvaluatability;
                break;

            case StateType.EvaluatableWithCapturedVariable or StateType.EvaluatableWithoutCapturedVariable or StateType.Unknown:
                if (IsGenerallyEvaluatable(binary))
                {
                    _state = State.CreateEvaluatable(typeof(BinaryExpression), state is StateType.EvaluatableWithCapturedVariable);
                    break;
                }

                goto case StateType.ContainsEvaluatable;

            case StateType.ContainsEvaluatable:
                if (leftState.IsEvaluatable)
                {
                    left = ProcessEvaluatableRoot(left, ref leftState);
                }

                if (rightState.IsEvaluatable)
                {
                    right = ProcessEvaluatableRoot(right, ref rightState);
                }

                List<PathNode>? children = null;

                if (_calculatingPath)
                {
                    if (leftState.ContainsEvaluatable)
                    {
                        children =
                        [
                            leftState.Path! with { PathFromParent = static e => Property(e, nameof(BinaryExpression.Left)) }
                        ];
                    }

                    if (rightState.ContainsEvaluatable)
                    {
                        children ??= [];
                        children.Add(rightState.Path! with { PathFromParent = static e => Property(e, nameof(BinaryExpression.Right)) });
                    }
                }

                _state = children is null
                    ? State.NoEvaluatability
                    : State.CreateContainsEvaluatable(typeof(BinaryExpression), children);
                break;

            default:
                throw new UnreachableException();
        }

        return binary.Update(left, binary.Conversion, right);
    }

    /// <summary>
    ///     This is an internal API that supports the Entity Framework Core infrastructure and not subject to
    ///     the same compatibility standards as public APIs. It may be changed or removed without notice in
    ///     any release. You should only use it directly in your code with extreme caution and knowing that
    ///     doing so can result in application failures when updating to a new Entity Framework Core release.
    /// </summary>
    protected override Expression VisitConditional(ConditionalExpression conditional)
    {
        var test = Visit(conditional.Test, out var testState);

        // If the test evaluates, simplify the conditional away by bubbling up the leg that remains
        if (testState.IsEvaluatable && Evaluate(test) is bool testBoolValue)
        {
            return ConvertIfNeeded(
                testBoolValue
                    ? Visit(conditional.IfTrue, out _state)
                    : Visit(conditional.IfFalse, out _state),
                conditional.Type);
        }

        var ifTrue = Visit(conditional.IfTrue, out var ifTrueState);
        var ifFalse = Visit(conditional.IfFalse, out var ifFalseState);

        var state = CombineStateTypes(testState.StateType, CombineStateTypes(ifTrueState.StateType, ifFalseState.StateType));

        switch (state)
        {
            case StateType.NoEvaluatability:
                _state = State.NoEvaluatability;
                break;

            // If all three children are evaluatable, so is this conditional expression; simply bubble up, we're part of an evaluatable
            // fragment that will get evaluated somewhere above.
            case StateType.EvaluatableWithCapturedVariable or StateType.EvaluatableWithoutCapturedVariable or StateType.Unknown:
                if (IsGenerallyEvaluatable(conditional))
                {
                    _state = State.CreateEvaluatable(typeof(ConditionalExpression), state is StateType.EvaluatableWithCapturedVariable);
                    break;
                }

                goto case StateType.ContainsEvaluatable;

            case StateType.ContainsEvaluatable:
                if (testState.IsEvaluatable)
                {
                    test = ProcessEvaluatableRoot(test, ref testState);
                }

                if (ifTrueState.IsEvaluatable)
                {
                    ifTrue = ProcessEvaluatableRoot(ifTrue, ref ifTrueState);
                }

                if (ifFalseState.IsEvaluatable)
                {
                    ifFalse = ProcessEvaluatableRoot(ifFalse, ref ifFalseState);
                }

                List<PathNode>? children = null;

                if (_calculatingPath)
                {
                    if (testState.ContainsEvaluatable)
                    {
                        children ??= [];
                        children.Add(
                            testState.Path! with { PathFromParent = static e => Property(e, nameof(ConditionalExpression.Test)) });
                    }

                    if (ifTrueState.ContainsEvaluatable)
                    {
                        children ??= [];
                        children.Add(
                            ifTrueState.Path! with { PathFromParent = static e => Property(e, nameof(ConditionalExpression.IfTrue)) });
                    }

                    if (ifFalseState.ContainsEvaluatable)
                    {
                        children ??= [];
                        children.Add(
                            ifFalseState.Path! with { PathFromParent = static e => Property(e, nameof(ConditionalExpression.IfFalse)) });
                    }
                }

                _state = children is null
                    ? State.NoEvaluatability
                    : State.CreateContainsEvaluatable(typeof(ConditionalExpression), children);
                break;

            default:
                throw new UnreachableException();
        }

        return conditional.Update(test, ifTrue, ifFalse);
    }

    /// <summary>
    ///     This is an internal API that supports the Entity Framework Core infrastructure and not subject to
    ///     the same compatibility standards as public APIs. It may be changed or removed without notice in
    ///     any release. You should only use it directly in your code with extreme caution and knowing that
    ///     doing so can result in application failures when updating to a new Entity Framework Core release.
    /// </summary>
    protected override Expression VisitConstant(ConstantExpression constant)
    {
        // Whether this constant represents a captured variable determines whether we'll evaluate it as a parameter (if yes) or as a
        // constant (if no).
        var isCapturedVariable =
            // This identifies compiler-generated closure types which contain captured variables.
            (constant.Type.Attributes.HasFlag(TypeAttributes.NestedPrivate)
                && Attribute.IsDefined(constant.Type, typeof(CompilerGeneratedAttribute), inherit: true))
            // The following is for supporting the Find method (we should look into this and possibly clean it up).
            || constant.Type == typeof(ValueBuffer);

        _state = constant.Value is IQueryable
            ? State.NoEvaluatability
            : State.CreateEvaluatable(typeof(ConstantExpression), isCapturedVariable);

        return constant;
    }

    /// <summary>
    ///     This is an internal API that supports the Entity Framework Core infrastructure and not subject to
    ///     the same compatibility standards as public APIs. It may be changed or removed without notice in
    ///     any release. You should only use it directly in your code with extreme caution and knowing that
    ///     doing so can result in application failures when updating to a new Entity Framework Core release.
    /// </summary>
    protected override Expression VisitDefault(DefaultExpression node)
    {
        _state = State.CreateEvaluatable(typeof(DefaultExpression), containsCapturedVariable: false);
        return node;
    }

    /// <summary>
    ///     This is an internal API that supports the Entity Framework Core infrastructure and not subject to
    ///     the same compatibility standards as public APIs. It may be changed or removed without notice in
    ///     any release. You should only use it directly in your code with extreme caution and knowing that
    ///     doing so can result in application failures when updating to a new Entity Framework Core release.
    /// </summary>
    protected override Expression VisitExtension(Expression extension)
    {
        switch (extension)
        {
            case QueryRootExpression queryRoot:
            {
                var queryProvider = queryRoot.QueryProvider;
                if (_currentQueryProvider == null)
                {
                    _currentQueryProvider = queryProvider;
                }
                else if (!ReferenceEquals(queryProvider, _currentQueryProvider))
                {
                    throw new InvalidOperationException(CoreStrings.ErrorInvalidQueryable);
                }

                // Visit after detaching query provider since custom query roots can have additional components
                extension = queryRoot.DetachQueryProvider();

                // The following is somewhat hacky. We're going to visit the query root's children via VisitChildren - this is primarily for
                // FromSqlQueryRootExpression. Since the query root itself is never evaluatable, its children should all be handled as
                // evaluatable roots - we set _evaluateRoot and do that in Visit.
                // In addition, FromSqlQueryRootExpression's Arguments need to be a parameter rather than constant, so we set _inLambda to
                // make that happen (quite hacky, but was done this way in the old ParameterExtractingEV as well). Think about a better way.
                _evaluateRoot = true;
                var parentInLambda = _inLambda;
                _inLambda = false;
                var visitedExtension = base.VisitExtension(extension);
                _evaluateRoot = false;
                _inLambda = parentInLambda;
                _state = State.NoEvaluatability;
                return visitedExtension;
            }

            // In regular queries, query parameters are represented as captured variables, i.e. member accesses over a ConstantExpression
            // referencing the closure type (see VisitConstant).
            // However, compiled queries work differently, and their query parameters are actual ParameterExpressions that correspond to the
            // compiled query lambda parameters. These are replaced with QueryParameterExpression in CompiledQueryBase, so we need to handle
            // those here.
            case QueryParameterExpression queryParameter:
                _state = State.NoEvaluatability;
                return queryParameter;
        }

        return base.VisitExtension(extension);
    }

    /// <summary>
    ///     This is an internal API that supports the Entity Framework Core infrastructure and not subject to
    ///     the same compatibility standards as public APIs. It may be changed or removed without notice in
    ///     any release. You should only use it directly in your code with extreme caution and knowing that
    ///     doing so can result in application failures when updating to a new Entity Framework Core release.
    /// </summary>
    protected override Expression VisitInvocation(InvocationExpression invocation)
    {
        var expression = Visit(invocation.Expression, out var expressionState);
        var state = expressionState.StateType;
        var arguments = Visit(invocation.Arguments, ref state, out var argumentStates);

        switch (state)
        {
            case StateType.NoEvaluatability:
                _state = State.NoEvaluatability;
                break;

            case StateType.EvaluatableWithCapturedVariable or StateType.EvaluatableWithoutCapturedVariable or StateType.Unknown:
                if (IsGenerallyEvaluatable(invocation))
                {
                    _state = State.CreateEvaluatable(typeof(InvocationExpression), state is StateType.EvaluatableWithCapturedVariable);
                    break;
                }

                goto case StateType.ContainsEvaluatable;

            case StateType.ContainsEvaluatable:
                List<PathNode>? children = null;

                if (expressionState.IsEvaluatable)
                {
                    expression = ProcessEvaluatableRoot(expression, ref expressionState);
                }

                if (expressionState.ContainsEvaluatable && _calculatingPath)
                {
                    children =
                    [
                        expressionState.Path! with { PathFromParent = static e => Property(e, nameof(InvocationExpression.Expression)) }
                    ];
                }

                arguments = EvaluateList(
                    ((IReadOnlyList<Expression>?)arguments) ?? invocation.Arguments,
                    argumentStates,
                    ref children,
                    static i => e =>
                        Call(
                            Property(e, nameof(InvocationExpression.Arguments)),
                            ReadOnlyCollectionIndexerGetter,
                            arguments: [Constant(i)]));

                _state = children is null
                    ? State.NoEvaluatability
                    : State.CreateContainsEvaluatable(typeof(InvocationExpression), children);
                break;

            default:
                throw new UnreachableException();
        }

        StateArrayPool.Return(argumentStates);
        return invocation.Update(expression, ((IReadOnlyList<Expression>?)arguments) ?? invocation.Arguments);
    }

    /// <summary>
    ///     This is an internal API that supports the Entity Framework Core infrastructure and not subject to
    ///     the same compatibility standards as public APIs. It may be changed or removed without notice in
    ///     any release. You should only use it directly in your code with extreme caution and knowing that
    ///     doing so can result in application failures when updating to a new Entity Framework Core release.
    /// </summary>
    protected override Expression VisitIndex(IndexExpression index)
    {
        var @object = Visit(index.Object, out var objectState);
        var state = objectState.StateType;
        var arguments = Visit(index.Arguments, ref state, out var argumentStates);

        switch (state)
        {
            case StateType.NoEvaluatability:
                _state = State.NoEvaluatability;
                break;

            case StateType.EvaluatableWithCapturedVariable or StateType.EvaluatableWithoutCapturedVariable or StateType.Unknown:
                if (IsGenerallyEvaluatable(index))
                {
                    _state = State.CreateEvaluatable(typeof(IndexExpression), state is StateType.EvaluatableWithCapturedVariable);
                    break;
                }

                goto case StateType.ContainsEvaluatable;

            case StateType.ContainsEvaluatable:
                List<PathNode>? children = null;

                if (objectState.IsEvaluatable)
                {
                    @object = ProcessEvaluatableRoot(@object, ref objectState);
                }

                if (objectState.ContainsEvaluatable && _calculatingPath)
                {
                    children = [objectState.Path! with { PathFromParent = static e => Property(e, nameof(IndexExpression.Object)) }];
                }

                arguments = EvaluateList(
                    ((IReadOnlyList<Expression>?)arguments) ?? index.Arguments,
                    argumentStates,
                    ref children,
                    static i => e =>
                        Call(
                            Property(e, nameof(IndexExpression.Arguments)),
                            ReadOnlyCollectionIndexerGetter,
                            arguments: [Constant(i)]));

                _state = children is null
                    ? State.NoEvaluatability
                    : State.CreateContainsEvaluatable(typeof(IndexExpression), children);
                break;

            default:
                throw new UnreachableException();
        }

        StateArrayPool.Return(argumentStates);

        // TODO: https://github.com/dotnet/runtime/issues/96626
        return index.Update(@object!, ((IReadOnlyList<Expression>?)arguments) ?? index.Arguments);
    }

    /// <summary>
    ///     This is an internal API that supports the Entity Framework Core infrastructure and not subject to
    ///     the same compatibility standards as public APIs. It may be changed or removed without notice in
    ///     any release. You should only use it directly in your code with extreme caution and knowing that
    ///     doing so can result in application failures when updating to a new Entity Framework Core release.
    /// </summary>
    protected override Expression VisitLambda<T>(Expression<T> lambda)
    {
        var oldInLambda = _inLambda;
        _inLambda = true;

        var body = Visit(lambda.Body, out _state);
        lambda = lambda.Update(body, lambda.Parameters);

        if (_state.StateType is StateType.EvaluatableWithCapturedVariable or StateType.EvaluatableWithoutCapturedVariable)
        {
            // The lambda body is evaluatable. If all lambda parameters are also in the _allowedParameters set (this happens for
            // Select() over an evaluatable source, see VisitMethodCall()), then the whole lambda is evaluatable. Otherwise, evaluate
            // the body.
            if (lambda.Parameters.All(parameter => _evaluatableParameters.Contains(parameter)))
            {
                _state = State.CreateEvaluatable(typeof(LambdaExpression), _state.ContainsCapturedVariable);
                return lambda;
            }

            lambda = lambda.Update(ProcessEvaluatableRoot(lambda.Body, ref _state), lambda.Parameters);
        }

        if (_state.ContainsEvaluatable)
        {
            _state = State.CreateContainsEvaluatable(
                typeof(LambdaExpression),
                [_state.Path! with { PathFromParent = static e => Property(e, nameof(Expression<>.Body)) }]);
        }

        _inLambda = oldInLambda;

        return lambda;
    }

    /// <summary>
    ///     This is an internal API that supports the Entity Framework Core infrastructure and not subject to
    ///     the same compatibility standards as public APIs. It may be changed or removed without notice in
    ///     any release. You should only use it directly in your code with extreme caution and knowing that
    ///     doing so can result in application failures when updating to a new Entity Framework Core release.
    /// </summary>
    protected override Expression VisitMember(MemberExpression member)
    {
        // Static member access - notably required for EF.Functions, but also for various translations (DateTime.Now).
        // Note that this is treated as a captured variable (so will be parameterized), unless the captured variable is init-only.
        if (member.Expression is null)
        {
            _state = IsGenerallyEvaluatable(member)
                ? State.CreateEvaluatable(
                    typeof(MemberExpression),
                    containsCapturedVariable: member.Member is not FieldInfo { IsInitOnly: true })
                : State.NoEvaluatability;
            return member;
        }

        var expression = Visit(member.Expression, out _state);

        if (_state.IsEvaluatable)
        {
            // If the query contains a captured variable that's a nested IQueryable, inline it into the main query.
            // Otherwise, evaluation of a terminating operator up the call chain will cause us to execute the query and do another
            // roundtrip.
            // Note that we only do this when the MemberExpression is typed as IQueryable/IOrderedQueryable; this notably excludes
            // DbSet captured variables integrated directly into the query, as that also evaluates e.g. context.Order in
            // context.Order.FromSqlInterpolated(), which fails.
            if (member.Type.IsConstructedGenericType
                && member.Type.GetGenericTypeDefinition() is var genericTypeDefinition
                && (genericTypeDefinition == typeof(IQueryable<>) || genericTypeDefinition == typeof(IOrderedQueryable<>))
                && Evaluate(member) is IQueryable queryable)
            {
                return Visit(queryable.Expression);
            }

            if (IsGenerallyEvaluatable(member))
            {
                // Note that any evaluatable MemberExpression is treated as a captured variable.
                _state = State.CreateEvaluatable(typeof(MemberExpression), containsCapturedVariable: true);
                return member.Update(expression);
            }

            expression = ProcessEvaluatableRoot(expression, ref _state);
        }

        if (_state.ContainsEvaluatable && _calculatingPath)
        {
            _state = State.CreateContainsEvaluatable(
                typeof(MemberExpression),
                [_state.Path! with { PathFromParent = static e => Property(e, nameof(MemberExpression.Expression)) }]);
        }

        return member.Update(expression);
    }

    /// <summary>
    ///     This is an internal API that supports the Entity Framework Core infrastructure and not subject to
    ///     the same compatibility standards as public APIs. It may be changed or removed without notice in
    ///     any release. You should only use it directly in your code with extreme caution and knowing that
    ///     doing so can result in application failures when updating to a new Entity Framework Core release.
    /// </summary>
    protected override Expression VisitMethodCall(MethodCallExpression methodCall)
    {
        var method = methodCall.Method;

        // Handle some special, well-known functions
        // If this is a call to EF.Constant(), or EF.Parameter(), then examine the operand; if it isn't evaluatable (i.e. contains a
        // reference to a database table), throw immediately. Otherwise, evaluate the operand (either as a constant or as a parameter) and
        // return that.
        if (method.DeclaringType == typeof(EF))
        {
            switch (method.Name)
            {
                case nameof(EF.Constant):
                {
                    if (_calculatingPath)
                    {
                        throw new InvalidOperationException(CoreStrings.EFConstantNotSupportedInPrecompiledQueries);
                    }

                    var argument = Visit(methodCall.Arguments[0], out var argumentState);

                    if (!argumentState.IsEvaluatable)
                    {
                        throw new InvalidOperationException(CoreStrings.EFMethodWithNonEvaluatableArgument("EF.Constant<T>"));
                    }

                    // Even EF.Constant will be parameter here.
                    // To have a query cache hit, the constantization will happen later in pipeline.
                    argumentState = argumentState with { StateType = StateType.EvaluatableWithCapturedVariable };
                    var evaluatedArgument = ProcessEvaluatableRoot(argument, ref argumentState);
                    _state = argumentState;
                    return Call(method, evaluatedArgument);
                }

                case nameof(EF.Parameter):
                {
                    return HandleParameter(methodCall, "EF.Parameter<T>");
                }
            }
        }

        // EF.MultipleParameters is defined in Relational, hence the hardcoded values here.
        if (method is { Name: "MultipleParameters", DeclaringType.FullName: "Microsoft.EntityFrameworkCore.EFExtensions" })
        {
            return HandleParameter(methodCall, "EF.MultipleParameters<T>");
        }

        // .NET 10 made changes to overload resolution to prefer Span-based overloads when those exist ("first-class spans").
        // Unfortunately, the LINQ interpreter does not support ref structs, so we rewrite e.g. MemoryExtensions.Contains to
        // Enumerable.Contains here. See https://github.com/dotnet/runtime/issues/109757,.
        if (method.DeclaringType == typeof(MemoryExtensions))
        {
            switch (method.Name)
            {
                // Note that MemoryExtensions.Contains has an optional 3rd ComparisonType parameter; we only match when
                // it's null.
                case nameof(MemoryExtensions.Contains)
<<<<<<< HEAD
                    when UseOldBehavior37176
                        && methodCall.Arguments is [var arg0, var arg1]
                        && TryUnwrapSpanImplicitCast(arg0, out var unwrappedArg0):
=======
                    when methodCall.Arguments is [var spanArg, var valueArg, ..]
                    && (methodCall.Arguments.Count is 2
                        || methodCall.Arguments.Count is 3 && methodCall.Arguments[2] is ConstantExpression { Value: null })
                    && TryUnwrapSpanImplicitCast(spanArg, out var unwrappedSpanArg):
>>>>>>> 73b894db
                {
                    return Visit(
                        Call(
                            EnumerableMethods.Contains.MakeGenericMethod(methodCall.Method.GetGenericArguments()[0]),
                            unwrappedSpanArg, valueArg));
                }

                // In .NET 10, MemoryExtensions.Contains has an overload that accepts a third, optional comparer, in addition to the older
                // overload that accepts two parameters only.
                case nameof(MemoryExtensions.Contains)
                    when !UseOldBehavior37176
                        && methodCall.Arguments is [var spanArg, var valueArg, ..]
                        && (methodCall.Arguments.Count is 2
                            || methodCall.Arguments.Count is 3
                                && methodCall.Arguments[2] is ConstantExpression { Value: null })
                        && TryUnwrapSpanImplicitCast(spanArg, out var unwrappedSpanArg):
                {
                    return Visit(
                        Call(
                            EnumerableMethods.Contains.MakeGenericMethod(method.GetGenericArguments()[0]),
                            unwrappedSpanArg, valueArg));
                }

                case nameof(MemoryExtensions.SequenceEqual)
                    when methodCall.Arguments is [var spanArg, var otherArg]
                    && TryUnwrapSpanImplicitCast(spanArg, out var unwrappedSpanArg)
                    && TryUnwrapSpanImplicitCast(otherArg, out var unwrappedOtherArg):
                    return Visit(
                        Call(
                            EnumerableMethods.SequenceEqual.MakeGenericMethod(methodCall.Method.GetGenericArguments()[0]),
                            unwrappedSpanArg, unwrappedOtherArg));
            }

            static bool TryUnwrapSpanImplicitCast(Expression expression, [NotNullWhen(true)] out Expression? result)
            {
                switch (expression)
                {
                    // With newer versions of the SDK, the implicit cast is represented as a MethodCallExpression;
                    // with older versions, it's a Convert node.
                    case MethodCallExpression
                    {
                        Method: { Name: "op_Implicit", DeclaringType: { IsGenericType: true } implicitCastDeclaringType },
                        Arguments: [var unwrapped]
                    } when implicitCastDeclaringType.GetGenericTypeDefinition() is var genericTypeDefinition
                        && (genericTypeDefinition == typeof(Span<>) || genericTypeDefinition == typeof(ReadOnlySpan<>)):
                    {
                        result = unwrapped;
                        return true;
                    }

                    case UnaryExpression
                    {
                        NodeType: ExpressionType.Convert,
                        Operand: var unwrapped,
                        Type: { IsGenericType: true } convertType
                    } when !UseOldBehavior37176 && convertType.GetGenericTypeDefinition() is var genericTypeDefinition
                        && (genericTypeDefinition == typeof(Span<>) || genericTypeDefinition == typeof(ReadOnlySpan<>)):
                    {
                        result = unwrapped;
                        return true;
                    }

                    default:
                        result = null;
                        return false;
                }
            }
        }

        // Regular/arbitrary method handling from here on

        // First, visit the object and all arguments, saving states as well
        var @object = Visit(methodCall.Object, out var objectState);
        var state = objectState.StateType;
        var arguments = Visit(methodCall.Arguments, ref state, out var argumentStates);

        // The following identifies Select(), and its lambda parameters in a special list which allows us to evaluate them.
        if (method.DeclaringType == typeof(Enumerable)
            && method.Name == nameof(Enumerable.Select)
            && argumentStates[0].IsEvaluatable
            && methodCall.Arguments[1] is LambdaExpression lambda)
        {
            foreach (var parameter in lambda.Parameters)
            {
                _evaluatableParameters.Add(parameter);
            }

            // Revisit with the updated _evaluatableParameters.
            state = objectState.StateType;
            arguments = Visit(methodCall.Arguments, ref state, out argumentStates);
        }

        // We've visited everything and know all the states.
        switch (state)
        {
            case StateType.NoEvaluatability:
                _state = State.NoEvaluatability;
                break;

            case StateType.EvaluatableWithCapturedVariable or StateType.EvaluatableWithoutCapturedVariable or StateType.Unknown:
                if (IsGenerallyEvaluatable(methodCall))
                {
                    _state = State.CreateEvaluatable(typeof(MethodCallExpression), state is StateType.EvaluatableWithCapturedVariable);
                    break;
                }

                goto case StateType.ContainsEvaluatable;

            case StateType.ContainsEvaluatable:
                List<PathNode>? children = null;

                if (objectState.IsEvaluatable)
                {
                    @object = ProcessEvaluatableRoot(@object, ref objectState);
                }

                if (objectState.ContainsEvaluatable && _calculatingPath)
                {
                    children = [objectState.Path! with { PathFromParent = static e => Property(e, nameof(MethodCallExpression.Object)) }];
                }

                // To support [NotParameterized] and indexer method arguments - which force evaluation as constant - go over the parameters
                // and modify the states as needed
                ParameterInfo[]? parameters = null;
                for (var i = 0; i < methodCall.Arguments.Count; i++)
                {
                    var argumentState = argumentStates[i];

                    if (argumentState.IsEvaluatable)
                    {
                        parameters ??= methodCall.Method.GetParameters();
                        if (!IsParameterParameterizable(methodCall.Method, parameters[i]))
                        {
                            if (argumentState.StateType is StateType.EvaluatableWithCapturedVariable && _precompiledQuery)
                            {
                                throw new InvalidOperationException(
                                    CoreStrings.NotParameterizedAttributeWithNonConstantNotSupportedInPrecompiledQueries(
                                        parameters[i].Name,
                                        method.Name));
                            }

                            argumentStates[i] = argumentState with
                            {
                                StateType = StateType.EvaluatableWithoutCapturedVariable, ForceConstantization = true
                            };
                        }
                    }
                }

                arguments = EvaluateList(
                    ((IReadOnlyList<Expression>?)arguments) ?? methodCall.Arguments,
                    argumentStates,
                    ref children,
                    static i => e =>
                        Call(
                            Property(e, nameof(MethodCallExpression.Arguments)),
                            ReadOnlyCollectionIndexerGetter,
                            arguments: [Constant(i)]));

                _state = children is null
                    ? State.NoEvaluatability
                    : State.CreateContainsEvaluatable(typeof(MethodCallExpression), children);
                break;

            default:
                throw new UnreachableException();
        }

        return methodCall.Update(@object, ((IReadOnlyList<Expression>?)arguments) ?? methodCall.Arguments);

        Expression HandleParameter(MethodCallExpression methodCall, string methodName)
        {
            var argument = Visit(methodCall.Arguments[0], out var argumentState);

            if (!argumentState.IsEvaluatable)
            {
                throw new InvalidOperationException(CoreStrings.EFMethodWithNonEvaluatableArgument(methodName));
            }

            argumentState = argumentState with { StateType = StateType.EvaluatableWithCapturedVariable };
            var evaluatedArgument = ProcessEvaluatableRoot(argument, ref argumentState, forceEvaluation: true);
            _state = argumentState;
            return Call(methodCall.Method, evaluatedArgument);
        }
    }

    /// <summary>
    ///     This is an internal API that supports the Entity Framework Core infrastructure and not subject to
    ///     the same compatibility standards as public APIs. It may be changed or removed without notice in
    ///     any release. You should only use it directly in your code with extreme caution and knowing that
    ///     doing so can result in application failures when updating to a new Entity Framework Core release.
    /// </summary>
    protected override Expression VisitNewArray(NewArrayExpression newArray)
    {
        StateType state = default;
        var expressions = Visit(newArray.Expressions, ref state, out var expressionStates, poolExpressionStates: false);

        switch (state)
        {
            case StateType.NoEvaluatability:
                _state = State.NoEvaluatability;
                break;

            case StateType.EvaluatableWithCapturedVariable or StateType.EvaluatableWithoutCapturedVariable or StateType.Unknown:
            {
                if (IsGenerallyEvaluatable(newArray))
                {
                    // Avoid allocating for the notEvaluatableAsRootHandler closure below unless we actually end up in the evaluatable case
                    var (newArray2, expressions2, expressionStates2) = (newArray, expressions, expressionStates);
                    _state = State.CreateEvaluatable(
                        typeof(NewExpression),
                        state is StateType.EvaluatableWithCapturedVariable,
                        // See note below on EvaluateChildren
                        notEvaluatableAsRootHandler: () => EvaluateChildren(newArray2, expressions2, expressionStates2));
                    break;
                }

                goto case StateType.ContainsEvaluatable;
            }

            case StateType.ContainsEvaluatable:
                return EvaluateChildren(newArray, expressions, expressionStates);

            default:
                throw new UnreachableException();
        }

        return newArray.Update(((IReadOnlyList<Expression>?)expressions) ?? newArray.Expressions);

        // We don't parameterize NewArrayExpression when its an evaluatable root, since we want to allow translating new[] { x, y } to
        // e.g. IN (x, y) rather than parameterizing the whole thing. But bubble up the evaluatable state so it may get evaluated at a
        // higher level.
        // To support that, when the NewArrayExpression is evaluatable, we include a nonEvaluatableAsRootHandler lambda in the returned
        // state, which gets invoked up the stack, calling this method. This evaluates the NewArrayExpression's children, but not the
        // NewArrayExpression.
        NewArrayExpression EvaluateChildren(NewArrayExpression newArray, Expression[]? expressions, State[] expressionStates)
        {
            List<PathNode>? children = null;

            expressions = EvaluateList(
                ((IReadOnlyList<Expression>?)expressions) ?? newArray.Expressions,
                expressionStates,
                ref children,
                i => e => Call(
                    Property(e, nameof(NewArrayExpression.Expressions)),
                    ReadOnlyCollectionIndexerGetter,
                    arguments: [Constant(i)]));

            _state = children is null
                ? State.NoEvaluatability
                : State.CreateContainsEvaluatable(typeof(NewArrayExpression), children);

            return newArray.Update(((IReadOnlyList<Expression>?)expressions) ?? newArray.Expressions);
        }
    }

    /// <summary>
    ///     This is an internal API that supports the Entity Framework Core infrastructure and not subject to
    ///     the same compatibility standards as public APIs. It may be changed or removed without notice in
    ///     any release. You should only use it directly in your code with extreme caution and knowing that
    ///     doing so can result in application failures when updating to a new Entity Framework Core release.
    /// </summary>
    protected override Expression VisitNew(NewExpression @new)
    {
        StateType state = default;
        var arguments = Visit(@new.Arguments, ref state, out var argumentStates, poolExpressionStates: false);

        switch (state)
        {
            case StateType.NoEvaluatability:
                _state = State.NoEvaluatability;
                break;

            case StateType.EvaluatableWithCapturedVariable or StateType.EvaluatableWithoutCapturedVariable or StateType.Unknown:
            {
                if (IsGenerallyEvaluatable(@new))
                {
                    // Avoid allocating for the notEvaluatableAsRootHandler closure below unless we actually end up in the evaluatable case
                    var (new2, arguments2, argumentStates2) = (@new, arguments, argumentStates);
                    _state = State.CreateEvaluatable(
                        typeof(NewExpression),
                        state is StateType.EvaluatableWithCapturedVariable,
                        // See note below on EvaluateChildren
                        notEvaluatableAsRootHandler: () => EvaluateChildren(new2, arguments2, argumentStates2));
                    break;
                }

                goto case StateType.ContainsEvaluatable;
            }

            case StateType.ContainsEvaluatable:
                return EvaluateChildren(@new, arguments, argumentStates);

            default:
                throw new UnreachableException();
        }

        return @new.Update(((IReadOnlyList<Expression>?)arguments) ?? @new.Arguments);

        // Although we allow NewExpression to be evaluated within larger tree fragments, we don't constantize them when they're the
        // evaluatable root, since that would embed arbitrary user type instances in our shaper.
        // To support that, when the NewExpression is evaluatable, we include a nonEvaluatableAsRootHandler lambda in the returned state,
        // which gets invoked up the stack, calling this method. This evaluates the NewExpression's children, but not the NewExpression.
        NewExpression EvaluateChildren(NewExpression @new, Expression[]? arguments, State[] argumentStates)
        {
            List<PathNode>? children = null;

            arguments = EvaluateList(
                ((IReadOnlyList<Expression>?)arguments) ?? @new.Arguments,
                argumentStates,
                ref children,
                i => e => Call(
                    Property(e, nameof(NewExpression.Arguments)),
                    ReadOnlyCollectionIndexerGetter,
                    arguments: [Constant(i)]));

            _state = children is null
                ? State.NoEvaluatability
                : State.CreateContainsEvaluatable(typeof(NewExpression), children);

            return @new.Update(((IReadOnlyList<Expression>?)arguments) ?? @new.Arguments);
        }
    }

    /// <summary>
    ///     This is an internal API that supports the Entity Framework Core infrastructure and not subject to
    ///     the same compatibility standards as public APIs. It may be changed or removed without notice in
    ///     any release. You should only use it directly in your code with extreme caution and knowing that
    ///     doing so can result in application failures when updating to a new Entity Framework Core release.
    /// </summary>
    protected override Expression VisitParameter(ParameterExpression parameterExpression)
    {
        // ParameterExpressions are lambda parameters, which we cannot evaluate.
        // However, _allowedParameters is a mechanism to allow evaluating Select(), see VisitMethodCall.
        _state = _evaluatableParameters.Contains(parameterExpression)
            ? State.CreateEvaluatable(typeof(ParameterExpression), containsCapturedVariable: false)
            : State.NoEvaluatability;

        return parameterExpression;
    }

    /// <summary>
    ///     This is an internal API that supports the Entity Framework Core infrastructure and not subject to
    ///     the same compatibility standards as public APIs. It may be changed or removed without notice in
    ///     any release. You should only use it directly in your code with extreme caution and knowing that
    ///     doing so can result in application failures when updating to a new Entity Framework Core release.
    /// </summary>
    protected override Expression VisitTypeBinary(TypeBinaryExpression typeBinary)
    {
        var expression = Visit(typeBinary.Expression, out _state);

        if (_state.IsEvaluatable)
        {
            if (IsGenerallyEvaluatable(typeBinary))
            {
                _state = State.CreateEvaluatable(typeof(TypeBinaryExpression), _state.ContainsCapturedVariable);
                return typeBinary.Update(expression);
            }

            expression = ProcessEvaluatableRoot(expression, ref _state);
        }

        if (_state.ContainsEvaluatable && _calculatingPath)
        {
            _state = State.CreateContainsEvaluatable(
                typeof(TypeBinaryExpression),
                [_state.Path! with { PathFromParent = static e => Property(e, nameof(TypeBinaryExpression.Expression)) }]);
        }

        return typeBinary.Update(expression);
    }

    /// <summary>
    ///     This is an internal API that supports the Entity Framework Core infrastructure and not subject to
    ///     the same compatibility standards as public APIs. It may be changed or removed without notice in
    ///     any release. You should only use it directly in your code with extreme caution and knowing that
    ///     doing so can result in application failures when updating to a new Entity Framework Core release.
    /// </summary>
    protected override Expression VisitMemberInit(MemberInitExpression memberInit)
    {
        var @new = (NewExpression)Visit(memberInit.NewExpression, out var newState);
        var state = newState.StateType;
        var bindings = Visit(memberInit.Bindings, VisitMemberBinding, ref state, out var bindingStates, poolExpressionStates: false);

        switch (state)
        {
            case StateType.NoEvaluatability:
                _state = State.NoEvaluatability;
                break;

            case StateType.EvaluatableWithCapturedVariable or StateType.EvaluatableWithoutCapturedVariable or StateType.Unknown:
            {
                if (IsGenerallyEvaluatable(memberInit))
                {
                    // Avoid allocating for the notEvaluatableAsRootHandler closure below unless we actually end up in the evaluatable case
                    var (memberInit2, new2, newState2, bindings2, bindingStates2) = (memberInit, @new, newState, bindings, bindingStates);
                    _state = State.CreateEvaluatable(
                        typeof(MemberInitExpression),
                        state is StateType.EvaluatableWithCapturedVariable,
                        notEvaluatableAsRootHandler: () => EvaluateChildren(memberInit2, new2, newState2, bindings2, bindingStates2));
                    break;
                }

                goto case StateType.ContainsEvaluatable;
            }

            case StateType.ContainsEvaluatable:
                return EvaluateChildren(memberInit, @new, newState, bindings, bindingStates);

            default:
                throw new UnreachableException();
        }

        return memberInit.Update(@new, ((IReadOnlyList<MemberBinding>?)bindings) ?? memberInit.Bindings);

        // Although we allow MemberInitExpression to be evaluated within larger tree fragments, we don't constantize them when they're the
        // evaluatable root, since that would embed arbitrary user type instances in our shaper.
        // To support that, when the MemberInitExpression is evaluatable, we include a nonEvaluatableAsRootHandler lambda in the returned
        // state, which gets invoked up the stack, calling this method. This evaluates the MemberInitExpression's children, but not the
        // MemberInitExpression.
        MemberInitExpression EvaluateChildren(
            MemberInitExpression memberInit,
            NewExpression @new,
            State newState,
            MemberBinding[]? bindings,
            State[] bindingStates)
        {
            // If the NewExpression is evaluatable but one of the bindings isn't, we can't evaluate only the NewExpression
            // (MemberInitExpression requires a NewExpression and doesn't accept ParameterException). However, we may still need to
            // evaluate constructor arguments in the NewExpression.
            if (newState.IsEvaluatable)
            {
                @new = (NewExpression)newState.NotEvaluatableAsRootHandler!();
            }

            List<PathNode>? children = null;

            if (newState.ContainsEvaluatable && _calculatingPath)
            {
                children =
                [
                    newState.Path! with { PathFromParent = static e => Property(e, nameof(MemberInitExpression.NewExpression)) }
                ];
            }

            for (var i = 0; i < memberInit.Bindings.Count; i++)
            {
                var bindingState = bindingStates[i];

                if (bindingState.IsEvaluatable)
                {
                    bindings ??= memberInit.Bindings.ToArray();
                    var binding = (MemberAssignment)bindings[i];
                    bindings[i] = binding.Update(ProcessEvaluatableRoot(binding.Expression, ref bindingState));
                    bindingStates[i] = bindingState;
                }

                if (bindingState.ContainsEvaluatable && _calculatingPath)
                {
                    children ??= [];
                    var index = i; // i gets mutated so make a copy for capturing below
                    children.Add(
                        bindingState.Path! with
                        {
                            PathFromParent = e =>
                                Property(
                                    Convert(
                                        Call(
                                            Property(e, nameof(MemberInitExpression.Bindings)),
                                            ReadOnlyMemberBindingCollectionIndexerGetter,
                                            arguments: [Constant(index)]), typeof(MemberAssignment)),
                                    MemberAssignmentExpressionProperty)
                        });
                }
            }

            _state = children is null
                ? State.NoEvaluatability
                : State.CreateContainsEvaluatable(typeof(MemberInitExpression), children);

            return memberInit.Update(@new, ((IReadOnlyList<MemberBinding>?)bindings) ?? memberInit.Bindings);
        }
    }

    /// <summary>
    ///     This is an internal API that supports the Entity Framework Core infrastructure and not subject to
    ///     the same compatibility standards as public APIs. It may be changed or removed without notice in
    ///     any release. You should only use it directly in your code with extreme caution and knowing that
    ///     doing so can result in application failures when updating to a new Entity Framework Core release.
    /// </summary>
    protected override Expression VisitListInit(ListInitExpression listInit)
    {
        // First, visit the NewExpression and all initializers, saving states as well
        var @new = (NewExpression)Visit(listInit.NewExpression, out var newState);
        var state = newState.StateType;
        var initializers = listInit.Initializers;
        var initializerArgumentStates = new State[listInit.Initializers.Count][];

        IReadOnlyList<Expression>[]? visitedInitializersArguments = null;

        for (var i = 0; i < initializers.Count; i++)
        {
            var initializer = initializers[i];

            var visitedArguments = Visit(initializer.Arguments, ref state, out var argumentStates);
            if (visitedArguments is not null)
            {
                if (visitedInitializersArguments is null)
                {
                    visitedInitializersArguments = new IReadOnlyList<Expression>[initializers.Count];
                    for (var j = 0; j < i; j++)
                    {
                        visitedInitializersArguments[j] = initializers[j].Arguments;
                    }
                }
            }

            if (visitedInitializersArguments is not null)
            {
                visitedInitializersArguments[i] = (IReadOnlyList<Expression>?)visitedArguments ?? initializer.Arguments;
            }

            initializerArgumentStates[i] = argumentStates;
        }

        // We've visited everything and have both our aggregate state, and the states of all initializer expressions.
        switch (state)
        {
            case StateType.NoEvaluatability:
                _state = State.NoEvaluatability;
                break;

            case StateType.EvaluatableWithCapturedVariable or StateType.EvaluatableWithoutCapturedVariable or StateType.Unknown:
                if (IsGenerallyEvaluatable(listInit))
                {
                    _state = State.CreateEvaluatable(typeof(ListInitExpression), state is StateType.EvaluatableWithCapturedVariable);
                    break;
                }

                goto case StateType.ContainsEvaluatable;

            case StateType.ContainsEvaluatable:
                // If the NewExpression is evaluatable but one of the bindings isn't, we can't evaluate only the NewExpression
                // (ListInitExpression requires a NewExpression and doesn't accept ParameterException). However, we may still need to
                // evaluate constructor arguments in the NewExpression.
                if (newState.IsEvaluatable)
                {
                    @new = (NewExpression)newState.NotEvaluatableAsRootHandler!();
                }

                List<PathNode>? children = null;

                if (newState.ContainsEvaluatable)
                {
                    children =
                    [
                        newState.Path! with { PathFromParent = static e => Property(e, nameof(ListInitExpression.NewExpression)) }
                    ];
                }

                for (var i = 0; i < initializers.Count; i++)
                {
                    var initializer = initializers[i];

                    // listInit.Initializers[0].Arguments[1]
                    var initializerIndex = i;
                    var visitedArguments = EvaluateList(
                        visitedInitializersArguments is null
                            ? initializer.Arguments
                            : visitedInitializersArguments[i],
                        initializerArgumentStates[i],
                        ref children,
                        j => e =>
                            Call(
                                Property(
                                    Call(
                                        Property(e, nameof(ListInitExpression.Initializers)),
                                        ReadOnlyElementInitCollectionIndexerGetter,
                                        arguments: [Constant(initializerIndex)]),
                                    nameof(ElementInit.Arguments)),
                                ReadOnlyCollectionIndexerGetter,
                                arguments: [Constant(j)]));

                    if (visitedArguments is not null && visitedInitializersArguments is null)
                    {
                        visitedInitializersArguments = new IReadOnlyList<Expression>[initializers.Count];
                        // we need to fill complete array - not only up to i
                        // because next iteration will access visitedInitializersArguments
                        for (var j = 0; j < initializers.Count; j++)
                        {
                            visitedInitializersArguments[j] = initializers[j].Arguments;
                        }
                    }

                    if (visitedInitializersArguments is not null)
                    {
                        visitedInitializersArguments[i] = (IReadOnlyList<Expression>?)visitedArguments ?? initializer.Arguments;
                    }
                }

                _state = children is null
                    ? State.NoEvaluatability
                    : State.CreateContainsEvaluatable(typeof(ListInitExpression), children);
                break;

            default:
                throw new UnreachableException();
        }

        foreach (var argumentState in initializerArgumentStates)
        {
            StateArrayPool.Return(argumentState);
        }

        if (visitedInitializersArguments is null)
        {
            return listInit.Update(@new, listInit.Initializers);
        }

        var visitedInitializers = new ElementInit[initializers.Count];
        for (var i = 0; i < visitedInitializersArguments.Length; i++)
        {
            visitedInitializers[i] = initializers[i].Update(visitedInitializersArguments[i]);
        }

        return listInit.Update(@new, visitedInitializers);
    }

    /// <summary>
    ///     This is an internal API that supports the Entity Framework Core infrastructure and not subject to
    ///     the same compatibility standards as public APIs. It may be changed or removed without notice in
    ///     any release. You should only use it directly in your code with extreme caution and knowing that
    ///     doing so can result in application failures when updating to a new Entity Framework Core release.
    /// </summary>
    protected override Expression VisitUnary(UnaryExpression unary)
    {
        var operand = Visit(unary.Operand, out var operandState);

        switch (operandState.StateType)
        {
            case StateType.NoEvaluatability:
                _state = State.NoEvaluatability;
                break;

            case StateType.EvaluatableWithCapturedVariable or StateType.EvaluatableWithoutCapturedVariable or StateType.Unknown:
            {
                if (IsGenerallyEvaluatable(unary))
                {
                    // Avoid allocating for the notEvaluatableAsRootHandler closure below unless we actually end up in the evaluatable case
                    var (unary2, operand2, operandState2) = (unary, operand, operandState);
                    _state = State.CreateEvaluatable(
                        typeof(UnaryExpression),
                        _state.ContainsCapturedVariable,
                        // See note below on EvaluateChildren
                        notEvaluatableAsRootHandler: () => EvaluateOperand(unary2, operand2, operandState2));
                    break;
                }

                goto case StateType.ContainsEvaluatable;
            }

            case StateType.ContainsEvaluatable:
                return EvaluateOperand(unary, operand, operandState);

            default:
                throw new UnreachableException();
        }

        return unary.Update(operand);

        // There are some cases of Convert nodes which we shouldn't evaluate when they're at the top of an evaluatable root (but can
        // evaluate when they're part of a larger fragment).
        // To support that, when the UnaryExpression is evaluatable, we include a nonEvaluatableAsRootHandler lambda in the returned state,
        // which gets invoked up the stack, calling this method. This evaluates the UnaryExpression's operand, but not the UnaryExpression.
        UnaryExpression EvaluateOperand(UnaryExpression unary, Expression operand, State operandState)
        {
            if (operandState.IsEvaluatable)
            {
                operand = ProcessEvaluatableRoot(operand, ref operandState);
            }

            _state = operandState.ContainsEvaluatable && _calculatingPath
                ? State.CreateContainsEvaluatable(
                    typeof(UnaryExpression),
                    [_state.Path! with { PathFromParent = static e => Property(e, nameof(UnaryExpression.Operand)) }])
                : State.NoEvaluatability;

            return unary.Update(operand);
        }
    }

    /// <summary>
    ///     This is an internal API that supports the Entity Framework Core infrastructure and not subject to
    ///     the same compatibility standards as public APIs. It may be changed or removed without notice in
    ///     any release. You should only use it directly in your code with extreme caution and knowing that
    ///     doing so can result in application failures when updating to a new Entity Framework Core release.
    /// </summary>
    protected override ElementInit VisitElementInit(ElementInit node)
        => throw new UnreachableException(); // Handled in VisitListInit

    /// <summary>
    ///     This is an internal API that supports the Entity Framework Core infrastructure and not subject to
    ///     the same compatibility standards as public APIs. It may be changed or removed without notice in
    ///     any release. You should only use it directly in your code with extreme caution and knowing that
    ///     doing so can result in application failures when updating to a new Entity Framework Core release.
    /// </summary>
    protected override MemberListBinding VisitMemberListBinding(MemberListBinding node)
        => throw new InvalidOperationException(CoreStrings.MemberListBindingNotSupported);

    /// <summary>
    ///     This is an internal API that supports the Entity Framework Core infrastructure and not subject to
    ///     the same compatibility standards as public APIs. It may be changed or removed without notice in
    ///     any release. You should only use it directly in your code with extreme caution and knowing that
    ///     doing so can result in application failures when updating to a new Entity Framework Core release.
    /// </summary>
    protected override MemberMemberBinding VisitMemberMemberBinding(MemberMemberBinding node)
        => throw new InvalidOperationException(CoreStrings.MemberMemberBindingNotSupported);

    #endregion Visitation implementations

    #region Unsupported node types

    /// <summary>
    ///     This is an internal API that supports the Entity Framework Core infrastructure and not subject to
    ///     the same compatibility standards as public APIs. It may be changed or removed without notice in
    ///     any release. You should only use it directly in your code with extreme caution and knowing that
    ///     doing so can result in application failures when updating to a new Entity Framework Core release.
    /// </summary>
    protected override Expression VisitBlock(BlockExpression node)
        => throw new NotSupportedException();

    /// <summary>
    ///     This is an internal API that supports the Entity Framework Core infrastructure and not subject to
    ///     the same compatibility standards as public APIs. It may be changed or removed without notice in
    ///     any release. You should only use it directly in your code with extreme caution and knowing that
    ///     doing so can result in application failures when updating to a new Entity Framework Core release.
    /// </summary>
    protected override CatchBlock VisitCatchBlock(CatchBlock node)
        => throw new NotSupportedException();

    /// <summary>
    ///     This is an internal API that supports the Entity Framework Core infrastructure and not subject to
    ///     the same compatibility standards as public APIs. It may be changed or removed without notice in
    ///     any release. You should only use it directly in your code with extreme caution and knowing that
    ///     doing so can result in application failures when updating to a new Entity Framework Core release.
    /// </summary>
    protected override Expression VisitDebugInfo(DebugInfoExpression node)
        => throw new NotSupportedException();

    /// <summary>
    ///     This is an internal API that supports the Entity Framework Core infrastructure and not subject to
    ///     the same compatibility standards as public APIs. It may be changed or removed without notice in
    ///     any release. You should only use it directly in your code with extreme caution and knowing that
    ///     doing so can result in application failures when updating to a new Entity Framework Core release.
    /// </summary>
    protected override Expression VisitDynamic(DynamicExpression node)
        => throw new NotSupportedException();

    /// <summary>
    ///     This is an internal API that supports the Entity Framework Core infrastructure and not subject to
    ///     the same compatibility standards as public APIs. It may be changed or removed without notice in
    ///     any release. You should only use it directly in your code with extreme caution and knowing that
    ///     doing so can result in application failures when updating to a new Entity Framework Core release.
    /// </summary>
    protected override Expression VisitGoto(GotoExpression node)
        => throw new NotSupportedException();

    /// <summary>
    ///     This is an internal API that supports the Entity Framework Core infrastructure and not subject to
    ///     the same compatibility standards as public APIs. It may be changed or removed without notice in
    ///     any release. You should only use it directly in your code with extreme caution and knowing that
    ///     doing so can result in application failures when updating to a new Entity Framework Core release.
    /// </summary>
    protected override LabelTarget VisitLabelTarget(LabelTarget? node)
        => throw new NotSupportedException();

    /// <summary>
    ///     This is an internal API that supports the Entity Framework Core infrastructure and not subject to
    ///     the same compatibility standards as public APIs. It may be changed or removed without notice in
    ///     any release. You should only use it directly in your code with extreme caution and knowing that
    ///     doing so can result in application failures when updating to a new Entity Framework Core release.
    /// </summary>
    protected override Expression VisitLabel(LabelExpression node)
        => throw new NotSupportedException();

    /// <summary>
    ///     This is an internal API that supports the Entity Framework Core infrastructure and not subject to
    ///     the same compatibility standards as public APIs. It may be changed or removed without notice in
    ///     any release. You should only use it directly in your code with extreme caution and knowing that
    ///     doing so can result in application failures when updating to a new Entity Framework Core release.
    /// </summary>
    protected override Expression VisitLoop(LoopExpression node)
        => throw new NotSupportedException();

    /// <summary>
    ///     This is an internal API that supports the Entity Framework Core infrastructure and not subject to
    ///     the same compatibility standards as public APIs. It may be changed or removed without notice in
    ///     any release. You should only use it directly in your code with extreme caution and knowing that
    ///     doing so can result in application failures when updating to a new Entity Framework Core release.
    /// </summary>
    protected override Expression VisitRuntimeVariables(RuntimeVariablesExpression node)
        => throw new NotSupportedException();

    /// <summary>
    ///     This is an internal API that supports the Entity Framework Core infrastructure and not subject to
    ///     the same compatibility standards as public APIs. It may be changed or removed without notice in
    ///     any release. You should only use it directly in your code with extreme caution and knowing that
    ///     doing so can result in application failures when updating to a new Entity Framework Core release.
    /// </summary>
    protected override Expression VisitSwitch(SwitchExpression node)
        => throw new NotSupportedException();

    /// <summary>
    ///     This is an internal API that supports the Entity Framework Core infrastructure and not subject to
    ///     the same compatibility standards as public APIs. It may be changed or removed without notice in
    ///     any release. You should only use it directly in your code with extreme caution and knowing that
    ///     doing so can result in application failures when updating to a new Entity Framework Core release.
    /// </summary>
    protected override SwitchCase VisitSwitchCase(SwitchCase node)
        => throw new NotSupportedException();

    /// <summary>
    ///     This is an internal API that supports the Entity Framework Core infrastructure and not subject to
    ///     the same compatibility standards as public APIs. It may be changed or removed without notice in
    ///     any release. You should only use it directly in your code with extreme caution and knowing that
    ///     doing so can result in application failures when updating to a new Entity Framework Core release.
    /// </summary>
    protected override Expression VisitTry(TryExpression node)
        => throw new NotSupportedException();

    #endregion Unsupported node types

    private static StateType CombineStateTypes(StateType stateType1, StateType stateType2)
        => (stateType1, stateType2) switch
        {
            (StateType.Unknown, var s) => s,
            (var s, StateType.Unknown) => s,

            (StateType.NoEvaluatability, StateType.NoEvaluatability) => StateType.NoEvaluatability,

            (StateType.EvaluatableWithoutCapturedVariable, StateType.EvaluatableWithoutCapturedVariable)
                => StateType.EvaluatableWithoutCapturedVariable,

            (StateType.EvaluatableWithCapturedVariable,
                StateType.EvaluatableWithCapturedVariable or StateType.EvaluatableWithoutCapturedVariable)
                or
                (StateType.EvaluatableWithCapturedVariable or StateType.EvaluatableWithoutCapturedVariable,
                StateType.EvaluatableWithCapturedVariable)
                => StateType.EvaluatableWithCapturedVariable,

            _ => StateType.ContainsEvaluatable
        };

    private Expression[]? Visit(
        ReadOnlyCollection<Expression> expressions,
        ref StateType aggregateStateType,
        out State[] expressionStates,
        bool poolExpressionStates = true)
        => Visit(expressions, Visit, ref aggregateStateType, out expressionStates, poolExpressionStates);

    // This follows the ExpressionVisitor.Visit(ReadOnlyCollection<T>) pattern.
    private T[]? Visit<T>(
        ReadOnlyCollection<T> expressions,
        Func<T, T> elementVisitor,
        ref StateType aggregateStateType,
        out State[] expressionStates,
        bool poolExpressionStates = true)
    {
        if (expressions.Count == 0)
        {
            aggregateStateType = CombineStateTypes(aggregateStateType, StateType.EvaluatableWithoutCapturedVariable);
            expressionStates = [];
            return null;
        }

        // In the normal case, the array for containing the expression states is pooled - we allocate it here and return it in the calling
        // function at the end of processing.
        // However, we have cases where a node is evaluatable, but not as an evaluatable root (e.g. NewExpression, NewArrayExpression - see
        // e.g. VisitNewExpression for more details). In these cases we return Evaluatable state, but with a "NotEvaluatableAsRootHandler"
        // that allows evaluating the node's children up the stack in case it's the root. The state array must continue living for that case
        // even once VisitNew returns, as the callback may be called later and needs to access the states. But the callback may also never
        // be called (if the NewExpression isn't a root, but rather part of a larger evaluatable fragment).
        // So we lack an easy place to return the array to the pool, and refrain from pooling it for that case (at least for now).
        expressionStates = poolExpressionStates ? StateArrayPool.Rent(expressions.Count) : new State[expressions.Count];

        T[]? newExpressions = null;
        for (var i = 0; i < expressions.Count; i++)
        {
            var oldExpression = expressions[i];
            var newExpression = elementVisitor(oldExpression);
            var expressionState = _state;

            if (!ReferenceEquals(newExpression, oldExpression) && newExpressions is null)
            {
                newExpressions = new T[expressions.Count];
                for (var j = 0; j < i; j++)
                {
                    newExpressions[j] = expressions[j];
                }
            }

            if (newExpressions is not null)
            {
                newExpressions[i] = newExpression;
            }

            expressionStates[i] = expressionState;

            aggregateStateType = CombineStateTypes(aggregateStateType, expressionState.StateType);
        }

        return newExpressions;
    }

    private Expression[]? EvaluateList(
        IReadOnlyList<Expression> expressions,
        State[] expressionStates,
        ref List<PathNode>? children,
        Func<int, Func<Expression, Expression>> pathFromParentGenerator)
    {
        // This allows us to make in-place changes in the expression array when the previous visitation pass made modifications (and so
        // returned a mutable array). This removes an additional copy that would be needed.
        var visitedExpressions = expressions as Expression[];

        for (var i = 0; i < expressions.Count; i++)
        {
            var argumentState = expressionStates[i];
            if (argumentState.IsEvaluatable)
            {
                if (visitedExpressions is null)
                {
                    visitedExpressions = new Expression[expressions.Count];
                    for (var j = 0; j < i; j++)
                    {
                        visitedExpressions[j] = expressions[j];
                    }
                }

                visitedExpressions[i] = ProcessEvaluatableRoot(expressions[i], ref argumentState);
                expressionStates[i] = argumentState;
            }
            else if (visitedExpressions is not null)
            {
                visitedExpressions[i] = expressions[i];
            }

            if (argumentState.ContainsEvaluatable && _calculatingPath)
            {
                children ??= [];
                children.Add(argumentState.Path! with { PathFromParent = pathFromParentGenerator(i) });
            }
        }

        return visitedExpressions;
    }

    [return: NotNullIfNotNull(nameof(evaluatableRoot))]
    private Expression? ProcessEvaluatableRoot(Expression? evaluatableRoot, ref State state, bool forceEvaluation = false)
    {
        if (evaluatableRoot is null)
        {
            return null;
        }

        var evaluateAsParameter =
            // In some cases, constantization is forced by the context ([NotParameterized], EF.Constant)
            !state.ForceConstantization
            && _parameterize
            && (
                // If the nodes contains a captured variable somewhere within it, we evaluate as a parameter.
                state.ContainsCapturedVariable
                // We don't evaluate as constant if we're not inside a lambda, i.e. in a top-level operator. This is to make sure that
                // non-lambda arguments to e.g. Skip/Take are parameterized rather than evaluated as constant, since that would produce
                // different SQLs for each value.
                || !_inLambda);

        // We have some cases where a node is evaluatable, but only as part of a larger subtree, and should not be evaluated as a tree root.
        // For these cases, the node's state has a notEvaluatableAsRootHandler lambda, which we can invoke to make evaluate the node's
        // children (as needed), but not itself.
        if (!forceEvaluation && TryHandleNonEvaluatableAsRoot(evaluatableRoot, state, evaluateAsParameter, out var result))
        {
            return result;
        }

        var value = Evaluate(evaluatableRoot, ref evaluateAsParameter, out var parameterName, out var isContextAccessor);

        switch (value)
        {
            // If the query contains a nested IQueryable, e.g. Where(b => context.Blogs.Count()...), the context.Blogs parts gets
            // evaluated as a parameter; visit its expression tree instead.
            case IQueryable { Expression: var innerExpression }:
                return Visit(innerExpression);

            case Expression innerExpression when !isContextAccessor:
                return Visit(innerExpression);
        }

        if (evaluateAsParameter)
        {
            if (_parameterizedValues.TryGetValue(evaluatableRoot, out var cachedQueryParameter))
            {
                // We're here when the same captured variable (or other fragment) is referenced more than once in the query; we want to
                // use the same query parameter rather than sending it twice.
                // Note that in path calculation (precompiled query), we don't have to do anything, as the path only needs to be returned
                // once.
                state = State.NoEvaluatability;
                return cachedQueryParameter;
            }

            if (_calculatingPath)
            {
                state = new State
                {
                    StateType = StateType.ContainsEvaluatable,
                    Path = new PathNode
                    {
                        ExpressionType = state.ExpressionType!,
                        ParameterName = parameterName,
                        Children = []
                    }
                };

                // We still maintain _parameterValues since later parameter names are generated based on already-populated names.
                _parameters.Add(parameterName, null);

                return evaluatableRoot;
            }

            // Regular parameter extraction mode; client-evaluate the subtree and replace it with a query parameter.
            state = State.NoEvaluatability;

            // TODO: #33508
            // TODO: This currently only knows about the NRT status of a directly captured variable, but not the NRT status of any
            // TODO: larger expression composed on top of a captured variable (e.g. Where(b => b.Name == foo + "Bla"))
            // TODO: This would require bubbling nullability information up the tree via State.
            var isNonNullableReferenceType =
                _precompiledQuery
                && !evaluatableRoot.Type.IsValueType
                && evaluatableRoot is MemberExpression { Member: IParameterNullabilityInfo { IsNonNullableReferenceType: true } };

            _parameters.Add(parameterName, value);

            return _parameterizedValues[evaluatableRoot] = new QueryParameterExpression(
                parameterName,
                evaluatableRoot.Type,
                translationMode: null,
                isNonNullableReferenceType);
        }

        // Evaluate as constant
        state = State.NoEvaluatability;

        // In precompilation mode, we don't care about constant evaluation since the expression tree itself isn't going to get used.
        // We only care about generating code for extracting captured variables, so ignore.
        if (_calculatingPath)
        {
            // TODO: EF.Constant is probably incompatible with precompilation, may need to throw (but not here, only from EF.Constant)
            return evaluatableRoot;
        }

        return ConvertIfNeeded(
            Constant(value, value is null ? evaluatableRoot.Type : value.GetType()),
            evaluatableRoot.Type);

        bool TryHandleNonEvaluatableAsRoot(Expression root, State state, bool asParameter, [NotNullWhen(true)] out Expression? result)
        {
            switch (root)
            {
                // We don't parameterize NewArrayExpression when its an evaluatable root, since we want to allow translating new[] { x, y }
                // to e.g. IN (x, y) rather than parameterizing the whole thing. But bubble up the evaluatable state so it may get evaluated
                // at a higher level.
                case NewArrayExpression when asParameter:
                // We don't constantize NewExpression/MemberInitExpression since that would embed arbitrary user type instances in our
                // shaper.
                case NewExpression or MemberInitExpression when !asParameter:
                // There are some cases of Convert nodes which we shouldn't evaluate when they're at the top of an evaluatable root (but can
                // evaluate when they're part of a larger fragment).
                case UnaryExpression unary when PreserveConvertNode(unary):
                    result = state.NotEvaluatableAsRootHandler!();
                    return true;

                default:
                    result = null;
                    return false;
            }

            bool PreserveConvertNode(Expression expression)
            {
                if (expression is UnaryExpression { NodeType: ExpressionType.Convert or ExpressionType.ConvertChecked } unaryExpression)
                {
                    if (unaryExpression.Type == typeof(object)
                        || unaryExpression.Type == typeof(Enum)
                        || unaryExpression.Operand.Type.UnwrapNullableType().IsEnum)
                    {
                        return true;
                    }

                    var innerType = unaryExpression.Operand.Type.UnwrapNullableType();
                    if (unaryExpression.Type.UnwrapNullableType() == typeof(int)
                        && (innerType == typeof(byte)
                            || innerType == typeof(sbyte)
                            || innerType == typeof(char)
                            || innerType == typeof(short)
                            || innerType == typeof(ushort)))
                    {
                        return true;
                    }

                    return PreserveConvertNode(unaryExpression.Operand);
                }

                return false;
            }
        }
    }

    private object? Evaluate(Expression? expression)
    {
        var evaluateAsParameter = false;
        return Evaluate(expression, ref evaluateAsParameter, out _, out _);
    }

    private object? Evaluate(Expression? expression, out string parameterName)
    {
        var evaluateAsParameter = true;
        return Evaluate(expression, ref evaluateAsParameter, out parameterName, out _);
    }

    private object? Evaluate(Expression? expression, ref bool evaluateAsParameter, out string parameterName, out bool isContextAccessor)
    {
        var value = EvaluateCore(expression, ref evaluateAsParameter, out var tempParameterName, out isContextAccessor);

        if (evaluateAsParameter)
        {
            parameterName = tempParameterName ?? "p";

            var compilerPrefixIndex = parameterName.LastIndexOf('>');
            if (compilerPrefixIndex != -1)
            {
                parameterName = parameterName[(compilerPrefixIndex + 1)..];
            }

            // The VB compiler prefixes closure member names with $VB$Local_, remove that (#33150)
            if (parameterName.StartsWith("$VB$Local_", StringComparison.Ordinal))
            {
                parameterName = parameterName.Substring("$VB$Local_".Length);
            }

            // Uniquify the parameter name
            var originalParameterName = parameterName;
            for (var i = 0; _parameterNames.Contains(parameterName); i++)
            {
                parameterName = originalParameterName + i;
            }

            _parameterNames.Add(parameterName);
        }
        else
        {
            parameterName = string.Empty;
        }

        return value;

        object? EvaluateCore(Expression? expression, ref bool evaluateAsParameter, out string? parameterName, out bool isContextAccessor)
        {
            parameterName = null;
            isContextAccessor = false;

            if (expression == null)
            {
                return null;
            }

            if (_generateContextAccessors)
            {
                var visited = _contextParameterReplacer.Visit(expression);

                if (visited != expression)
                {
                    parameterName = QueryFilterPrefix
                        + (RemoveConvert(expression) is MemberExpression { Member.Name: var memberName } ? ("__" + memberName) : "__p");
                    isContextAccessor = true;

                    // Context accessors (query filters accessing the context) never get constantized
                    evaluateAsParameter = true;

                    return Lambda(visited, _contextParameterReplacer.ContextParameterExpression);
                }

                static Expression RemoveConvert(Expression expression)
                    => expression is UnaryExpression { NodeType: ExpressionType.Convert or ExpressionType.ConvertChecked } unaryExpression
                        ? RemoveConvert(unaryExpression.Operand)
                        : expression;
            }

            switch (expression)
            {
                case MemberExpression memberExpression:
                    var instanceValue = EvaluateCore(
                        memberExpression.Expression, ref evaluateAsParameter, out parameterName, out isContextAccessor);
                    try
                    {
                        switch (memberExpression.Member)
                        {
                            case FieldInfo fieldInfo:
                                parameterName = parameterName is null ? fieldInfo.Name : $"{parameterName}_{fieldInfo.Name}";
                                return fieldInfo.GetValue(instanceValue);

                            case PropertyInfo propertyInfo:
                                parameterName = parameterName is null ? propertyInfo.Name : $"{parameterName}_{propertyInfo.Name}";
                                return propertyInfo.GetValue(instanceValue);
                        }
                    }
                    catch
                    {
                        // Try again when we compile the delegate
                    }

                    break;

                case ConstantExpression constantExpression:
                    return constantExpression.Value;

                case MethodCallExpression methodCallExpression:
                    parameterName = methodCallExpression.Method.Name;
                    break;

                case UnaryExpression { NodeType: ExpressionType.Convert or ExpressionType.ConvertChecked } unaryExpression
                    when (unaryExpression.Type.UnwrapNullableType() == unaryExpression.Operand.Type):
                    return EvaluateCore(unaryExpression.Operand, ref evaluateAsParameter, out parameterName, out isContextAccessor);
            }

            try
            {
                return Lambda<Func<object>>(
                        Convert(expression, typeof(object)))
                    .Compile(preferInterpretation: true)
                    .Invoke();
            }
            catch (Exception exception)
            {
                throw new InvalidOperationException(
                    _logger.ShouldLogSensitiveData()
                        ? CoreStrings.ExpressionParameterizationExceptionSensitive(expression)
                        : CoreStrings.ExpressionParameterizationException,
                    exception);
            }
        }
    }

    private Expression ConvertIfNeeded(Expression expression, Type type)
        => expression.Type == type ? expression : Visit(Convert(expression, type));

    private bool IsGenerallyEvaluatable(Expression expression)
        => _evaluatableExpressionFilter.IsEvaluatableExpression(expression, _model)
            && (_parameterize
                // Don't evaluate QueryableMethods if in compiled query
                || !(expression is MethodCallExpression { Method: var method } && method.DeclaringType == typeof(Queryable)));

    private bool IsParameterParameterizable(MethodInfo method, ParameterInfo parameter)
        => parameter.GetCustomAttribute<NotParameterizedAttribute>() is null
            && !_model.IsIndexerMethod(method);

    private enum StateType
    {
        /// <summary>
        ///     A temporary initial state, before any children have been examined.
        /// </summary>
        Unknown,

        /// <summary>
        ///     Means that the current node is neither evaluatable, nor does it contains an evaluatable node.
        /// </summary>
        NoEvaluatability,

        /// <summary>
        ///     Whether the current node is evaluatable, i.e. contains no references to server-side resources, and does not contain any
        ///     captured variables. Such nodes can be evaluated and the result integrated as constants in the tree.
        /// </summary>
        EvaluatableWithoutCapturedVariable,

        /// <summary>
        ///     Whether the current node is evaluatable, i.e. contains no references to server-side resources, but contains captured
        ///     variables. Such nodes can be parameterized.
        /// </summary>
        EvaluatableWithCapturedVariable,

        /// <summary>
        ///     Whether the current node contains (parameterizable) evaluatable nodes anywhere within its children.
        /// </summary>
        ContainsEvaluatable
    }

    private readonly record struct State
    {
        public static State CreateEvaluatable(
            Type expressionType,
            bool containsCapturedVariable,
            Func<Expression>? notEvaluatableAsRootHandler = null)
            => new()
            {
                StateType = containsCapturedVariable
                    ? StateType.EvaluatableWithCapturedVariable
                    : StateType.EvaluatableWithoutCapturedVariable,
                ExpressionType = expressionType,
                NotEvaluatableAsRootHandler = notEvaluatableAsRootHandler
            };

        public static State CreateContainsEvaluatable(Type expressionType, IReadOnlyList<PathNode> children)
            => new()
            {
                StateType = StateType.ContainsEvaluatable, Path = new PathNode { ExpressionType = expressionType, Children = children }
            };

        /// <summary>
        ///     Means that we're neither within an evaluatable subtree, nor on a node which contains one (and therefore needs to track the
        ///     path to it).
        /// </summary>
        public static readonly State NoEvaluatability = new() { StateType = StateType.NoEvaluatability };

        public StateType StateType { get; init; }

        public Type? ExpressionType { get; init; }

        /// <summary>
        ///     A tree containing information on reaching all evaluatable nodes contained within this node.
        /// </summary>
        public PathNode? Path { get; init; }

        public bool ForceConstantization { get; init; }

        public Func<Expression>? NotEvaluatableAsRootHandler { get; init; }

        public bool IsEvaluatable
            => StateType is StateType.EvaluatableWithoutCapturedVariable or StateType.EvaluatableWithCapturedVariable or StateType.Unknown;

        public bool ContainsCapturedVariable
            => StateType is StateType.EvaluatableWithCapturedVariable;

        public bool ContainsEvaluatable
            => StateType is StateType.ContainsEvaluatable;

        public override string ToString()
            => StateType switch
            {
                StateType.NoEvaluatability => "No evaluatability",
                StateType.EvaluatableWithoutCapturedVariable => "Evaluatable, no captured vars",
                StateType.EvaluatableWithCapturedVariable => "Evaluatable, captured vars",
                StateType.ContainsEvaluatable => "Contains evaluatable",

                _ => throw new UnreachableException()
            };
    }

    /// <summary>
    ///     This is an internal API that supports the Entity Framework Core infrastructure and not subject to
    ///     the same compatibility standards as public APIs. It may be changed or removed without notice in
    ///     any release. You should only use it directly in your code with extreme caution and knowing that
    ///     doing so can result in application failures when updating to a new Entity Framework Core release.
    /// </summary>
    [EntityFrameworkInternal]
    public sealed record PathNode
    {
        /// <summary>
        ///     The type of the expression represented by this <see cref="PathNode" />.
        /// </summary>
        public required Type ExpressionType { get; init; }

        /// <summary>
        ///     Children of this node which contain parameterizable fragments.
        /// </summary>
        public required IReadOnlyList<PathNode>? Children { get; init; }

        /// <summary>
        ///     A function that accepts the parent node, and returns an expression representing the path to this node from that parent
        ///     node. The returned expression can then be used to generate C# code that traverses the expression tree.
        /// </summary>
        public Func<Expression, Expression>? PathFromParent { get; init; }

        /// <summary>
        ///     For nodes representing parameterizable roots, contains the preferred parameter name, generated based on the expression
        ///     node type/contents.
        /// </summary>
        public string? ParameterName { get; init; }
    }

    private sealed class ContextParameterReplacer(Type contextType) : ExpressionVisitor
    {
        public ParameterExpression ContextParameterExpression { get; } = Parameter(contextType, "context");

        [return: NotNullIfNotNull(nameof(expression))]
        public override Expression? Visit(Expression? expression)
            => expression?.Type != typeof(object)
                && expression?.Type.IsAssignableFrom(contextType) == true
                    ? ContextParameterExpression
                    : base.Visit(expression);
    }
}<|MERGE_RESOLUTION|>--- conflicted
+++ resolved
@@ -101,29 +101,6 @@
     private readonly ContextParameterReplacer _contextParameterReplacer;
     private readonly IDiagnosticsLogger<DbLoggerCategory.Query> _logger;
 
-<<<<<<< HEAD
-    private static readonly IReadOnlySet<string> EmptyStringSet = new HashSet<string>();
-
-    private static readonly bool UseOldBehavior35095 =
-        AppContext.TryGetSwitch("Microsoft.EntityFrameworkCore.Issue35095", out var enabled35095) && enabled35095;
-
-    private static readonly bool UseOldBehavior35152 =
-        AppContext.TryGetSwitch("Microsoft.EntityFrameworkCore.Issue35152", out var enabled35152) && enabled35152;
-
-    private static readonly bool UseOldBehavior35111 =
-        AppContext.TryGetSwitch("Microsoft.EntityFrameworkCore.Issue35111", out var enabled35111) && enabled35111;
-
-    private static readonly bool UseOldBehavior35656 =
-        AppContext.TryGetSwitch("Microsoft.EntityFrameworkCore.Issue35656", out var enabled35656) && enabled35656;
-
-    private static readonly bool UseOldBehavior35100 =
-        AppContext.TryGetSwitch("Microsoft.EntityFrameworkCore.Issue35100", out var enabled35100) && enabled35100;
-
-    private static readonly bool UseOldBehavior37176 =
-        AppContext.TryGetSwitch("Microsoft.EntityFrameworkCore.Issue37176", out var enabled37176) && enabled37176;
-
-=======
->>>>>>> 73b894db
     private static readonly MethodInfo ReadOnlyCollectionIndexerGetter = typeof(ReadOnlyCollection<Expression>).GetProperties()
         .Single(p => p.GetIndexParameters() is { Length: 1 } indexParameters && indexParameters[0].ParameterType == typeof(int)).GetMethod!;
 
@@ -995,16 +972,10 @@
                 // Note that MemoryExtensions.Contains has an optional 3rd ComparisonType parameter; we only match when
                 // it's null.
                 case nameof(MemoryExtensions.Contains)
-<<<<<<< HEAD
-                    when UseOldBehavior37176
-                        && methodCall.Arguments is [var arg0, var arg1]
-                        && TryUnwrapSpanImplicitCast(arg0, out var unwrappedArg0):
-=======
                     when methodCall.Arguments is [var spanArg, var valueArg, ..]
                     && (methodCall.Arguments.Count is 2
                         || methodCall.Arguments.Count is 3 && methodCall.Arguments[2] is ConstantExpression { Value: null })
                     && TryUnwrapSpanImplicitCast(spanArg, out var unwrappedSpanArg):
->>>>>>> 73b894db
                 {
                     return Visit(
                         Call(
