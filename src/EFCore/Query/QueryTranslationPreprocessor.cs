// Licensed to the .NET Foundation under one or more agreements.
// The .NET Foundation licenses this file to you under the MIT license.

using Microsoft.EntityFrameworkCore.Query.Internal;

namespace Microsoft.EntityFrameworkCore.Query;

/// <summary>
///     <para>
///         A class that preprocesses the query before translation.
///     </para>
///     <para>
///         This type is typically used by database providers (and other extensions). It is generally
///         not used in application code.
///     </para>
/// </summary>
/// <remarks>
///     See <see href="https://aka.ms/efcore-docs-providers">Implementation of database providers and extensions</see>
///     and <see href="https://aka.ms/efcore-docs-how-query-works">How EF Core queries work</see> for more information and examples.
/// </remarks>
public class QueryTranslationPreprocessor
{
    /// <summary>
    ///     Creates a new instance of the <see cref="QueryTranslationPreprocessor" /> class.
    /// </summary>
    /// <param name="dependencies">Parameter object containing dependencies for this class.</param>
    /// <param name="queryCompilationContext">The query compilation context object to use.</param>
    public QueryTranslationPreprocessor(
        QueryTranslationPreprocessorDependencies dependencies,
        QueryCompilationContext queryCompilationContext)
    {
        Dependencies = dependencies;
        QueryCompilationContext = queryCompilationContext;
    }

    /// <summary>
    ///     Dependencies for this service.
    /// </summary>
    protected virtual QueryTranslationPreprocessorDependencies Dependencies { get; }

    /// <summary>
    ///     The query compilation context object for current compilation.
    /// </summary>
    protected virtual QueryCompilationContext QueryCompilationContext { get; }

    /// <summary>
    ///     Applies preprocessing transformations to the query.
    /// </summary>
    /// <param name="query">The query to process.</param>
    /// <returns>A query expression after transformations.</returns>
    public virtual Expression Process(Expression query)
    {
        query = new InvocationExpressionRemovingExpressionVisitor().Visit(query);
        query = NormalizeQueryableMethod(query);
        query = new NullCheckRemovingExpressionVisitor().Visit(query);
        query = new SubqueryMemberPushdownExpressionVisitor(QueryCompilationContext.Model).Visit(query);
        query = new NavigationExpandingExpressionVisitor(
                this,
                QueryCompilationContext,
                Dependencies.EvaluatableExpressionFilter,
                Dependencies.NavigationExpansionExtensibilityHelper)
            .Expand(query);
        query = new QueryOptimizingExpressionVisitor().Visit(query);
        query = new NullCheckRemovingExpressionVisitor().Visit(query);

        return query;
    }

    /// <summary>
    ///     Normalizes queryable methods in the query.
    /// </summary>
    /// <remarks>
    ///     This method extracts query metadata information like tracking, ignore query filters.
    ///     It also converts potential enumerable methods on navigation to queryable methods.
    ///     It flattens patterns of GroupJoin-SelectMany patterns to appropriate Join/LeftJoin.
    /// </remarks>
    /// <param name="expression">The query expression to normalize.</param>
    /// <returns>A query expression after normalization has been done.</returns>
    public virtual Expression NormalizeQueryableMethod(Expression expression)
        => new QueryableMethodNormalizingExpressionVisitor(QueryCompilationContext)
<<<<<<< HEAD
            .Visit(expression);
=======
            .Normalize(expression);
>>>>>>> 5d0d937a
}<|MERGE_RESOLUTION|>--- conflicted
+++ resolved
@@ -78,9 +78,5 @@
     /// <returns>A query expression after normalization has been done.</returns>
     public virtual Expression NormalizeQueryableMethod(Expression expression)
         => new QueryableMethodNormalizingExpressionVisitor(QueryCompilationContext)
-<<<<<<< HEAD
-            .Visit(expression);
-=======
             .Normalize(expression);
->>>>>>> 5d0d937a
 }