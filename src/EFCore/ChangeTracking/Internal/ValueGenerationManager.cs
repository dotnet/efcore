--- conflicted
+++ resolved
@@ -72,13 +72,8 @@
     {
         var entityEntry = new EntityEntry(entry);
 
-        foreach (var property in entry.EntityType.GetValueGeneratingProperties())
-        {
-            if (!entry.HasDefaultValue(property)
-                || (!includePrimaryKey
-                    && property.IsPrimaryKey()))
+            foreach (var property in entry.EntityType.GetValueGeneratingProperties())
             {
-<<<<<<< HEAD
                 if (entry.EntityState == EntityState.Added || entry.EntityState == EntityState.Detached)
                 {
                     if (!entry.HasDefaultValue(property) || (!includePrimaryKey && property.IsPrimaryKey()))
@@ -87,16 +82,12 @@
                     }
                 }
                 if (entry.EntityState == EntityState.Modified || entry.EntityState == EntityState.Unchanged)
-                {                    
+                {
                     if (entry.HasDefaultValue(property) || property.IsKey())
                     {
                         continue;
                     }
                 }
-=======
-                continue;
-            }
->>>>>>> 197479e8
 
             var valueGenerator = GetValueGenerator(entry, property);
 
@@ -136,46 +127,14 @@
     {
         var entityEntry = new EntityEntry(entry);
 
-        foreach (var property in entry.EntityType.GetValueGeneratingProperties())
-        {
-            if (!entry.HasDefaultValue(property)
-                || (!includePrimaryKey
-                    && property.IsPrimaryKey()))
+            foreach (var property in entry.EntityType.GetValueGeneratingProperties())
             {
-<<<<<<< HEAD
-                if (entry.EntityState == EntityState.Added || entry.EntityState == EntityState.Detached)
+                if (!entry.HasDefaultValue(property)
+                    || (!includePrimaryKey
+                        && property.IsPrimaryKey()))
                 {
-                    if (!entry.HasDefaultValue(property) || (!includePrimaryKey && property.IsPrimaryKey()))
-                    {
-                        continue;
-                    }
+                    continue;
                 }
-                if (entry.EntityState == EntityState.Modified || entry.EntityState == EntityState.Unchanged)
-                {
-                    if (entry.HasDefaultValue(property) || property.IsKey())
-                    {
-                        continue;
-                    }
-                }
-
-                var valueGenerator = GetValueGenerator(entry, property);
-                var generatedValue = await valueGenerator.NextAsync(entityEntry, cancellationToken)
-                    .ConfigureAwait(false);
-                var temporary = valueGenerator.GeneratesTemporaryValues;
-
-                Log(entry, property, generatedValue, temporary);
-
-                SetGeneratedValue(
-                    entry,
-                    property,
-                    generatedValue,
-                    temporary);
-
-                MarkKeyUnknown(entry, includePrimaryKey, property, valueGenerator);
-=======
-                continue;
->>>>>>> 197479e8
-            }
 
             var valueGenerator = GetValueGenerator(entry, property);
             var generatedValue = await valueGenerator.NextAsync(entityEntry, cancellationToken)
