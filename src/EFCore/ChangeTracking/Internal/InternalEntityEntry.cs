--- conflicted
+++ resolved
@@ -186,11 +186,7 @@
         CancellationToken cancellationToken = default)
     {
         var oldState = _stateData.EntityState;
-<<<<<<< HEAD
-        bool adding = PrepareForAdd(entityState);
-=======
         var adding = false;
->>>>>>> def962e8
         await SetupAsync().ConfigureAwait(false);
 
         if ((adding || oldState is EntityState.Detached)
@@ -206,6 +202,7 @@
 
         async Task SetupAsync()
         {
+            adding = PrepareForAdd(entityState);
             entityState = await PropagateToUnknownKeyAsync(
                 oldState, entityState, adding, forceStateWhenUnknownKey, cancellationToken).ConfigureAwait(false);
         }
