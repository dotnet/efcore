// Licensed to the .NET Foundation under one or more agreements.
// The .NET Foundation licenses this file to you under the MIT license.

using System.Text.Json;
using Microsoft.EntityFrameworkCore.Storage.Internal;

namespace Microsoft.EntityFrameworkCore.Storage.Json;

/// <summary>
///     A <see cref="JsonValueReaderWriter{TValue}" /> that wraps an existing reader/writer and adds conversions from the model
///     type to and from the provider type.
/// </summary>
/// <typeparam name="TModel">The model type.</typeparam>
/// <typeparam name="TProvider">The provider type.</typeparam>
public class JsonConvertedValueReaderWriter<TModel, TProvider> :
    JsonValueReaderWriter<TModel>,
    IJsonConvertedValueReaderWriter
{
    private static readonly bool UseOldBehavior36856 =
        AppContext.TryGetSwitch("Microsoft.EntityFrameworkCore.Issue36856", out var enabled) && enabled;

    private readonly JsonValueReaderWriter<TProvider> _providerReaderWriter;
    private readonly ValueConverter _converter;

    /// <summary>
    ///     Creates a new instance of this reader/writer wrapping the given reader/writer.
    /// </summary>
    /// <param name="providerReaderWriter">The underlying provider type reader/writer.</param>
    /// <param name="converter">The value converter.</param>
    public JsonConvertedValueReaderWriter(
        JsonValueReaderWriter<TProvider> providerReaderWriter,
        ValueConverter converter)
    {
        _providerReaderWriter = providerReaderWriter;
        _converter = converter;
    }

    /// <inheritdoc />
    public override TModel FromJsonTyped(ref Utf8JsonReaderManager manager, object? existingObject = null)
        => (TModel)_converter.ConvertFromProvider(_providerReaderWriter.FromJsonTyped(ref manager, existingObject))!;

    /// <inheritdoc />
    public override void ToJsonTyped(Utf8JsonWriter writer, TModel value)
        => _providerReaderWriter.ToJson(writer, (TProvider)_converter.ConvertToProvider(value)!);

    JsonValueReaderWriter ICompositeJsonValueReaderWriter.InnerReaderWriter
        => _providerReaderWriter;

    ValueConverter IJsonConvertedValueReaderWriter.Converter
        => _converter;

    private readonly ConstructorInfo _constructorInfo =
        typeof(JsonConvertedValueReaderWriter<TModel, TProvider>).GetConstructor(
            [typeof(JsonValueReaderWriter<TProvider>), typeof(ValueConverter)])!;

    /// <inheritdoc />
    public override Expression ConstructorExpression
<<<<<<< HEAD
        => UseOldBehavior36856
            ? Expression.New(
                _constructorInfo,
                ((ICompositeJsonValueReaderWriter)this).InnerReaderWriter.ConstructorExpression,
                ((IJsonConvertedValueReaderWriter)this).Converter.ConstructorExpression)
            : Expression.New(
                _constructorInfo,
                ((ICompositeJsonValueReaderWriter)this).InnerReaderWriter.ConstructorExpression,
                // We shouldn't quote converters, because it will create a new instance every time and
                // it will have to compile the expression again and
                // it will have a negative performance impact. See #36856 for more info.
                // This means this is currently unsupported scenario for precompilation.
                Expression.Constant(((IJsonConvertedValueReaderWriter)this).Converter));
=======
        => Expression.New(
            _constructorInfo,
            ((ICompositeJsonValueReaderWriter)this).InnerReaderWriter.ConstructorExpression,
            // We shouldn't quote converters, because it will create a new instance every time and
            // it will have to compile the expression again and
            // it will have a negative performance impact. See #36856 for more info.
            // This means this is currently unsupported scenario for precompilation.
            Expression.Constant(((IJsonConvertedValueReaderWriter)this).Converter));
>>>>>>> e06537f0
}<|MERGE_RESOLUTION|>--- conflicted
+++ resolved
@@ -55,21 +55,6 @@
 
     /// <inheritdoc />
     public override Expression ConstructorExpression
-<<<<<<< HEAD
-        => UseOldBehavior36856
-            ? Expression.New(
-                _constructorInfo,
-                ((ICompositeJsonValueReaderWriter)this).InnerReaderWriter.ConstructorExpression,
-                ((IJsonConvertedValueReaderWriter)this).Converter.ConstructorExpression)
-            : Expression.New(
-                _constructorInfo,
-                ((ICompositeJsonValueReaderWriter)this).InnerReaderWriter.ConstructorExpression,
-                // We shouldn't quote converters, because it will create a new instance every time and
-                // it will have to compile the expression again and
-                // it will have a negative performance impact. See #36856 for more info.
-                // This means this is currently unsupported scenario for precompilation.
-                Expression.Constant(((IJsonConvertedValueReaderWriter)this).Converter));
-=======
         => Expression.New(
             _constructorInfo,
             ((ICompositeJsonValueReaderWriter)this).InnerReaderWriter.ConstructorExpression,
@@ -78,5 +63,4 @@
             // it will have a negative performance impact. See #36856 for more info.
             // This means this is currently unsupported scenario for precompilation.
             Expression.Constant(((IJsonConvertedValueReaderWriter)this).Converter));
->>>>>>> e06537f0
 }