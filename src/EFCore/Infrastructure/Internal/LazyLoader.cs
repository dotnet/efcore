// Licensed to the .NET Foundation under one or more agreements.
// The .NET Foundation licenses this file to you under the MIT license.

using System.Diagnostics.CodeAnalysis;
using System.Runtime.CompilerServices;

namespace Microsoft.EntityFrameworkCore.Infrastructure.Internal;

/// <summary>
///     This is an internal API that supports the Entity Framework Core infrastructure and not subject to
///     the same compatibility standards as public APIs. It may be changed or removed without notice in
///     any release. You should only use it directly in your code with extreme caution and knowing that
///     doing so can result in application failures when updating to a new Entity Framework Core release.
/// </summary>
public class LazyLoader : ILazyLoader
{
    private bool _disposed;
    private IDictionary<string, bool>? _loadedStates;

    /// <summary>
    ///     This is an internal API that supports the Entity Framework Core infrastructure and not subject to
    ///     the same compatibility standards as public APIs. It may be changed or removed without notice in
    ///     any release. You should only use it directly in your code with extreme caution and knowing that
    ///     doing so can result in application failures when updating to a new Entity Framework Core release.
    /// </summary>
    public LazyLoader(
        ICurrentDbContext currentContext,
        IDiagnosticsLogger<DbLoggerCategory.Infrastructure> logger)
    {
        Context = currentContext.Context;
        Logger = logger;
    }

    /// <summary>
    ///     This is an internal API that supports the Entity Framework Core infrastructure and not subject to
    ///     the same compatibility standards as public APIs. It may be changed or removed without notice in
    ///     any release. You should only use it directly in your code with extreme caution and knowing that
    ///     doing so can result in application failures when updating to a new Entity Framework Core release.
    /// </summary>
    public virtual void SetLoaded(
        object entity,
        [CallerMemberName] string navigationName = "",
        bool loaded = true)
    {
        _loadedStates ??= new Dictionary<string, bool>();

        _loadedStates[navigationName] = loaded;
    }

    /// <summary>
    ///     This is an internal API that supports the Entity Framework Core infrastructure and not subject to
    ///     the same compatibility standards as public APIs. It may be changed or removed without notice in
    ///     any release. You should only use it directly in your code with extreme caution and knowing that
    ///     doing so can result in application failures when updating to a new Entity Framework Core release.
    /// </summary>
    protected virtual IDiagnosticsLogger<DbLoggerCategory.Infrastructure> Logger { get; }

    /// <summary>
    ///     This is an internal API that supports the Entity Framework Core infrastructure and not subject to
    ///     the same compatibility standards as public APIs. It may be changed or removed without notice in
    ///     any release. You should only use it directly in your code with extreme caution and knowing that
    ///     doing so can result in application failures when updating to a new Entity Framework Core release.
    /// </summary>
    protected virtual DbContext Context { get; }

    /// <summary>
    ///     This is an internal API that supports the Entity Framework Core infrastructure and not subject to
    ///     the same compatibility standards as public APIs. It may be changed or removed without notice in
    ///     any release. You should only use it directly in your code with extreme caution and knowing that
    ///     doing so can result in application failures when updating to a new Entity Framework Core release.
    /// </summary>
    // ReSharper disable once AssignNullToNotNullAttribute
    public virtual void Load(object entity, [CallerMemberName] string navigationName = "")
    {
        Check.NotNull(entity, nameof(entity));
        Check.NotEmpty(navigationName, nameof(navigationName));

        if (ShouldLoad(entity, navigationName, out var entry))
        {
            try
            {
                entry.Load();
            }
            catch
            {
                SetLoaded(entity, navigationName, false);
                throw;
            }
        }
    }

    /// <summary>
    ///     This is an internal API that supports the Entity Framework Core infrastructure and not subject to
    ///     the same compatibility standards as public APIs. It may be changed or removed without notice in
    ///     any release. You should only use it directly in your code with extreme caution and knowing that
    ///     doing so can result in application failures when updating to a new Entity Framework Core release.
    /// </summary>
    public virtual async Task LoadAsync(
        object entity,
        CancellationToken cancellationToken = default,
        [CallerMemberName] string navigationName = "")
    {
        Check.NotNull(entity, nameof(entity));
        Check.NotEmpty(navigationName, nameof(navigationName));

        if (ShouldLoad(entity, navigationName, out var entry))
        {
            try
            {
                await entry.LoadAsync(cancellationToken);
            }
            catch
            {
                SetLoaded(entity, navigationName, false);
                throw;
            }
        }
    }

    private bool ShouldLoad(object entity, string navigationName, [NotNullWhen(true)] out NavigationEntry? navigationEntry)
    {
        if (_loadedStates != null
            && _loadedStates.TryGetValue(navigationName, out var loaded)
            && loaded)
        {
<<<<<<< HEAD
            navigationEntry = null;
            return false;
=======
            Check.NotNull(entity, nameof(entity));
            Check.NotEmpty(navigationName, nameof(navigationName));

            if (ShouldLoad(entity, navigationName, out var entry))
            {
                try
                {
                    await entry.LoadAsync(cancellationToken).ConfigureAwait(false);
                }
                catch
                {
                    SetLoaded(entity, navigationName, false);
                    throw;
                }
            }
>>>>>>> eac367ae
        }

        if (_disposed)
        {
            Logger.LazyLoadOnDisposedContextWarning(Context, entity, navigationName);
        }
        else if (Context.ChangeTracker.LazyLoadingEnabled)
        {
            // Set early to avoid recursive loading overflow
            SetLoaded(entity, navigationName, loaded: true);

            var entityEntry = Context.Entry(entity); // Will use local-DetectChanges, if enabled.
            var tempNavigationEntry = entityEntry.Navigation(navigationName);

            if (entityEntry.State == EntityState.Detached)
            {
                Logger.DetachedLazyLoadingWarning(Context, entity, navigationName);
            }
            else if (!tempNavigationEntry.IsLoaded)
            {
                Logger.NavigationLazyLoading(Context, entity, navigationName);

                navigationEntry = tempNavigationEntry;

                return true;
            }
        }

        navigationEntry = null;
        return false;
    }

    /// <summary>
    ///     This is an internal API that supports the Entity Framework Core infrastructure and not subject to
    ///     the same compatibility standards as public APIs. It may be changed or removed without notice in
    ///     any release. You should only use it directly in your code with extreme caution and knowing that
    ///     doing so can result in application failures when updating to a new Entity Framework Core release.
    /// </summary>
    public virtual void Dispose()
        => _disposed = true;
}<|MERGE_RESOLUTION|>--- conflicted
+++ resolved
@@ -107,7 +107,7 @@
         {
             try
             {
-                await entry.LoadAsync(cancellationToken);
+                await entry.LoadAsync(cancellationToken).ConfigureAwait(false);
             }
             catch
             {
@@ -123,26 +123,8 @@
             && _loadedStates.TryGetValue(navigationName, out var loaded)
             && loaded)
         {
-<<<<<<< HEAD
             navigationEntry = null;
             return false;
-=======
-            Check.NotNull(entity, nameof(entity));
-            Check.NotEmpty(navigationName, nameof(navigationName));
-
-            if (ShouldLoad(entity, navigationName, out var entry))
-            {
-                try
-                {
-                    await entry.LoadAsync(cancellationToken).ConfigureAwait(false);
-                }
-                catch
-                {
-                    SetLoaded(entity, navigationName, false);
-                    throw;
-                }
-            }
->>>>>>> eac367ae
         }
 
         if (_disposed)
