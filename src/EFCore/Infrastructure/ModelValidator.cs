--- conflicted
+++ resolved
@@ -574,14 +574,15 @@
     protected virtual void ValidateDiscriminatorValues(IEntityType rootEntityType)
     {
         var derivedTypes = rootEntityType.GetDerivedTypesInclusive().ToList();
-        if (derivedTypes.Count == 1)
-        {
-            return;
-        }
+
 
         var discriminatorProperty = rootEntityType.FindDiscriminatorProperty();
-        if (discriminatorProperty == null)
-        {
+        if (discriminatorProperty == null){
+                if (derivedTypes.Count == 1)
+                {
+                    return;
+                }
+
             throw new InvalidOperationException(
                 CoreStrings.NoDiscriminatorProperty(rootEntityType.DisplayName()));
         }
@@ -653,20 +654,9 @@
     {
         foreach (var entityType in model.GetEntityTypes())
         {
-<<<<<<< HEAD
             var ownerships = entityType.GetForeignKeys().Where(fk => fk.IsOwnership).ToList();
             if (ownerships.Count > 1)
-=======
-            var derivedTypes = rootEntityType.GetDerivedTypesInclusive().ToList();
-            var discriminatorProperty = rootEntityType.FindDiscriminatorProperty();
-            if (discriminatorProperty == null)
->>>>>>> 4a81376b
-            {
-                if (derivedTypes.Count == 1)
-                {
-                    return;
-                }
-
+            {
                 throw new InvalidOperationException(
                     CoreStrings.MultipleOwnerships(
                         entityType.DisplayName(),
