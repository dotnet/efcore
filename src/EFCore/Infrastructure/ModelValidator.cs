--- conflicted
+++ resolved
@@ -864,10 +864,7 @@
                     var type = converter.ModelClrType;
                     if (type != typeof(string)
                         && !(type == typeof(byte[]) && property.IsKey()) // Already special-cased elsewhere
-<<<<<<< HEAD
-=======
                         && !property.IsForeignKey()
->>>>>>> 5d0d937a
                         && type.TryGetSequenceType() != null)
                     {
                         logger.CollectionWithoutComparer(property);
