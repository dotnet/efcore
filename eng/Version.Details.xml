<?xml version="1.0" encoding="utf-8"?>
<Dependencies>
  <Source Uri="https://github.com/dotnet/dotnet" Mapping="efcore" Sha="c4dc56079d959dbdb7fc27ea8ad7f95194885923" BarId="280214" />
  <ProductDependencies>
    <Dependency Name="Microsoft.Extensions.Caching.Memory" Version="10.0.0-rc.1.25420.121">
      <Uri>https://github.com/dotnet/dotnet</Uri>
      <Sha>c4dc56079d959dbdb7fc27ea8ad7f95194885923</Sha>
    </Dependency>
    <Dependency Name="Microsoft.Extensions.Configuration.EnvironmentVariables" Version="10.0.0-rc.1.25420.121">
      <Uri>https://github.com/dotnet/dotnet</Uri>
      <Sha>c4dc56079d959dbdb7fc27ea8ad7f95194885923</Sha>
    </Dependency>
    <Dependency Name="Microsoft.Extensions.Configuration.Abstractions" Version="10.0.0-rc.1.25420.121">
      <Uri>https://github.com/dotnet/dotnet</Uri>
      <Sha>c4dc56079d959dbdb7fc27ea8ad7f95194885923</Sha>
    </Dependency>
    <Dependency Name="Microsoft.Extensions.Configuration.Json" Version="10.0.0-rc.1.25420.121">
      <Uri>https://github.com/dotnet/dotnet</Uri>
      <Sha>c4dc56079d959dbdb7fc27ea8ad7f95194885923</Sha>
    </Dependency>
    <Dependency Name="Microsoft.Extensions.Configuration" Version="10.0.0-rc.1.25420.121">
      <Uri>https://github.com/dotnet/dotnet</Uri>
      <Sha>c4dc56079d959dbdb7fc27ea8ad7f95194885923</Sha>
    </Dependency>
    <Dependency Name="Microsoft.Extensions.DependencyInjection" Version="10.0.0-rc.1.25420.121">
      <Uri>https://github.com/dotnet/dotnet</Uri>
      <Sha>c4dc56079d959dbdb7fc27ea8ad7f95194885923</Sha>
    </Dependency>
    <Dependency Name="Microsoft.Extensions.DependencyModel" Version="10.0.0-rc.1.25420.121">
      <Uri>https://github.com/dotnet/dotnet</Uri>
      <Sha>c4dc56079d959dbdb7fc27ea8ad7f95194885923</Sha>
    </Dependency>
    <Dependency Name="Microsoft.Extensions.HostFactoryResolver.Sources" Version="10.0.0-rc.1.25420.121">
      <Uri>https://github.com/dotnet/dotnet</Uri>
      <Sha>c4dc56079d959dbdb7fc27ea8ad7f95194885923</Sha>
    </Dependency>
    <Dependency Name="Microsoft.Extensions.Logging" Version="10.0.0-rc.1.25420.121">
      <Uri>https://github.com/dotnet/dotnet</Uri>
      <Sha>c4dc56079d959dbdb7fc27ea8ad7f95194885923</Sha>
    </Dependency>
    <Dependency Name="Microsoft.NETCore.App.Ref" Version="10.0.0-rc.1.25420.121">
      <Uri>https://github.com/dotnet/dotnet</Uri>
      <Sha>c4dc56079d959dbdb7fc27ea8ad7f95194885923</Sha>
    </Dependency>
    <Dependency Name="Microsoft.NETCore.Platforms" Version="10.0.0-rc.1.25420.121">
      <Uri>https://github.com/dotnet/dotnet</Uri>
      <Sha>c4dc56079d959dbdb7fc27ea8ad7f95194885923</Sha>
    </Dependency>
    <Dependency Name="System.Text.Json" Version="10.0.0-rc.1.25420.121">
      <Uri>https://github.com/dotnet/dotnet</Uri>
      <Sha>c4dc56079d959dbdb7fc27ea8ad7f95194885923</Sha>
    </Dependency>
    <Dependency Name="System.Text.Encodings.Web" Version="10.0.0-rc.1.25420.121">
      <Uri>https://github.com/dotnet/dotnet</Uri>
      <Sha>c4dc56079d959dbdb7fc27ea8ad7f95194885923</Sha>
    </Dependency>
    <Dependency Name="System.Formats.Asn1" Version="10.0.0-rc.1.25420.121">
      <Uri>https://github.com/dotnet/dotnet</Uri>
      <Sha>c4dc56079d959dbdb7fc27ea8ad7f95194885923</Sha>
    </Dependency>
    <Dependency Name="System.Runtime.Caching" Version="10.0.0-rc.1.25420.121">
      <Uri>https://github.com/dotnet/dotnet</Uri>
<<<<<<< HEAD
      <Sha>eac14590f69f6876d418cef9e8fdd3f44f6ef0b2</Sha>
=======
      <Sha>c4dc56079d959dbdb7fc27ea8ad7f95194885923</Sha>
>>>>>>> 1c03de5e
    </Dependency>
  </ProductDependencies>
  <ToolsetDependencies>
    <Dependency Name="Microsoft.DotNet.Arcade.Sdk" Version="10.0.0-beta.25420.121">
      <Uri>https://github.com/dotnet/dotnet</Uri>
      <Sha>c4dc56079d959dbdb7fc27ea8ad7f95194885923</Sha>
    </Dependency>
    <Dependency Name="Microsoft.DotNet.Build.Tasks.Templating" Version="10.0.0-beta.25420.121">
      <Uri>https://github.com/dotnet/dotnet</Uri>
      <Sha>c4dc56079d959dbdb7fc27ea8ad7f95194885923</Sha>
    </Dependency>
    <Dependency Name="Microsoft.DotNet.Helix.Sdk" Version="10.0.0-beta.25420.121">
      <Uri>https://github.com/dotnet/dotnet</Uri>
      <Sha>c4dc56079d959dbdb7fc27ea8ad7f95194885923</Sha>
    </Dependency>
  </ToolsetDependencies>
</Dependencies><|MERGE_RESOLUTION|>--- conflicted
+++ resolved
@@ -60,11 +60,7 @@
     </Dependency>
     <Dependency Name="System.Runtime.Caching" Version="10.0.0-rc.1.25420.121">
       <Uri>https://github.com/dotnet/dotnet</Uri>
-<<<<<<< HEAD
-      <Sha>eac14590f69f6876d418cef9e8fdd3f44f6ef0b2</Sha>
-=======
       <Sha>c4dc56079d959dbdb7fc27ea8ad7f95194885923</Sha>
->>>>>>> 1c03de5e
     </Dependency>
   </ProductDependencies>
   <ToolsetDependencies>
