--- conflicted
+++ resolved
@@ -1,82 +1,5 @@
 <?xml version="1.0" encoding="utf-8"?>
 <Dependencies>
-<<<<<<< HEAD
-  <Source Uri="https://github.com/dotnet/dotnet" Mapping="efcore" Sha="b502b6eeec0db06720ead7fd9570befa39a6b2f7" BarId="286841" />
-  <ProductDependencies>
-    <Dependency Name="Microsoft.Extensions.Caching.Memory" Version="10.0.0-rtm.25513.102">
-      <Uri>https://github.com/dotnet/dotnet</Uri>
-      <Sha>b502b6eeec0db06720ead7fd9570befa39a6b2f7</Sha>
-    </Dependency>
-    <Dependency Name="Microsoft.Extensions.Configuration.EnvironmentVariables" Version="10.0.0-rtm.25513.102">
-      <Uri>https://github.com/dotnet/dotnet</Uri>
-      <Sha>b502b6eeec0db06720ead7fd9570befa39a6b2f7</Sha>
-    </Dependency>
-    <Dependency Name="Microsoft.Extensions.Configuration.Abstractions" Version="10.0.0-rtm.25513.102">
-      <Uri>https://github.com/dotnet/dotnet</Uri>
-      <Sha>b502b6eeec0db06720ead7fd9570befa39a6b2f7</Sha>
-    </Dependency>
-    <Dependency Name="Microsoft.Extensions.Configuration.Json" Version="10.0.0-rtm.25513.102">
-      <Uri>https://github.com/dotnet/dotnet</Uri>
-      <Sha>b502b6eeec0db06720ead7fd9570befa39a6b2f7</Sha>
-    </Dependency>
-    <Dependency Name="Microsoft.Extensions.Configuration" Version="10.0.0-rtm.25513.102">
-      <Uri>https://github.com/dotnet/dotnet</Uri>
-      <Sha>b502b6eeec0db06720ead7fd9570befa39a6b2f7</Sha>
-    </Dependency>
-    <Dependency Name="Microsoft.Extensions.DependencyInjection" Version="10.0.0-rtm.25513.102">
-      <Uri>https://github.com/dotnet/dotnet</Uri>
-      <Sha>b502b6eeec0db06720ead7fd9570befa39a6b2f7</Sha>
-    </Dependency>
-    <Dependency Name="Microsoft.Extensions.DependencyModel" Version="10.0.0-rtm.25513.102">
-      <Uri>https://github.com/dotnet/dotnet</Uri>
-      <Sha>b502b6eeec0db06720ead7fd9570befa39a6b2f7</Sha>
-    </Dependency>
-    <Dependency Name="Microsoft.Extensions.HostFactoryResolver.Sources" Version="10.0.0-rtm.25513.102">
-      <Uri>https://github.com/dotnet/dotnet</Uri>
-      <Sha>b502b6eeec0db06720ead7fd9570befa39a6b2f7</Sha>
-    </Dependency>
-    <Dependency Name="Microsoft.Extensions.Logging" Version="10.0.0-rtm.25513.102">
-      <Uri>https://github.com/dotnet/dotnet</Uri>
-      <Sha>b502b6eeec0db06720ead7fd9570befa39a6b2f7</Sha>
-    </Dependency>
-    <Dependency Name="Microsoft.NETCore.App.Ref" Version="10.0.0-rtm.25513.102">
-      <Uri>https://github.com/dotnet/dotnet</Uri>
-      <Sha>b502b6eeec0db06720ead7fd9570befa39a6b2f7</Sha>
-    </Dependency>
-    <Dependency Name="Microsoft.NETCore.Platforms" Version="10.0.0-rtm.25513.102">
-      <Uri>https://github.com/dotnet/dotnet</Uri>
-      <Sha>b502b6eeec0db06720ead7fd9570befa39a6b2f7</Sha>
-    </Dependency>
-    <Dependency Name="System.Text.Json" Version="10.0.0-rtm.25513.102">
-      <Uri>https://github.com/dotnet/dotnet</Uri>
-      <Sha>b502b6eeec0db06720ead7fd9570befa39a6b2f7</Sha>
-    </Dependency>
-    <Dependency Name="System.Text.Encodings.Web" Version="10.0.0-rtm.25513.102">
-      <Uri>https://github.com/dotnet/dotnet</Uri>
-      <Sha>b502b6eeec0db06720ead7fd9570befa39a6b2f7</Sha>
-    </Dependency>
-    <Dependency Name="System.Formats.Asn1" Version="10.0.0-rtm.25513.102">
-      <Uri>https://github.com/dotnet/dotnet</Uri>
-      <Sha>b502b6eeec0db06720ead7fd9570befa39a6b2f7</Sha>
-    </Dependency>
-    <Dependency Name="System.Runtime.Caching" Version="10.0.0-rtm.25513.102">
-      <Uri>https://github.com/dotnet/dotnet</Uri>
-      <Sha>b502b6eeec0db06720ead7fd9570befa39a6b2f7</Sha>
-    </Dependency>
-  </ProductDependencies>
-  <ToolsetDependencies>
-    <Dependency Name="Microsoft.DotNet.Arcade.Sdk" Version="10.0.0-beta.25513.102">
-      <Uri>https://github.com/dotnet/dotnet</Uri>
-      <Sha>b502b6eeec0db06720ead7fd9570befa39a6b2f7</Sha>
-    </Dependency>
-    <Dependency Name="Microsoft.DotNet.Build.Tasks.Templating" Version="10.0.0-beta.25513.102">
-      <Uri>https://github.com/dotnet/dotnet</Uri>
-      <Sha>b502b6eeec0db06720ead7fd9570befa39a6b2f7</Sha>
-    </Dependency>
-    <Dependency Name="Microsoft.DotNet.Helix.Sdk" Version="10.0.0-beta.25513.102">
-      <Uri>https://github.com/dotnet/dotnet</Uri>
-      <Sha>b502b6eeec0db06720ead7fd9570befa39a6b2f7</Sha>
-=======
   <Source Uri="https://github.com/dotnet/dotnet" Mapping="efcore" Sha="01abb3ec5c4cbffec5b33e02156bd3d2a8913b04" BarId="286825" />
   <ProductDependencies>
     <Dependency Name="Microsoft.Extensions.Caching.Memory" Version="10.0.0-rc.1.25513.104">
@@ -152,7 +75,6 @@
     <Dependency Name="Microsoft.DotNet.Helix.Sdk" Version="11.0.0-beta.25513.104">
       <Uri>https://github.com/dotnet/dotnet</Uri>
       <Sha>01abb3ec5c4cbffec5b33e02156bd3d2a8913b04</Sha>
->>>>>>> 696d59c7
     </Dependency>
   </ToolsetDependencies>
 </Dependencies>