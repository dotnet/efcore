--- conflicted
+++ resolved
@@ -3,11 +3,7 @@
   <ProductDependencies>
     <Dependency Name="Microsoft.Extensions.Caching.Memory" Version="8.0.1">
       <Uri>https://dev.azure.com/dnceng/internal/_git/dotnet-runtime</Uri>
-<<<<<<< HEAD
-      <Sha>81cabf2857a01351e5ab578947c7403a5b128ad1</Sha>
-=======
       <Sha>dcf4a22cf8671c1abe880ebec4cfd906c99588bf</Sha>
->>>>>>> b3432129
     </Dependency>
     <Dependency Name="Microsoft.Extensions.Configuration.EnvironmentVariables" Version="8.0.0">
       <Uri>https://dev.azure.com/dnceng/internal/_git/dotnet-runtime</Uri>
@@ -19,11 +15,7 @@
     </Dependency>
     <Dependency Name="Microsoft.Extensions.Configuration.Json" Version="8.0.1">
       <Uri>https://dev.azure.com/dnceng/internal/_git/dotnet-runtime</Uri>
-<<<<<<< HEAD
-      <Sha>81cabf2857a01351e5ab578947c7403a5b128ad1</Sha>
-=======
       <Sha>dcf4a22cf8671c1abe880ebec4cfd906c99588bf</Sha>
->>>>>>> b3432129
     </Dependency>
     <Dependency Name="Microsoft.Extensions.Configuration" Version="8.0.0">
       <Uri>https://dev.azure.com/dnceng/internal/_git/dotnet-runtime</Uri>
@@ -31,23 +23,6 @@
     </Dependency>
     <Dependency Name="Microsoft.Extensions.DependencyInjection" Version="8.0.1">
       <Uri>https://dev.azure.com/dnceng/internal/_git/dotnet-runtime</Uri>
-<<<<<<< HEAD
-      <Sha>81cabf2857a01351e5ab578947c7403a5b128ad1</Sha>
-    </Dependency>
-    <Dependency Name="Microsoft.Extensions.DependencyModel" Version="8.0.2">
-      <Uri>https://dev.azure.com/dnceng/internal/_git/dotnet-runtime</Uri>
-      <Sha>81cabf2857a01351e5ab578947c7403a5b128ad1</Sha>
-    </Dependency>
-    <Dependency Name="Microsoft.Extensions.HostFactoryResolver.Sources" Version="8.0.10-servicing.24466.10">
-      <Uri>https://dev.azure.com/dnceng/internal/_git/dotnet-runtime</Uri>
-      <Sha>81cabf2857a01351e5ab578947c7403a5b128ad1</Sha>
-    </Dependency>
-    <Dependency Name="Microsoft.Extensions.Logging" Version="8.0.1">
-      <Uri>https://dev.azure.com/dnceng/internal/_git/dotnet-runtime</Uri>
-      <Sha>81cabf2857a01351e5ab578947c7403a5b128ad1</Sha>
-    </Dependency>
-    <Dependency Name="System.Text.Json" Version="8.0.5">
-=======
       <Sha>dcf4a22cf8671c1abe880ebec4cfd906c99588bf</Sha>
     </Dependency>
     <Dependency Name="Microsoft.Extensions.DependencyModel" Version="8.0.2">
@@ -63,24 +38,9 @@
       <Sha>dcf4a22cf8671c1abe880ebec4cfd906c99588bf</Sha>
     </Dependency>
     <Dependency Name="System.Formats.Asn1" Version="8.0.1">
->>>>>>> b3432129
       <Uri>https://dev.azure.com/dnceng/internal/_git/dotnet-runtime</Uri>
-      <Sha>81cabf2857a01351e5ab578947c7403a5b128ad1</Sha>
+      <Sha>2aade6beb02ea367fd97c4070a4198802fe61c03</Sha>
     </Dependency>
-<<<<<<< HEAD
-    <Dependency Name="Microsoft.NETCore.App.Ref" Version="8.0.10">
-      <Uri>https://dev.azure.com/dnceng/internal/_git/dotnet-runtime</Uri>
-      <Sha>81cabf2857a01351e5ab578947c7403a5b128ad1</Sha>
-    </Dependency>
-    <Dependency Name="Microsoft.NETCore.App.Runtime.win-x64" Version="8.0.10">
-      <Uri>https://dev.azure.com/dnceng/internal/_git/dotnet-runtime</Uri>
-      <Sha>81cabf2857a01351e5ab578947c7403a5b128ad1</Sha>
-    </Dependency>
-    <!-- NB: Using BrowserDebugHost to represent the nonshipping version of Microsoft.NETCore.App -->
-    <Dependency Name="Microsoft.NETCore.BrowserDebugHost.Transport" Version="8.0.10-servicing.24466.10">
-      <Uri>https://dev.azure.com/dnceng/internal/_git/dotnet-runtime</Uri>
-      <Sha>81cabf2857a01351e5ab578947c7403a5b128ad1</Sha>
-=======
     <Dependency Name="System.Text.Json" Version="8.0.5">
       <Uri>https://dev.azure.com/dnceng/internal/_git/dotnet-runtime</Uri>
       <Sha>dcf4a22cf8671c1abe880ebec4cfd906c99588bf</Sha>
@@ -97,7 +57,6 @@
     <Dependency Name="Microsoft.NETCore.BrowserDebugHost.Transport" Version="8.0.10-servicing.24474.6">
       <Uri>https://dev.azure.com/dnceng/internal/_git/dotnet-runtime</Uri>
       <Sha>dcf4a22cf8671c1abe880ebec4cfd906c99588bf</Sha>
->>>>>>> b3432129
     </Dependency>
   </ProductDependencies>
   <ToolsetDependencies>
