<?xml version="1.0" encoding="utf-8"?>
<Dependencies>
  <ProductDependencies>
    <Dependency Name="Microsoft.Extensions.Caching.Memory" Version="9.0.11">
      <Uri>https://dev.azure.com/dnceng/internal/_git/dotnet-runtime</Uri>
      <Sha>fa7cdded37981a97cec9a3e233c4a6af58a91c57</Sha>
    </Dependency>
    <Dependency Name="Microsoft.Extensions.Configuration.EnvironmentVariables" Version="9.0.11">
      <Uri>https://dev.azure.com/dnceng/internal/_git/dotnet-runtime</Uri>
      <Sha>fa7cdded37981a97cec9a3e233c4a6af58a91c57</Sha>
    </Dependency>
    <Dependency Name="Microsoft.Extensions.Configuration.Abstractions" Version="9.0.11">
      <Uri>https://dev.azure.com/dnceng/internal/_git/dotnet-runtime</Uri>
      <Sha>fa7cdded37981a97cec9a3e233c4a6af58a91c57</Sha>
    </Dependency>
    <Dependency Name="Microsoft.Extensions.Configuration.Json" Version="9.0.11">
      <Uri>https://dev.azure.com/dnceng/internal/_git/dotnet-runtime</Uri>
      <Sha>fa7cdded37981a97cec9a3e233c4a6af58a91c57</Sha>
    </Dependency>
    <Dependency Name="Microsoft.Extensions.Configuration" Version="9.0.11">
      <Uri>https://dev.azure.com/dnceng/internal/_git/dotnet-runtime</Uri>
      <Sha>fa7cdded37981a97cec9a3e233c4a6af58a91c57</Sha>
    </Dependency>
    <Dependency Name="Microsoft.Extensions.DependencyInjection" Version="9.0.11">
      <Uri>https://dev.azure.com/dnceng/internal/_git/dotnet-runtime</Uri>
      <Sha>fa7cdded37981a97cec9a3e233c4a6af58a91c57</Sha>
    </Dependency>
    <Dependency Name="Microsoft.Extensions.DependencyModel" Version="9.0.11">
      <Uri>https://dev.azure.com/dnceng/internal/_git/dotnet-runtime</Uri>
      <Sha>fa7cdded37981a97cec9a3e233c4a6af58a91c57</Sha>
    </Dependency>
    <Dependency Name="Microsoft.Extensions.HostFactoryResolver.Sources" Version="9.0.11-servicing.25517.16">
      <Uri>https://dev.azure.com/dnceng/internal/_git/dotnet-runtime</Uri>
      <Sha>fa7cdded37981a97cec9a3e233c4a6af58a91c57</Sha>
    </Dependency>
    <Dependency Name="Microsoft.Extensions.Logging" Version="9.0.11">
      <Uri>https://dev.azure.com/dnceng/internal/_git/dotnet-runtime</Uri>
      <Sha>fa7cdded37981a97cec9a3e233c4a6af58a91c57</Sha>
    </Dependency>
    <Dependency Name="Microsoft.NETCore.App.Ref" Version="9.0.11">
      <Uri>https://dev.azure.com/dnceng/internal/_git/dotnet-runtime</Uri>
      <Sha>fa7cdded37981a97cec9a3e233c4a6af58a91c57</Sha>
    </Dependency>
    <Dependency Name="Microsoft.NETCore.BrowserDebugHost.Transport" Version="9.0.11-servicing.25517.16">
      <Uri>https://dev.azure.com/dnceng/internal/_git/dotnet-runtime</Uri>
      <Sha>fa7cdded37981a97cec9a3e233c4a6af58a91c57</Sha>
    </Dependency>
    <!--
         Win-x64 is used here because we have picked an arbitrary runtime identifier to flow the version of the latest NETCore.App runtime.
         All Runtime.$rid packages should have the same version.
    -->
    <Dependency Name="Microsoft.NETCore.App.Runtime.win-x64" Version="9.0.11">
      <Uri>https://dev.azure.com/dnceng/internal/_git/dotnet-runtime</Uri>
      <Sha>fa7cdded37981a97cec9a3e233c4a6af58a91c57</Sha>
    </Dependency>
    <Dependency Name="System.Text.Json" Version="9.0.11">
      <Uri>https://dev.azure.com/dnceng/internal/_git/dotnet-runtime</Uri>
      <Sha>fa7cdded37981a97cec9a3e233c4a6af58a91c57</Sha>
    </Dependency>
    <Dependency Name="System.Text.Encodings.Web" Version="9.0.11">
      <Uri>https://dev.azure.com/dnceng/internal/_git/dotnet-runtime</Uri>
      <Sha>fa7cdded37981a97cec9a3e233c4a6af58a91c57</Sha>
    </Dependency>
    <Dependency Name="System.Formats.Asn1" Version="9.0.11">
      <Uri>https://dev.azure.com/dnceng/internal/_git/dotnet-runtime</Uri>
      <Sha>fa7cdded37981a97cec9a3e233c4a6af58a91c57</Sha>
    </Dependency>
  </ProductDependencies>
  <ToolsetDependencies>
<<<<<<< HEAD
    <Dependency Name="Microsoft.DotNet.Arcade.Sdk" Version="8.0.0-beta.25562.3">
      <Uri>https://github.com/dotnet/arcade</Uri>
      <Sha>e8483fe03c7d3257c68f6013441da5d72eeb8392</Sha>
    </Dependency>
    <Dependency Name="Microsoft.DotNet.Build.Tasks.Templating" Version="8.0.0-beta.25562.3">
      <Uri>https://github.com/dotnet/arcade</Uri>
      <Sha>e8483fe03c7d3257c68f6013441da5d72eeb8392</Sha>
    </Dependency>
    <Dependency Name="Microsoft.DotNet.Helix.Sdk" Version="8.0.0-beta.25562.3">
      <Uri>https://github.com/dotnet/arcade</Uri>
      <Sha>e8483fe03c7d3257c68f6013441da5d72eeb8392</Sha>
=======
    <Dependency Name="Microsoft.DotNet.Arcade.Sdk" Version="9.0.0-beta.25562.4">
      <Uri>https://github.com/dotnet/arcade</Uri>
      <Sha>6e2d8e204cebac7d3989c1996f96e5a9ed63fa80</Sha>
    </Dependency>
    <Dependency Name="Microsoft.DotNet.Build.Tasks.Templating" Version="9.0.0-beta.25562.4">
      <Uri>https://github.com/dotnet/arcade</Uri>
      <Sha>6e2d8e204cebac7d3989c1996f96e5a9ed63fa80</Sha>
    </Dependency>
    <Dependency Name="Microsoft.DotNet.Helix.Sdk" Version="9.0.0-beta.25562.4">
      <Uri>https://github.com/dotnet/arcade</Uri>
      <Sha>6e2d8e204cebac7d3989c1996f96e5a9ed63fa80</Sha>
>>>>>>> edac4867
    </Dependency>
  </ToolsetDependencies>
</Dependencies><|MERGE_RESOLUTION|>--- conflicted
+++ resolved
@@ -67,19 +67,6 @@
     </Dependency>
   </ProductDependencies>
   <ToolsetDependencies>
-<<<<<<< HEAD
-    <Dependency Name="Microsoft.DotNet.Arcade.Sdk" Version="8.0.0-beta.25562.3">
-      <Uri>https://github.com/dotnet/arcade</Uri>
-      <Sha>e8483fe03c7d3257c68f6013441da5d72eeb8392</Sha>
-    </Dependency>
-    <Dependency Name="Microsoft.DotNet.Build.Tasks.Templating" Version="8.0.0-beta.25562.3">
-      <Uri>https://github.com/dotnet/arcade</Uri>
-      <Sha>e8483fe03c7d3257c68f6013441da5d72eeb8392</Sha>
-    </Dependency>
-    <Dependency Name="Microsoft.DotNet.Helix.Sdk" Version="8.0.0-beta.25562.3">
-      <Uri>https://github.com/dotnet/arcade</Uri>
-      <Sha>e8483fe03c7d3257c68f6013441da5d72eeb8392</Sha>
-=======
     <Dependency Name="Microsoft.DotNet.Arcade.Sdk" Version="9.0.0-beta.25562.4">
       <Uri>https://github.com/dotnet/arcade</Uri>
       <Sha>6e2d8e204cebac7d3989c1996f96e5a9ed63fa80</Sha>
@@ -91,7 +78,6 @@
     <Dependency Name="Microsoft.DotNet.Helix.Sdk" Version="9.0.0-beta.25562.4">
       <Uri>https://github.com/dotnet/arcade</Uri>
       <Sha>6e2d8e204cebac7d3989c1996f96e5a9ed63fa80</Sha>
->>>>>>> edac4867
     </Dependency>
   </ToolsetDependencies>
 </Dependencies>