<?xml version="1.0" encoding="utf-8"?>
<Dependencies>
  <Source Uri="https://github.com/dotnet/dotnet" Mapping="efcore" Sha="13a7588dc6e538cc938ea1277a37f756a80c7f03" BarId="282477" />
  <ProductDependencies>
<<<<<<< HEAD
    <Dependency Name="Microsoft.Extensions.Caching.Memory" Version="9.0.9">
      <Uri>https://dev.azure.com/dnceng/internal/_git/dotnet-runtime</Uri>
      <Sha>893c2ebbd49952ca49e93298148af2d95a61a0a4</Sha>
    </Dependency>
    <Dependency Name="Microsoft.Extensions.Configuration.EnvironmentVariables" Version="9.0.9">
      <Uri>https://dev.azure.com/dnceng/internal/_git/dotnet-runtime</Uri>
      <Sha>893c2ebbd49952ca49e93298148af2d95a61a0a4</Sha>
    </Dependency>
    <Dependency Name="Microsoft.Extensions.Configuration.Abstractions" Version="9.0.9">
      <Uri>https://dev.azure.com/dnceng/internal/_git/dotnet-runtime</Uri>
      <Sha>893c2ebbd49952ca49e93298148af2d95a61a0a4</Sha>
    </Dependency>
    <Dependency Name="Microsoft.Extensions.Configuration.Json" Version="9.0.9">
      <Uri>https://dev.azure.com/dnceng/internal/_git/dotnet-runtime</Uri>
      <Sha>893c2ebbd49952ca49e93298148af2d95a61a0a4</Sha>
    </Dependency>
    <Dependency Name="Microsoft.Extensions.Configuration" Version="9.0.9">
      <Uri>https://dev.azure.com/dnceng/internal/_git/dotnet-runtime</Uri>
      <Sha>893c2ebbd49952ca49e93298148af2d95a61a0a4</Sha>
    </Dependency>
    <Dependency Name="Microsoft.Extensions.DependencyInjection" Version="9.0.9">
      <Uri>https://dev.azure.com/dnceng/internal/_git/dotnet-runtime</Uri>
      <Sha>893c2ebbd49952ca49e93298148af2d95a61a0a4</Sha>
    </Dependency>
    <Dependency Name="Microsoft.Extensions.DependencyModel" Version="9.0.9">
      <Uri>https://dev.azure.com/dnceng/internal/_git/dotnet-runtime</Uri>
      <Sha>893c2ebbd49952ca49e93298148af2d95a61a0a4</Sha>
    </Dependency>
    <Dependency Name="Microsoft.Extensions.HostFactoryResolver.Sources" Version="9.0.9-servicing.25419.16">
      <Uri>https://dev.azure.com/dnceng/internal/_git/dotnet-runtime</Uri>
      <Sha>893c2ebbd49952ca49e93298148af2d95a61a0a4</Sha>
    </Dependency>
    <Dependency Name="Microsoft.Extensions.Logging" Version="9.0.9">
      <Uri>https://dev.azure.com/dnceng/internal/_git/dotnet-runtime</Uri>
      <Sha>893c2ebbd49952ca49e93298148af2d95a61a0a4</Sha>
    </Dependency>
    <Dependency Name="Microsoft.NETCore.App.Ref" Version="9.0.9">
      <Uri>https://dev.azure.com/dnceng/internal/_git/dotnet-runtime</Uri>
      <Sha>893c2ebbd49952ca49e93298148af2d95a61a0a4</Sha>
    </Dependency>
    <Dependency Name="Microsoft.NETCore.BrowserDebugHost.Transport" Version="9.0.9-servicing.25419.16">
      <Uri>https://dev.azure.com/dnceng/internal/_git/dotnet-runtime</Uri>
      <Sha>893c2ebbd49952ca49e93298148af2d95a61a0a4</Sha>
    </Dependency>
    <!--
         Win-x64 is used here because we have picked an arbitrary runtime identifier to flow the version of the latest NETCore.App runtime.
         All Runtime.$rid packages should have the same version.
    -->
    <Dependency Name="Microsoft.NETCore.App.Runtime.win-x64" Version="9.0.9">
      <Uri>https://dev.azure.com/dnceng/internal/_git/dotnet-runtime</Uri>
      <Sha>893c2ebbd49952ca49e93298148af2d95a61a0a4</Sha>
    </Dependency>
    <Dependency Name="System.Text.Json" Version="9.0.9">
      <Uri>https://dev.azure.com/dnceng/internal/_git/dotnet-runtime</Uri>
      <Sha>893c2ebbd49952ca49e93298148af2d95a61a0a4</Sha>
    </Dependency>
    <Dependency Name="System.Text.Encodings.Web" Version="9.0.9">
      <Uri>https://dev.azure.com/dnceng/internal/_git/dotnet-runtime</Uri>
      <Sha>893c2ebbd49952ca49e93298148af2d95a61a0a4</Sha>
    </Dependency>
    <Dependency Name="System.Formats.Asn1" Version="9.0.9">
      <Uri>https://dev.azure.com/dnceng/internal/_git/dotnet-runtime</Uri>
      <Sha>893c2ebbd49952ca49e93298148af2d95a61a0a4</Sha>
=======
    <Dependency Name="Microsoft.Extensions.Caching.Memory" Version="10.0.0-rc.2.25459.101">
      <Uri>https://github.com/dotnet/dotnet</Uri>
      <Sha>13a7588dc6e538cc938ea1277a37f756a80c7f03</Sha>
    </Dependency>
    <Dependency Name="Microsoft.Extensions.Configuration.EnvironmentVariables" Version="10.0.0-rc.2.25459.101">
      <Uri>https://github.com/dotnet/dotnet</Uri>
      <Sha>13a7588dc6e538cc938ea1277a37f756a80c7f03</Sha>
    </Dependency>
    <Dependency Name="Microsoft.Extensions.Configuration.Abstractions" Version="10.0.0-rc.2.25459.101">
      <Uri>https://github.com/dotnet/dotnet</Uri>
      <Sha>13a7588dc6e538cc938ea1277a37f756a80c7f03</Sha>
    </Dependency>
    <Dependency Name="Microsoft.Extensions.Configuration.Json" Version="10.0.0-rc.2.25459.101">
      <Uri>https://github.com/dotnet/dotnet</Uri>
      <Sha>13a7588dc6e538cc938ea1277a37f756a80c7f03</Sha>
    </Dependency>
    <Dependency Name="Microsoft.Extensions.Configuration" Version="10.0.0-rc.2.25459.101">
      <Uri>https://github.com/dotnet/dotnet</Uri>
      <Sha>13a7588dc6e538cc938ea1277a37f756a80c7f03</Sha>
    </Dependency>
    <Dependency Name="Microsoft.Extensions.DependencyInjection" Version="10.0.0-rc.2.25459.101">
      <Uri>https://github.com/dotnet/dotnet</Uri>
      <Sha>13a7588dc6e538cc938ea1277a37f756a80c7f03</Sha>
    </Dependency>
    <Dependency Name="Microsoft.Extensions.DependencyModel" Version="10.0.0-rc.2.25459.101">
      <Uri>https://github.com/dotnet/dotnet</Uri>
      <Sha>13a7588dc6e538cc938ea1277a37f756a80c7f03</Sha>
    </Dependency>
    <Dependency Name="Microsoft.Extensions.HostFactoryResolver.Sources" Version="10.0.0-rc.2.25459.101">
      <Uri>https://github.com/dotnet/dotnet</Uri>
      <Sha>13a7588dc6e538cc938ea1277a37f756a80c7f03</Sha>
    </Dependency>
    <Dependency Name="Microsoft.Extensions.Logging" Version="10.0.0-rc.2.25459.101">
      <Uri>https://github.com/dotnet/dotnet</Uri>
      <Sha>13a7588dc6e538cc938ea1277a37f756a80c7f03</Sha>
    </Dependency>
    <Dependency Name="Microsoft.NETCore.App.Ref" Version="10.0.0-rc.2.25459.101">
      <Uri>https://github.com/dotnet/dotnet</Uri>
      <Sha>13a7588dc6e538cc938ea1277a37f756a80c7f03</Sha>
    </Dependency>
    <Dependency Name="Microsoft.NETCore.Platforms" Version="10.0.0-rc.2.25459.101">
      <Uri>https://github.com/dotnet/dotnet</Uri>
      <Sha>13a7588dc6e538cc938ea1277a37f756a80c7f03</Sha>
    </Dependency>
    <Dependency Name="System.Text.Json" Version="10.0.0-rc.2.25459.101">
      <Uri>https://github.com/dotnet/dotnet</Uri>
      <Sha>13a7588dc6e538cc938ea1277a37f756a80c7f03</Sha>
    </Dependency>
    <Dependency Name="System.Text.Encodings.Web" Version="10.0.0-rc.2.25459.101">
      <Uri>https://github.com/dotnet/dotnet</Uri>
      <Sha>13a7588dc6e538cc938ea1277a37f756a80c7f03</Sha>
    </Dependency>
    <Dependency Name="System.Formats.Asn1" Version="10.0.0-rc.2.25459.101">
      <Uri>https://github.com/dotnet/dotnet</Uri>
      <Sha>13a7588dc6e538cc938ea1277a37f756a80c7f03</Sha>
    </Dependency>
    <Dependency Name="System.Runtime.Caching" Version="10.0.0-rc.2.25459.101">
      <Uri>https://github.com/dotnet/dotnet</Uri>
      <Sha>13a7588dc6e538cc938ea1277a37f756a80c7f03</Sha>
    </Dependency>
    <Dependency Name="Microsoft.Build.Framework" Version="17.15.0-preview-25459-101">
      <Uri>https://github.com/dotnet/dotnet</Uri>
      <Sha>13a7588dc6e538cc938ea1277a37f756a80c7f03</Sha>
    </Dependency>
    <Dependency Name="Microsoft.Build.Utilities.Core" Version="17.15.0-preview-25459-101">
      <Uri>https://github.com/dotnet/dotnet</Uri>
      <Sha>13a7588dc6e538cc938ea1277a37f756a80c7f03</Sha>
    </Dependency>
    <Dependency Name="Microsoft.Build.Tasks.Core" Version="17.15.0-preview-25459-101">
      <Uri>https://github.com/dotnet/dotnet</Uri>
      <Sha>13a7588dc6e538cc938ea1277a37f756a80c7f03</Sha>
    </Dependency>
    <Dependency Name="Microsoft.CodeAnalysis.CSharp" Version="5.0.0-2.25459.101">
      <Uri>https://github.com/dotnet/dotnet</Uri>
      <Sha>13a7588dc6e538cc938ea1277a37f756a80c7f03</Sha>
    </Dependency>
    <Dependency Name="Microsoft.CodeAnalysis.CSharp.Workspaces" Version="5.0.0-2.25459.101">
      <Uri>https://github.com/dotnet/dotnet</Uri>
      <Sha>13a7588dc6e538cc938ea1277a37f756a80c7f03</Sha>
    </Dependency>
    <Dependency Name="Microsoft.CodeAnalysis.Workspaces.MSBuild" Version="5.0.0-2.25459.101">
      <Uri>https://github.com/dotnet/dotnet</Uri>
      <Sha>13a7588dc6e538cc938ea1277a37f756a80c7f03</Sha>
>>>>>>> 0c320169
    </Dependency>
  </ProductDependencies>
  <ToolsetDependencies>
    <Dependency Name="Microsoft.DotNet.Arcade.Sdk" Version="10.0.0-beta.25459.101">
      <Uri>https://github.com/dotnet/dotnet</Uri>
      <Sha>13a7588dc6e538cc938ea1277a37f756a80c7f03</Sha>
    </Dependency>
    <Dependency Name="Microsoft.DotNet.Build.Tasks.Templating" Version="10.0.0-beta.25459.101">
      <Uri>https://github.com/dotnet/dotnet</Uri>
      <Sha>13a7588dc6e538cc938ea1277a37f756a80c7f03</Sha>
    </Dependency>
    <Dependency Name="Microsoft.DotNet.Helix.Sdk" Version="10.0.0-beta.25459.101">
      <Uri>https://github.com/dotnet/dotnet</Uri>
      <Sha>13a7588dc6e538cc938ea1277a37f756a80c7f03</Sha>
    </Dependency>
  </ToolsetDependencies>
</Dependencies><|MERGE_RESOLUTION|>--- conflicted
+++ resolved
@@ -2,71 +2,6 @@
 <Dependencies>
   <Source Uri="https://github.com/dotnet/dotnet" Mapping="efcore" Sha="13a7588dc6e538cc938ea1277a37f756a80c7f03" BarId="282477" />
   <ProductDependencies>
-<<<<<<< HEAD
-    <Dependency Name="Microsoft.Extensions.Caching.Memory" Version="9.0.9">
-      <Uri>https://dev.azure.com/dnceng/internal/_git/dotnet-runtime</Uri>
-      <Sha>893c2ebbd49952ca49e93298148af2d95a61a0a4</Sha>
-    </Dependency>
-    <Dependency Name="Microsoft.Extensions.Configuration.EnvironmentVariables" Version="9.0.9">
-      <Uri>https://dev.azure.com/dnceng/internal/_git/dotnet-runtime</Uri>
-      <Sha>893c2ebbd49952ca49e93298148af2d95a61a0a4</Sha>
-    </Dependency>
-    <Dependency Name="Microsoft.Extensions.Configuration.Abstractions" Version="9.0.9">
-      <Uri>https://dev.azure.com/dnceng/internal/_git/dotnet-runtime</Uri>
-      <Sha>893c2ebbd49952ca49e93298148af2d95a61a0a4</Sha>
-    </Dependency>
-    <Dependency Name="Microsoft.Extensions.Configuration.Json" Version="9.0.9">
-      <Uri>https://dev.azure.com/dnceng/internal/_git/dotnet-runtime</Uri>
-      <Sha>893c2ebbd49952ca49e93298148af2d95a61a0a4</Sha>
-    </Dependency>
-    <Dependency Name="Microsoft.Extensions.Configuration" Version="9.0.9">
-      <Uri>https://dev.azure.com/dnceng/internal/_git/dotnet-runtime</Uri>
-      <Sha>893c2ebbd49952ca49e93298148af2d95a61a0a4</Sha>
-    </Dependency>
-    <Dependency Name="Microsoft.Extensions.DependencyInjection" Version="9.0.9">
-      <Uri>https://dev.azure.com/dnceng/internal/_git/dotnet-runtime</Uri>
-      <Sha>893c2ebbd49952ca49e93298148af2d95a61a0a4</Sha>
-    </Dependency>
-    <Dependency Name="Microsoft.Extensions.DependencyModel" Version="9.0.9">
-      <Uri>https://dev.azure.com/dnceng/internal/_git/dotnet-runtime</Uri>
-      <Sha>893c2ebbd49952ca49e93298148af2d95a61a0a4</Sha>
-    </Dependency>
-    <Dependency Name="Microsoft.Extensions.HostFactoryResolver.Sources" Version="9.0.9-servicing.25419.16">
-      <Uri>https://dev.azure.com/dnceng/internal/_git/dotnet-runtime</Uri>
-      <Sha>893c2ebbd49952ca49e93298148af2d95a61a0a4</Sha>
-    </Dependency>
-    <Dependency Name="Microsoft.Extensions.Logging" Version="9.0.9">
-      <Uri>https://dev.azure.com/dnceng/internal/_git/dotnet-runtime</Uri>
-      <Sha>893c2ebbd49952ca49e93298148af2d95a61a0a4</Sha>
-    </Dependency>
-    <Dependency Name="Microsoft.NETCore.App.Ref" Version="9.0.9">
-      <Uri>https://dev.azure.com/dnceng/internal/_git/dotnet-runtime</Uri>
-      <Sha>893c2ebbd49952ca49e93298148af2d95a61a0a4</Sha>
-    </Dependency>
-    <Dependency Name="Microsoft.NETCore.BrowserDebugHost.Transport" Version="9.0.9-servicing.25419.16">
-      <Uri>https://dev.azure.com/dnceng/internal/_git/dotnet-runtime</Uri>
-      <Sha>893c2ebbd49952ca49e93298148af2d95a61a0a4</Sha>
-    </Dependency>
-    <!--
-         Win-x64 is used here because we have picked an arbitrary runtime identifier to flow the version of the latest NETCore.App runtime.
-         All Runtime.$rid packages should have the same version.
-    -->
-    <Dependency Name="Microsoft.NETCore.App.Runtime.win-x64" Version="9.0.9">
-      <Uri>https://dev.azure.com/dnceng/internal/_git/dotnet-runtime</Uri>
-      <Sha>893c2ebbd49952ca49e93298148af2d95a61a0a4</Sha>
-    </Dependency>
-    <Dependency Name="System.Text.Json" Version="9.0.9">
-      <Uri>https://dev.azure.com/dnceng/internal/_git/dotnet-runtime</Uri>
-      <Sha>893c2ebbd49952ca49e93298148af2d95a61a0a4</Sha>
-    </Dependency>
-    <Dependency Name="System.Text.Encodings.Web" Version="9.0.9">
-      <Uri>https://dev.azure.com/dnceng/internal/_git/dotnet-runtime</Uri>
-      <Sha>893c2ebbd49952ca49e93298148af2d95a61a0a4</Sha>
-    </Dependency>
-    <Dependency Name="System.Formats.Asn1" Version="9.0.9">
-      <Uri>https://dev.azure.com/dnceng/internal/_git/dotnet-runtime</Uri>
-      <Sha>893c2ebbd49952ca49e93298148af2d95a61a0a4</Sha>
-=======
     <Dependency Name="Microsoft.Extensions.Caching.Memory" Version="10.0.0-rc.2.25459.101">
       <Uri>https://github.com/dotnet/dotnet</Uri>
       <Sha>13a7588dc6e538cc938ea1277a37f756a80c7f03</Sha>
@@ -150,7 +85,6 @@
     <Dependency Name="Microsoft.CodeAnalysis.Workspaces.MSBuild" Version="5.0.0-2.25459.101">
       <Uri>https://github.com/dotnet/dotnet</Uri>
       <Sha>13a7588dc6e538cc938ea1277a37f756a80c7f03</Sha>
->>>>>>> 0c320169
     </Dependency>
   </ProductDependencies>
   <ToolsetDependencies>
