<?xml version="1.0" encoding="utf-8"?>
<Dependencies>
  <Source Uri="https://github.com/dotnet/dotnet" Mapping="efcore" Sha="30bc8f92be07c2c8c3a6addb946877260e042f63" BarId="278224" />
  <ProductDependencies>
<<<<<<< HEAD
    <Dependency Name="Microsoft.Extensions.Caching.Memory" Version="9.0.8">
      <Uri>https://dev.azure.com/dnceng/internal/_git/dotnet-runtime</Uri>
      <Sha>aae90fa09086a9be09dac83fa66542232c7269d8</Sha>
    </Dependency>
    <Dependency Name="Microsoft.Extensions.Configuration.EnvironmentVariables" Version="9.0.8">
      <Uri>https://dev.azure.com/dnceng/internal/_git/dotnet-runtime</Uri>
      <Sha>aae90fa09086a9be09dac83fa66542232c7269d8</Sha>
    </Dependency>
    <Dependency Name="Microsoft.Extensions.Configuration.Abstractions" Version="9.0.8">
      <Uri>https://dev.azure.com/dnceng/internal/_git/dotnet-runtime</Uri>
      <Sha>aae90fa09086a9be09dac83fa66542232c7269d8</Sha>
    </Dependency>
    <Dependency Name="Microsoft.Extensions.Configuration.Json" Version="9.0.8">
      <Uri>https://dev.azure.com/dnceng/internal/_git/dotnet-runtime</Uri>
      <Sha>aae90fa09086a9be09dac83fa66542232c7269d8</Sha>
    </Dependency>
    <Dependency Name="Microsoft.Extensions.Configuration" Version="9.0.8">
      <Uri>https://dev.azure.com/dnceng/internal/_git/dotnet-runtime</Uri>
      <Sha>aae90fa09086a9be09dac83fa66542232c7269d8</Sha>
    </Dependency>
    <Dependency Name="Microsoft.Extensions.DependencyInjection" Version="9.0.8">
      <Uri>https://dev.azure.com/dnceng/internal/_git/dotnet-runtime</Uri>
      <Sha>aae90fa09086a9be09dac83fa66542232c7269d8</Sha>
    </Dependency>
    <Dependency Name="Microsoft.Extensions.DependencyModel" Version="9.0.8">
      <Uri>https://dev.azure.com/dnceng/internal/_git/dotnet-runtime</Uri>
      <Sha>aae90fa09086a9be09dac83fa66542232c7269d8</Sha>
    </Dependency>
    <Dependency Name="Microsoft.Extensions.HostFactoryResolver.Sources" Version="9.0.8-servicing.25365.11">
      <Uri>https://dev.azure.com/dnceng/internal/_git/dotnet-runtime</Uri>
      <Sha>aae90fa09086a9be09dac83fa66542232c7269d8</Sha>
    </Dependency>
    <Dependency Name="Microsoft.Extensions.Logging" Version="9.0.8">
      <Uri>https://dev.azure.com/dnceng/internal/_git/dotnet-runtime</Uri>
      <Sha>aae90fa09086a9be09dac83fa66542232c7269d8</Sha>
    </Dependency>
    <Dependency Name="Microsoft.NETCore.App.Ref" Version="9.0.8">
      <Uri>https://dev.azure.com/dnceng/internal/_git/dotnet-runtime</Uri>
      <Sha>aae90fa09086a9be09dac83fa66542232c7269d8</Sha>
    </Dependency>
    <Dependency Name="Microsoft.NETCore.BrowserDebugHost.Transport" Version="9.0.8-servicing.25365.11">
      <Uri>https://dev.azure.com/dnceng/internal/_git/dotnet-runtime</Uri>
      <Sha>aae90fa09086a9be09dac83fa66542232c7269d8</Sha>
    </Dependency>
    <!--
         Win-x64 is used here because we have picked an arbitrary runtime identifier to flow the version of the latest NETCore.App runtime.
         All Runtime.$rid packages should have the same version.
    -->
    <Dependency Name="Microsoft.NETCore.App.Runtime.win-x64" Version="9.0.8">
      <Uri>https://dev.azure.com/dnceng/internal/_git/dotnet-runtime</Uri>
      <Sha>aae90fa09086a9be09dac83fa66542232c7269d8</Sha>
    </Dependency>
    <Dependency Name="System.Text.Json" Version="9.0.8">
      <Uri>https://dev.azure.com/dnceng/internal/_git/dotnet-runtime</Uri>
      <Sha>aae90fa09086a9be09dac83fa66542232c7269d8</Sha>
    </Dependency>
    <Dependency Name="System.Text.Encodings.Web" Version="9.0.8">
      <Uri>https://dev.azure.com/dnceng/internal/_git/dotnet-runtime</Uri>
      <Sha>aae90fa09086a9be09dac83fa66542232c7269d8</Sha>
    </Dependency>
    <Dependency Name="System.Formats.Asn1" Version="9.0.8">
      <Uri>https://dev.azure.com/dnceng/internal/_git/dotnet-runtime</Uri>
      <Sha>aae90fa09086a9be09dac83fa66542232c7269d8</Sha>
=======
    <Dependency Name="Microsoft.Extensions.Caching.Memory" Version="10.0.0-rc.1.25406.102">
      <Uri>https://github.com/dotnet/dotnet</Uri>
      <Sha>30bc8f92be07c2c8c3a6addb946877260e042f63</Sha>
    </Dependency>
    <Dependency Name="Microsoft.Extensions.Configuration.EnvironmentVariables" Version="10.0.0-rc.1.25406.102">
      <Uri>https://github.com/dotnet/dotnet</Uri>
      <Sha>30bc8f92be07c2c8c3a6addb946877260e042f63</Sha>
    </Dependency>
    <Dependency Name="Microsoft.Extensions.Configuration.Abstractions" Version="10.0.0-rc.1.25406.102">
      <Uri>https://github.com/dotnet/dotnet</Uri>
      <Sha>30bc8f92be07c2c8c3a6addb946877260e042f63</Sha>
    </Dependency>
    <Dependency Name="Microsoft.Extensions.Configuration.Json" Version="10.0.0-rc.1.25406.102">
      <Uri>https://github.com/dotnet/dotnet</Uri>
      <Sha>30bc8f92be07c2c8c3a6addb946877260e042f63</Sha>
    </Dependency>
    <Dependency Name="Microsoft.Extensions.Configuration" Version="10.0.0-rc.1.25406.102">
      <Uri>https://github.com/dotnet/dotnet</Uri>
      <Sha>30bc8f92be07c2c8c3a6addb946877260e042f63</Sha>
    </Dependency>
    <Dependency Name="Microsoft.Extensions.DependencyInjection" Version="10.0.0-rc.1.25406.102">
      <Uri>https://github.com/dotnet/dotnet</Uri>
      <Sha>30bc8f92be07c2c8c3a6addb946877260e042f63</Sha>
    </Dependency>
    <Dependency Name="Microsoft.Extensions.DependencyModel" Version="10.0.0-rc.1.25406.102">
      <Uri>https://github.com/dotnet/dotnet</Uri>
      <Sha>30bc8f92be07c2c8c3a6addb946877260e042f63</Sha>
    </Dependency>
    <Dependency Name="Microsoft.Extensions.HostFactoryResolver.Sources" Version="10.0.0-rc.1.25406.102">
      <Uri>https://github.com/dotnet/dotnet</Uri>
      <Sha>30bc8f92be07c2c8c3a6addb946877260e042f63</Sha>
    </Dependency>
    <Dependency Name="Microsoft.Extensions.Logging" Version="10.0.0-rc.1.25406.102">
      <Uri>https://github.com/dotnet/dotnet</Uri>
      <Sha>30bc8f92be07c2c8c3a6addb946877260e042f63</Sha>
    </Dependency>
    <Dependency Name="Microsoft.NETCore.App.Ref" Version="10.0.0-rc.1.25406.102">
      <Uri>https://github.com/dotnet/dotnet</Uri>
      <Sha>30bc8f92be07c2c8c3a6addb946877260e042f63</Sha>
    </Dependency>
    <Dependency Name="Microsoft.NETCore.Platforms" Version="10.0.0-rc.1.25406.102">
      <Uri>https://github.com/dotnet/dotnet</Uri>
      <Sha>30bc8f92be07c2c8c3a6addb946877260e042f63</Sha>
    </Dependency>
    <Dependency Name="System.Text.Json" Version="10.0.0-rc.1.25406.102">
      <Uri>https://github.com/dotnet/dotnet</Uri>
      <Sha>30bc8f92be07c2c8c3a6addb946877260e042f63</Sha>
    </Dependency>
    <Dependency Name="System.Text.Encodings.Web" Version="10.0.0-rc.1.25406.102">
      <Uri>https://github.com/dotnet/dotnet</Uri>
      <Sha>30bc8f92be07c2c8c3a6addb946877260e042f63</Sha>
    </Dependency>
    <Dependency Name="System.Formats.Asn1" Version="10.0.0-rc.1.25406.102">
      <Uri>https://github.com/dotnet/dotnet</Uri>
      <Sha>30bc8f92be07c2c8c3a6addb946877260e042f63</Sha>
    </Dependency>
    <Dependency Name="System.Runtime.Caching" Version="10.0.0-rc.1.25406.102">
      <Uri>https://github.com/dotnet/dotnet</Uri>
      <Sha>30bc8f92be07c2c8c3a6addb946877260e042f63</Sha>
>>>>>>> bbdf047d
    </Dependency>
  </ProductDependencies>
  <ToolsetDependencies>
    <Dependency Name="Microsoft.DotNet.Arcade.Sdk" Version="10.0.0-beta.25406.102">
      <Uri>https://github.com/dotnet/dotnet</Uri>
      <Sha>30bc8f92be07c2c8c3a6addb946877260e042f63</Sha>
    </Dependency>
    <Dependency Name="Microsoft.DotNet.Build.Tasks.Templating" Version="10.0.0-beta.25406.102">
      <Uri>https://github.com/dotnet/dotnet</Uri>
      <Sha>30bc8f92be07c2c8c3a6addb946877260e042f63</Sha>
    </Dependency>
    <Dependency Name="Microsoft.DotNet.Helix.Sdk" Version="10.0.0-beta.25406.102">
      <Uri>https://github.com/dotnet/dotnet</Uri>
      <Sha>30bc8f92be07c2c8c3a6addb946877260e042f63</Sha>
    </Dependency>
  </ToolsetDependencies>
</Dependencies><|MERGE_RESOLUTION|>--- conflicted
+++ resolved
@@ -2,71 +2,6 @@
 <Dependencies>
   <Source Uri="https://github.com/dotnet/dotnet" Mapping="efcore" Sha="30bc8f92be07c2c8c3a6addb946877260e042f63" BarId="278224" />
   <ProductDependencies>
-<<<<<<< HEAD
-    <Dependency Name="Microsoft.Extensions.Caching.Memory" Version="9.0.8">
-      <Uri>https://dev.azure.com/dnceng/internal/_git/dotnet-runtime</Uri>
-      <Sha>aae90fa09086a9be09dac83fa66542232c7269d8</Sha>
-    </Dependency>
-    <Dependency Name="Microsoft.Extensions.Configuration.EnvironmentVariables" Version="9.0.8">
-      <Uri>https://dev.azure.com/dnceng/internal/_git/dotnet-runtime</Uri>
-      <Sha>aae90fa09086a9be09dac83fa66542232c7269d8</Sha>
-    </Dependency>
-    <Dependency Name="Microsoft.Extensions.Configuration.Abstractions" Version="9.0.8">
-      <Uri>https://dev.azure.com/dnceng/internal/_git/dotnet-runtime</Uri>
-      <Sha>aae90fa09086a9be09dac83fa66542232c7269d8</Sha>
-    </Dependency>
-    <Dependency Name="Microsoft.Extensions.Configuration.Json" Version="9.0.8">
-      <Uri>https://dev.azure.com/dnceng/internal/_git/dotnet-runtime</Uri>
-      <Sha>aae90fa09086a9be09dac83fa66542232c7269d8</Sha>
-    </Dependency>
-    <Dependency Name="Microsoft.Extensions.Configuration" Version="9.0.8">
-      <Uri>https://dev.azure.com/dnceng/internal/_git/dotnet-runtime</Uri>
-      <Sha>aae90fa09086a9be09dac83fa66542232c7269d8</Sha>
-    </Dependency>
-    <Dependency Name="Microsoft.Extensions.DependencyInjection" Version="9.0.8">
-      <Uri>https://dev.azure.com/dnceng/internal/_git/dotnet-runtime</Uri>
-      <Sha>aae90fa09086a9be09dac83fa66542232c7269d8</Sha>
-    </Dependency>
-    <Dependency Name="Microsoft.Extensions.DependencyModel" Version="9.0.8">
-      <Uri>https://dev.azure.com/dnceng/internal/_git/dotnet-runtime</Uri>
-      <Sha>aae90fa09086a9be09dac83fa66542232c7269d8</Sha>
-    </Dependency>
-    <Dependency Name="Microsoft.Extensions.HostFactoryResolver.Sources" Version="9.0.8-servicing.25365.11">
-      <Uri>https://dev.azure.com/dnceng/internal/_git/dotnet-runtime</Uri>
-      <Sha>aae90fa09086a9be09dac83fa66542232c7269d8</Sha>
-    </Dependency>
-    <Dependency Name="Microsoft.Extensions.Logging" Version="9.0.8">
-      <Uri>https://dev.azure.com/dnceng/internal/_git/dotnet-runtime</Uri>
-      <Sha>aae90fa09086a9be09dac83fa66542232c7269d8</Sha>
-    </Dependency>
-    <Dependency Name="Microsoft.NETCore.App.Ref" Version="9.0.8">
-      <Uri>https://dev.azure.com/dnceng/internal/_git/dotnet-runtime</Uri>
-      <Sha>aae90fa09086a9be09dac83fa66542232c7269d8</Sha>
-    </Dependency>
-    <Dependency Name="Microsoft.NETCore.BrowserDebugHost.Transport" Version="9.0.8-servicing.25365.11">
-      <Uri>https://dev.azure.com/dnceng/internal/_git/dotnet-runtime</Uri>
-      <Sha>aae90fa09086a9be09dac83fa66542232c7269d8</Sha>
-    </Dependency>
-    <!--
-         Win-x64 is used here because we have picked an arbitrary runtime identifier to flow the version of the latest NETCore.App runtime.
-         All Runtime.$rid packages should have the same version.
-    -->
-    <Dependency Name="Microsoft.NETCore.App.Runtime.win-x64" Version="9.0.8">
-      <Uri>https://dev.azure.com/dnceng/internal/_git/dotnet-runtime</Uri>
-      <Sha>aae90fa09086a9be09dac83fa66542232c7269d8</Sha>
-    </Dependency>
-    <Dependency Name="System.Text.Json" Version="9.0.8">
-      <Uri>https://dev.azure.com/dnceng/internal/_git/dotnet-runtime</Uri>
-      <Sha>aae90fa09086a9be09dac83fa66542232c7269d8</Sha>
-    </Dependency>
-    <Dependency Name="System.Text.Encodings.Web" Version="9.0.8">
-      <Uri>https://dev.azure.com/dnceng/internal/_git/dotnet-runtime</Uri>
-      <Sha>aae90fa09086a9be09dac83fa66542232c7269d8</Sha>
-    </Dependency>
-    <Dependency Name="System.Formats.Asn1" Version="9.0.8">
-      <Uri>https://dev.azure.com/dnceng/internal/_git/dotnet-runtime</Uri>
-      <Sha>aae90fa09086a9be09dac83fa66542232c7269d8</Sha>
-=======
     <Dependency Name="Microsoft.Extensions.Caching.Memory" Version="10.0.0-rc.1.25406.102">
       <Uri>https://github.com/dotnet/dotnet</Uri>
       <Sha>30bc8f92be07c2c8c3a6addb946877260e042f63</Sha>
@@ -126,7 +61,6 @@
     <Dependency Name="System.Runtime.Caching" Version="10.0.0-rc.1.25406.102">
       <Uri>https://github.com/dotnet/dotnet</Uri>
       <Sha>30bc8f92be07c2c8c3a6addb946877260e042f63</Sha>
->>>>>>> bbdf047d
     </Dependency>
   </ProductDependencies>
   <ToolsetDependencies>
