<?xml version="1.0" encoding="utf-8"?>
<Dependencies>
<<<<<<< HEAD
  <Source Uri="https://github.com/dotnet/dotnet" Mapping="efcore" Sha="b0eeb50560544fa782bd8bbddbe2e964c2ab6388" BarId="283422" />
  <ProductDependencies>
    <Dependency Name="Microsoft.Extensions.Caching.Memory" Version="10.0.0-rc.2.25466.101">
      <Uri>https://github.com/dotnet/dotnet</Uri>
      <Sha>b0eeb50560544fa782bd8bbddbe2e964c2ab6388</Sha>
    </Dependency>
    <Dependency Name="Microsoft.Extensions.Configuration.EnvironmentVariables" Version="10.0.0-rc.2.25466.101">
      <Uri>https://github.com/dotnet/dotnet</Uri>
      <Sha>b0eeb50560544fa782bd8bbddbe2e964c2ab6388</Sha>
    </Dependency>
    <Dependency Name="Microsoft.Extensions.Configuration.Abstractions" Version="10.0.0-rc.2.25466.101">
      <Uri>https://github.com/dotnet/dotnet</Uri>
      <Sha>b0eeb50560544fa782bd8bbddbe2e964c2ab6388</Sha>
    </Dependency>
    <Dependency Name="Microsoft.Extensions.Configuration.Json" Version="10.0.0-rc.2.25466.101">
      <Uri>https://github.com/dotnet/dotnet</Uri>
      <Sha>b0eeb50560544fa782bd8bbddbe2e964c2ab6388</Sha>
    </Dependency>
    <Dependency Name="Microsoft.Extensions.Configuration" Version="10.0.0-rc.2.25466.101">
      <Uri>https://github.com/dotnet/dotnet</Uri>
      <Sha>b0eeb50560544fa782bd8bbddbe2e964c2ab6388</Sha>
    </Dependency>
    <Dependency Name="Microsoft.Extensions.DependencyInjection" Version="10.0.0-rc.2.25466.101">
      <Uri>https://github.com/dotnet/dotnet</Uri>
      <Sha>b0eeb50560544fa782bd8bbddbe2e964c2ab6388</Sha>
    </Dependency>
    <Dependency Name="Microsoft.Extensions.DependencyModel" Version="10.0.0-rc.2.25466.101">
      <Uri>https://github.com/dotnet/dotnet</Uri>
      <Sha>b0eeb50560544fa782bd8bbddbe2e964c2ab6388</Sha>
    </Dependency>
    <Dependency Name="Microsoft.Extensions.HostFactoryResolver.Sources" Version="10.0.0-rc.2.25466.101">
      <Uri>https://github.com/dotnet/dotnet</Uri>
      <Sha>b0eeb50560544fa782bd8bbddbe2e964c2ab6388</Sha>
    </Dependency>
    <Dependency Name="Microsoft.Extensions.Logging" Version="10.0.0-rc.2.25466.101">
      <Uri>https://github.com/dotnet/dotnet</Uri>
      <Sha>b0eeb50560544fa782bd8bbddbe2e964c2ab6388</Sha>
    </Dependency>
    <Dependency Name="Microsoft.NETCore.App.Ref" Version="10.0.0-rc.2.25466.101">
      <Uri>https://github.com/dotnet/dotnet</Uri>
      <Sha>b0eeb50560544fa782bd8bbddbe2e964c2ab6388</Sha>
    </Dependency>
    <Dependency Name="Microsoft.NETCore.Platforms" Version="10.0.0-rc.2.25466.101">
      <Uri>https://github.com/dotnet/dotnet</Uri>
      <Sha>b0eeb50560544fa782bd8bbddbe2e964c2ab6388</Sha>
    </Dependency>
    <Dependency Name="System.Text.Json" Version="10.0.0-rc.2.25466.101">
      <Uri>https://github.com/dotnet/dotnet</Uri>
      <Sha>b0eeb50560544fa782bd8bbddbe2e964c2ab6388</Sha>
    </Dependency>
    <Dependency Name="System.Text.Encodings.Web" Version="10.0.0-rc.2.25466.101">
      <Uri>https://github.com/dotnet/dotnet</Uri>
      <Sha>b0eeb50560544fa782bd8bbddbe2e964c2ab6388</Sha>
    </Dependency>
    <Dependency Name="System.Formats.Asn1" Version="10.0.0-rc.2.25466.101">
      <Uri>https://github.com/dotnet/dotnet</Uri>
      <Sha>b0eeb50560544fa782bd8bbddbe2e964c2ab6388</Sha>
    </Dependency>
    <Dependency Name="System.Runtime.Caching" Version="10.0.0-rc.2.25466.101">
      <Uri>https://github.com/dotnet/dotnet</Uri>
      <Sha>b0eeb50560544fa782bd8bbddbe2e964c2ab6388</Sha>
    </Dependency>
  </ProductDependencies>
  <ToolsetDependencies>
    <Dependency Name="Microsoft.DotNet.Arcade.Sdk" Version="10.0.0-beta.25466.101">
      <Uri>https://github.com/dotnet/dotnet</Uri>
      <Sha>b0eeb50560544fa782bd8bbddbe2e964c2ab6388</Sha>
    </Dependency>
    <Dependency Name="Microsoft.DotNet.Build.Tasks.Templating" Version="10.0.0-beta.25466.101">
      <Uri>https://github.com/dotnet/dotnet</Uri>
      <Sha>b0eeb50560544fa782bd8bbddbe2e964c2ab6388</Sha>
    </Dependency>
    <Dependency Name="Microsoft.DotNet.Helix.Sdk" Version="10.0.0-beta.25466.101">
      <Uri>https://github.com/dotnet/dotnet</Uri>
      <Sha>b0eeb50560544fa782bd8bbddbe2e964c2ab6388</Sha>
=======
  <Source Uri="https://github.com/dotnet/dotnet" Mapping="efcore" Sha="c0d13804f97528f7b3750ca31846f83c4617a451" BarId="283489" />
  <ProductDependencies>
    <Dependency Name="Microsoft.Extensions.Caching.Memory" Version="10.0.0-rc.1.25466.104">
      <Uri>https://github.com/dotnet/dotnet</Uri>
      <Sha>c0d13804f97528f7b3750ca31846f83c4617a451</Sha>
    </Dependency>
    <Dependency Name="Microsoft.Extensions.Configuration.EnvironmentVariables" Version="10.0.0-rc.1.25466.104">
      <Uri>https://github.com/dotnet/dotnet</Uri>
      <Sha>c0d13804f97528f7b3750ca31846f83c4617a451</Sha>
    </Dependency>
    <Dependency Name="Microsoft.Extensions.Configuration.Abstractions" Version="10.0.0-rc.1.25466.104">
      <Uri>https://github.com/dotnet/dotnet</Uri>
      <Sha>c0d13804f97528f7b3750ca31846f83c4617a451</Sha>
    </Dependency>
    <Dependency Name="Microsoft.Extensions.Configuration.Json" Version="10.0.0-rc.1.25466.104">
      <Uri>https://github.com/dotnet/dotnet</Uri>
      <Sha>c0d13804f97528f7b3750ca31846f83c4617a451</Sha>
    </Dependency>
    <Dependency Name="Microsoft.Extensions.Configuration" Version="10.0.0-rc.1.25466.104">
      <Uri>https://github.com/dotnet/dotnet</Uri>
      <Sha>c0d13804f97528f7b3750ca31846f83c4617a451</Sha>
    </Dependency>
    <Dependency Name="Microsoft.Extensions.DependencyInjection" Version="10.0.0-rc.1.25466.104">
      <Uri>https://github.com/dotnet/dotnet</Uri>
      <Sha>c0d13804f97528f7b3750ca31846f83c4617a451</Sha>
    </Dependency>
    <Dependency Name="Microsoft.Extensions.DependencyModel" Version="10.0.0-rc.1.25466.104">
      <Uri>https://github.com/dotnet/dotnet</Uri>
      <Sha>c0d13804f97528f7b3750ca31846f83c4617a451</Sha>
    </Dependency>
    <Dependency Name="Microsoft.Extensions.HostFactoryResolver.Sources" Version="10.0.0-rc.1.25466.104">
      <Uri>https://github.com/dotnet/dotnet</Uri>
      <Sha>c0d13804f97528f7b3750ca31846f83c4617a451</Sha>
    </Dependency>
    <Dependency Name="Microsoft.Extensions.Logging" Version="10.0.0-rc.1.25466.104">
      <Uri>https://github.com/dotnet/dotnet</Uri>
      <Sha>c0d13804f97528f7b3750ca31846f83c4617a451</Sha>
    </Dependency>
    <Dependency Name="Microsoft.NETCore.App.Ref" Version="10.0.0-rc.1.25466.104">
      <Uri>https://github.com/dotnet/dotnet</Uri>
      <Sha>c0d13804f97528f7b3750ca31846f83c4617a451</Sha>
    </Dependency>
    <Dependency Name="Microsoft.NETCore.Platforms" Version="10.0.0-rc.1.25466.104">
      <Uri>https://github.com/dotnet/dotnet</Uri>
      <Sha>c0d13804f97528f7b3750ca31846f83c4617a451</Sha>
    </Dependency>
    <Dependency Name="System.Text.Json" Version="10.0.0-rc.1.25466.104">
      <Uri>https://github.com/dotnet/dotnet</Uri>
      <Sha>c0d13804f97528f7b3750ca31846f83c4617a451</Sha>
    </Dependency>
    <Dependency Name="System.Text.Encodings.Web" Version="10.0.0-rc.1.25466.104">
      <Uri>https://github.com/dotnet/dotnet</Uri>
      <Sha>c0d13804f97528f7b3750ca31846f83c4617a451</Sha>
    </Dependency>
    <Dependency Name="System.Formats.Asn1" Version="10.0.0-rc.1.25466.104">
      <Uri>https://github.com/dotnet/dotnet</Uri>
      <Sha>c0d13804f97528f7b3750ca31846f83c4617a451</Sha>
    </Dependency>
    <Dependency Name="System.Runtime.Caching" Version="10.0.0-rc.1.25466.104">
      <Uri>https://github.com/dotnet/dotnet</Uri>
      <Sha>c0d13804f97528f7b3750ca31846f83c4617a451</Sha>
    </Dependency>
    <Dependency Name="Microsoft.Build.Framework" Version="18.0.0-preview-25466-104">
      <Uri>https://github.com/dotnet/dotnet</Uri>
      <Sha>c0d13804f97528f7b3750ca31846f83c4617a451</Sha>
    </Dependency>
    <Dependency Name="Microsoft.Build.Utilities.Core" Version="18.0.0-preview-25466-104">
      <Uri>https://github.com/dotnet/dotnet</Uri>
      <Sha>c0d13804f97528f7b3750ca31846f83c4617a451</Sha>
    </Dependency>
    <Dependency Name="Microsoft.Build.Tasks.Core" Version="18.0.0-preview-25466-104">
      <Uri>https://github.com/dotnet/dotnet</Uri>
      <Sha>c0d13804f97528f7b3750ca31846f83c4617a451</Sha>
    </Dependency>
    <Dependency Name="Microsoft.CodeAnalysis.CSharp" Version="5.0.0-2.25466.104">
      <Uri>https://github.com/dotnet/dotnet</Uri>
      <Sha>c0d13804f97528f7b3750ca31846f83c4617a451</Sha>
    </Dependency>
    <Dependency Name="Microsoft.CodeAnalysis.CSharp.Workspaces" Version="5.0.0-2.25466.104">
      <Uri>https://github.com/dotnet/dotnet</Uri>
      <Sha>c0d13804f97528f7b3750ca31846f83c4617a451</Sha>
    </Dependency>
    <Dependency Name="Microsoft.CodeAnalysis.Workspaces.MSBuild" Version="5.0.0-2.25466.104">
      <Uri>https://github.com/dotnet/dotnet</Uri>
      <Sha>c0d13804f97528f7b3750ca31846f83c4617a451</Sha>
    </Dependency>
  </ProductDependencies>
  <ToolsetDependencies>
    <Dependency Name="Microsoft.DotNet.Arcade.Sdk" Version="11.0.0-beta.25466.104">
      <Uri>https://github.com/dotnet/dotnet</Uri>
      <Sha>c0d13804f97528f7b3750ca31846f83c4617a451</Sha>
    </Dependency>
    <Dependency Name="Microsoft.DotNet.Build.Tasks.Templating" Version="11.0.0-beta.25466.104">
      <Uri>https://github.com/dotnet/dotnet</Uri>
      <Sha>c0d13804f97528f7b3750ca31846f83c4617a451</Sha>
    </Dependency>
    <Dependency Name="Microsoft.DotNet.Helix.Sdk" Version="11.0.0-beta.25466.104">
      <Uri>https://github.com/dotnet/dotnet</Uri>
      <Sha>c0d13804f97528f7b3750ca31846f83c4617a451</Sha>
>>>>>>> e47e93ad
    </Dependency>
  </ToolsetDependencies>
</Dependencies><|MERGE_RESOLUTION|>--- conflicted
+++ resolved
@@ -1,82 +1,5 @@
 <?xml version="1.0" encoding="utf-8"?>
 <Dependencies>
-<<<<<<< HEAD
-  <Source Uri="https://github.com/dotnet/dotnet" Mapping="efcore" Sha="b0eeb50560544fa782bd8bbddbe2e964c2ab6388" BarId="283422" />
-  <ProductDependencies>
-    <Dependency Name="Microsoft.Extensions.Caching.Memory" Version="10.0.0-rc.2.25466.101">
-      <Uri>https://github.com/dotnet/dotnet</Uri>
-      <Sha>b0eeb50560544fa782bd8bbddbe2e964c2ab6388</Sha>
-    </Dependency>
-    <Dependency Name="Microsoft.Extensions.Configuration.EnvironmentVariables" Version="10.0.0-rc.2.25466.101">
-      <Uri>https://github.com/dotnet/dotnet</Uri>
-      <Sha>b0eeb50560544fa782bd8bbddbe2e964c2ab6388</Sha>
-    </Dependency>
-    <Dependency Name="Microsoft.Extensions.Configuration.Abstractions" Version="10.0.0-rc.2.25466.101">
-      <Uri>https://github.com/dotnet/dotnet</Uri>
-      <Sha>b0eeb50560544fa782bd8bbddbe2e964c2ab6388</Sha>
-    </Dependency>
-    <Dependency Name="Microsoft.Extensions.Configuration.Json" Version="10.0.0-rc.2.25466.101">
-      <Uri>https://github.com/dotnet/dotnet</Uri>
-      <Sha>b0eeb50560544fa782bd8bbddbe2e964c2ab6388</Sha>
-    </Dependency>
-    <Dependency Name="Microsoft.Extensions.Configuration" Version="10.0.0-rc.2.25466.101">
-      <Uri>https://github.com/dotnet/dotnet</Uri>
-      <Sha>b0eeb50560544fa782bd8bbddbe2e964c2ab6388</Sha>
-    </Dependency>
-    <Dependency Name="Microsoft.Extensions.DependencyInjection" Version="10.0.0-rc.2.25466.101">
-      <Uri>https://github.com/dotnet/dotnet</Uri>
-      <Sha>b0eeb50560544fa782bd8bbddbe2e964c2ab6388</Sha>
-    </Dependency>
-    <Dependency Name="Microsoft.Extensions.DependencyModel" Version="10.0.0-rc.2.25466.101">
-      <Uri>https://github.com/dotnet/dotnet</Uri>
-      <Sha>b0eeb50560544fa782bd8bbddbe2e964c2ab6388</Sha>
-    </Dependency>
-    <Dependency Name="Microsoft.Extensions.HostFactoryResolver.Sources" Version="10.0.0-rc.2.25466.101">
-      <Uri>https://github.com/dotnet/dotnet</Uri>
-      <Sha>b0eeb50560544fa782bd8bbddbe2e964c2ab6388</Sha>
-    </Dependency>
-    <Dependency Name="Microsoft.Extensions.Logging" Version="10.0.0-rc.2.25466.101">
-      <Uri>https://github.com/dotnet/dotnet</Uri>
-      <Sha>b0eeb50560544fa782bd8bbddbe2e964c2ab6388</Sha>
-    </Dependency>
-    <Dependency Name="Microsoft.NETCore.App.Ref" Version="10.0.0-rc.2.25466.101">
-      <Uri>https://github.com/dotnet/dotnet</Uri>
-      <Sha>b0eeb50560544fa782bd8bbddbe2e964c2ab6388</Sha>
-    </Dependency>
-    <Dependency Name="Microsoft.NETCore.Platforms" Version="10.0.0-rc.2.25466.101">
-      <Uri>https://github.com/dotnet/dotnet</Uri>
-      <Sha>b0eeb50560544fa782bd8bbddbe2e964c2ab6388</Sha>
-    </Dependency>
-    <Dependency Name="System.Text.Json" Version="10.0.0-rc.2.25466.101">
-      <Uri>https://github.com/dotnet/dotnet</Uri>
-      <Sha>b0eeb50560544fa782bd8bbddbe2e964c2ab6388</Sha>
-    </Dependency>
-    <Dependency Name="System.Text.Encodings.Web" Version="10.0.0-rc.2.25466.101">
-      <Uri>https://github.com/dotnet/dotnet</Uri>
-      <Sha>b0eeb50560544fa782bd8bbddbe2e964c2ab6388</Sha>
-    </Dependency>
-    <Dependency Name="System.Formats.Asn1" Version="10.0.0-rc.2.25466.101">
-      <Uri>https://github.com/dotnet/dotnet</Uri>
-      <Sha>b0eeb50560544fa782bd8bbddbe2e964c2ab6388</Sha>
-    </Dependency>
-    <Dependency Name="System.Runtime.Caching" Version="10.0.0-rc.2.25466.101">
-      <Uri>https://github.com/dotnet/dotnet</Uri>
-      <Sha>b0eeb50560544fa782bd8bbddbe2e964c2ab6388</Sha>
-    </Dependency>
-  </ProductDependencies>
-  <ToolsetDependencies>
-    <Dependency Name="Microsoft.DotNet.Arcade.Sdk" Version="10.0.0-beta.25466.101">
-      <Uri>https://github.com/dotnet/dotnet</Uri>
-      <Sha>b0eeb50560544fa782bd8bbddbe2e964c2ab6388</Sha>
-    </Dependency>
-    <Dependency Name="Microsoft.DotNet.Build.Tasks.Templating" Version="10.0.0-beta.25466.101">
-      <Uri>https://github.com/dotnet/dotnet</Uri>
-      <Sha>b0eeb50560544fa782bd8bbddbe2e964c2ab6388</Sha>
-    </Dependency>
-    <Dependency Name="Microsoft.DotNet.Helix.Sdk" Version="10.0.0-beta.25466.101">
-      <Uri>https://github.com/dotnet/dotnet</Uri>
-      <Sha>b0eeb50560544fa782bd8bbddbe2e964c2ab6388</Sha>
-=======
   <Source Uri="https://github.com/dotnet/dotnet" Mapping="efcore" Sha="c0d13804f97528f7b3750ca31846f83c4617a451" BarId="283489" />
   <ProductDependencies>
     <Dependency Name="Microsoft.Extensions.Caching.Memory" Version="10.0.0-rc.1.25466.104">
@@ -176,7 +99,6 @@
     <Dependency Name="Microsoft.DotNet.Helix.Sdk" Version="11.0.0-beta.25466.104">
       <Uri>https://github.com/dotnet/dotnet</Uri>
       <Sha>c0d13804f97528f7b3750ca31846f83c4617a451</Sha>
->>>>>>> e47e93ad
     </Dependency>
   </ToolsetDependencies>
 </Dependencies>