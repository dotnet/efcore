--- conflicted
+++ resolved
@@ -37,24 +37,20 @@
       <Uri>https://github.com/dotnet/runtime</Uri>
       <Sha>bb2d2c45410b9407a9657df7f5ca113bced53a43</Sha>
     </Dependency>
-<<<<<<< HEAD
-    <Dependency Name="System.Collections.Immutable" Version="6.0.0-preview.5.21253.3">
-=======
     <Dependency Name="Microsoft.NETCore.App.Ref" Version="6.0.0-preview.5.21226.1">
       <Uri>https://github.com/dotnet/runtime</Uri>
       <Sha>3782e6e41cfaf76ec9ae4117722f835596026b1a</Sha>
     </Dependency>
-    <Dependency Name="Microsoft.NETCore.App.Runtime.win-x64" Version="6.0.0-preview.5.21226.1">
+    <Dependency Name="Microsoft.NETCore.App.Runtime.win-x64" Version=6.0.0-preview.5.21253.3">
       <Uri>https://github.com/dotnet/runtime</Uri>
-      <Sha>3782e6e41cfaf76ec9ae4117722f835596026b1a</Sha>
+      <Sha>bb2d2c45410b9407a9657df7f5ca113bced53a43</Sha>
     </Dependency>
     <!-- NB: Using BrowserDebugHost to represent the nonshipping version of Microsoft.NETCore.App -->
-    <Dependency Name="Microsoft.NETCore.BrowserDebugHost.Transport" Version="6.0.0-preview.5.21226.1">
+    <Dependency Name="Microsoft.NETCore.BrowserDebugHost.Transport" Version="6.0.0-preview.5.21253.3">
       <Uri>https://github.com/dotnet/runtime</Uri>
-      <Sha>3782e6e41cfaf76ec9ae4117722f835596026b1a</Sha>
+      <Sha>bb2d2c45410b9407a9657df7f5ca113bced53a43</Sha>
     </Dependency>
-    <Dependency Name="System.Collections.Immutable" Version="6.0.0-preview.5.21226.1">
->>>>>>> afb7a04a
+    <Dependency Name="System.Collections.Immutable" Version="6.0.0-preview.5.21253.3">
       <Uri>https://github.com/dotnet/runtime</Uri>
       <Sha>bb2d2c45410b9407a9657df7f5ca113bced53a43</Sha>
     </Dependency>
