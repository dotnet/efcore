<?xml version="1.0" encoding="utf-8"?>
<Dependencies>
  <Source Uri="https://github.com/dotnet/dotnet" Mapping="efcore" Sha="b7ad826c308d3b0376ed21450271439a97f77f02" BarId="278405" />
  <ProductDependencies>
    <Dependency Name="Microsoft.Extensions.Caching.Memory" Version="10.0.0-rc.1.25407.105">
      <Uri>https://github.com/dotnet/dotnet</Uri>
      <Sha>b7ad826c308d3b0376ed21450271439a97f77f02</Sha>
    </Dependency>
    <Dependency Name="Microsoft.Extensions.Configuration.EnvironmentVariables" Version="10.0.0-rc.1.25407.105">
      <Uri>https://github.com/dotnet/dotnet</Uri>
      <Sha>b7ad826c308d3b0376ed21450271439a97f77f02</Sha>
    </Dependency>
    <Dependency Name="Microsoft.Extensions.Configuration.Abstractions" Version="10.0.0-rc.1.25407.105">
      <Uri>https://github.com/dotnet/dotnet</Uri>
      <Sha>b7ad826c308d3b0376ed21450271439a97f77f02</Sha>
    </Dependency>
    <Dependency Name="Microsoft.Extensions.Configuration.Json" Version="10.0.0-rc.1.25407.105">
      <Uri>https://github.com/dotnet/dotnet</Uri>
      <Sha>b7ad826c308d3b0376ed21450271439a97f77f02</Sha>
    </Dependency>
    <Dependency Name="Microsoft.Extensions.Configuration" Version="10.0.0-rc.1.25407.105">
      <Uri>https://github.com/dotnet/dotnet</Uri>
      <Sha>b7ad826c308d3b0376ed21450271439a97f77f02</Sha>
    </Dependency>
    <Dependency Name="Microsoft.Extensions.DependencyInjection" Version="10.0.0-rc.1.25407.105">
      <Uri>https://github.com/dotnet/dotnet</Uri>
      <Sha>b7ad826c308d3b0376ed21450271439a97f77f02</Sha>
    </Dependency>
    <Dependency Name="Microsoft.Extensions.DependencyModel" Version="10.0.0-rc.1.25407.105">
      <Uri>https://github.com/dotnet/dotnet</Uri>
      <Sha>b7ad826c308d3b0376ed21450271439a97f77f02</Sha>
    </Dependency>
    <Dependency Name="Microsoft.Extensions.HostFactoryResolver.Sources" Version="10.0.0-rc.1.25407.105">
      <Uri>https://github.com/dotnet/dotnet</Uri>
      <Sha>b7ad826c308d3b0376ed21450271439a97f77f02</Sha>
    </Dependency>
    <Dependency Name="Microsoft.Extensions.Logging" Version="10.0.0-rc.1.25407.105">
      <Uri>https://github.com/dotnet/dotnet</Uri>
      <Sha>b7ad826c308d3b0376ed21450271439a97f77f02</Sha>
    </Dependency>
    <Dependency Name="Microsoft.NETCore.App.Ref" Version="10.0.0-rc.1.25407.105">
      <Uri>https://github.com/dotnet/dotnet</Uri>
      <Sha>b7ad826c308d3b0376ed21450271439a97f77f02</Sha>
    </Dependency>
    <Dependency Name="Microsoft.NETCore.Platforms" Version="10.0.0-rc.1.25407.105">
      <Uri>https://github.com/dotnet/dotnet</Uri>
      <Sha>b7ad826c308d3b0376ed21450271439a97f77f02</Sha>
    </Dependency>
    <Dependency Name="System.Text.Json" Version="10.0.0-rc.1.25407.105">
      <Uri>https://github.com/dotnet/dotnet</Uri>
      <Sha>b7ad826c308d3b0376ed21450271439a97f77f02</Sha>
    </Dependency>
    <Dependency Name="System.Text.Encodings.Web" Version="10.0.0-rc.1.25407.105">
      <Uri>https://github.com/dotnet/dotnet</Uri>
      <Sha>b7ad826c308d3b0376ed21450271439a97f77f02</Sha>
    </Dependency>
    <Dependency Name="System.Formats.Asn1" Version="10.0.0-rc.1.25407.105">
      <Uri>https://github.com/dotnet/dotnet</Uri>
      <Sha>b7ad826c308d3b0376ed21450271439a97f77f02</Sha>
    </Dependency>
    <Dependency Name="System.Runtime.Caching" Version="10.0.0-rc.1.25407.105">
      <Uri>https://github.com/dotnet/dotnet</Uri>
      <Sha>b7ad826c308d3b0376ed21450271439a97f77f02</Sha>
    </Dependency>
  </ProductDependencies>
  <ToolsetDependencies>
<<<<<<< HEAD
    <Dependency Name="Microsoft.DotNet.Arcade.Sdk" Version="9.0.0-beta.25407.2">
      <Uri>https://github.com/dotnet/arcade</Uri>
      <Sha>e29823691315ed6b3acff20d5bdf3b0be7628283</Sha>
    </Dependency>
    <Dependency Name="Microsoft.DotNet.Build.Tasks.Templating" Version="9.0.0-beta.25407.2">
      <Uri>https://github.com/dotnet/arcade</Uri>
      <Sha>e29823691315ed6b3acff20d5bdf3b0be7628283</Sha>
    </Dependency>
    <Dependency Name="Microsoft.DotNet.Helix.Sdk" Version="9.0.0-beta.25407.2">
      <Uri>https://github.com/dotnet/arcade</Uri>
      <Sha>e29823691315ed6b3acff20d5bdf3b0be7628283</Sha>
=======
    <Dependency Name="Microsoft.DotNet.Arcade.Sdk" Version="10.0.0-beta.25407.105">
      <Uri>https://github.com/dotnet/dotnet</Uri>
      <Sha>b7ad826c308d3b0376ed21450271439a97f77f02</Sha>
    </Dependency>
    <Dependency Name="Microsoft.DotNet.Build.Tasks.Templating" Version="10.0.0-beta.25407.105">
      <Uri>https://github.com/dotnet/dotnet</Uri>
      <Sha>b7ad826c308d3b0376ed21450271439a97f77f02</Sha>
    </Dependency>
    <Dependency Name="Microsoft.DotNet.Helix.Sdk" Version="10.0.0-beta.25407.105">
      <Uri>https://github.com/dotnet/dotnet</Uri>
      <Sha>b7ad826c308d3b0376ed21450271439a97f77f02</Sha>
>>>>>>> a6fe25b6
    </Dependency>
  </ToolsetDependencies>
</Dependencies><|MERGE_RESOLUTION|>--- conflicted
+++ resolved
@@ -64,19 +64,6 @@
     </Dependency>
   </ProductDependencies>
   <ToolsetDependencies>
-<<<<<<< HEAD
-    <Dependency Name="Microsoft.DotNet.Arcade.Sdk" Version="9.0.0-beta.25407.2">
-      <Uri>https://github.com/dotnet/arcade</Uri>
-      <Sha>e29823691315ed6b3acff20d5bdf3b0be7628283</Sha>
-    </Dependency>
-    <Dependency Name="Microsoft.DotNet.Build.Tasks.Templating" Version="9.0.0-beta.25407.2">
-      <Uri>https://github.com/dotnet/arcade</Uri>
-      <Sha>e29823691315ed6b3acff20d5bdf3b0be7628283</Sha>
-    </Dependency>
-    <Dependency Name="Microsoft.DotNet.Helix.Sdk" Version="9.0.0-beta.25407.2">
-      <Uri>https://github.com/dotnet/arcade</Uri>
-      <Sha>e29823691315ed6b3acff20d5bdf3b0be7628283</Sha>
-=======
     <Dependency Name="Microsoft.DotNet.Arcade.Sdk" Version="10.0.0-beta.25407.105">
       <Uri>https://github.com/dotnet/dotnet</Uri>
       <Sha>b7ad826c308d3b0376ed21450271439a97f77f02</Sha>
@@ -88,7 +75,6 @@
     <Dependency Name="Microsoft.DotNet.Helix.Sdk" Version="10.0.0-beta.25407.105">
       <Uri>https://github.com/dotnet/dotnet</Uri>
       <Sha>b7ad826c308d3b0376ed21450271439a97f77f02</Sha>
->>>>>>> a6fe25b6
     </Dependency>
   </ToolsetDependencies>
 </Dependencies>