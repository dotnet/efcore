<?xml version="1.0" encoding="utf-8"?>
<Dependencies>
  <ProductDependencies>
    <Dependency Name="Microsoft.Extensions.Caching.Memory" Version="5.0.0-preview.7.20305.1">
      <Uri>https://github.com/dotnet/runtime</Uri>
      <Sha>d0889f1159b6ea044b5e491921b7a37a688ce465</Sha>
    </Dependency>
    <Dependency Name="Microsoft.Extensions.Configuration.EnvironmentVariables" Version="5.0.0-preview.7.20305.1">
      <Uri>https://github.com/dotnet/runtime</Uri>
      <Sha>d0889f1159b6ea044b5e491921b7a37a688ce465</Sha>
    </Dependency>
    <Dependency Name="Microsoft.Extensions.Configuration.Abstractions" Version="5.0.0-preview.7.20305.1">
      <Uri>https://github.com/dotnet/runtime</Uri>
      <Sha>d0889f1159b6ea044b5e491921b7a37a688ce465</Sha>
    </Dependency>
    <Dependency Name="Microsoft.Extensions.Configuration.Json" Version="5.0.0-preview.7.20305.1">
      <Uri>https://github.com/dotnet/runtime</Uri>
      <Sha>d0889f1159b6ea044b5e491921b7a37a688ce465</Sha>
    </Dependency>
    <Dependency Name="Microsoft.Extensions.Configuration" Version="5.0.0-preview.7.20305.1">
      <Uri>https://github.com/dotnet/runtime</Uri>
      <Sha>d0889f1159b6ea044b5e491921b7a37a688ce465</Sha>
    </Dependency>
    <Dependency Name="Microsoft.Extensions.DependencyInjection" Version="5.0.0-preview.7.20305.1">
      <Uri>https://github.com/dotnet/runtime</Uri>
      <Sha>d0889f1159b6ea044b5e491921b7a37a688ce465</Sha>
    </Dependency>
<<<<<<< HEAD
    <Dependency Name="Microsoft.DotNet.PlatformAbstractions" Version="3.1.5" CoherentParentDependency="Microsoft.Extensions.Logging">
      <Uri>https://dev.azure.com/dnceng/internal/_git/dotnet-core-setup</Uri>
      <Sha>65cd7897774a464b5991c1962f7a0d476bb63101</Sha>
    </Dependency>
    <Dependency Name="Microsoft.Extensions.Caching.Memory" Version="3.1.5">
      <Uri>https://dev.azure.com/dnceng/internal/_git/dotnet-extensions</Uri>
      <Sha>877455ff72cbb5834c52c12ce962f1417f5477c8</Sha>
    </Dependency>
    <Dependency Name="Microsoft.Extensions.Configuration.EnvironmentVariables" Version="3.1.5">
      <Uri>https://dev.azure.com/dnceng/internal/_git/dotnet-extensions</Uri>
      <Sha>877455ff72cbb5834c52c12ce962f1417f5477c8</Sha>
    </Dependency>
    <Dependency Name="Microsoft.Extensions.Configuration.Json" Version="3.1.5">
      <Uri>https://dev.azure.com/dnceng/internal/_git/dotnet-extensions</Uri>
      <Sha>877455ff72cbb5834c52c12ce962f1417f5477c8</Sha>
    </Dependency>
    <Dependency Name="Microsoft.Extensions.Configuration" Version="3.1.5">
      <Uri>https://dev.azure.com/dnceng/internal/_git/dotnet-extensions</Uri>
      <Sha>877455ff72cbb5834c52c12ce962f1417f5477c8</Sha>
    </Dependency>
    <Dependency Name="Microsoft.Extensions.DependencyInjection" Version="3.1.5">
      <Uri>https://dev.azure.com/dnceng/internal/_git/dotnet-extensions</Uri>
      <Sha>877455ff72cbb5834c52c12ce962f1417f5477c8</Sha>
    </Dependency>
    <Dependency Name="Microsoft.Extensions.DependencyModel" Version="3.1.5" CoherentParentDependency="Microsoft.Extensions.Logging">
      <Uri>https://dev.azure.com/dnceng/internal/_git/dotnet-core-setup</Uri>
      <Sha>65cd7897774a464b5991c1962f7a0d476bb63101</Sha>
    </Dependency>
    <Dependency Name="Microsoft.Extensions.HostFactoryResolver.Sources" Version="3.1.5-servicing.20270.9">
      <Uri>https://dev.azure.com/dnceng/internal/_git/dotnet-extensions</Uri>
      <Sha>877455ff72cbb5834c52c12ce962f1417f5477c8</Sha>
    </Dependency>
    <Dependency Name="Microsoft.Extensions.Logging" Version="3.1.5">
      <Uri>https://dev.azure.com/dnceng/internal/_git/dotnet-extensions</Uri>
      <Sha>877455ff72cbb5834c52c12ce962f1417f5477c8</Sha>
    </Dependency>
    <Dependency Name="Microsoft.NETCore.App.Runtime.win-x64" Version="3.1.5" CoherentParentDependency="Microsoft.Extensions.Logging">
      <Uri>https://dev.azure.com/dnceng/internal/_git/dotnet-core-setup</Uri>
      <Sha>65cd7897774a464b5991c1962f7a0d476bb63101</Sha>
    </Dependency>
    <Dependency Name="Microsoft.NETCore.App.Internal" Version="3.1.5-servicing.20270.5" CoherentParentDependency="Microsoft.Extensions.Logging">
      <Uri>https://dev.azure.com/dnceng/internal/_git/dotnet-core-setup</Uri>
      <Sha>65cd7897774a464b5991c1962f7a0d476bb63101</Sha>
    </Dependency>
    <Dependency Name="System.Collections.Immutable" Version="1.7.1" CoherentParentDependency="Microsoft.NETCore.App.Runtime.win-x64">
      <Uri>https://dev.azure.com/dnceng/internal/_git/dotnet-corefx</Uri>
      <Sha>059a4a19e602494bfbed473dbbb18f2dbfbd0878</Sha>
    </Dependency>
    <Dependency Name="System.ComponentModel.Annotations" Version="4.7.0" CoherentParentDependency="Microsoft.NETCore.App.Runtime.win-x64">
      <Uri>https://github.com/dotnet/corefx</Uri>
      <Sha>0f7f38c4fd323b26da10cce95f857f77f0f09b48</Sha>
    </Dependency>
    <Dependency Name="System.Diagnostics.DiagnosticSource" Version="4.7.1" CoherentParentDependency="Microsoft.NETCore.App.Runtime.win-x64">
      <Uri>https://dev.azure.com/dnceng/internal/_git/dotnet-corefx</Uri>
      <Sha>059a4a19e602494bfbed473dbbb18f2dbfbd0878</Sha>
    </Dependency>
    <!-- Keep this dependency at the bottom of ProductDependencies, else it will be picked as the parent for CoherentParentDependencies -->
    <Dependency Name="Microsoft.NETCore.App.Ref" Version="3.1.0" Pinned="true">
      <Uri>https://github.com/dotnet/core-setup</Uri>
      <Sha>65f04fb6db7a5e198d05dbebd5c4ad21eb018f89</Sha>
    </Dependency>
    <Dependency Name="NETStandard.Library.Ref" Version="2.1.0" Pinned="true">
      <Uri>https://github.com/dotnet/core-setup</Uri>
      <Sha>7d57652f33493fa022125b7f63aad0d70c52d810</Sha>
=======
    <Dependency Name="Microsoft.Extensions.DependencyModel" Version="5.0.0-preview.7.20305.1">
      <Uri>https://github.com/dotnet/runtime</Uri>
      <Sha>d0889f1159b6ea044b5e491921b7a37a688ce465</Sha>
    </Dependency>
    <Dependency Name="Microsoft.Extensions.HostFactoryResolver.Sources" Version="5.0.0-preview.4.20206.4">
      <Uri>https://github.com/dotnet/extensions</Uri>
      <Sha>7b410faa05ddddb1f26868351f6d2b6378ecff50</Sha>
    </Dependency>
    <Dependency Name="Microsoft.Extensions.Logging" Version="5.0.0-preview.7.20305.1">
      <Uri>https://github.com/dotnet/runtime</Uri>
      <Sha>d0889f1159b6ea044b5e491921b7a37a688ce465</Sha>
    </Dependency>
    <Dependency Name="System.Collections.Immutable" Version="5.0.0-preview.7.20305.1">
      <Uri>https://github.com/dotnet/runtime</Uri>
      <Sha>d0889f1159b6ea044b5e491921b7a37a688ce465</Sha>
    </Dependency>
    <Dependency Name="System.ComponentModel.Annotations" Version="5.0.0-preview.7.20305.1">
      <Uri>https://github.com/dotnet/runtime</Uri>
      <Sha>d0889f1159b6ea044b5e491921b7a37a688ce465</Sha>
    </Dependency>
    <Dependency Name="System.Diagnostics.DiagnosticSource" Version="5.0.0-preview.7.20305.1">
      <Uri>https://github.com/dotnet/runtime</Uri>
      <Sha>d0889f1159b6ea044b5e491921b7a37a688ce465</Sha>
>>>>>>> c5d04a07
    </Dependency>
  </ProductDependencies>
  <ToolsetDependencies>
    <Dependency Name="Microsoft.DotNet.Arcade.Sdk" Version="5.0.0-beta.20280.1">
      <Uri>https://github.com/dotnet/arcade</Uri>
      <Sha>fef373440d604c428950236fbc2b99ce0df368a9</Sha>
    </Dependency>
    <Dependency Name="Microsoft.DotNet.Helix.Sdk" Version="5.0.0-beta.20280.1">
      <Uri>https://github.com/dotnet/arcade</Uri>
      <Sha>fef373440d604c428950236fbc2b99ce0df368a9</Sha>
    </Dependency>
  </ToolsetDependencies>
</Dependencies><|MERGE_RESOLUTION|>--- conflicted
+++ resolved
@@ -25,72 +25,6 @@
       <Uri>https://github.com/dotnet/runtime</Uri>
       <Sha>d0889f1159b6ea044b5e491921b7a37a688ce465</Sha>
     </Dependency>
-<<<<<<< HEAD
-    <Dependency Name="Microsoft.DotNet.PlatformAbstractions" Version="3.1.5" CoherentParentDependency="Microsoft.Extensions.Logging">
-      <Uri>https://dev.azure.com/dnceng/internal/_git/dotnet-core-setup</Uri>
-      <Sha>65cd7897774a464b5991c1962f7a0d476bb63101</Sha>
-    </Dependency>
-    <Dependency Name="Microsoft.Extensions.Caching.Memory" Version="3.1.5">
-      <Uri>https://dev.azure.com/dnceng/internal/_git/dotnet-extensions</Uri>
-      <Sha>877455ff72cbb5834c52c12ce962f1417f5477c8</Sha>
-    </Dependency>
-    <Dependency Name="Microsoft.Extensions.Configuration.EnvironmentVariables" Version="3.1.5">
-      <Uri>https://dev.azure.com/dnceng/internal/_git/dotnet-extensions</Uri>
-      <Sha>877455ff72cbb5834c52c12ce962f1417f5477c8</Sha>
-    </Dependency>
-    <Dependency Name="Microsoft.Extensions.Configuration.Json" Version="3.1.5">
-      <Uri>https://dev.azure.com/dnceng/internal/_git/dotnet-extensions</Uri>
-      <Sha>877455ff72cbb5834c52c12ce962f1417f5477c8</Sha>
-    </Dependency>
-    <Dependency Name="Microsoft.Extensions.Configuration" Version="3.1.5">
-      <Uri>https://dev.azure.com/dnceng/internal/_git/dotnet-extensions</Uri>
-      <Sha>877455ff72cbb5834c52c12ce962f1417f5477c8</Sha>
-    </Dependency>
-    <Dependency Name="Microsoft.Extensions.DependencyInjection" Version="3.1.5">
-      <Uri>https://dev.azure.com/dnceng/internal/_git/dotnet-extensions</Uri>
-      <Sha>877455ff72cbb5834c52c12ce962f1417f5477c8</Sha>
-    </Dependency>
-    <Dependency Name="Microsoft.Extensions.DependencyModel" Version="3.1.5" CoherentParentDependency="Microsoft.Extensions.Logging">
-      <Uri>https://dev.azure.com/dnceng/internal/_git/dotnet-core-setup</Uri>
-      <Sha>65cd7897774a464b5991c1962f7a0d476bb63101</Sha>
-    </Dependency>
-    <Dependency Name="Microsoft.Extensions.HostFactoryResolver.Sources" Version="3.1.5-servicing.20270.9">
-      <Uri>https://dev.azure.com/dnceng/internal/_git/dotnet-extensions</Uri>
-      <Sha>877455ff72cbb5834c52c12ce962f1417f5477c8</Sha>
-    </Dependency>
-    <Dependency Name="Microsoft.Extensions.Logging" Version="3.1.5">
-      <Uri>https://dev.azure.com/dnceng/internal/_git/dotnet-extensions</Uri>
-      <Sha>877455ff72cbb5834c52c12ce962f1417f5477c8</Sha>
-    </Dependency>
-    <Dependency Name="Microsoft.NETCore.App.Runtime.win-x64" Version="3.1.5" CoherentParentDependency="Microsoft.Extensions.Logging">
-      <Uri>https://dev.azure.com/dnceng/internal/_git/dotnet-core-setup</Uri>
-      <Sha>65cd7897774a464b5991c1962f7a0d476bb63101</Sha>
-    </Dependency>
-    <Dependency Name="Microsoft.NETCore.App.Internal" Version="3.1.5-servicing.20270.5" CoherentParentDependency="Microsoft.Extensions.Logging">
-      <Uri>https://dev.azure.com/dnceng/internal/_git/dotnet-core-setup</Uri>
-      <Sha>65cd7897774a464b5991c1962f7a0d476bb63101</Sha>
-    </Dependency>
-    <Dependency Name="System.Collections.Immutable" Version="1.7.1" CoherentParentDependency="Microsoft.NETCore.App.Runtime.win-x64">
-      <Uri>https://dev.azure.com/dnceng/internal/_git/dotnet-corefx</Uri>
-      <Sha>059a4a19e602494bfbed473dbbb18f2dbfbd0878</Sha>
-    </Dependency>
-    <Dependency Name="System.ComponentModel.Annotations" Version="4.7.0" CoherentParentDependency="Microsoft.NETCore.App.Runtime.win-x64">
-      <Uri>https://github.com/dotnet/corefx</Uri>
-      <Sha>0f7f38c4fd323b26da10cce95f857f77f0f09b48</Sha>
-    </Dependency>
-    <Dependency Name="System.Diagnostics.DiagnosticSource" Version="4.7.1" CoherentParentDependency="Microsoft.NETCore.App.Runtime.win-x64">
-      <Uri>https://dev.azure.com/dnceng/internal/_git/dotnet-corefx</Uri>
-      <Sha>059a4a19e602494bfbed473dbbb18f2dbfbd0878</Sha>
-    </Dependency>
-    <!-- Keep this dependency at the bottom of ProductDependencies, else it will be picked as the parent for CoherentParentDependencies -->
-    <Dependency Name="Microsoft.NETCore.App.Ref" Version="3.1.0" Pinned="true">
-      <Uri>https://github.com/dotnet/core-setup</Uri>
-      <Sha>65f04fb6db7a5e198d05dbebd5c4ad21eb018f89</Sha>
-    </Dependency>
-    <Dependency Name="NETStandard.Library.Ref" Version="2.1.0" Pinned="true">
-      <Uri>https://github.com/dotnet/core-setup</Uri>
-      <Sha>7d57652f33493fa022125b7f63aad0d70c52d810</Sha>
-=======
     <Dependency Name="Microsoft.Extensions.DependencyModel" Version="5.0.0-preview.7.20305.1">
       <Uri>https://github.com/dotnet/runtime</Uri>
       <Sha>d0889f1159b6ea044b5e491921b7a37a688ce465</Sha>
@@ -114,7 +48,6 @@
     <Dependency Name="System.Diagnostics.DiagnosticSource" Version="5.0.0-preview.7.20305.1">
       <Uri>https://github.com/dotnet/runtime</Uri>
       <Sha>d0889f1159b6ea044b5e491921b7a37a688ce465</Sha>
->>>>>>> c5d04a07
     </Dependency>
   </ProductDependencies>
   <ToolsetDependencies>
