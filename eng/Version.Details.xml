--- conflicted
+++ resolved
@@ -71,15 +71,9 @@
       <Uri>https://github.com/dotnet/arcade</Uri>
       <Sha>a11024c8c22cc762011addafc30c653c938048f4</Sha>
     </Dependency>
-<<<<<<< HEAD
-    <Dependency Name="Microsoft.Net.Compilers.Toolset" Version="3.3.0-beta3-19407-05" CoherentParentDependency="Microsoft.Extensions.Logging">
-      <Uri>https://github.com/dotnet/roslyn</Uri>
-      <Sha>a4f6432caf9b65787d565de33c47aed115bcd90f</Sha>
-=======
     <Dependency Name="Microsoft.Net.Compilers.Toolset" Version="3.3.0-beta3-19415-01" CoherentParentDependency="Microsoft.Extensions.Logging">
       <Uri>https://github.com/dotnet/roslyn</Uri>
       <Sha>f5ba9f2c61a2fe853dc4913888d40df221539147</Sha>
->>>>>>> bad2bf53
     </Dependency>
   </ToolsetDependencies>
 </Dependencies>