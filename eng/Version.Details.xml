--- conflicted
+++ resolved
@@ -1,142 +1,65 @@
 <?xml version="1.0" encoding="utf-8"?>
 <Dependencies>
-<<<<<<< HEAD
-  <Source Uri="https://github.com/dotnet/dotnet" Mapping="efcore" Sha="ba5cda19aa70d59758a74b7d36c90e009b32f6f0" BarId="292661" />
-=======
   <Source Uri="https://github.com/dotnet/dotnet" Mapping="efcore" Sha="3b5d49bb1053c228d431a7ea95a8bec6f9f16ab1" BarId="292651" />
->>>>>>> de10f40f
   <ProductDependencies>
     <Dependency Name="Microsoft.Extensions.Caching.Memory" Version="10.0.0-rc.3.25578.104">
       <Uri>https://github.com/dotnet/dotnet</Uri>
-<<<<<<< HEAD
-      <Sha>ba5cda19aa70d59758a74b7d36c90e009b32f6f0</Sha>
-=======
       <Sha>3b5d49bb1053c228d431a7ea95a8bec6f9f16ab1</Sha>
->>>>>>> de10f40f
     </Dependency>
     <Dependency Name="Microsoft.Extensions.Configuration.EnvironmentVariables" Version="10.0.0-rc.3.25578.104">
       <Uri>https://github.com/dotnet/dotnet</Uri>
-<<<<<<< HEAD
-      <Sha>ba5cda19aa70d59758a74b7d36c90e009b32f6f0</Sha>
-=======
       <Sha>3b5d49bb1053c228d431a7ea95a8bec6f9f16ab1</Sha>
->>>>>>> de10f40f
     </Dependency>
     <Dependency Name="Microsoft.Extensions.Configuration.Abstractions" Version="10.0.0-rc.3.25578.104">
       <Uri>https://github.com/dotnet/dotnet</Uri>
-<<<<<<< HEAD
-      <Sha>ba5cda19aa70d59758a74b7d36c90e009b32f6f0</Sha>
-=======
       <Sha>3b5d49bb1053c228d431a7ea95a8bec6f9f16ab1</Sha>
->>>>>>> de10f40f
     </Dependency>
     <Dependency Name="Microsoft.Extensions.Configuration.Json" Version="10.0.0-rc.3.25578.104">
       <Uri>https://github.com/dotnet/dotnet</Uri>
-<<<<<<< HEAD
-      <Sha>ba5cda19aa70d59758a74b7d36c90e009b32f6f0</Sha>
-=======
       <Sha>3b5d49bb1053c228d431a7ea95a8bec6f9f16ab1</Sha>
->>>>>>> de10f40f
     </Dependency>
     <Dependency Name="Microsoft.Extensions.Configuration" Version="10.0.0-rc.3.25578.104">
       <Uri>https://github.com/dotnet/dotnet</Uri>
-<<<<<<< HEAD
-      <Sha>ba5cda19aa70d59758a74b7d36c90e009b32f6f0</Sha>
-=======
       <Sha>3b5d49bb1053c228d431a7ea95a8bec6f9f16ab1</Sha>
->>>>>>> de10f40f
     </Dependency>
     <Dependency Name="Microsoft.Extensions.DependencyInjection" Version="10.0.0-rc.3.25578.104">
       <Uri>https://github.com/dotnet/dotnet</Uri>
-<<<<<<< HEAD
-      <Sha>ba5cda19aa70d59758a74b7d36c90e009b32f6f0</Sha>
-=======
       <Sha>3b5d49bb1053c228d431a7ea95a8bec6f9f16ab1</Sha>
->>>>>>> de10f40f
     </Dependency>
     <Dependency Name="Microsoft.Extensions.DependencyModel" Version="10.0.0-rc.3.25578.104">
       <Uri>https://github.com/dotnet/dotnet</Uri>
-<<<<<<< HEAD
-      <Sha>ba5cda19aa70d59758a74b7d36c90e009b32f6f0</Sha>
-    </Dependency>
-    <Dependency Name="Microsoft.Extensions.HostFactoryResolver.Sources" Version="10.0.2-servicing.25578.106">
-      <Uri>https://github.com/dotnet/dotnet</Uri>
-      <Sha>ba5cda19aa70d59758a74b7d36c90e009b32f6f0</Sha>
-=======
       <Sha>3b5d49bb1053c228d431a7ea95a8bec6f9f16ab1</Sha>
     </Dependency>
     <Dependency Name="Microsoft.Extensions.HostFactoryResolver.Sources" Version="10.0.0-rc.3.25578.104">
       <Uri>https://github.com/dotnet/dotnet</Uri>
       <Sha>3b5d49bb1053c228d431a7ea95a8bec6f9f16ab1</Sha>
->>>>>>> de10f40f
     </Dependency>
     <Dependency Name="Microsoft.Extensions.Logging" Version="10.0.0-rc.3.25578.104">
       <Uri>https://github.com/dotnet/dotnet</Uri>
-<<<<<<< HEAD
-      <Sha>ba5cda19aa70d59758a74b7d36c90e009b32f6f0</Sha>
-=======
       <Sha>3b5d49bb1053c228d431a7ea95a8bec6f9f16ab1</Sha>
->>>>>>> de10f40f
     </Dependency>
     <Dependency Name="Microsoft.NETCore.App.Ref" Version="10.0.0-rc.3.25578.104">
       <Uri>https://github.com/dotnet/dotnet</Uri>
-<<<<<<< HEAD
-      <Sha>ba5cda19aa70d59758a74b7d36c90e009b32f6f0</Sha>
-    </Dependency>
-    <Dependency Name="Microsoft.NETCore.Platforms" Version="10.0.2-servicing.25578.106">
-      <Uri>https://github.com/dotnet/dotnet</Uri>
-      <Sha>ba5cda19aa70d59758a74b7d36c90e009b32f6f0</Sha>
-=======
       <Sha>3b5d49bb1053c228d431a7ea95a8bec6f9f16ab1</Sha>
     </Dependency>
     <Dependency Name="Microsoft.NETCore.Platforms" Version="10.0.0-rc.3.25578.104">
       <Uri>https://github.com/dotnet/dotnet</Uri>
       <Sha>3b5d49bb1053c228d431a7ea95a8bec6f9f16ab1</Sha>
->>>>>>> de10f40f
     </Dependency>
     <Dependency Name="System.Text.Json" Version="10.0.0-rc.3.25578.104">
       <Uri>https://github.com/dotnet/dotnet</Uri>
-<<<<<<< HEAD
-      <Sha>ba5cda19aa70d59758a74b7d36c90e009b32f6f0</Sha>
-=======
       <Sha>3b5d49bb1053c228d431a7ea95a8bec6f9f16ab1</Sha>
->>>>>>> de10f40f
     </Dependency>
     <Dependency Name="System.Text.Encodings.Web" Version="10.0.0-rc.3.25578.104">
       <Uri>https://github.com/dotnet/dotnet</Uri>
-<<<<<<< HEAD
-      <Sha>ba5cda19aa70d59758a74b7d36c90e009b32f6f0</Sha>
-=======
       <Sha>3b5d49bb1053c228d431a7ea95a8bec6f9f16ab1</Sha>
->>>>>>> de10f40f
     </Dependency>
     <Dependency Name="System.Formats.Asn1" Version="10.0.0-rc.3.25578.104">
       <Uri>https://github.com/dotnet/dotnet</Uri>
-<<<<<<< HEAD
-      <Sha>ba5cda19aa70d59758a74b7d36c90e009b32f6f0</Sha>
-=======
       <Sha>3b5d49bb1053c228d431a7ea95a8bec6f9f16ab1</Sha>
->>>>>>> de10f40f
     </Dependency>
     <Dependency Name="System.Runtime.Caching" Version="10.0.0-rc.3.25578.104">
       <Uri>https://github.com/dotnet/dotnet</Uri>
-<<<<<<< HEAD
-      <Sha>ba5cda19aa70d59758a74b7d36c90e009b32f6f0</Sha>
-    </Dependency>
-  </ProductDependencies>
-  <ToolsetDependencies>
-    <Dependency Name="Microsoft.DotNet.Arcade.Sdk" Version="10.0.0-beta.25578.106">
-      <Uri>https://github.com/dotnet/dotnet</Uri>
-      <Sha>ba5cda19aa70d59758a74b7d36c90e009b32f6f0</Sha>
-    </Dependency>
-    <Dependency Name="Microsoft.DotNet.Build.Tasks.Templating" Version="10.0.0-beta.25578.106">
-      <Uri>https://github.com/dotnet/dotnet</Uri>
-      <Sha>ba5cda19aa70d59758a74b7d36c90e009b32f6f0</Sha>
-    </Dependency>
-    <Dependency Name="Microsoft.DotNet.Helix.Sdk" Version="10.0.0-beta.25578.106">
-      <Uri>https://github.com/dotnet/dotnet</Uri>
-      <Sha>ba5cda19aa70d59758a74b7d36c90e009b32f6f0</Sha>
-=======
       <Sha>3b5d49bb1053c228d431a7ea95a8bec6f9f16ab1</Sha>
     </Dependency>
   </ProductDependencies>
@@ -152,7 +75,6 @@
     <Dependency Name="Microsoft.DotNet.Helix.Sdk" Version="11.0.0-beta.25578.104">
       <Uri>https://github.com/dotnet/dotnet</Uri>
       <Sha>3b5d49bb1053c228d431a7ea95a8bec6f9f16ab1</Sha>
->>>>>>> de10f40f
     </Dependency>
   </ToolsetDependencies>
 </Dependencies>