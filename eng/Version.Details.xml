--- conflicted
+++ resolved
@@ -1,55 +1,6 @@
 <?xml version="1.0" encoding="utf-8"?>
 <Dependencies>
   <ToolsetDependencies>
-<<<<<<< HEAD
-    <Dependency Name="Microsoft.Extensions.Caching.Memory" Version="5.0.0-rtm.20479.8">
-      <Uri>https://github.com/dotnet/runtime</Uri>
-      <Sha>63d5747b854336e2cbbd0a8d9943e1a6675c85e9</Sha>
-    </Dependency>
-    <Dependency Name="Microsoft.Extensions.Configuration.EnvironmentVariables" Version="5.0.0-rtm.20479.8">
-      <Uri>https://github.com/dotnet/runtime</Uri>
-      <Sha>63d5747b854336e2cbbd0a8d9943e1a6675c85e9</Sha>
-    </Dependency>
-    <Dependency Name="Microsoft.Extensions.Configuration.Abstractions" Version="5.0.0-rtm.20479.8">
-      <Uri>https://github.com/dotnet/runtime</Uri>
-      <Sha>63d5747b854336e2cbbd0a8d9943e1a6675c85e9</Sha>
-    </Dependency>
-    <Dependency Name="Microsoft.Extensions.Configuration.Json" Version="5.0.0-rtm.20479.8">
-      <Uri>https://github.com/dotnet/runtime</Uri>
-      <Sha>63d5747b854336e2cbbd0a8d9943e1a6675c85e9</Sha>
-    </Dependency>
-    <Dependency Name="Microsoft.Extensions.Configuration" Version="5.0.0-rtm.20479.8">
-      <Uri>https://github.com/dotnet/runtime</Uri>
-      <Sha>63d5747b854336e2cbbd0a8d9943e1a6675c85e9</Sha>
-    </Dependency>
-    <Dependency Name="Microsoft.Extensions.DependencyInjection" Version="5.0.0-rtm.20479.8">
-      <Uri>https://github.com/dotnet/runtime</Uri>
-      <Sha>63d5747b854336e2cbbd0a8d9943e1a6675c85e9</Sha>
-    </Dependency>
-    <Dependency Name="Microsoft.Extensions.DependencyModel" Version="5.0.0-rtm.20479.8">
-      <Uri>https://github.com/dotnet/runtime</Uri>
-      <Sha>63d5747b854336e2cbbd0a8d9943e1a6675c85e9</Sha>
-    </Dependency>
-    <Dependency Name="Microsoft.Extensions.HostFactoryResolver.Sources" Version="5.0.0-rtm.20479.8">
-      <Uri>https://github.com/dotnet/runtime</Uri>
-      <Sha>63d5747b854336e2cbbd0a8d9943e1a6675c85e9</Sha>
-    </Dependency>
-    <Dependency Name="Microsoft.Extensions.Logging" Version="5.0.0-rtm.20479.8">
-      <Uri>https://github.com/dotnet/runtime</Uri>
-      <Sha>63d5747b854336e2cbbd0a8d9943e1a6675c85e9</Sha>
-    </Dependency>
-    <Dependency Name="System.Collections.Immutable" Version="5.0.0-rtm.20479.8">
-      <Uri>https://github.com/dotnet/runtime</Uri>
-      <Sha>63d5747b854336e2cbbd0a8d9943e1a6675c85e9</Sha>
-    </Dependency>
-    <Dependency Name="System.ComponentModel.Annotations" Version="5.0.0-rtm.20479.8">
-      <Uri>https://github.com/dotnet/runtime</Uri>
-      <Sha>63d5747b854336e2cbbd0a8d9943e1a6675c85e9</Sha>
-    </Dependency>
-    <Dependency Name="System.Diagnostics.DiagnosticSource" Version="5.0.0-rtm.20479.8">
-      <Uri>https://github.com/dotnet/runtime</Uri>
-      <Sha>63d5747b854336e2cbbd0a8d9943e1a6675c85e9</Sha>
-=======
     <Dependency Name="Microsoft.Extensions.Caching.Memory" Version="6.0.0-alpha.1.20477.5">
       <Uri>https://github.com/dotnet/runtime</Uri>
       <Sha>ae1b1be2ba3147758345062f9e78afb8cc2ff39b</Sha>
@@ -97,7 +48,6 @@
     <Dependency Name="System.Diagnostics.DiagnosticSource" Version="6.0.0-alpha.1.20477.5">
       <Uri>https://github.com/dotnet/runtime</Uri>
       <Sha>ae1b1be2ba3147758345062f9e78afb8cc2ff39b</Sha>
->>>>>>> 1256f6bd
     </Dependency>
     <Dependency Name="Microsoft.DotNet.Arcade.Sdk" Version="5.0.0-beta.20474.4">
       <Uri>https://github.com/dotnet/arcade</Uri>
