--- conflicted
+++ resolved
@@ -1,55 +1,6 @@
 <?xml version="1.0" encoding="utf-8"?>
 <Dependencies>
   <ToolsetDependencies>
-<<<<<<< HEAD
-    <Dependency Name="Microsoft.Extensions.Caching.Memory" Version="5.0.0-rtm.20502.8">
-      <Uri>https://github.com/dotnet/runtime</Uri>
-      <Sha>3c6e6cc14728ce9a1955e076d2a758407dc70f5a</Sha>
-    </Dependency>
-    <Dependency Name="Microsoft.Extensions.Configuration.EnvironmentVariables" Version="5.0.0-rtm.20502.8">
-      <Uri>https://github.com/dotnet/runtime</Uri>
-      <Sha>3c6e6cc14728ce9a1955e076d2a758407dc70f5a</Sha>
-    </Dependency>
-    <Dependency Name="Microsoft.Extensions.Configuration.Abstractions" Version="5.0.0-rtm.20502.8">
-      <Uri>https://github.com/dotnet/runtime</Uri>
-      <Sha>3c6e6cc14728ce9a1955e076d2a758407dc70f5a</Sha>
-    </Dependency>
-    <Dependency Name="Microsoft.Extensions.Configuration.Json" Version="5.0.0-rtm.20502.8">
-      <Uri>https://github.com/dotnet/runtime</Uri>
-      <Sha>3c6e6cc14728ce9a1955e076d2a758407dc70f5a</Sha>
-    </Dependency>
-    <Dependency Name="Microsoft.Extensions.Configuration" Version="5.0.0-rtm.20502.8">
-      <Uri>https://github.com/dotnet/runtime</Uri>
-      <Sha>3c6e6cc14728ce9a1955e076d2a758407dc70f5a</Sha>
-    </Dependency>
-    <Dependency Name="Microsoft.Extensions.DependencyInjection" Version="5.0.0-rtm.20502.8">
-      <Uri>https://github.com/dotnet/runtime</Uri>
-      <Sha>3c6e6cc14728ce9a1955e076d2a758407dc70f5a</Sha>
-    </Dependency>
-    <Dependency Name="Microsoft.Extensions.DependencyModel" Version="5.0.0-rtm.20502.8">
-      <Uri>https://github.com/dotnet/runtime</Uri>
-      <Sha>3c6e6cc14728ce9a1955e076d2a758407dc70f5a</Sha>
-    </Dependency>
-    <Dependency Name="Microsoft.Extensions.HostFactoryResolver.Sources" Version="5.0.0-rtm.20502.8">
-      <Uri>https://github.com/dotnet/runtime</Uri>
-      <Sha>3c6e6cc14728ce9a1955e076d2a758407dc70f5a</Sha>
-    </Dependency>
-    <Dependency Name="Microsoft.Extensions.Logging" Version="5.0.0-rtm.20502.8">
-      <Uri>https://github.com/dotnet/runtime</Uri>
-      <Sha>3c6e6cc14728ce9a1955e076d2a758407dc70f5a</Sha>
-    </Dependency>
-    <Dependency Name="System.Collections.Immutable" Version="5.0.0-rtm.20502.8">
-      <Uri>https://github.com/dotnet/runtime</Uri>
-      <Sha>3c6e6cc14728ce9a1955e076d2a758407dc70f5a</Sha>
-    </Dependency>
-    <Dependency Name="System.ComponentModel.Annotations" Version="5.0.0-rtm.20502.8">
-      <Uri>https://github.com/dotnet/runtime</Uri>
-      <Sha>3c6e6cc14728ce9a1955e076d2a758407dc70f5a</Sha>
-    </Dependency>
-    <Dependency Name="System.Diagnostics.DiagnosticSource" Version="5.0.0-rtm.20502.8">
-      <Uri>https://github.com/dotnet/runtime</Uri>
-      <Sha>3c6e6cc14728ce9a1955e076d2a758407dc70f5a</Sha>
-=======
     <Dependency Name="Microsoft.Extensions.Caching.Memory" Version="6.0.0-alpha.1.20503.1">
       <Uri>https://github.com/dotnet/runtime</Uri>
       <Sha>54623ba202cbb62fb3c5c9d9117ab55dcd5469e4</Sha>
@@ -97,7 +48,6 @@
     <Dependency Name="System.Diagnostics.DiagnosticSource" Version="6.0.0-alpha.1.20503.1">
       <Uri>https://github.com/dotnet/runtime</Uri>
       <Sha>54623ba202cbb62fb3c5c9d9117ab55dcd5469e4</Sha>
->>>>>>> b715a358
     </Dependency>
     <Dependency Name="Microsoft.DotNet.Arcade.Sdk" Version="5.0.0-beta.20478.3">
       <Uri>https://github.com/dotnet/arcade</Uri>
