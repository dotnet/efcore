<?xml version="1.0" encoding="utf-8"?>
<Dependencies>
  <Source Uri="https://github.com/dotnet/dotnet" Mapping="efcore" Sha="8b29a1682219da555ee27e4fdda55dc3884b316f" BarId="277635" />
  <ProductDependencies>
    <Dependency Name="Microsoft.Extensions.Caching.Memory" Version="10.0.0-rc.1.25401.103">
      <Uri>https://github.com/dotnet/dotnet</Uri>
      <Sha>8b29a1682219da555ee27e4fdda55dc3884b316f</Sha>
    </Dependency>
    <Dependency Name="Microsoft.Extensions.Configuration.EnvironmentVariables" Version="10.0.0-rc.1.25401.103">
      <Uri>https://github.com/dotnet/dotnet</Uri>
      <Sha>8b29a1682219da555ee27e4fdda55dc3884b316f</Sha>
    </Dependency>
    <Dependency Name="Microsoft.Extensions.Configuration.Abstractions" Version="10.0.0-rc.1.25401.103">
      <Uri>https://github.com/dotnet/dotnet</Uri>
      <Sha>8b29a1682219da555ee27e4fdda55dc3884b316f</Sha>
    </Dependency>
    <Dependency Name="Microsoft.Extensions.Configuration.Json" Version="10.0.0-rc.1.25401.103">
      <Uri>https://github.com/dotnet/dotnet</Uri>
      <Sha>8b29a1682219da555ee27e4fdda55dc3884b316f</Sha>
    </Dependency>
    <Dependency Name="Microsoft.Extensions.Configuration" Version="10.0.0-rc.1.25401.103">
      <Uri>https://github.com/dotnet/dotnet</Uri>
      <Sha>8b29a1682219da555ee27e4fdda55dc3884b316f</Sha>
    </Dependency>
    <Dependency Name="Microsoft.Extensions.DependencyInjection" Version="10.0.0-rc.1.25401.103">
      <Uri>https://github.com/dotnet/dotnet</Uri>
      <Sha>8b29a1682219da555ee27e4fdda55dc3884b316f</Sha>
    </Dependency>
    <Dependency Name="Microsoft.Extensions.DependencyModel" Version="10.0.0-rc.1.25401.103">
      <Uri>https://github.com/dotnet/dotnet</Uri>
      <Sha>8b29a1682219da555ee27e4fdda55dc3884b316f</Sha>
    </Dependency>
    <Dependency Name="Microsoft.Extensions.HostFactoryResolver.Sources" Version="10.0.0-rc.1.25401.103">
      <Uri>https://github.com/dotnet/dotnet</Uri>
      <Sha>8b29a1682219da555ee27e4fdda55dc3884b316f</Sha>
    </Dependency>
    <Dependency Name="Microsoft.Extensions.Logging" Version="10.0.0-rc.1.25401.103">
      <Uri>https://github.com/dotnet/dotnet</Uri>
      <Sha>8b29a1682219da555ee27e4fdda55dc3884b316f</Sha>
    </Dependency>
    <Dependency Name="Microsoft.NETCore.App.Ref" Version="10.0.0-rc.1.25401.103">
      <Uri>https://github.com/dotnet/dotnet</Uri>
      <Sha>8b29a1682219da555ee27e4fdda55dc3884b316f</Sha>
    </Dependency>
    <Dependency Name="Microsoft.NETCore.Platforms" Version="10.0.0-rc.1.25401.103">
      <Uri>https://github.com/dotnet/dotnet</Uri>
      <Sha>8b29a1682219da555ee27e4fdda55dc3884b316f</Sha>
    </Dependency>
    <Dependency Name="System.Text.Json" Version="10.0.0-rc.1.25401.103">
      <Uri>https://github.com/dotnet/dotnet</Uri>
      <Sha>8b29a1682219da555ee27e4fdda55dc3884b316f</Sha>
    </Dependency>
    <Dependency Name="System.Text.Encodings.Web" Version="10.0.0-rc.1.25401.103">
      <Uri>https://github.com/dotnet/dotnet</Uri>
      <Sha>8b29a1682219da555ee27e4fdda55dc3884b316f</Sha>
    </Dependency>
    <Dependency Name="System.Formats.Asn1" Version="10.0.0-rc.1.25401.103">
      <Uri>https://github.com/dotnet/dotnet</Uri>
      <Sha>8b29a1682219da555ee27e4fdda55dc3884b316f</Sha>
    </Dependency>
    <Dependency Name="System.Runtime.Caching" Version="10.0.0-rc.1.25401.103">
      <Uri>https://github.com/dotnet/dotnet</Uri>
      <Sha>8b29a1682219da555ee27e4fdda55dc3884b316f</Sha>
    </Dependency>
  </ProductDependencies>
  <ToolsetDependencies>
<<<<<<< HEAD
    <Dependency Name="Microsoft.DotNet.Arcade.Sdk" Version="9.0.0-beta.25380.1">
      <Uri>https://github.com/dotnet/arcade</Uri>
      <Sha>7e67a7b4b62513a475afe46c4cd74d54b68f65c9</Sha>
    </Dependency>
    <Dependency Name="Microsoft.DotNet.Build.Tasks.Templating" Version="9.0.0-beta.25380.1">
      <Uri>https://github.com/dotnet/arcade</Uri>
      <Sha>7e67a7b4b62513a475afe46c4cd74d54b68f65c9</Sha>
    </Dependency>
    <Dependency Name="Microsoft.DotNet.Helix.Sdk" Version="9.0.0-beta.25380.1">
      <Uri>https://github.com/dotnet/arcade</Uri>
      <Sha>7e67a7b4b62513a475afe46c4cd74d54b68f65c9</Sha>
=======
    <Dependency Name="Microsoft.DotNet.Arcade.Sdk" Version="10.0.0-beta.25401.103">
      <Uri>https://github.com/dotnet/dotnet</Uri>
      <Sha>8b29a1682219da555ee27e4fdda55dc3884b316f</Sha>
    </Dependency>
    <Dependency Name="Microsoft.DotNet.Build.Tasks.Templating" Version="10.0.0-beta.25401.103">
      <Uri>https://github.com/dotnet/dotnet</Uri>
      <Sha>8b29a1682219da555ee27e4fdda55dc3884b316f</Sha>
    </Dependency>
    <Dependency Name="Microsoft.DotNet.Helix.Sdk" Version="10.0.0-beta.25401.103">
      <Uri>https://github.com/dotnet/dotnet</Uri>
      <Sha>8b29a1682219da555ee27e4fdda55dc3884b316f</Sha>
>>>>>>> 256794db
    </Dependency>
  </ToolsetDependencies>
</Dependencies><|MERGE_RESOLUTION|>--- conflicted
+++ resolved
@@ -64,19 +64,6 @@
     </Dependency>
   </ProductDependencies>
   <ToolsetDependencies>
-<<<<<<< HEAD
-    <Dependency Name="Microsoft.DotNet.Arcade.Sdk" Version="9.0.0-beta.25380.1">
-      <Uri>https://github.com/dotnet/arcade</Uri>
-      <Sha>7e67a7b4b62513a475afe46c4cd74d54b68f65c9</Sha>
-    </Dependency>
-    <Dependency Name="Microsoft.DotNet.Build.Tasks.Templating" Version="9.0.0-beta.25380.1">
-      <Uri>https://github.com/dotnet/arcade</Uri>
-      <Sha>7e67a7b4b62513a475afe46c4cd74d54b68f65c9</Sha>
-    </Dependency>
-    <Dependency Name="Microsoft.DotNet.Helix.Sdk" Version="9.0.0-beta.25380.1">
-      <Uri>https://github.com/dotnet/arcade</Uri>
-      <Sha>7e67a7b4b62513a475afe46c4cd74d54b68f65c9</Sha>
-=======
     <Dependency Name="Microsoft.DotNet.Arcade.Sdk" Version="10.0.0-beta.25401.103">
       <Uri>https://github.com/dotnet/dotnet</Uri>
       <Sha>8b29a1682219da555ee27e4fdda55dc3884b316f</Sha>
@@ -88,7 +75,6 @@
     <Dependency Name="Microsoft.DotNet.Helix.Sdk" Version="10.0.0-beta.25401.103">
       <Uri>https://github.com/dotnet/dotnet</Uri>
       <Sha>8b29a1682219da555ee27e4fdda55dc3884b316f</Sha>
->>>>>>> 256794db
     </Dependency>
   </ToolsetDependencies>
 </Dependencies>