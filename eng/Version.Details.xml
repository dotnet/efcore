<?xml version="1.0" encoding="utf-8"?>
<Dependencies>
  <Source Uri="https://github.com/dotnet/dotnet" Mapping="efcore" Sha="604a6612d130bc042dc973aba84889f529f9cb69" BarId="271181" />
  <ProductDependencies>
<<<<<<< HEAD
    <Dependency Name="Microsoft.Extensions.Caching.Memory" Version="9.0.6">
      <Uri>https://dev.azure.com/dnceng/internal/_git/dotnet-runtime</Uri>
      <Sha>3875b54e7b10b10606b105340199946d0b877754</Sha>
    </Dependency>
    <Dependency Name="Microsoft.Extensions.Configuration.EnvironmentVariables" Version="9.0.6">
      <Uri>https://dev.azure.com/dnceng/internal/_git/dotnet-runtime</Uri>
      <Sha>3875b54e7b10b10606b105340199946d0b877754</Sha>
    </Dependency>
    <Dependency Name="Microsoft.Extensions.Configuration.Abstractions" Version="9.0.6">
      <Uri>https://dev.azure.com/dnceng/internal/_git/dotnet-runtime</Uri>
      <Sha>3875b54e7b10b10606b105340199946d0b877754</Sha>
    </Dependency>
    <Dependency Name="Microsoft.Extensions.Configuration.Json" Version="9.0.6">
      <Uri>https://dev.azure.com/dnceng/internal/_git/dotnet-runtime</Uri>
      <Sha>3875b54e7b10b10606b105340199946d0b877754</Sha>
    </Dependency>
    <Dependency Name="Microsoft.Extensions.Configuration" Version="9.0.6">
      <Uri>https://dev.azure.com/dnceng/internal/_git/dotnet-runtime</Uri>
      <Sha>3875b54e7b10b10606b105340199946d0b877754</Sha>
    </Dependency>
    <Dependency Name="Microsoft.Extensions.DependencyInjection" Version="9.0.6">
      <Uri>https://dev.azure.com/dnceng/internal/_git/dotnet-runtime</Uri>
      <Sha>3875b54e7b10b10606b105340199946d0b877754</Sha>
    </Dependency>
    <Dependency Name="Microsoft.Extensions.DependencyModel" Version="9.0.6">
      <Uri>https://dev.azure.com/dnceng/internal/_git/dotnet-runtime</Uri>
      <Sha>3875b54e7b10b10606b105340199946d0b877754</Sha>
    </Dependency>
    <Dependency Name="Microsoft.Extensions.HostFactoryResolver.Sources" Version="9.0.6-servicing.25266.13">
      <Uri>https://dev.azure.com/dnceng/internal/_git/dotnet-runtime</Uri>
      <Sha>3875b54e7b10b10606b105340199946d0b877754</Sha>
    </Dependency>
    <Dependency Name="Microsoft.Extensions.Logging" Version="9.0.6">
      <Uri>https://dev.azure.com/dnceng/internal/_git/dotnet-runtime</Uri>
      <Sha>3875b54e7b10b10606b105340199946d0b877754</Sha>
    </Dependency>
    <Dependency Name="Microsoft.NETCore.App.Ref" Version="9.0.6">
      <Uri>https://dev.azure.com/dnceng/internal/_git/dotnet-runtime</Uri>
      <Sha>3875b54e7b10b10606b105340199946d0b877754</Sha>
    </Dependency>
    <Dependency Name="Microsoft.NETCore.BrowserDebugHost.Transport" Version="9.0.6-servicing.25266.13">
      <Uri>https://dev.azure.com/dnceng/internal/_git/dotnet-runtime</Uri>
      <Sha>3875b54e7b10b10606b105340199946d0b877754</Sha>
    </Dependency>
    <!--
         Win-x64 is used here because we have picked an arbitrary runtime identifier to flow the version of the latest NETCore.App runtime.
         All Runtime.$rid packages should have the same version.
    -->
    <Dependency Name="Microsoft.NETCore.App.Runtime.win-x64" Version="9.0.6">
      <Uri>https://dev.azure.com/dnceng/internal/_git/dotnet-runtime</Uri>
      <Sha>3875b54e7b10b10606b105340199946d0b877754</Sha>
    </Dependency>
    <Dependency Name="System.Text.Json" Version="9.0.6">
      <Uri>https://dev.azure.com/dnceng/internal/_git/dotnet-runtime</Uri>
      <Sha>3875b54e7b10b10606b105340199946d0b877754</Sha>
    </Dependency>
    <Dependency Name="System.Text.Encodings.Web" Version="9.0.6">
      <Uri>https://dev.azure.com/dnceng/internal/_git/dotnet-runtime</Uri>
      <Sha>3875b54e7b10b10606b105340199946d0b877754</Sha>
    </Dependency>
    <Dependency Name="System.Formats.Asn1" Version="9.0.6">
      <Uri>https://dev.azure.com/dnceng/internal/_git/dotnet-runtime</Uri>
      <Sha>3875b54e7b10b10606b105340199946d0b877754</Sha>
    </Dependency>
  </ProductDependencies>
  <ToolsetDependencies>
    <Dependency Name="Microsoft.DotNet.Arcade.Sdk" Version="9.0.0-beta.25302.2">
      <Uri>https://github.com/dotnet/arcade</Uri>
      <Sha>0d52a8b262d35fa2fde84e398cb2e791b8454bd2</Sha>
    </Dependency>
    <Dependency Name="Microsoft.DotNet.Build.Tasks.Templating" Version="9.0.0-beta.25302.2">
      <Uri>https://github.com/dotnet/arcade</Uri>
      <Sha>0d52a8b262d35fa2fde84e398cb2e791b8454bd2</Sha>
    </Dependency>
    <Dependency Name="Microsoft.DotNet.Helix.Sdk" Version="9.0.0-beta.25302.2">
      <Uri>https://github.com/dotnet/arcade</Uri>
      <Sha>0d52a8b262d35fa2fde84e398cb2e791b8454bd2</Sha>
=======
    <Dependency Name="Microsoft.Extensions.Caching.Memory" Version="10.0.0-preview.6.25310.107">
      <Uri>https://github.com/dotnet/dotnet</Uri>
      <Sha>604a6612d130bc042dc973aba84889f529f9cb69</Sha>
    </Dependency>
    <Dependency Name="Microsoft.Extensions.Configuration.EnvironmentVariables" Version="10.0.0-preview.6.25310.107">
      <Uri>https://github.com/dotnet/dotnet</Uri>
      <Sha>604a6612d130bc042dc973aba84889f529f9cb69</Sha>
    </Dependency>
    <Dependency Name="Microsoft.Extensions.Configuration.Abstractions" Version="10.0.0-preview.6.25310.107">
      <Uri>https://github.com/dotnet/dotnet</Uri>
      <Sha>604a6612d130bc042dc973aba84889f529f9cb69</Sha>
    </Dependency>
    <Dependency Name="Microsoft.Extensions.Configuration.Json" Version="10.0.0-preview.6.25310.107">
      <Uri>https://github.com/dotnet/dotnet</Uri>
      <Sha>604a6612d130bc042dc973aba84889f529f9cb69</Sha>
    </Dependency>
    <Dependency Name="Microsoft.Extensions.Configuration" Version="10.0.0-preview.6.25310.107">
      <Uri>https://github.com/dotnet/dotnet</Uri>
      <Sha>604a6612d130bc042dc973aba84889f529f9cb69</Sha>
    </Dependency>
    <Dependency Name="Microsoft.Extensions.DependencyInjection" Version="10.0.0-preview.6.25310.107">
      <Uri>https://github.com/dotnet/dotnet</Uri>
      <Sha>604a6612d130bc042dc973aba84889f529f9cb69</Sha>
    </Dependency>
    <Dependency Name="Microsoft.Extensions.DependencyModel" Version="10.0.0-preview.6.25310.107">
      <Uri>https://github.com/dotnet/dotnet</Uri>
      <Sha>604a6612d130bc042dc973aba84889f529f9cb69</Sha>
    </Dependency>
    <Dependency Name="Microsoft.Extensions.HostFactoryResolver.Sources" Version="10.0.0-preview.6.25310.107">
      <Uri>https://github.com/dotnet/dotnet</Uri>
      <Sha>604a6612d130bc042dc973aba84889f529f9cb69</Sha>
    </Dependency>
    <Dependency Name="Microsoft.Extensions.Logging" Version="10.0.0-preview.6.25310.107">
      <Uri>https://github.com/dotnet/dotnet</Uri>
      <Sha>604a6612d130bc042dc973aba84889f529f9cb69</Sha>
    </Dependency>
    <Dependency Name="Microsoft.NETCore.App.Ref" Version="10.0.0-preview.6.25310.107">
      <Uri>https://github.com/dotnet/dotnet</Uri>
      <Sha>604a6612d130bc042dc973aba84889f529f9cb69</Sha>
    </Dependency>
    <Dependency Name="Microsoft.NETCore.Platforms" Version="10.0.0-preview.6.25310.107">
      <Uri>https://github.com/dotnet/dotnet</Uri>
      <Sha>604a6612d130bc042dc973aba84889f529f9cb69</Sha>
    </Dependency>
    <Dependency Name="System.Text.Json" Version="10.0.0-preview.6.25310.107">
      <Uri>https://github.com/dotnet/dotnet</Uri>
      <Sha>604a6612d130bc042dc973aba84889f529f9cb69</Sha>
    </Dependency>
    <Dependency Name="System.Text.Encodings.Web" Version="10.0.0-preview.6.25310.107">
      <Uri>https://github.com/dotnet/dotnet</Uri>
      <Sha>604a6612d130bc042dc973aba84889f529f9cb69</Sha>
    </Dependency>
    <Dependency Name="System.Formats.Asn1" Version="10.0.0-preview.6.25310.107">
      <Uri>https://github.com/dotnet/dotnet</Uri>
      <Sha>604a6612d130bc042dc973aba84889f529f9cb69</Sha>
    </Dependency>
    <Dependency Name="System.Runtime.Caching" Version="10.0.0-preview.6.25310.107">
      <Uri>https://github.com/dotnet/dotnet</Uri>
      <Sha>604a6612d130bc042dc973aba84889f529f9cb69</Sha>
    </Dependency>
  </ProductDependencies>
  <ToolsetDependencies>
    <Dependency Name="Microsoft.DotNet.Arcade.Sdk" Version="10.0.0-beta.25310.107">
      <Uri>https://github.com/dotnet/dotnet</Uri>
      <Sha>604a6612d130bc042dc973aba84889f529f9cb69</Sha>
    </Dependency>
    <Dependency Name="Microsoft.DotNet.Build.Tasks.Templating" Version="10.0.0-beta.25310.107">
      <Uri>https://github.com/dotnet/dotnet</Uri>
      <Sha>604a6612d130bc042dc973aba84889f529f9cb69</Sha>
    </Dependency>
    <Dependency Name="Microsoft.DotNet.Helix.Sdk" Version="10.0.0-beta.25310.107">
      <Uri>https://github.com/dotnet/dotnet</Uri>
      <Sha>604a6612d130bc042dc973aba84889f529f9cb69</Sha>
>>>>>>> aa9b4e11
    </Dependency>
  </ToolsetDependencies>
</Dependencies><|MERGE_RESOLUTION|>--- conflicted
+++ resolved
@@ -2,85 +2,6 @@
 <Dependencies>
   <Source Uri="https://github.com/dotnet/dotnet" Mapping="efcore" Sha="604a6612d130bc042dc973aba84889f529f9cb69" BarId="271181" />
   <ProductDependencies>
-<<<<<<< HEAD
-    <Dependency Name="Microsoft.Extensions.Caching.Memory" Version="9.0.6">
-      <Uri>https://dev.azure.com/dnceng/internal/_git/dotnet-runtime</Uri>
-      <Sha>3875b54e7b10b10606b105340199946d0b877754</Sha>
-    </Dependency>
-    <Dependency Name="Microsoft.Extensions.Configuration.EnvironmentVariables" Version="9.0.6">
-      <Uri>https://dev.azure.com/dnceng/internal/_git/dotnet-runtime</Uri>
-      <Sha>3875b54e7b10b10606b105340199946d0b877754</Sha>
-    </Dependency>
-    <Dependency Name="Microsoft.Extensions.Configuration.Abstractions" Version="9.0.6">
-      <Uri>https://dev.azure.com/dnceng/internal/_git/dotnet-runtime</Uri>
-      <Sha>3875b54e7b10b10606b105340199946d0b877754</Sha>
-    </Dependency>
-    <Dependency Name="Microsoft.Extensions.Configuration.Json" Version="9.0.6">
-      <Uri>https://dev.azure.com/dnceng/internal/_git/dotnet-runtime</Uri>
-      <Sha>3875b54e7b10b10606b105340199946d0b877754</Sha>
-    </Dependency>
-    <Dependency Name="Microsoft.Extensions.Configuration" Version="9.0.6">
-      <Uri>https://dev.azure.com/dnceng/internal/_git/dotnet-runtime</Uri>
-      <Sha>3875b54e7b10b10606b105340199946d0b877754</Sha>
-    </Dependency>
-    <Dependency Name="Microsoft.Extensions.DependencyInjection" Version="9.0.6">
-      <Uri>https://dev.azure.com/dnceng/internal/_git/dotnet-runtime</Uri>
-      <Sha>3875b54e7b10b10606b105340199946d0b877754</Sha>
-    </Dependency>
-    <Dependency Name="Microsoft.Extensions.DependencyModel" Version="9.0.6">
-      <Uri>https://dev.azure.com/dnceng/internal/_git/dotnet-runtime</Uri>
-      <Sha>3875b54e7b10b10606b105340199946d0b877754</Sha>
-    </Dependency>
-    <Dependency Name="Microsoft.Extensions.HostFactoryResolver.Sources" Version="9.0.6-servicing.25266.13">
-      <Uri>https://dev.azure.com/dnceng/internal/_git/dotnet-runtime</Uri>
-      <Sha>3875b54e7b10b10606b105340199946d0b877754</Sha>
-    </Dependency>
-    <Dependency Name="Microsoft.Extensions.Logging" Version="9.0.6">
-      <Uri>https://dev.azure.com/dnceng/internal/_git/dotnet-runtime</Uri>
-      <Sha>3875b54e7b10b10606b105340199946d0b877754</Sha>
-    </Dependency>
-    <Dependency Name="Microsoft.NETCore.App.Ref" Version="9.0.6">
-      <Uri>https://dev.azure.com/dnceng/internal/_git/dotnet-runtime</Uri>
-      <Sha>3875b54e7b10b10606b105340199946d0b877754</Sha>
-    </Dependency>
-    <Dependency Name="Microsoft.NETCore.BrowserDebugHost.Transport" Version="9.0.6-servicing.25266.13">
-      <Uri>https://dev.azure.com/dnceng/internal/_git/dotnet-runtime</Uri>
-      <Sha>3875b54e7b10b10606b105340199946d0b877754</Sha>
-    </Dependency>
-    <!--
-         Win-x64 is used here because we have picked an arbitrary runtime identifier to flow the version of the latest NETCore.App runtime.
-         All Runtime.$rid packages should have the same version.
-    -->
-    <Dependency Name="Microsoft.NETCore.App.Runtime.win-x64" Version="9.0.6">
-      <Uri>https://dev.azure.com/dnceng/internal/_git/dotnet-runtime</Uri>
-      <Sha>3875b54e7b10b10606b105340199946d0b877754</Sha>
-    </Dependency>
-    <Dependency Name="System.Text.Json" Version="9.0.6">
-      <Uri>https://dev.azure.com/dnceng/internal/_git/dotnet-runtime</Uri>
-      <Sha>3875b54e7b10b10606b105340199946d0b877754</Sha>
-    </Dependency>
-    <Dependency Name="System.Text.Encodings.Web" Version="9.0.6">
-      <Uri>https://dev.azure.com/dnceng/internal/_git/dotnet-runtime</Uri>
-      <Sha>3875b54e7b10b10606b105340199946d0b877754</Sha>
-    </Dependency>
-    <Dependency Name="System.Formats.Asn1" Version="9.0.6">
-      <Uri>https://dev.azure.com/dnceng/internal/_git/dotnet-runtime</Uri>
-      <Sha>3875b54e7b10b10606b105340199946d0b877754</Sha>
-    </Dependency>
-  </ProductDependencies>
-  <ToolsetDependencies>
-    <Dependency Name="Microsoft.DotNet.Arcade.Sdk" Version="9.0.0-beta.25302.2">
-      <Uri>https://github.com/dotnet/arcade</Uri>
-      <Sha>0d52a8b262d35fa2fde84e398cb2e791b8454bd2</Sha>
-    </Dependency>
-    <Dependency Name="Microsoft.DotNet.Build.Tasks.Templating" Version="9.0.0-beta.25302.2">
-      <Uri>https://github.com/dotnet/arcade</Uri>
-      <Sha>0d52a8b262d35fa2fde84e398cb2e791b8454bd2</Sha>
-    </Dependency>
-    <Dependency Name="Microsoft.DotNet.Helix.Sdk" Version="9.0.0-beta.25302.2">
-      <Uri>https://github.com/dotnet/arcade</Uri>
-      <Sha>0d52a8b262d35fa2fde84e398cb2e791b8454bd2</Sha>
-=======
     <Dependency Name="Microsoft.Extensions.Caching.Memory" Version="10.0.0-preview.6.25310.107">
       <Uri>https://github.com/dotnet/dotnet</Uri>
       <Sha>604a6612d130bc042dc973aba84889f529f9cb69</Sha>
@@ -154,7 +75,6 @@
     <Dependency Name="Microsoft.DotNet.Helix.Sdk" Version="10.0.0-beta.25310.107">
       <Uri>https://github.com/dotnet/dotnet</Uri>
       <Sha>604a6612d130bc042dc973aba84889f529f9cb69</Sha>
->>>>>>> aa9b4e11
     </Dependency>
   </ToolsetDependencies>
 </Dependencies>