--- conflicted
+++ resolved
@@ -1,75 +1,5 @@
 <?xml version="1.0" encoding="utf-8"?>
 <Dependencies>
-<<<<<<< HEAD
-  <ProductDependencies>
-    <Dependency Name="Microsoft.Bcl.AsyncInterfaces" Version="1.1.1" CoherentParentDependency="Microsoft.NETCore.App.Runtime.win-x64">
-      <Uri>https://dev.azure.com/dnceng/internal/_git/dotnet-corefx</Uri>
-      <Sha>059a4a19e602494bfbed473dbbb18f2dbfbd0878</Sha>
-    </Dependency>
-    <Dependency Name="Microsoft.Bcl.HashCode" Version="1.1.0" CoherentParentDependency="Microsoft.NETCore.App.Runtime.win-x64">
-      <Uri>https://github.com/dotnet/corefx</Uri>
-      <Sha>0f7f38c4fd323b26da10cce95f857f77f0f09b48</Sha>
-    </Dependency>
-    <Dependency Name="System.Text.Json" Version="4.7.2" CoherentParentDependency="Microsoft.NETCore.App.Runtime.win-x64">
-      <Uri>https://dev.azure.com/dnceng/internal/_git/dotnet-corefx</Uri>
-      <Sha>059a4a19e602494bfbed473dbbb18f2dbfbd0878</Sha>
-    </Dependency>
-    <Dependency Name="Microsoft.CSharp" Version="4.7.0" CoherentParentDependency="Microsoft.NETCore.App.Runtime.win-x64">
-      <Uri>https://github.com/dotnet/corefx</Uri>
-      <Sha>0f7f38c4fd323b26da10cce95f857f77f0f09b48</Sha>
-    </Dependency>
-    <Dependency Name="System.Runtime.CompilerServices.Unsafe" Version="4.7.1" Pinned="true">
-      <Uri>https://github.com/dotnet/corefx</Uri>
-      <Sha>8a3ffed558ddf943c1efa87d693227722d6af094</Sha>
-    </Dependency>
-    <Dependency Name="System.IO.Pipelines" Version="4.7.1" Pinned="true">
-      <Uri>https://github.com/dotnet/corefx</Uri>
-      <Sha>8a3ffed558ddf943c1efa87d693227722d6af094</Sha>
-    </Dependency>
-    <Dependency Name="Microsoft.DotNet.PlatformAbstractions" Version="3.1.6" CoherentParentDependency="Microsoft.Extensions.Logging">
-      <Uri>https://dev.azure.com/dnceng/internal/_git/dotnet-core-setup</Uri>
-      <Sha>3acd9b0cd16596bad450c82be08780875a73c05c</Sha>
-    </Dependency>
-    <Dependency Name="Microsoft.Extensions.Caching.Memory" Version="3.1.6">
-      <Uri>https://dev.azure.com/dnceng/internal/_git/dotnet-extensions</Uri>
-      <Sha>be18161fbed286d6fb7a7b1c7999ce70a50cf3eb</Sha>
-    </Dependency>
-    <Dependency Name="Microsoft.Extensions.Configuration.EnvironmentVariables" Version="3.1.6">
-      <Uri>https://dev.azure.com/dnceng/internal/_git/dotnet-extensions</Uri>
-      <Sha>be18161fbed286d6fb7a7b1c7999ce70a50cf3eb</Sha>
-    </Dependency>
-    <Dependency Name="Microsoft.Extensions.Configuration.Json" Version="3.1.6">
-      <Uri>https://dev.azure.com/dnceng/internal/_git/dotnet-extensions</Uri>
-      <Sha>be18161fbed286d6fb7a7b1c7999ce70a50cf3eb</Sha>
-    </Dependency>
-    <Dependency Name="Microsoft.Extensions.Configuration" Version="3.1.6">
-      <Uri>https://dev.azure.com/dnceng/internal/_git/dotnet-extensions</Uri>
-      <Sha>be18161fbed286d6fb7a7b1c7999ce70a50cf3eb</Sha>
-    </Dependency>
-    <Dependency Name="Microsoft.Extensions.DependencyInjection" Version="3.1.6">
-      <Uri>https://dev.azure.com/dnceng/internal/_git/dotnet-extensions</Uri>
-      <Sha>be18161fbed286d6fb7a7b1c7999ce70a50cf3eb</Sha>
-    </Dependency>
-    <Dependency Name="Microsoft.Extensions.DependencyModel" Version="3.1.6" CoherentParentDependency="Microsoft.Extensions.Logging">
-      <Uri>https://dev.azure.com/dnceng/internal/_git/dotnet-core-setup</Uri>
-      <Sha>3acd9b0cd16596bad450c82be08780875a73c05c</Sha>
-    </Dependency>
-    <Dependency Name="Microsoft.Extensions.HostFactoryResolver.Sources" Version="3.1.6-servicing.20316.5">
-      <Uri>https://dev.azure.com/dnceng/internal/_git/dotnet-extensions</Uri>
-      <Sha>be18161fbed286d6fb7a7b1c7999ce70a50cf3eb</Sha>
-    </Dependency>
-    <Dependency Name="Microsoft.Extensions.Logging" Version="3.1.6">
-      <Uri>https://dev.azure.com/dnceng/internal/_git/dotnet-extensions</Uri>
-      <Sha>be18161fbed286d6fb7a7b1c7999ce70a50cf3eb</Sha>
-    </Dependency>
-    <Dependency Name="Microsoft.NETCore.App.Runtime.win-x64" Version="3.1.6" CoherentParentDependency="Microsoft.Extensions.Logging">
-      <Uri>https://dev.azure.com/dnceng/internal/_git/dotnet-core-setup</Uri>
-      <Sha>3acd9b0cd16596bad450c82be08780875a73c05c</Sha>
-    </Dependency>
-    <Dependency Name="Microsoft.NETCore.App.Internal" Version="3.1.6-servicing.20316.4" CoherentParentDependency="Microsoft.Extensions.Logging">
-      <Uri>https://dev.azure.com/dnceng/internal/_git/dotnet-core-setup</Uri>
-      <Sha>3acd9b0cd16596bad450c82be08780875a73c05c</Sha>
-=======
   <ToolsetDependencies>
     <Dependency Name="Microsoft.Extensions.Caching.Memory" Version="5.0.0-preview.8.20361.2">
       <Uri>https://github.com/dotnet/runtime</Uri>
@@ -98,7 +28,6 @@
     <Dependency Name="Microsoft.Extensions.DependencyModel" Version="5.0.0-preview.8.20361.2">
       <Uri>https://github.com/dotnet/runtime</Uri>
       <Sha>f37dd6fc8595e130909dcb3085a56342d04aa20c</Sha>
->>>>>>> f8084c89
     </Dependency>
     <Dependency Name="Microsoft.Extensions.HostFactoryResolver.Sources" Version="5.0.0-preview.8.20361.2">
       <Uri>https://github.com/dotnet/runtime</Uri>
