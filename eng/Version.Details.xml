<?xml version="1.0" encoding="utf-8"?>
<Dependencies>
  <Source Uri="https://github.com/dotnet/dotnet" Mapping="efcore" Sha="eac14590f69f6876d418cef9e8fdd3f44f6ef0b2" BarId="282708" />
  <ProductDependencies>
    <Dependency Name="Microsoft.Extensions.Caching.Memory" Version="10.0.0-rc.2.25460.104">
      <Uri>https://github.com/dotnet/dotnet</Uri>
      <Sha>eac14590f69f6876d418cef9e8fdd3f44f6ef0b2</Sha>
    </Dependency>
    <Dependency Name="Microsoft.Extensions.Configuration.EnvironmentVariables" Version="10.0.0-rc.2.25460.104">
      <Uri>https://github.com/dotnet/dotnet</Uri>
      <Sha>eac14590f69f6876d418cef9e8fdd3f44f6ef0b2</Sha>
    </Dependency>
    <Dependency Name="Microsoft.Extensions.Configuration.Abstractions" Version="10.0.0-rc.2.25460.104">
      <Uri>https://github.com/dotnet/dotnet</Uri>
      <Sha>eac14590f69f6876d418cef9e8fdd3f44f6ef0b2</Sha>
    </Dependency>
    <Dependency Name="Microsoft.Extensions.Configuration.Json" Version="10.0.0-rc.2.25460.104">
      <Uri>https://github.com/dotnet/dotnet</Uri>
      <Sha>eac14590f69f6876d418cef9e8fdd3f44f6ef0b2</Sha>
    </Dependency>
    <Dependency Name="Microsoft.Extensions.Configuration" Version="10.0.0-rc.2.25460.104">
      <Uri>https://github.com/dotnet/dotnet</Uri>
      <Sha>eac14590f69f6876d418cef9e8fdd3f44f6ef0b2</Sha>
    </Dependency>
    <Dependency Name="Microsoft.Extensions.DependencyInjection" Version="10.0.0-rc.2.25460.104">
      <Uri>https://github.com/dotnet/dotnet</Uri>
      <Sha>eac14590f69f6876d418cef9e8fdd3f44f6ef0b2</Sha>
    </Dependency>
    <Dependency Name="Microsoft.Extensions.DependencyModel" Version="10.0.0-rc.2.25460.104">
      <Uri>https://github.com/dotnet/dotnet</Uri>
      <Sha>eac14590f69f6876d418cef9e8fdd3f44f6ef0b2</Sha>
    </Dependency>
    <Dependency Name="Microsoft.Extensions.HostFactoryResolver.Sources" Version="10.0.0-rc.2.25460.104">
      <Uri>https://github.com/dotnet/dotnet</Uri>
      <Sha>eac14590f69f6876d418cef9e8fdd3f44f6ef0b2</Sha>
    </Dependency>
    <Dependency Name="Microsoft.Extensions.Logging" Version="10.0.0-rc.2.25460.104">
      <Uri>https://github.com/dotnet/dotnet</Uri>
      <Sha>eac14590f69f6876d418cef9e8fdd3f44f6ef0b2</Sha>
    </Dependency>
    <Dependency Name="Microsoft.NETCore.App.Ref" Version="10.0.0-rc.2.25460.104">
      <Uri>https://github.com/dotnet/dotnet</Uri>
      <Sha>eac14590f69f6876d418cef9e8fdd3f44f6ef0b2</Sha>
    </Dependency>
    <Dependency Name="Microsoft.NETCore.Platforms" Version="10.0.0-rc.2.25460.104">
      <Uri>https://github.com/dotnet/dotnet</Uri>
      <Sha>eac14590f69f6876d418cef9e8fdd3f44f6ef0b2</Sha>
    </Dependency>
    <Dependency Name="System.Text.Json" Version="10.0.0-rc.2.25460.104">
      <Uri>https://github.com/dotnet/dotnet</Uri>
      <Sha>eac14590f69f6876d418cef9e8fdd3f44f6ef0b2</Sha>
    </Dependency>
    <Dependency Name="System.Text.Encodings.Web" Version="10.0.0-rc.2.25460.104">
      <Uri>https://github.com/dotnet/dotnet</Uri>
      <Sha>eac14590f69f6876d418cef9e8fdd3f44f6ef0b2</Sha>
    </Dependency>
    <Dependency Name="System.Formats.Asn1" Version="10.0.0-rc.2.25460.104">
      <Uri>https://github.com/dotnet/dotnet</Uri>
      <Sha>eac14590f69f6876d418cef9e8fdd3f44f6ef0b2</Sha>
    </Dependency>
    <Dependency Name="System.Runtime.Caching" Version="10.0.0-rc.2.25460.104">
      <Uri>https://github.com/dotnet/dotnet</Uri>
      <Sha>eac14590f69f6876d418cef9e8fdd3f44f6ef0b2</Sha>
    </Dependency>
<<<<<<< HEAD
=======
    <Dependency Name="Microsoft.Build.Framework" Version="17.15.0-preview-25460-104">
      <Uri>https://github.com/dotnet/dotnet</Uri>
      <Sha>eac14590f69f6876d418cef9e8fdd3f44f6ef0b2</Sha>
    </Dependency>
    <Dependency Name="Microsoft.Build.Utilities.Core" Version="17.15.0-preview-25460-104">
      <Uri>https://github.com/dotnet/dotnet</Uri>
      <Sha>eac14590f69f6876d418cef9e8fdd3f44f6ef0b2</Sha>
    </Dependency>
    <Dependency Name="Microsoft.Build.Tasks.Core" Version="17.15.0-preview-25460-104">
      <Uri>https://github.com/dotnet/dotnet</Uri>
      <Sha>eac14590f69f6876d418cef9e8fdd3f44f6ef0b2</Sha>
    </Dependency>
    <Dependency Name="Microsoft.CodeAnalysis.CSharp" Version="5.0.0-2.25460.104">
      <Uri>https://github.com/dotnet/dotnet</Uri>
      <Sha>eac14590f69f6876d418cef9e8fdd3f44f6ef0b2</Sha>
    </Dependency>
    <Dependency Name="Microsoft.CodeAnalysis.CSharp.Workspaces" Version="5.0.0-2.25460.104">
      <Uri>https://github.com/dotnet/dotnet</Uri>
      <Sha>eac14590f69f6876d418cef9e8fdd3f44f6ef0b2</Sha>
    </Dependency>
    <Dependency Name="Microsoft.CodeAnalysis.Workspaces.MSBuild" Version="5.0.0-2.25460.104">
      <Uri>https://github.com/dotnet/dotnet</Uri>
      <Sha>eac14590f69f6876d418cef9e8fdd3f44f6ef0b2</Sha>
    </Dependency>
>>>>>>> e91d0050
  </ProductDependencies>
  <ToolsetDependencies>
    <Dependency Name="Microsoft.DotNet.Arcade.Sdk" Version="10.0.0-beta.25460.104">
      <Uri>https://github.com/dotnet/dotnet</Uri>
      <Sha>eac14590f69f6876d418cef9e8fdd3f44f6ef0b2</Sha>
    </Dependency>
    <Dependency Name="Microsoft.DotNet.Build.Tasks.Templating" Version="10.0.0-beta.25460.104">
      <Uri>https://github.com/dotnet/dotnet</Uri>
      <Sha>eac14590f69f6876d418cef9e8fdd3f44f6ef0b2</Sha>
    </Dependency>
    <Dependency Name="Microsoft.DotNet.Helix.Sdk" Version="10.0.0-beta.25460.104">
      <Uri>https://github.com/dotnet/dotnet</Uri>
      <Sha>eac14590f69f6876d418cef9e8fdd3f44f6ef0b2</Sha>
    </Dependency>
  </ToolsetDependencies>
</Dependencies><|MERGE_RESOLUTION|>--- conflicted
+++ resolved
@@ -62,33 +62,6 @@
       <Uri>https://github.com/dotnet/dotnet</Uri>
       <Sha>eac14590f69f6876d418cef9e8fdd3f44f6ef0b2</Sha>
     </Dependency>
-<<<<<<< HEAD
-=======
-    <Dependency Name="Microsoft.Build.Framework" Version="17.15.0-preview-25460-104">
-      <Uri>https://github.com/dotnet/dotnet</Uri>
-      <Sha>eac14590f69f6876d418cef9e8fdd3f44f6ef0b2</Sha>
-    </Dependency>
-    <Dependency Name="Microsoft.Build.Utilities.Core" Version="17.15.0-preview-25460-104">
-      <Uri>https://github.com/dotnet/dotnet</Uri>
-      <Sha>eac14590f69f6876d418cef9e8fdd3f44f6ef0b2</Sha>
-    </Dependency>
-    <Dependency Name="Microsoft.Build.Tasks.Core" Version="17.15.0-preview-25460-104">
-      <Uri>https://github.com/dotnet/dotnet</Uri>
-      <Sha>eac14590f69f6876d418cef9e8fdd3f44f6ef0b2</Sha>
-    </Dependency>
-    <Dependency Name="Microsoft.CodeAnalysis.CSharp" Version="5.0.0-2.25460.104">
-      <Uri>https://github.com/dotnet/dotnet</Uri>
-      <Sha>eac14590f69f6876d418cef9e8fdd3f44f6ef0b2</Sha>
-    </Dependency>
-    <Dependency Name="Microsoft.CodeAnalysis.CSharp.Workspaces" Version="5.0.0-2.25460.104">
-      <Uri>https://github.com/dotnet/dotnet</Uri>
-      <Sha>eac14590f69f6876d418cef9e8fdd3f44f6ef0b2</Sha>
-    </Dependency>
-    <Dependency Name="Microsoft.CodeAnalysis.Workspaces.MSBuild" Version="5.0.0-2.25460.104">
-      <Uri>https://github.com/dotnet/dotnet</Uri>
-      <Sha>eac14590f69f6876d418cef9e8fdd3f44f6ef0b2</Sha>
-    </Dependency>
->>>>>>> e91d0050
   </ProductDependencies>
   <ToolsetDependencies>
     <Dependency Name="Microsoft.DotNet.Arcade.Sdk" Version="10.0.0-beta.25460.104">
