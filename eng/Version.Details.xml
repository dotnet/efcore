--- conflicted
+++ resolved
@@ -1,55 +1,6 @@
 <?xml version="1.0" encoding="utf-8"?>
 <Dependencies>
   <ToolsetDependencies>
-<<<<<<< HEAD
-    <Dependency Name="Microsoft.Extensions.Caching.Memory" Version="5.0.0">
-      <Uri>https://github.com/dotnet/runtime</Uri>
-      <Sha>9e4481de8a9dc108b246148745df00e3f4ba7f8f</Sha>
-    </Dependency>
-    <Dependency Name="Microsoft.Extensions.Configuration.EnvironmentVariables" Version="5.0.0">
-      <Uri>https://github.com/dotnet/runtime</Uri>
-      <Sha>9e4481de8a9dc108b246148745df00e3f4ba7f8f</Sha>
-    </Dependency>
-    <Dependency Name="Microsoft.Extensions.Configuration.Abstractions" Version="5.0.0">
-      <Uri>https://github.com/dotnet/runtime</Uri>
-      <Sha>9e4481de8a9dc108b246148745df00e3f4ba7f8f</Sha>
-    </Dependency>
-    <Dependency Name="Microsoft.Extensions.Configuration.Json" Version="5.0.0">
-      <Uri>https://github.com/dotnet/runtime</Uri>
-      <Sha>9e4481de8a9dc108b246148745df00e3f4ba7f8f</Sha>
-    </Dependency>
-    <Dependency Name="Microsoft.Extensions.Configuration" Version="5.0.0">
-      <Uri>https://github.com/dotnet/runtime</Uri>
-      <Sha>9e4481de8a9dc108b246148745df00e3f4ba7f8f</Sha>
-    </Dependency>
-    <Dependency Name="Microsoft.Extensions.DependencyInjection" Version="5.0.0">
-      <Uri>https://github.com/dotnet/runtime</Uri>
-      <Sha>9e4481de8a9dc108b246148745df00e3f4ba7f8f</Sha>
-    </Dependency>
-    <Dependency Name="Microsoft.Extensions.DependencyModel" Version="5.0.0">
-      <Uri>https://github.com/dotnet/runtime</Uri>
-      <Sha>9e4481de8a9dc108b246148745df00e3f4ba7f8f</Sha>
-    </Dependency>
-    <Dependency Name="Microsoft.Extensions.HostFactoryResolver.Sources" Version="5.0.0-rtm.20510.7">
-      <Uri>https://github.com/dotnet/runtime</Uri>
-      <Sha>9e4481de8a9dc108b246148745df00e3f4ba7f8f</Sha>
-    </Dependency>
-    <Dependency Name="Microsoft.Extensions.Logging" Version="5.0.0">
-      <Uri>https://github.com/dotnet/runtime</Uri>
-      <Sha>9e4481de8a9dc108b246148745df00e3f4ba7f8f</Sha>
-    </Dependency>
-    <Dependency Name="System.Collections.Immutable" Version="5.0.0">
-      <Uri>https://github.com/dotnet/runtime</Uri>
-      <Sha>9e4481de8a9dc108b246148745df00e3f4ba7f8f</Sha>
-    </Dependency>
-    <Dependency Name="System.ComponentModel.Annotations" Version="5.0.0">
-      <Uri>https://github.com/dotnet/runtime</Uri>
-      <Sha>9e4481de8a9dc108b246148745df00e3f4ba7f8f</Sha>
-    </Dependency>
-    <Dependency Name="System.Diagnostics.DiagnosticSource" Version="5.0.0">
-      <Uri>https://github.com/dotnet/runtime</Uri>
-      <Sha>9e4481de8a9dc108b246148745df00e3f4ba7f8f</Sha>
-=======
     <Dependency Name="Microsoft.Extensions.Caching.Memory" Version="6.0.0-alpha.1.20510.8">
       <Uri>https://github.com/dotnet/runtime</Uri>
       <Sha>4af0db78428b39315b4683f749237d9dd7b6020a</Sha>
@@ -97,7 +48,6 @@
     <Dependency Name="System.Diagnostics.DiagnosticSource" Version="6.0.0-alpha.1.20510.8">
       <Uri>https://github.com/dotnet/runtime</Uri>
       <Sha>4af0db78428b39315b4683f749237d9dd7b6020a</Sha>
->>>>>>> 7634c318
     </Dependency>
     <Dependency Name="Microsoft.DotNet.Arcade.Sdk" Version="5.0.0-beta.20506.7">
       <Uri>https://github.com/dotnet/arcade</Uri>
