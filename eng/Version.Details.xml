--- conflicted
+++ resolved
@@ -64,19 +64,6 @@
     </Dependency>
   </ProductDependencies>
   <ToolsetDependencies>
-<<<<<<< HEAD
-    <Dependency Name="Microsoft.DotNet.Arcade.Sdk" Version="9.0.0-beta.25428.3">
-      <Uri>https://github.com/dotnet/arcade</Uri>
-      <Sha>5fe939db0a156be6f10e17c105b1842c0c8c8bdc</Sha>
-    </Dependency>
-    <Dependency Name="Microsoft.DotNet.Build.Tasks.Templating" Version="9.0.0-beta.25428.3">
-      <Uri>https://github.com/dotnet/arcade</Uri>
-      <Sha>5fe939db0a156be6f10e17c105b1842c0c8c8bdc</Sha>
-    </Dependency>
-    <Dependency Name="Microsoft.DotNet.Helix.Sdk" Version="9.0.0-beta.25428.3">
-      <Uri>https://github.com/dotnet/arcade</Uri>
-      <Sha>5fe939db0a156be6f10e17c105b1842c0c8c8bdc</Sha>
-=======
     <Dependency Name="Microsoft.DotNet.Arcade.Sdk" Version="10.0.0-beta.25427.104">
       <Uri>https://github.com/dotnet/dotnet</Uri>
       <Sha>7ac1ca67bb1fb8a381c1c94a9f82a97725f0ccf3</Sha>
@@ -88,7 +75,6 @@
     <Dependency Name="Microsoft.DotNet.Helix.Sdk" Version="10.0.0-beta.25427.104">
       <Uri>https://github.com/dotnet/dotnet</Uri>
       <Sha>7ac1ca67bb1fb8a381c1c94a9f82a97725f0ccf3</Sha>
->>>>>>> 7be8e742
     </Dependency>
   </ToolsetDependencies>
 </Dependencies>