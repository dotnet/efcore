--- conflicted
+++ resolved
@@ -67,19 +67,6 @@
     </Dependency>
   </ProductDependencies>
   <ToolsetDependencies>
-<<<<<<< HEAD
-    <Dependency Name="Microsoft.DotNet.Arcade.Sdk" Version="8.0.0-beta.25504.1">
-      <Uri>https://github.com/dotnet/arcade</Uri>
-      <Sha>3edea53c9b10e4bc63de863d71a05d47d9bb5b69</Sha>
-    </Dependency>
-    <Dependency Name="Microsoft.DotNet.Build.Tasks.Templating" Version="8.0.0-beta.25504.1">
-      <Uri>https://github.com/dotnet/arcade</Uri>
-      <Sha>3edea53c9b10e4bc63de863d71a05d47d9bb5b69</Sha>
-    </Dependency>
-    <Dependency Name="Microsoft.DotNet.Helix.Sdk" Version="8.0.0-beta.25504.1">
-      <Uri>https://github.com/dotnet/arcade</Uri>
-      <Sha>3edea53c9b10e4bc63de863d71a05d47d9bb5b69</Sha>
-=======
     <Dependency Name="Microsoft.DotNet.Arcade.Sdk" Version="9.0.0-beta.25503.3">
       <Uri>https://github.com/dotnet/arcade</Uri>
       <Sha>f8c9a6d12e5a3b281661924da22d7de1cc6ab27d</Sha>
@@ -91,7 +78,6 @@
     <Dependency Name="Microsoft.DotNet.Helix.Sdk" Version="9.0.0-beta.25503.3">
       <Uri>https://github.com/dotnet/arcade</Uri>
       <Sha>f8c9a6d12e5a3b281661924da22d7de1cc6ab27d</Sha>
->>>>>>> 3ffafddc
     </Dependency>
   </ToolsetDependencies>
 </Dependencies>