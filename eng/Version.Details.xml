<?xml version="1.0" encoding="utf-8"?>
<Dependencies>
  <ProductDependencies>
    <Dependency Name="Microsoft.Extensions.Caching.Memory" Version="9.0.9">
      <Uri>https://dev.azure.com/dnceng/internal/_git/dotnet-runtime</Uri>
      <Sha>893c2ebbd49952ca49e93298148af2d95a61a0a4</Sha>
    </Dependency>
    <Dependency Name="Microsoft.Extensions.Configuration.EnvironmentVariables" Version="9.0.9">
      <Uri>https://dev.azure.com/dnceng/internal/_git/dotnet-runtime</Uri>
      <Sha>893c2ebbd49952ca49e93298148af2d95a61a0a4</Sha>
    </Dependency>
    <Dependency Name="Microsoft.Extensions.Configuration.Abstractions" Version="9.0.9">
      <Uri>https://dev.azure.com/dnceng/internal/_git/dotnet-runtime</Uri>
      <Sha>893c2ebbd49952ca49e93298148af2d95a61a0a4</Sha>
    </Dependency>
    <Dependency Name="Microsoft.Extensions.Configuration.Json" Version="9.0.9">
      <Uri>https://dev.azure.com/dnceng/internal/_git/dotnet-runtime</Uri>
      <Sha>893c2ebbd49952ca49e93298148af2d95a61a0a4</Sha>
    </Dependency>
    <Dependency Name="Microsoft.Extensions.Configuration" Version="9.0.9">
      <Uri>https://dev.azure.com/dnceng/internal/_git/dotnet-runtime</Uri>
      <Sha>893c2ebbd49952ca49e93298148af2d95a61a0a4</Sha>
    </Dependency>
    <Dependency Name="Microsoft.Extensions.DependencyInjection" Version="9.0.9">
      <Uri>https://dev.azure.com/dnceng/internal/_git/dotnet-runtime</Uri>
      <Sha>893c2ebbd49952ca49e93298148af2d95a61a0a4</Sha>
    </Dependency>
    <Dependency Name="Microsoft.Extensions.DependencyModel" Version="9.0.9">
      <Uri>https://dev.azure.com/dnceng/internal/_git/dotnet-runtime</Uri>
      <Sha>893c2ebbd49952ca49e93298148af2d95a61a0a4</Sha>
    </Dependency>
    <Dependency Name="Microsoft.Extensions.HostFactoryResolver.Sources" Version="9.0.9-servicing.25419.16">
      <Uri>https://dev.azure.com/dnceng/internal/_git/dotnet-runtime</Uri>
      <Sha>893c2ebbd49952ca49e93298148af2d95a61a0a4</Sha>
    </Dependency>
    <Dependency Name="Microsoft.Extensions.Logging" Version="9.0.9">
      <Uri>https://dev.azure.com/dnceng/internal/_git/dotnet-runtime</Uri>
      <Sha>893c2ebbd49952ca49e93298148af2d95a61a0a4</Sha>
    </Dependency>
    <Dependency Name="Microsoft.NETCore.App.Ref" Version="9.0.9">
      <Uri>https://dev.azure.com/dnceng/internal/_git/dotnet-runtime</Uri>
      <Sha>893c2ebbd49952ca49e93298148af2d95a61a0a4</Sha>
    </Dependency>
    <Dependency Name="Microsoft.NETCore.BrowserDebugHost.Transport" Version="9.0.9-servicing.25419.16">
      <Uri>https://dev.azure.com/dnceng/internal/_git/dotnet-runtime</Uri>
      <Sha>893c2ebbd49952ca49e93298148af2d95a61a0a4</Sha>
    </Dependency>
    <!--
         Win-x64 is used here because we have picked an arbitrary runtime identifier to flow the version of the latest NETCore.App runtime.
         All Runtime.$rid packages should have the same version.
    -->
    <Dependency Name="Microsoft.NETCore.App.Runtime.win-x64" Version="9.0.9">
      <Uri>https://dev.azure.com/dnceng/internal/_git/dotnet-runtime</Uri>
      <Sha>893c2ebbd49952ca49e93298148af2d95a61a0a4</Sha>
    </Dependency>
    <Dependency Name="System.Text.Json" Version="9.0.9">
      <Uri>https://dev.azure.com/dnceng/internal/_git/dotnet-runtime</Uri>
      <Sha>893c2ebbd49952ca49e93298148af2d95a61a0a4</Sha>
    </Dependency>
    <Dependency Name="System.Text.Encodings.Web" Version="9.0.9">
      <Uri>https://dev.azure.com/dnceng/internal/_git/dotnet-runtime</Uri>
      <Sha>893c2ebbd49952ca49e93298148af2d95a61a0a4</Sha>
    </Dependency>
    <Dependency Name="System.Formats.Asn1" Version="9.0.9">
      <Uri>https://dev.azure.com/dnceng/internal/_git/dotnet-runtime</Uri>
      <Sha>893c2ebbd49952ca49e93298148af2d95a61a0a4</Sha>
    </Dependency>
  </ProductDependencies>
  <ToolsetDependencies>
<<<<<<< HEAD
    <Dependency Name="Microsoft.DotNet.Arcade.Sdk" Version="8.0.0-beta.25473.1">
      <Uri>https://github.com/dotnet/arcade</Uri>
      <Sha>ea77ace912db0e1cf28f199cb456b27fe311635e</Sha>
    </Dependency>
    <Dependency Name="Microsoft.DotNet.Build.Tasks.Templating" Version="8.0.0-beta.25473.1">
      <Uri>https://github.com/dotnet/arcade</Uri>
      <Sha>ea77ace912db0e1cf28f199cb456b27fe311635e</Sha>
    </Dependency>
    <Dependency Name="Microsoft.DotNet.Helix.Sdk" Version="8.0.0-beta.25473.1">
      <Uri>https://github.com/dotnet/arcade</Uri>
      <Sha>ea77ace912db0e1cf28f199cb456b27fe311635e</Sha>
=======
    <Dependency Name="Microsoft.DotNet.Arcade.Sdk" Version="9.0.0-beta.25473.2">
      <Uri>https://github.com/dotnet/arcade</Uri>
      <Sha>41e5a0dc1e0007e784118c07b26700220cdc0e63</Sha>
    </Dependency>
    <Dependency Name="Microsoft.DotNet.Build.Tasks.Templating" Version="9.0.0-beta.25473.2">
      <Uri>https://github.com/dotnet/arcade</Uri>
      <Sha>41e5a0dc1e0007e784118c07b26700220cdc0e63</Sha>
    </Dependency>
    <Dependency Name="Microsoft.DotNet.Helix.Sdk" Version="9.0.0-beta.25473.2">
      <Uri>https://github.com/dotnet/arcade</Uri>
      <Sha>41e5a0dc1e0007e784118c07b26700220cdc0e63</Sha>
>>>>>>> 8b8a801a
    </Dependency>
  </ToolsetDependencies>
</Dependencies><|MERGE_RESOLUTION|>--- conflicted
+++ resolved
@@ -67,19 +67,6 @@
     </Dependency>
   </ProductDependencies>
   <ToolsetDependencies>
-<<<<<<< HEAD
-    <Dependency Name="Microsoft.DotNet.Arcade.Sdk" Version="8.0.0-beta.25473.1">
-      <Uri>https://github.com/dotnet/arcade</Uri>
-      <Sha>ea77ace912db0e1cf28f199cb456b27fe311635e</Sha>
-    </Dependency>
-    <Dependency Name="Microsoft.DotNet.Build.Tasks.Templating" Version="8.0.0-beta.25473.1">
-      <Uri>https://github.com/dotnet/arcade</Uri>
-      <Sha>ea77ace912db0e1cf28f199cb456b27fe311635e</Sha>
-    </Dependency>
-    <Dependency Name="Microsoft.DotNet.Helix.Sdk" Version="8.0.0-beta.25473.1">
-      <Uri>https://github.com/dotnet/arcade</Uri>
-      <Sha>ea77ace912db0e1cf28f199cb456b27fe311635e</Sha>
-=======
     <Dependency Name="Microsoft.DotNet.Arcade.Sdk" Version="9.0.0-beta.25473.2">
       <Uri>https://github.com/dotnet/arcade</Uri>
       <Sha>41e5a0dc1e0007e784118c07b26700220cdc0e63</Sha>
@@ -91,7 +78,6 @@
     <Dependency Name="Microsoft.DotNet.Helix.Sdk" Version="9.0.0-beta.25473.2">
       <Uri>https://github.com/dotnet/arcade</Uri>
       <Sha>41e5a0dc1e0007e784118c07b26700220cdc0e63</Sha>
->>>>>>> 8b8a801a
     </Dependency>
   </ToolsetDependencies>
 </Dependencies>