<?xml version="1.0" encoding="utf-8"?>
<Dependencies>
  <ProductDependencies>
<<<<<<< HEAD
    <Dependency Name="Microsoft.Extensions.Caching.Memory" Version="8.0.0-alpha.1.22421.15">
      <Uri>https://github.com/dotnet/runtime</Uri>
      <Sha>f6166429381a4205207930d673c86a35da9ff40f</Sha>
    </Dependency>
    <Dependency Name="Microsoft.Extensions.Configuration.EnvironmentVariables" Version="8.0.0-alpha.1.22421.15">
      <Uri>https://github.com/dotnet/runtime</Uri>
      <Sha>f6166429381a4205207930d673c86a35da9ff40f</Sha>
    </Dependency>
    <Dependency Name="Microsoft.Extensions.Configuration.Abstractions" Version="8.0.0-alpha.1.22421.15">
      <Uri>https://github.com/dotnet/runtime</Uri>
      <Sha>f6166429381a4205207930d673c86a35da9ff40f</Sha>
    </Dependency>
    <Dependency Name="Microsoft.Extensions.Configuration.Json" Version="8.0.0-alpha.1.22421.15">
      <Uri>https://github.com/dotnet/runtime</Uri>
      <Sha>f6166429381a4205207930d673c86a35da9ff40f</Sha>
    </Dependency>
    <Dependency Name="Microsoft.Extensions.Configuration" Version="8.0.0-alpha.1.22421.15">
      <Uri>https://github.com/dotnet/runtime</Uri>
      <Sha>f6166429381a4205207930d673c86a35da9ff40f</Sha>
    </Dependency>
    <Dependency Name="Microsoft.Extensions.DependencyInjection" Version="8.0.0-alpha.1.22421.15">
      <Uri>https://github.com/dotnet/runtime</Uri>
      <Sha>f6166429381a4205207930d673c86a35da9ff40f</Sha>
    </Dependency>
    <Dependency Name="Microsoft.Extensions.DependencyModel" Version="8.0.0-alpha.1.22421.15">
      <Uri>https://github.com/dotnet/runtime</Uri>
      <Sha>f6166429381a4205207930d673c86a35da9ff40f</Sha>
    </Dependency>
    <Dependency Name="Microsoft.Extensions.HostFactoryResolver.Sources" Version="8.0.0-alpha.1.22421.15">
      <Uri>https://github.com/dotnet/runtime</Uri>
      <Sha>f6166429381a4205207930d673c86a35da9ff40f</Sha>
    </Dependency>
    <Dependency Name="Microsoft.Extensions.Logging" Version="8.0.0-alpha.1.22421.15">
      <Uri>https://github.com/dotnet/runtime</Uri>
      <Sha>f6166429381a4205207930d673c86a35da9ff40f</Sha>
=======
    <Dependency Name="Microsoft.Extensions.Caching.Memory" Version="7.0.0-rc.1.22421.2">
      <Uri>https://github.com/dotnet/runtime</Uri>
      <Sha>bc7a715b1b1cdb63bf62b23c7f7ca0dc16cb9420</Sha>
    </Dependency>
    <Dependency Name="Microsoft.Extensions.Configuration.EnvironmentVariables" Version="7.0.0-rc.1.22421.2">
      <Uri>https://github.com/dotnet/runtime</Uri>
      <Sha>bc7a715b1b1cdb63bf62b23c7f7ca0dc16cb9420</Sha>
    </Dependency>
    <Dependency Name="Microsoft.Extensions.Configuration.Abstractions" Version="7.0.0-rc.1.22421.2">
      <Uri>https://github.com/dotnet/runtime</Uri>
      <Sha>bc7a715b1b1cdb63bf62b23c7f7ca0dc16cb9420</Sha>
    </Dependency>
    <Dependency Name="Microsoft.Extensions.Configuration.Json" Version="7.0.0-rc.1.22421.2">
      <Uri>https://github.com/dotnet/runtime</Uri>
      <Sha>bc7a715b1b1cdb63bf62b23c7f7ca0dc16cb9420</Sha>
    </Dependency>
    <Dependency Name="Microsoft.Extensions.Configuration" Version="7.0.0-rc.1.22421.2">
      <Uri>https://github.com/dotnet/runtime</Uri>
      <Sha>bc7a715b1b1cdb63bf62b23c7f7ca0dc16cb9420</Sha>
    </Dependency>
    <Dependency Name="Microsoft.Extensions.DependencyInjection" Version="7.0.0-rc.1.22421.2">
      <Uri>https://github.com/dotnet/runtime</Uri>
      <Sha>bc7a715b1b1cdb63bf62b23c7f7ca0dc16cb9420</Sha>
    </Dependency>
    <Dependency Name="Microsoft.Extensions.DependencyModel" Version="7.0.0-rc.1.22421.2">
      <Uri>https://github.com/dotnet/runtime</Uri>
      <Sha>bc7a715b1b1cdb63bf62b23c7f7ca0dc16cb9420</Sha>
    </Dependency>
    <Dependency Name="Microsoft.Extensions.HostFactoryResolver.Sources" Version="7.0.0-rc.1.22421.2">
      <Uri>https://github.com/dotnet/runtime</Uri>
      <Sha>bc7a715b1b1cdb63bf62b23c7f7ca0dc16cb9420</Sha>
    </Dependency>
    <Dependency Name="Microsoft.Extensions.Logging" Version="7.0.0-rc.1.22421.2">
      <Uri>https://github.com/dotnet/runtime</Uri>
      <Sha>bc7a715b1b1cdb63bf62b23c7f7ca0dc16cb9420</Sha>
>>>>>>> 27f1f3af
    </Dependency>
  </ProductDependencies>
  <ToolsetDependencies>
    <Dependency Name="Microsoft.DotNet.Arcade.Sdk" Version="7.0.0-beta.22419.1">
      <Uri>https://github.com/dotnet/arcade</Uri>
      <Sha>34dff939b4a91e4693f78a856e0e055c1a3f3fba</Sha>
    </Dependency>
    <Dependency Name="Microsoft.DotNet.Build.Tasks.Templating" Version="7.0.0-beta.22419.1">
      <Uri>https://github.com/dotnet/arcade</Uri>
      <Sha>34dff939b4a91e4693f78a856e0e055c1a3f3fba</Sha>
    </Dependency>
    <Dependency Name="Microsoft.DotNet.Helix.Sdk" Version="7.0.0-beta.22419.1">
      <Uri>https://github.com/dotnet/arcade</Uri>
      <Sha>34dff939b4a91e4693f78a856e0e055c1a3f3fba</Sha>
    </Dependency>
  </ToolsetDependencies>
</Dependencies><|MERGE_RESOLUTION|>--- conflicted
+++ resolved
@@ -1,7 +1,6 @@
 <?xml version="1.0" encoding="utf-8"?>
 <Dependencies>
   <ProductDependencies>
-<<<<<<< HEAD
     <Dependency Name="Microsoft.Extensions.Caching.Memory" Version="8.0.0-alpha.1.22421.15">
       <Uri>https://github.com/dotnet/runtime</Uri>
       <Sha>f6166429381a4205207930d673c86a35da9ff40f</Sha>
@@ -37,43 +36,6 @@
     <Dependency Name="Microsoft.Extensions.Logging" Version="8.0.0-alpha.1.22421.15">
       <Uri>https://github.com/dotnet/runtime</Uri>
       <Sha>f6166429381a4205207930d673c86a35da9ff40f</Sha>
-=======
-    <Dependency Name="Microsoft.Extensions.Caching.Memory" Version="7.0.0-rc.1.22421.2">
-      <Uri>https://github.com/dotnet/runtime</Uri>
-      <Sha>bc7a715b1b1cdb63bf62b23c7f7ca0dc16cb9420</Sha>
-    </Dependency>
-    <Dependency Name="Microsoft.Extensions.Configuration.EnvironmentVariables" Version="7.0.0-rc.1.22421.2">
-      <Uri>https://github.com/dotnet/runtime</Uri>
-      <Sha>bc7a715b1b1cdb63bf62b23c7f7ca0dc16cb9420</Sha>
-    </Dependency>
-    <Dependency Name="Microsoft.Extensions.Configuration.Abstractions" Version="7.0.0-rc.1.22421.2">
-      <Uri>https://github.com/dotnet/runtime</Uri>
-      <Sha>bc7a715b1b1cdb63bf62b23c7f7ca0dc16cb9420</Sha>
-    </Dependency>
-    <Dependency Name="Microsoft.Extensions.Configuration.Json" Version="7.0.0-rc.1.22421.2">
-      <Uri>https://github.com/dotnet/runtime</Uri>
-      <Sha>bc7a715b1b1cdb63bf62b23c7f7ca0dc16cb9420</Sha>
-    </Dependency>
-    <Dependency Name="Microsoft.Extensions.Configuration" Version="7.0.0-rc.1.22421.2">
-      <Uri>https://github.com/dotnet/runtime</Uri>
-      <Sha>bc7a715b1b1cdb63bf62b23c7f7ca0dc16cb9420</Sha>
-    </Dependency>
-    <Dependency Name="Microsoft.Extensions.DependencyInjection" Version="7.0.0-rc.1.22421.2">
-      <Uri>https://github.com/dotnet/runtime</Uri>
-      <Sha>bc7a715b1b1cdb63bf62b23c7f7ca0dc16cb9420</Sha>
-    </Dependency>
-    <Dependency Name="Microsoft.Extensions.DependencyModel" Version="7.0.0-rc.1.22421.2">
-      <Uri>https://github.com/dotnet/runtime</Uri>
-      <Sha>bc7a715b1b1cdb63bf62b23c7f7ca0dc16cb9420</Sha>
-    </Dependency>
-    <Dependency Name="Microsoft.Extensions.HostFactoryResolver.Sources" Version="7.0.0-rc.1.22421.2">
-      <Uri>https://github.com/dotnet/runtime</Uri>
-      <Sha>bc7a715b1b1cdb63bf62b23c7f7ca0dc16cb9420</Sha>
-    </Dependency>
-    <Dependency Name="Microsoft.Extensions.Logging" Version="7.0.0-rc.1.22421.2">
-      <Uri>https://github.com/dotnet/runtime</Uri>
-      <Sha>bc7a715b1b1cdb63bf62b23c7f7ca0dc16cb9420</Sha>
->>>>>>> 27f1f3af
     </Dependency>
   </ProductDependencies>
   <ToolsetDependencies>
