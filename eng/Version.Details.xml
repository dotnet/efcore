<?xml version="1.0" encoding="utf-8"?>
<Dependencies>
  <ToolsetDependencies>
<<<<<<< HEAD
    <Dependency Name="Microsoft.Extensions.Caching.Memory" Version="5.0.0-rc.2.20461.4">
      <Uri>https://github.com/dotnet/runtime</Uri>
      <Sha>7d39776332446d8a84f5d542c80d264fa1cadbe7</Sha>
    </Dependency>
    <Dependency Name="Microsoft.Extensions.Configuration.EnvironmentVariables" Version="5.0.0-rc.2.20461.4">
      <Uri>https://github.com/dotnet/runtime</Uri>
      <Sha>7d39776332446d8a84f5d542c80d264fa1cadbe7</Sha>
    </Dependency>
    <Dependency Name="Microsoft.Extensions.Configuration.Abstractions" Version="5.0.0-rc.2.20461.4">
      <Uri>https://github.com/dotnet/runtime</Uri>
      <Sha>7d39776332446d8a84f5d542c80d264fa1cadbe7</Sha>
    </Dependency>
    <Dependency Name="Microsoft.Extensions.Configuration.Json" Version="5.0.0-rc.2.20461.4">
      <Uri>https://github.com/dotnet/runtime</Uri>
      <Sha>7d39776332446d8a84f5d542c80d264fa1cadbe7</Sha>
    </Dependency>
    <Dependency Name="Microsoft.Extensions.Configuration" Version="5.0.0-rc.2.20461.4">
      <Uri>https://github.com/dotnet/runtime</Uri>
      <Sha>7d39776332446d8a84f5d542c80d264fa1cadbe7</Sha>
    </Dependency>
    <Dependency Name="Microsoft.Extensions.DependencyInjection" Version="5.0.0-rc.2.20461.4">
      <Uri>https://github.com/dotnet/runtime</Uri>
      <Sha>7d39776332446d8a84f5d542c80d264fa1cadbe7</Sha>
    </Dependency>
    <Dependency Name="Microsoft.Extensions.DependencyModel" Version="5.0.0-rc.2.20461.4">
      <Uri>https://github.com/dotnet/runtime</Uri>
      <Sha>7d39776332446d8a84f5d542c80d264fa1cadbe7</Sha>
    </Dependency>
    <Dependency Name="Microsoft.Extensions.HostFactoryResolver.Sources" Version="5.0.0-rc.2.20461.4">
      <Uri>https://github.com/dotnet/runtime</Uri>
      <Sha>7d39776332446d8a84f5d542c80d264fa1cadbe7</Sha>
    </Dependency>
    <Dependency Name="Microsoft.Extensions.Logging" Version="5.0.0-rc.2.20461.4">
      <Uri>https://github.com/dotnet/runtime</Uri>
      <Sha>7d39776332446d8a84f5d542c80d264fa1cadbe7</Sha>
    </Dependency>
    <Dependency Name="System.Collections.Immutable" Version="5.0.0-rc.2.20461.4">
      <Uri>https://github.com/dotnet/runtime</Uri>
      <Sha>7d39776332446d8a84f5d542c80d264fa1cadbe7</Sha>
    </Dependency>
    <Dependency Name="System.ComponentModel.Annotations" Version="5.0.0-rc.2.20461.4">
      <Uri>https://github.com/dotnet/runtime</Uri>
      <Sha>7d39776332446d8a84f5d542c80d264fa1cadbe7</Sha>
    </Dependency>
    <Dependency Name="System.Diagnostics.DiagnosticSource" Version="5.0.0-rc.2.20461.4">
      <Uri>https://github.com/dotnet/runtime</Uri>
      <Sha>7d39776332446d8a84f5d542c80d264fa1cadbe7</Sha>
    </Dependency>
    <Dependency Name="Microsoft.DotNet.Arcade.Sdk" Version="5.0.0-beta.20459.8">
      <Uri>https://github.com/dotnet/arcade</Uri>
      <Sha>91470b0b14ba016c1fb78211b12775287c17b34e</Sha>
    </Dependency>
    <Dependency Name="Microsoft.DotNet.Helix.Sdk" Version="5.0.0-beta.20459.8">
      <Uri>https://github.com/dotnet/arcade</Uri>
      <Sha>91470b0b14ba016c1fb78211b12775287c17b34e</Sha>
=======
    <Dependency Name="Microsoft.Extensions.Caching.Memory" Version="6.0.0-alpha.1.20454.24">
      <Uri>https://github.com/dotnet/runtime</Uri>
      <Sha>4fd87bc4ce9f90bcaf82de3fc5fed18486d54ea6</Sha>
    </Dependency>
    <Dependency Name="Microsoft.Extensions.Configuration.EnvironmentVariables" Version="6.0.0-alpha.1.20454.24">
      <Uri>https://github.com/dotnet/runtime</Uri>
      <Sha>4fd87bc4ce9f90bcaf82de3fc5fed18486d54ea6</Sha>
    </Dependency>
    <Dependency Name="Microsoft.Extensions.Configuration.Abstractions" Version="6.0.0-alpha.1.20454.24">
      <Uri>https://github.com/dotnet/runtime</Uri>
      <Sha>4fd87bc4ce9f90bcaf82de3fc5fed18486d54ea6</Sha>
    </Dependency>
    <Dependency Name="Microsoft.Extensions.Configuration.Json" Version="6.0.0-alpha.1.20454.24">
      <Uri>https://github.com/dotnet/runtime</Uri>
      <Sha>4fd87bc4ce9f90bcaf82de3fc5fed18486d54ea6</Sha>
    </Dependency>
    <Dependency Name="Microsoft.Extensions.Configuration" Version="6.0.0-alpha.1.20454.24">
      <Uri>https://github.com/dotnet/runtime</Uri>
      <Sha>4fd87bc4ce9f90bcaf82de3fc5fed18486d54ea6</Sha>
    </Dependency>
    <Dependency Name="Microsoft.Extensions.DependencyInjection" Version="6.0.0-alpha.1.20454.24">
      <Uri>https://github.com/dotnet/runtime</Uri>
      <Sha>4fd87bc4ce9f90bcaf82de3fc5fed18486d54ea6</Sha>
    </Dependency>
    <Dependency Name="Microsoft.Extensions.DependencyModel" Version="6.0.0-alpha.1.20454.24">
      <Uri>https://github.com/dotnet/runtime</Uri>
      <Sha>4fd87bc4ce9f90bcaf82de3fc5fed18486d54ea6</Sha>
    </Dependency>
    <Dependency Name="Microsoft.Extensions.HostFactoryResolver.Sources" Version="6.0.0-alpha.1.20454.24">
      <Uri>https://github.com/dotnet/runtime</Uri>
      <Sha>4fd87bc4ce9f90bcaf82de3fc5fed18486d54ea6</Sha>
    </Dependency>
    <Dependency Name="Microsoft.Extensions.Logging" Version="6.0.0-alpha.1.20454.24">
      <Uri>https://github.com/dotnet/runtime</Uri>
      <Sha>4fd87bc4ce9f90bcaf82de3fc5fed18486d54ea6</Sha>
    </Dependency>
    <Dependency Name="System.Collections.Immutable" Version="6.0.0-alpha.1.20454.24">
      <Uri>https://github.com/dotnet/runtime</Uri>
      <Sha>4fd87bc4ce9f90bcaf82de3fc5fed18486d54ea6</Sha>
    </Dependency>
    <Dependency Name="System.ComponentModel.Annotations" Version="6.0.0-alpha.1.20454.24">
      <Uri>https://github.com/dotnet/runtime</Uri>
      <Sha>4fd87bc4ce9f90bcaf82de3fc5fed18486d54ea6</Sha>
    </Dependency>
    <Dependency Name="System.Diagnostics.DiagnosticSource" Version="6.0.0-alpha.1.20454.24">
      <Uri>https://github.com/dotnet/runtime</Uri>
      <Sha>4fd87bc4ce9f90bcaf82de3fc5fed18486d54ea6</Sha>
    </Dependency>
    <Dependency Name="Microsoft.DotNet.Arcade.Sdk" Version="5.0.0-beta.20453.7">
      <Uri>https://github.com/dotnet/arcade</Uri>
      <Sha>16b71a2f216c3c5be5860977c4cb03a95ee2f0e3</Sha>
    </Dependency>
    <Dependency Name="Microsoft.DotNet.Helix.Sdk" Version="5.0.0-beta.20453.7">
      <Uri>https://github.com/dotnet/arcade</Uri>
      <Sha>16b71a2f216c3c5be5860977c4cb03a95ee2f0e3</Sha>
>>>>>>> b647bd14
    </Dependency>
  </ToolsetDependencies>
</Dependencies><|MERGE_RESOLUTION|>--- conflicted
+++ resolved
@@ -1,63 +1,6 @@
 <?xml version="1.0" encoding="utf-8"?>
 <Dependencies>
   <ToolsetDependencies>
-<<<<<<< HEAD
-    <Dependency Name="Microsoft.Extensions.Caching.Memory" Version="5.0.0-rc.2.20461.4">
-      <Uri>https://github.com/dotnet/runtime</Uri>
-      <Sha>7d39776332446d8a84f5d542c80d264fa1cadbe7</Sha>
-    </Dependency>
-    <Dependency Name="Microsoft.Extensions.Configuration.EnvironmentVariables" Version="5.0.0-rc.2.20461.4">
-      <Uri>https://github.com/dotnet/runtime</Uri>
-      <Sha>7d39776332446d8a84f5d542c80d264fa1cadbe7</Sha>
-    </Dependency>
-    <Dependency Name="Microsoft.Extensions.Configuration.Abstractions" Version="5.0.0-rc.2.20461.4">
-      <Uri>https://github.com/dotnet/runtime</Uri>
-      <Sha>7d39776332446d8a84f5d542c80d264fa1cadbe7</Sha>
-    </Dependency>
-    <Dependency Name="Microsoft.Extensions.Configuration.Json" Version="5.0.0-rc.2.20461.4">
-      <Uri>https://github.com/dotnet/runtime</Uri>
-      <Sha>7d39776332446d8a84f5d542c80d264fa1cadbe7</Sha>
-    </Dependency>
-    <Dependency Name="Microsoft.Extensions.Configuration" Version="5.0.0-rc.2.20461.4">
-      <Uri>https://github.com/dotnet/runtime</Uri>
-      <Sha>7d39776332446d8a84f5d542c80d264fa1cadbe7</Sha>
-    </Dependency>
-    <Dependency Name="Microsoft.Extensions.DependencyInjection" Version="5.0.0-rc.2.20461.4">
-      <Uri>https://github.com/dotnet/runtime</Uri>
-      <Sha>7d39776332446d8a84f5d542c80d264fa1cadbe7</Sha>
-    </Dependency>
-    <Dependency Name="Microsoft.Extensions.DependencyModel" Version="5.0.0-rc.2.20461.4">
-      <Uri>https://github.com/dotnet/runtime</Uri>
-      <Sha>7d39776332446d8a84f5d542c80d264fa1cadbe7</Sha>
-    </Dependency>
-    <Dependency Name="Microsoft.Extensions.HostFactoryResolver.Sources" Version="5.0.0-rc.2.20461.4">
-      <Uri>https://github.com/dotnet/runtime</Uri>
-      <Sha>7d39776332446d8a84f5d542c80d264fa1cadbe7</Sha>
-    </Dependency>
-    <Dependency Name="Microsoft.Extensions.Logging" Version="5.0.0-rc.2.20461.4">
-      <Uri>https://github.com/dotnet/runtime</Uri>
-      <Sha>7d39776332446d8a84f5d542c80d264fa1cadbe7</Sha>
-    </Dependency>
-    <Dependency Name="System.Collections.Immutable" Version="5.0.0-rc.2.20461.4">
-      <Uri>https://github.com/dotnet/runtime</Uri>
-      <Sha>7d39776332446d8a84f5d542c80d264fa1cadbe7</Sha>
-    </Dependency>
-    <Dependency Name="System.ComponentModel.Annotations" Version="5.0.0-rc.2.20461.4">
-      <Uri>https://github.com/dotnet/runtime</Uri>
-      <Sha>7d39776332446d8a84f5d542c80d264fa1cadbe7</Sha>
-    </Dependency>
-    <Dependency Name="System.Diagnostics.DiagnosticSource" Version="5.0.0-rc.2.20461.4">
-      <Uri>https://github.com/dotnet/runtime</Uri>
-      <Sha>7d39776332446d8a84f5d542c80d264fa1cadbe7</Sha>
-    </Dependency>
-    <Dependency Name="Microsoft.DotNet.Arcade.Sdk" Version="5.0.0-beta.20459.8">
-      <Uri>https://github.com/dotnet/arcade</Uri>
-      <Sha>91470b0b14ba016c1fb78211b12775287c17b34e</Sha>
-    </Dependency>
-    <Dependency Name="Microsoft.DotNet.Helix.Sdk" Version="5.0.0-beta.20459.8">
-      <Uri>https://github.com/dotnet/arcade</Uri>
-      <Sha>91470b0b14ba016c1fb78211b12775287c17b34e</Sha>
-=======
     <Dependency Name="Microsoft.Extensions.Caching.Memory" Version="6.0.0-alpha.1.20454.24">
       <Uri>https://github.com/dotnet/runtime</Uri>
       <Sha>4fd87bc4ce9f90bcaf82de3fc5fed18486d54ea6</Sha>
@@ -113,7 +56,6 @@
     <Dependency Name="Microsoft.DotNet.Helix.Sdk" Version="5.0.0-beta.20453.7">
       <Uri>https://github.com/dotnet/arcade</Uri>
       <Sha>16b71a2f216c3c5be5860977c4cb03a95ee2f0e3</Sha>
->>>>>>> b647bd14
     </Dependency>
   </ToolsetDependencies>
 </Dependencies>