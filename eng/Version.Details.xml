<?xml version="1.0" encoding="utf-8"?>
<Dependencies>
  <ProductDependencies>
<<<<<<< HEAD
    <Dependency Name="Microsoft.Extensions.Caching.Memory" Version="6.0.0-rc.2.21417.16">
      <Uri>https://github.com/dotnet/runtime</Uri>
      <Sha>5a5d7f0518b564e7f840c6c939bb6618c778b21b</Sha>
    </Dependency>
    <Dependency Name="Microsoft.Extensions.Configuration.EnvironmentVariables" Version="6.0.0-rc.2.21417.16">
      <Uri>https://github.com/dotnet/runtime</Uri>
      <Sha>5a5d7f0518b564e7f840c6c939bb6618c778b21b</Sha>
    </Dependency>
    <Dependency Name="Microsoft.Extensions.Configuration.Abstractions" Version="6.0.0-rc.2.21417.16">
      <Uri>https://github.com/dotnet/runtime</Uri>
      <Sha>5a5d7f0518b564e7f840c6c939bb6618c778b21b</Sha>
    </Dependency>
    <Dependency Name="Microsoft.Extensions.Configuration.Json" Version="6.0.0-rc.2.21417.16">
      <Uri>https://github.com/dotnet/runtime</Uri>
      <Sha>5a5d7f0518b564e7f840c6c939bb6618c778b21b</Sha>
    </Dependency>
    <Dependency Name="Microsoft.Extensions.Configuration" Version="6.0.0-rc.2.21417.16">
      <Uri>https://github.com/dotnet/runtime</Uri>
      <Sha>5a5d7f0518b564e7f840c6c939bb6618c778b21b</Sha>
    </Dependency>
    <Dependency Name="Microsoft.Extensions.DependencyInjection" Version="6.0.0-rc.2.21417.16">
      <Uri>https://github.com/dotnet/runtime</Uri>
      <Sha>5a5d7f0518b564e7f840c6c939bb6618c778b21b</Sha>
    </Dependency>
    <Dependency Name="Microsoft.Extensions.DependencyModel" Version="6.0.0-rc.2.21417.16">
      <Uri>https://github.com/dotnet/runtime</Uri>
      <Sha>5a5d7f0518b564e7f840c6c939bb6618c778b21b</Sha>
    </Dependency>
    <Dependency Name="Microsoft.Extensions.HostFactoryResolver.Sources" Version="6.0.0-rc.2.21417.16">
      <Uri>https://github.com/dotnet/runtime</Uri>
      <Sha>5a5d7f0518b564e7f840c6c939bb6618c778b21b</Sha>
    </Dependency>
    <Dependency Name="Microsoft.Extensions.Logging" Version="6.0.0-rc.2.21417.16">
      <Uri>https://github.com/dotnet/runtime</Uri>
      <Sha>5a5d7f0518b564e7f840c6c939bb6618c778b21b</Sha>
    </Dependency>
    <Dependency Name="System.Collections.Immutable" Version="6.0.0-rc.2.21417.16">
      <Uri>https://github.com/dotnet/runtime</Uri>
      <Sha>5a5d7f0518b564e7f840c6c939bb6618c778b21b</Sha>
    </Dependency>
    <Dependency Name="System.Diagnostics.DiagnosticSource" Version="6.0.0-rc.2.21417.16">
      <Uri>https://github.com/dotnet/runtime</Uri>
      <Sha>5a5d7f0518b564e7f840c6c939bb6618c778b21b</Sha>
=======
    <Dependency Name="Microsoft.Extensions.Caching.Memory" Version="6.0.0-rc.1.21419.17">
      <Uri>https://github.com/dotnet/runtime</Uri>
      <Sha>fe6bd2d22d4ce16f886979b6f024fc0b75b97311</Sha>
    </Dependency>
    <Dependency Name="Microsoft.Extensions.Configuration.EnvironmentVariables" Version="6.0.0-rc.1.21419.17">
      <Uri>https://github.com/dotnet/runtime</Uri>
      <Sha>fe6bd2d22d4ce16f886979b6f024fc0b75b97311</Sha>
    </Dependency>
    <Dependency Name="Microsoft.Extensions.Configuration.Abstractions" Version="6.0.0-rc.1.21419.17">
      <Uri>https://github.com/dotnet/runtime</Uri>
      <Sha>fe6bd2d22d4ce16f886979b6f024fc0b75b97311</Sha>
    </Dependency>
    <Dependency Name="Microsoft.Extensions.Configuration.Json" Version="6.0.0-rc.1.21419.17">
      <Uri>https://github.com/dotnet/runtime</Uri>
      <Sha>fe6bd2d22d4ce16f886979b6f024fc0b75b97311</Sha>
    </Dependency>
    <Dependency Name="Microsoft.Extensions.Configuration" Version="6.0.0-rc.1.21419.17">
      <Uri>https://github.com/dotnet/runtime</Uri>
      <Sha>fe6bd2d22d4ce16f886979b6f024fc0b75b97311</Sha>
    </Dependency>
    <Dependency Name="Microsoft.Extensions.DependencyInjection" Version="6.0.0-rc.1.21419.17">
      <Uri>https://github.com/dotnet/runtime</Uri>
      <Sha>fe6bd2d22d4ce16f886979b6f024fc0b75b97311</Sha>
    </Dependency>
    <Dependency Name="Microsoft.Extensions.DependencyModel" Version="6.0.0-rc.1.21419.17">
      <Uri>https://github.com/dotnet/runtime</Uri>
      <Sha>fe6bd2d22d4ce16f886979b6f024fc0b75b97311</Sha>
    </Dependency>
    <Dependency Name="Microsoft.Extensions.HostFactoryResolver.Sources" Version="6.0.0-rc.1.21419.17">
      <Uri>https://github.com/dotnet/runtime</Uri>
      <Sha>fe6bd2d22d4ce16f886979b6f024fc0b75b97311</Sha>
    </Dependency>
    <Dependency Name="Microsoft.Extensions.Logging" Version="6.0.0-rc.1.21419.17">
      <Uri>https://github.com/dotnet/runtime</Uri>
      <Sha>fe6bd2d22d4ce16f886979b6f024fc0b75b97311</Sha>
    </Dependency>
    <Dependency Name="System.Collections.Immutable" Version="6.0.0-rc.1.21419.17">
      <Uri>https://github.com/dotnet/runtime</Uri>
      <Sha>fe6bd2d22d4ce16f886979b6f024fc0b75b97311</Sha>
    </Dependency>
    <Dependency Name="System.Diagnostics.DiagnosticSource" Version="6.0.0-rc.1.21419.17">
      <Uri>https://github.com/dotnet/runtime</Uri>
      <Sha>fe6bd2d22d4ce16f886979b6f024fc0b75b97311</Sha>
>>>>>>> f51c9b3c
    </Dependency>
  </ProductDependencies>
  <ToolsetDependencies>
    <Dependency Name="Microsoft.DotNet.Arcade.Sdk" Version="6.0.0-beta.21418.12">
      <Uri>https://github.com/dotnet/arcade</Uri>
      <Sha>ac8b7514ca8bcac1d071a16b7a92cb52f7058871</Sha>
    </Dependency>
    <Dependency Name="Microsoft.DotNet.Helix.Sdk" Version="6.0.0-beta.21418.12">
      <Uri>https://github.com/dotnet/arcade</Uri>
      <Sha>ac8b7514ca8bcac1d071a16b7a92cb52f7058871</Sha>
    </Dependency>
  </ToolsetDependencies>
</Dependencies><|MERGE_RESOLUTION|>--- conflicted
+++ resolved
@@ -1,7 +1,6 @@
 <?xml version="1.0" encoding="utf-8"?>
 <Dependencies>
   <ProductDependencies>
-<<<<<<< HEAD
     <Dependency Name="Microsoft.Extensions.Caching.Memory" Version="6.0.0-rc.2.21417.16">
       <Uri>https://github.com/dotnet/runtime</Uri>
       <Sha>5a5d7f0518b564e7f840c6c939bb6618c778b21b</Sha>
@@ -45,51 +44,6 @@
     <Dependency Name="System.Diagnostics.DiagnosticSource" Version="6.0.0-rc.2.21417.16">
       <Uri>https://github.com/dotnet/runtime</Uri>
       <Sha>5a5d7f0518b564e7f840c6c939bb6618c778b21b</Sha>
-=======
-    <Dependency Name="Microsoft.Extensions.Caching.Memory" Version="6.0.0-rc.1.21419.17">
-      <Uri>https://github.com/dotnet/runtime</Uri>
-      <Sha>fe6bd2d22d4ce16f886979b6f024fc0b75b97311</Sha>
-    </Dependency>
-    <Dependency Name="Microsoft.Extensions.Configuration.EnvironmentVariables" Version="6.0.0-rc.1.21419.17">
-      <Uri>https://github.com/dotnet/runtime</Uri>
-      <Sha>fe6bd2d22d4ce16f886979b6f024fc0b75b97311</Sha>
-    </Dependency>
-    <Dependency Name="Microsoft.Extensions.Configuration.Abstractions" Version="6.0.0-rc.1.21419.17">
-      <Uri>https://github.com/dotnet/runtime</Uri>
-      <Sha>fe6bd2d22d4ce16f886979b6f024fc0b75b97311</Sha>
-    </Dependency>
-    <Dependency Name="Microsoft.Extensions.Configuration.Json" Version="6.0.0-rc.1.21419.17">
-      <Uri>https://github.com/dotnet/runtime</Uri>
-      <Sha>fe6bd2d22d4ce16f886979b6f024fc0b75b97311</Sha>
-    </Dependency>
-    <Dependency Name="Microsoft.Extensions.Configuration" Version="6.0.0-rc.1.21419.17">
-      <Uri>https://github.com/dotnet/runtime</Uri>
-      <Sha>fe6bd2d22d4ce16f886979b6f024fc0b75b97311</Sha>
-    </Dependency>
-    <Dependency Name="Microsoft.Extensions.DependencyInjection" Version="6.0.0-rc.1.21419.17">
-      <Uri>https://github.com/dotnet/runtime</Uri>
-      <Sha>fe6bd2d22d4ce16f886979b6f024fc0b75b97311</Sha>
-    </Dependency>
-    <Dependency Name="Microsoft.Extensions.DependencyModel" Version="6.0.0-rc.1.21419.17">
-      <Uri>https://github.com/dotnet/runtime</Uri>
-      <Sha>fe6bd2d22d4ce16f886979b6f024fc0b75b97311</Sha>
-    </Dependency>
-    <Dependency Name="Microsoft.Extensions.HostFactoryResolver.Sources" Version="6.0.0-rc.1.21419.17">
-      <Uri>https://github.com/dotnet/runtime</Uri>
-      <Sha>fe6bd2d22d4ce16f886979b6f024fc0b75b97311</Sha>
-    </Dependency>
-    <Dependency Name="Microsoft.Extensions.Logging" Version="6.0.0-rc.1.21419.17">
-      <Uri>https://github.com/dotnet/runtime</Uri>
-      <Sha>fe6bd2d22d4ce16f886979b6f024fc0b75b97311</Sha>
-    </Dependency>
-    <Dependency Name="System.Collections.Immutable" Version="6.0.0-rc.1.21419.17">
-      <Uri>https://github.com/dotnet/runtime</Uri>
-      <Sha>fe6bd2d22d4ce16f886979b6f024fc0b75b97311</Sha>
-    </Dependency>
-    <Dependency Name="System.Diagnostics.DiagnosticSource" Version="6.0.0-rc.1.21419.17">
-      <Uri>https://github.com/dotnet/runtime</Uri>
-      <Sha>fe6bd2d22d4ce16f886979b6f024fc0b75b97311</Sha>
->>>>>>> f51c9b3c
     </Dependency>
   </ProductDependencies>
   <ToolsetDependencies>
