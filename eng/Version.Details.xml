<?xml version="1.0" encoding="utf-8"?>
<Dependencies>
  <ProductDependencies>
    <Dependency Name="Microsoft.Extensions.Caching.Memory" Version="9.0.11">
      <Uri>https://dev.azure.com/dnceng/internal/_git/dotnet-runtime</Uri>
      <Sha>fa7cdded37981a97cec9a3e233c4a6af58a91c57</Sha>
    </Dependency>
    <Dependency Name="Microsoft.Extensions.Configuration.EnvironmentVariables" Version="9.0.11">
      <Uri>https://dev.azure.com/dnceng/internal/_git/dotnet-runtime</Uri>
      <Sha>fa7cdded37981a97cec9a3e233c4a6af58a91c57</Sha>
    </Dependency>
    <Dependency Name="Microsoft.Extensions.Configuration.Abstractions" Version="9.0.11">
      <Uri>https://dev.azure.com/dnceng/internal/_git/dotnet-runtime</Uri>
      <Sha>fa7cdded37981a97cec9a3e233c4a6af58a91c57</Sha>
    </Dependency>
    <Dependency Name="Microsoft.Extensions.Configuration.Json" Version="9.0.11">
      <Uri>https://dev.azure.com/dnceng/internal/_git/dotnet-runtime</Uri>
      <Sha>fa7cdded37981a97cec9a3e233c4a6af58a91c57</Sha>
    </Dependency>
    <Dependency Name="Microsoft.Extensions.Configuration" Version="9.0.11">
      <Uri>https://dev.azure.com/dnceng/internal/_git/dotnet-runtime</Uri>
      <Sha>fa7cdded37981a97cec9a3e233c4a6af58a91c57</Sha>
    </Dependency>
    <Dependency Name="Microsoft.Extensions.DependencyInjection" Version="9.0.11">
      <Uri>https://dev.azure.com/dnceng/internal/_git/dotnet-runtime</Uri>
      <Sha>fa7cdded37981a97cec9a3e233c4a6af58a91c57</Sha>
    </Dependency>
    <Dependency Name="Microsoft.Extensions.DependencyModel" Version="9.0.11">
      <Uri>https://dev.azure.com/dnceng/internal/_git/dotnet-runtime</Uri>
      <Sha>fa7cdded37981a97cec9a3e233c4a6af58a91c57</Sha>
    </Dependency>
<<<<<<< HEAD
    <Dependency Name="Microsoft.Extensions.HostFactoryResolver.Sources" Version="8.0.22-servicing.25527.7">
      <Uri>https://dev.azure.com/dnceng/internal/_git/dotnet-runtime</Uri>
      <Sha>a2266c728f63a494ccb6786d794da2df135030be</Sha>
=======
    <Dependency Name="Microsoft.Extensions.HostFactoryResolver.Sources" Version="9.0.11-servicing.25517.16">
      <Uri>https://dev.azure.com/dnceng/internal/_git/dotnet-runtime</Uri>
      <Sha>fa7cdded37981a97cec9a3e233c4a6af58a91c57</Sha>
>>>>>>> de8805b3
    </Dependency>
    <Dependency Name="Microsoft.Extensions.Logging" Version="9.0.11">
      <Uri>https://dev.azure.com/dnceng/internal/_git/dotnet-runtime</Uri>
      <Sha>fa7cdded37981a97cec9a3e233c4a6af58a91c57</Sha>
    </Dependency>
    <Dependency Name="Microsoft.NETCore.App.Ref" Version="9.0.11">
      <Uri>https://dev.azure.com/dnceng/internal/_git/dotnet-runtime</Uri>
      <Sha>fa7cdded37981a97cec9a3e233c4a6af58a91c57</Sha>
    </Dependency>
    <Dependency Name="Microsoft.NETCore.BrowserDebugHost.Transport" Version="9.0.11-servicing.25517.16">
      <Uri>https://dev.azure.com/dnceng/internal/_git/dotnet-runtime</Uri>
      <Sha>fa7cdded37981a97cec9a3e233c4a6af58a91c57</Sha>
    </Dependency>
<<<<<<< HEAD
    <Dependency Name="Microsoft.NETCore.App.Ref" Version="8.0.22">
      <Uri>https://dev.azure.com/dnceng/internal/_git/dotnet-runtime</Uri>
      <Sha>a2266c728f63a494ccb6786d794da2df135030be</Sha>
    </Dependency>
    <Dependency Name="Microsoft.NETCore.App.Runtime.win-x64" Version="8.0.22">
      <Uri>https://dev.azure.com/dnceng/internal/_git/dotnet-runtime</Uri>
      <Sha>a2266c728f63a494ccb6786d794da2df135030be</Sha>
    </Dependency>
    <!-- NB: Using BrowserDebugHost to represent the nonshipping version of Microsoft.NETCore.App -->
    <Dependency Name="Microsoft.NETCore.BrowserDebugHost.Transport" Version="8.0.22-servicing.25527.7">
      <Uri>https://dev.azure.com/dnceng/internal/_git/dotnet-runtime</Uri>
      <Sha>a2266c728f63a494ccb6786d794da2df135030be</Sha>
=======
    <!--
         Win-x64 is used here because we have picked an arbitrary runtime identifier to flow the version of the latest NETCore.App runtime.
         All Runtime.$rid packages should have the same version.
    -->
    <Dependency Name="Microsoft.NETCore.App.Runtime.win-x64" Version="9.0.11">
      <Uri>https://dev.azure.com/dnceng/internal/_git/dotnet-runtime</Uri>
      <Sha>fa7cdded37981a97cec9a3e233c4a6af58a91c57</Sha>
    </Dependency>
    <Dependency Name="System.Text.Json" Version="9.0.11">
      <Uri>https://dev.azure.com/dnceng/internal/_git/dotnet-runtime</Uri>
      <Sha>fa7cdded37981a97cec9a3e233c4a6af58a91c57</Sha>
    </Dependency>
    <Dependency Name="System.Text.Encodings.Web" Version="9.0.11">
      <Uri>https://dev.azure.com/dnceng/internal/_git/dotnet-runtime</Uri>
      <Sha>fa7cdded37981a97cec9a3e233c4a6af58a91c57</Sha>
    </Dependency>
    <Dependency Name="System.Formats.Asn1" Version="9.0.11">
      <Uri>https://dev.azure.com/dnceng/internal/_git/dotnet-runtime</Uri>
      <Sha>fa7cdded37981a97cec9a3e233c4a6af58a91c57</Sha>
>>>>>>> de8805b3
    </Dependency>
  </ProductDependencies>
  <ToolsetDependencies>
    <Dependency Name="Microsoft.DotNet.Arcade.Sdk" Version="9.0.0-beta.25555.4">
      <Uri>https://github.com/dotnet/arcade</Uri>
      <Sha>9eaf7b289d5003a94ee23658f057a6c06ddcd570</Sha>
    </Dependency>
    <Dependency Name="Microsoft.DotNet.Build.Tasks.Templating" Version="9.0.0-beta.25555.4">
      <Uri>https://github.com/dotnet/arcade</Uri>
      <Sha>9eaf7b289d5003a94ee23658f057a6c06ddcd570</Sha>
    </Dependency>
    <Dependency Name="Microsoft.DotNet.Helix.Sdk" Version="9.0.0-beta.25555.4">
      <Uri>https://github.com/dotnet/arcade</Uri>
      <Sha>9eaf7b289d5003a94ee23658f057a6c06ddcd570</Sha>
    </Dependency>
  </ToolsetDependencies>
</Dependencies><|MERGE_RESOLUTION|>--- conflicted
+++ resolved
@@ -29,15 +29,9 @@
       <Uri>https://dev.azure.com/dnceng/internal/_git/dotnet-runtime</Uri>
       <Sha>fa7cdded37981a97cec9a3e233c4a6af58a91c57</Sha>
     </Dependency>
-<<<<<<< HEAD
-    <Dependency Name="Microsoft.Extensions.HostFactoryResolver.Sources" Version="8.0.22-servicing.25527.7">
-      <Uri>https://dev.azure.com/dnceng/internal/_git/dotnet-runtime</Uri>
-      <Sha>a2266c728f63a494ccb6786d794da2df135030be</Sha>
-=======
     <Dependency Name="Microsoft.Extensions.HostFactoryResolver.Sources" Version="9.0.11-servicing.25517.16">
       <Uri>https://dev.azure.com/dnceng/internal/_git/dotnet-runtime</Uri>
       <Sha>fa7cdded37981a97cec9a3e233c4a6af58a91c57</Sha>
->>>>>>> de8805b3
     </Dependency>
     <Dependency Name="Microsoft.Extensions.Logging" Version="9.0.11">
       <Uri>https://dev.azure.com/dnceng/internal/_git/dotnet-runtime</Uri>
@@ -51,20 +45,6 @@
       <Uri>https://dev.azure.com/dnceng/internal/_git/dotnet-runtime</Uri>
       <Sha>fa7cdded37981a97cec9a3e233c4a6af58a91c57</Sha>
     </Dependency>
-<<<<<<< HEAD
-    <Dependency Name="Microsoft.NETCore.App.Ref" Version="8.0.22">
-      <Uri>https://dev.azure.com/dnceng/internal/_git/dotnet-runtime</Uri>
-      <Sha>a2266c728f63a494ccb6786d794da2df135030be</Sha>
-    </Dependency>
-    <Dependency Name="Microsoft.NETCore.App.Runtime.win-x64" Version="8.0.22">
-      <Uri>https://dev.azure.com/dnceng/internal/_git/dotnet-runtime</Uri>
-      <Sha>a2266c728f63a494ccb6786d794da2df135030be</Sha>
-    </Dependency>
-    <!-- NB: Using BrowserDebugHost to represent the nonshipping version of Microsoft.NETCore.App -->
-    <Dependency Name="Microsoft.NETCore.BrowserDebugHost.Transport" Version="8.0.22-servicing.25527.7">
-      <Uri>https://dev.azure.com/dnceng/internal/_git/dotnet-runtime</Uri>
-      <Sha>a2266c728f63a494ccb6786d794da2df135030be</Sha>
-=======
     <!--
          Win-x64 is used here because we have picked an arbitrary runtime identifier to flow the version of the latest NETCore.App runtime.
          All Runtime.$rid packages should have the same version.
@@ -84,7 +64,6 @@
     <Dependency Name="System.Formats.Asn1" Version="9.0.11">
       <Uri>https://dev.azure.com/dnceng/internal/_git/dotnet-runtime</Uri>
       <Sha>fa7cdded37981a97cec9a3e233c4a6af58a91c57</Sha>
->>>>>>> de8805b3
     </Dependency>
   </ProductDependencies>
   <ToolsetDependencies>
