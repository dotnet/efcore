--- conflicted
+++ resolved
@@ -55,19 +55,6 @@
     </Dependency>
   </ProductDependencies>
   <ToolsetDependencies>
-<<<<<<< HEAD
-    <Dependency Name="Microsoft.DotNet.Arcade.Sdk" Version="9.0.0-beta.24429.5">
-      <Uri>https://github.com/dotnet/arcade</Uri>
-      <Sha>d21db44e84b9038ea7b2add139adee2303d46800</Sha>
-    </Dependency>
-    <Dependency Name="Microsoft.DotNet.Build.Tasks.Templating" Version="9.0.0-beta.24429.5">
-      <Uri>https://github.com/dotnet/arcade</Uri>
-      <Sha>d21db44e84b9038ea7b2add139adee2303d46800</Sha>
-    </Dependency>
-    <Dependency Name="Microsoft.DotNet.Helix.Sdk" Version="9.0.0-beta.24429.5">
-      <Uri>https://github.com/dotnet/arcade</Uri>
-      <Sha>d21db44e84b9038ea7b2add139adee2303d46800</Sha>
-=======
     <Dependency Name="Microsoft.DotNet.Arcade.Sdk" Version="10.0.0-beta.24430.1">
       <Uri>https://github.com/dotnet/arcade</Uri>
       <Sha>0ed1d3dc15420cd41c252b0c5d9474f197a29e06</Sha>
@@ -79,7 +66,6 @@
     <Dependency Name="Microsoft.DotNet.Helix.Sdk" Version="10.0.0-beta.24430.1">
       <Uri>https://github.com/dotnet/arcade</Uri>
       <Sha>0ed1d3dc15420cd41c252b0c5d9474f197a29e06</Sha>
->>>>>>> ecfee78e
     </Dependency>
   </ToolsetDependencies>
 </Dependencies>