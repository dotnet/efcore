parameters:
  configuration: 'Debug'

  # Optional: condition for the job to run
  condition: ''

  # Optional: 'true' if future jobs should run even if this job fails
  continueOnError: false

  # Optional: dependencies of the job
  dependsOn: ''

  # Optional: Include PublishBuildArtifacts task
  enablePublishBuildArtifacts: false

  # Optional: A defined YAML pool - https://docs.microsoft.com/en-us/azure/devops/pipelines/yaml-schema?view=vsts&tabs=schema#pool
  pool: {}

  # Optional: should run as a public build even in the internal project
  #           if 'true', the build won't run any of the internal only steps, even if it is running in non-public projects.
  runAsPublic: false

  # Optional: whether the build's artifacts will be published using release pipelines or direct feed publishing
  publishAssetsImmediately: false

  artifactsPublishingAdditionalParameters: ''

  signingValidationAdditionalParameters: ''

  is1ESPipeline: ''

  # Optional: 🌤️ or not the build has assets it wants to publish to BAR
  isAssetlessBuild: false

  # Optional, publishing version
  publishingVersion: 3

  # Optional: A minimatch pattern for the asset manifests to publish to BAR
  assetManifestsPattern: '*/manifests/**/*.xml'

  repositoryAlias: self

  officialBuildId: ''

jobs:
- job: Asset_Registry_Publish

  dependsOn: ${{ parameters.dependsOn }}
  timeoutInMinutes: 150

  ${{ if eq(parameters.publishAssetsImmediately, 'true') }}:
    displayName: Publish Assets
  ${{ else }}:
    displayName: Publish to Build Asset Registry

  variables:
  - template: /eng/common/core-templates/variables/pool-providers.yml
    parameters:
      is1ESPipeline: ${{ parameters.is1ESPipeline }}
  - ${{ if and(eq(parameters.runAsPublic, 'false'), ne(variables['System.TeamProject'], 'public'), notin(variables['Build.Reason'], 'PullRequest')) }}:
    - group: Publish-Build-Assets
    - group: AzureDevOps-Artifact-Feeds-Pats
    - name: runCodesignValidationInjection
      value: false
    # unconditional - needed for logs publishing (redactor tool version)
    - template: /eng/common/core-templates/post-build/common-variables.yml
  - name: OfficialBuildId
    ${{ if ne(parameters.officialBuildId, '') }}:
      value: ${{ parameters.officialBuildId }}
    ${{ else }}:
      value: $(Build.BuildNumber)

  pool:
    # We don't use the collection uri here because it might vary (.visualstudio.com vs. dev.azure.com)
    ${{ if eq(variables['System.TeamProject'], 'DevDiv') }}:
      name: AzurePipelines-EO
      image: 1ESPT-Windows2022
      demands: Cmd
      os: windows
    # If it's not devdiv, it's dnceng
    ${{ if ne(variables['System.TeamProject'], 'DevDiv') }}:
      name: NetCore1ESPool-Publishing-Internal
      image: windows.vs2019.amd64
      os: windows
  steps:
  - ${{ if eq(parameters.is1ESPipeline, '') }}:
    - 'Illegal entry point, is1ESPipeline is not defined. Repository yaml should not directly reference templates in core-templates folder.': error

  - ${{ if and(eq(parameters.runAsPublic, 'false'), ne(variables['System.TeamProject'], 'public'), notin(variables['Build.Reason'], 'PullRequest')) }}:
    - checkout: ${{ parameters.repositoryAlias }}
      fetchDepth: 3
      clean: true

    - ${{ if eq(parameters.isAssetlessBuild, 'false') }}:
      - ${{ if eq(parameters.publishingVersion, 3) }}:
        - task: DownloadPipelineArtifact@2
          displayName: Download Asset Manifests
          inputs:
            artifactName: AssetManifests
            targetPath: '$(Build.StagingDirectory)/AssetManifests'
          condition: ${{ parameters.condition }}
          continueOnError: ${{ parameters.continueOnError }}
      - ${{ if eq(parameters.publishingVersion, 4) }}:
        - task: DownloadPipelineArtifact@2
          displayName: Download V4 asset manifests
          inputs:
            itemPattern: '*/manifests/**/*.xml'
            targetPath: '$(Build.StagingDirectory)/AllAssetManifests'
          condition: ${{ parameters.condition }}
          continueOnError: ${{ parameters.continueOnError }}
        - task: CopyFiles@2
          displayName: Copy V4 asset manifests to AssetManifests
          inputs:
            SourceFolder: '$(Build.StagingDirectory)/AllAssetManifests'
            Contents: ${{ parameters.assetManifestsPattern }}
            TargetFolder: '$(Build.StagingDirectory)/AssetManifests'
            flattenFolders: true
          condition: ${{ parameters.condition }}
          continueOnError: ${{ parameters.continueOnError }}

    - task: NuGetAuthenticate@1

    # Populate internal runtime variables.
    - template: /eng/common/templates/steps/enable-internal-sources.yml
      ${{ if eq(variables['System.TeamProject'], 'DevDiv') }}:
        parameters:
            legacyCredential: $(dn-bot-dnceng-artifact-feeds-rw)
<<<<<<< HEAD
    
=======

>>>>>>> a6111cee
    - template: /eng/common/templates/steps/enable-internal-runtimes.yml

    - task: AzureCLI@2
      displayName: Publish Build Assets
      inputs:
        azureSubscription: "Darc: Maestro Production"
        scriptType: ps
        scriptLocation: scriptPath
        scriptPath: $(System.DefaultWorkingDirectory)/eng/common/sdk-task.ps1
        arguments: -task PublishBuildAssets -restore -msbuildEngine dotnet
          /p:ManifestsPath='$(Build.StagingDirectory)/AssetManifests'
          /p:IsAssetlessBuild=${{ parameters.isAssetlessBuild }}
          /p:MaestroApiEndpoint=https://maestro.dot.net
          /p:OfficialBuildId=$(OfficialBuildId)
          -runtimeSourceFeed https://ci.dot.net/internal
          -runtimeSourceFeedKey '$(dotnetbuilds-internal-container-read-token-base64)'

      condition: ${{ parameters.condition }}
      continueOnError: ${{ parameters.continueOnError }}

    - task: powershell@2
      displayName: Create ReleaseConfigs Artifact
      inputs:
        targetType: inline
        script: |
          New-Item -Path "$(Build.StagingDirectory)/ReleaseConfigs" -ItemType Directory -Force
          $filePath = "$(Build.StagingDirectory)/ReleaseConfigs/ReleaseConfigs.txt"
          Add-Content -Path $filePath -Value $(BARBuildId)
          Add-Content -Path $filePath -Value "$(DefaultChannels)"
          Add-Content -Path $filePath -Value $(IsStableBuild)

          $symbolExclusionfile = "$(System.DefaultWorkingDirectory)/eng/SymbolPublishingExclusionsFile.txt"
          if (Test-Path -Path $symbolExclusionfile)
          {
            Write-Host "SymbolExclusionFile exists"
            Copy-Item -Path $symbolExclusionfile -Destination "$(Build.StagingDirectory)/ReleaseConfigs"
          }

    - ${{ if eq(parameters.publishingVersion, 4) }}:
      - template: /eng/common/core-templates/steps/publish-pipeline-artifacts.yml
        parameters:
          is1ESPipeline: ${{ parameters.is1ESPipeline }}
          args:
            targetPath: '$(Build.ArtifactStagingDirectory)/MergedManifest.xml'
            artifactName: AssetManifests
            displayName: 'Publish Merged Manifest'
            retryCountOnTaskFailure: 10 # for any logs being locked
            sbomEnabled: false # we don't need SBOM for logs

    - template: /eng/common/core-templates/steps/publish-build-artifacts.yml
      parameters:
        is1ESPipeline: ${{ parameters.is1ESPipeline }}
        args:
          displayName: Publish ReleaseConfigs Artifact
          pathToPublish: '$(Build.StagingDirectory)/ReleaseConfigs'
          publishLocation: Container
          artifactName: ReleaseConfigs

    - ${{ if or(eq(parameters.publishAssetsImmediately, 'true'), eq(parameters.isAssetlessBuild, 'true')) }}:
      - template: /eng/common/core-templates/post-build/setup-maestro-vars.yml
        parameters:
          BARBuildId: ${{ parameters.BARBuildId }}
          PromoteToChannelIds: ${{ parameters.PromoteToChannelIds }}
          is1ESPipeline: ${{ parameters.is1ESPipeline }}
          
      # Darc is targeting 8.0, so make sure it's installed
      - task: UseDotNet@2
        inputs:
          version: 8.0.x

      - task: AzureCLI@2
        displayName: Publish Using Darc
        inputs:
          azureSubscription: "Darc: Maestro Production"
          scriptType: ps
          scriptLocation: scriptPath
          scriptPath: $(System.DefaultWorkingDirectory)/eng/common/post-build/publish-using-darc.ps1
          arguments: >
            -BuildId $(BARBuildId)
            -PublishingInfraVersion 3
            -AzdoToken '$(System.AccessToken)'
            -WaitPublishingFinish true
            -ArtifactsPublishingAdditionalParameters '${{ parameters.artifactsPublishingAdditionalParameters }}'
            -SymbolPublishingAdditionalParameters '${{ parameters.symbolPublishingAdditionalParameters }}'
            -SkipAssetsPublishing '${{ parameters.isAssetlessBuild }}'
            -runtimeSourceFeed https://ci.dot.net/internal
            -runtimeSourceFeedKey '$(dotnetbuilds-internal-container-read-token-base64)'

    - ${{ if eq(parameters.enablePublishBuildArtifacts, 'true') }}:
      - template: /eng/common/core-templates/steps/publish-logs.yml
        parameters:
          is1ESPipeline: ${{ parameters.is1ESPipeline }}
          JobLabel: 'Publish_Artifacts_Logs'<|MERGE_RESOLUTION|>--- conflicted
+++ resolved
@@ -125,11 +125,7 @@
       ${{ if eq(variables['System.TeamProject'], 'DevDiv') }}:
         parameters:
             legacyCredential: $(dn-bot-dnceng-artifact-feeds-rw)
-<<<<<<< HEAD
-    
-=======
-
->>>>>>> a6111cee
+
     - template: /eng/common/templates/steps/enable-internal-runtimes.yml
 
     - task: AzureCLI@2
