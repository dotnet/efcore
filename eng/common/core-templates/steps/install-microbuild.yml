--- conflicted
+++ resolved
@@ -15,11 +15,8 @@
   microbuildUseESRP: true
   # Microbuild installation directory
   microBuildOutputFolder: $(Agent.TempDirectory)/MicroBuild
-<<<<<<< HEAD
-=======
   # Microbuild version
   microbuildPluginVersion: 'latest'
->>>>>>> a6111cee
 
   continueOnError: false
 
@@ -76,35 +73,6 @@
     # YAML expansion, and Windows vs. Linux/Mac uses different service connections. However,
     # we can avoid including the MB install step if not enabled at all. This avoids a bunch of
     # extra pipeline authorizations, since most pipelines do not sign on non-Windows.
-<<<<<<< HEAD
-    - task: MicroBuildSigningPlugin@4
-      displayName: Install MicroBuild plugin (Windows)
-      inputs:
-        signType: $(_SignType)
-        zipSources: false
-        feedSource: https://dnceng.pkgs.visualstudio.com/_packaging/MicroBuildToolset/nuget/v3/index.json
-        ${{ if eq(parameters.microbuildUseESRP, true) }}:
-          ConnectedServiceName: 'MicroBuild Signing Task (DevDiv)'
-          ${{ if eq(variables['System.TeamProject'], 'DevDiv') }}:
-            ConnectedPMEServiceName: 6cc74545-d7b9-4050-9dfa-ebefcc8961ea
-          ${{ else }}:
-            ConnectedPMEServiceName: 248d384a-b39b-46e3-8ad5-c2c210d5e7ca
-      env:
-        TeamName: $(_TeamName)
-        MicroBuildOutputFolderOverride: ${{ parameters.microBuildOutputFolder }}
-        SYSTEM_ACCESSTOKEN: $(System.AccessToken)
-      continueOnError: ${{ parameters.continueOnError }}
-      condition: and(succeeded(), eq(variables['Agent.Os'], 'Windows_NT'), in(variables['_SignType'], 'real', 'test'))
-
-    - ${{ if eq(parameters.enableMicrobuildForMacAndLinux, true) }}:
-      - task: MicroBuildSigningPlugin@4
-        displayName: Install MicroBuild plugin (non-Windows)
-        inputs:
-          signType: $(_SignType)
-          zipSources: false
-          feedSource: https://dnceng.pkgs.visualstudio.com/_packaging/MicroBuildToolset/nuget/v3/index.json
-          workingDirectory: ${{ parameters.microBuildOutputFolder }}
-=======
     - template: /eng/common/core-templates/steps/install-microbuild-impl.yml@self
       parameters:
         enablePreviewMicrobuild: ${{ parameters.enablePreviewMicrobuild }}
@@ -113,7 +81,6 @@
           zipSources: false
           feedSource: https://dnceng.pkgs.visualstudio.com/_packaging/MicroBuildToolset/nuget/v3/index.json
           version: ${{ parameters.microbuildPluginVersion }}
->>>>>>> a6111cee
           ${{ if eq(parameters.microbuildUseESRP, true) }}:
             ConnectedServiceName: 'MicroBuild Signing Task (DevDiv)'
             ${{ if eq(variables['System.TeamProject'], 'DevDiv') }}:
