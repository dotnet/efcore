<?xml version="1.0" encoding="utf-8"?>
<configuration>
  <packageSources>
    <clear />
    <!--Begin: Package sources managed by Dependency Flow automation. Do not edit the sources below.-->
    <!--  Begin: Package sources from dotnet-dotnet -->
    <add key="darc-pub-dotnet-dotnet-e17b0d0" value="https://pkgs.dev.azure.com/dnceng/public/_packaging/darc-pub-dotnet-dotnet-e17b0d08/nuget/v3/index.json" />
    <!--  End: Package sources from dotnet-dotnet -->
    <!--  Begin: Package sources from dotnet-runtime -->
<<<<<<< HEAD
    <add key="darc-int-dotnet-runtime-fa7cdde" value="https://pkgs.dev.azure.com/dnceng/internal/_packaging/darc-int-dotnet-runtime-fa7cdded/nuget/v3/index.json" />
=======
>>>>>>> f20308a5
    <!--  End: Package sources from dotnet-runtime -->
    <!--End: Package sources managed by Dependency Flow automation. Do not edit the sources above.-->
    <add key="dotnet-eng" value="https://pkgs.dev.azure.com/dnceng/public/_packaging/dotnet-eng/nuget/v3/index.json" />
    <add key="dotnet-tools" value="https://pkgs.dev.azure.com/dnceng/public/_packaging/dotnet-tools/nuget/v3/index.json" />
    <add key="dotnet8" value="https://pkgs.dev.azure.com/dnceng/public/_packaging/dotnet8/nuget/v3/index.json" />
    <add key="dotnet8-transport" value="https://pkgs.dev.azure.com/dnceng/public/_packaging/dotnet8-transport/nuget/v3/index.json" />
    <add key="dotnet9" value="https://pkgs.dev.azure.com/dnceng/public/_packaging/dotnet9/nuget/v3/index.json" />
    <add key="dotnet9-transport" value="https://pkgs.dev.azure.com/dnceng/public/_packaging/dotnet9-transport/nuget/v3/index.json" />
    <add key="dotnet10" value="https://pkgs.dev.azure.com/dnceng/public/_packaging/dotnet10/nuget/v3/index.json" />
    <add key="dotnet10-transport" value="https://pkgs.dev.azure.com/dnceng/public/_packaging/dotnet10-transport/nuget/v3/index.json" />
    <add key="dotnet-public" value="https://pkgs.dev.azure.com/dnceng/public/_packaging/dotnet-public/nuget/v3/index.json" />
  </packageSources>
  <disabledPackageSources>
    <clear />
    <!--Begin: Package sources managed by Dependency Flow automation. Do not edit the sources below.-->
    <!--  Begin: Package sources from dotnet-runtime -->
<<<<<<< HEAD
    <add key="darc-int-dotnet-runtime-fa7cdde" value="true" />
=======
>>>>>>> f20308a5
    <!--  End: Package sources from dotnet-runtime -->
    <!--End: Package sources managed by Dependency Flow automation. Do not edit the sources above.-->
  </disabledPackageSources>
</configuration><|MERGE_RESOLUTION|>--- conflicted
+++ resolved
@@ -7,10 +7,6 @@
     <add key="darc-pub-dotnet-dotnet-e17b0d0" value="https://pkgs.dev.azure.com/dnceng/public/_packaging/darc-pub-dotnet-dotnet-e17b0d08/nuget/v3/index.json" />
     <!--  End: Package sources from dotnet-dotnet -->
     <!--  Begin: Package sources from dotnet-runtime -->
-<<<<<<< HEAD
-    <add key="darc-int-dotnet-runtime-fa7cdde" value="https://pkgs.dev.azure.com/dnceng/internal/_packaging/darc-int-dotnet-runtime-fa7cdded/nuget/v3/index.json" />
-=======
->>>>>>> f20308a5
     <!--  End: Package sources from dotnet-runtime -->
     <!--End: Package sources managed by Dependency Flow automation. Do not edit the sources above.-->
     <add key="dotnet-eng" value="https://pkgs.dev.azure.com/dnceng/public/_packaging/dotnet-eng/nuget/v3/index.json" />
@@ -27,10 +23,6 @@
     <clear />
     <!--Begin: Package sources managed by Dependency Flow automation. Do not edit the sources below.-->
     <!--  Begin: Package sources from dotnet-runtime -->
-<<<<<<< HEAD
-    <add key="darc-int-dotnet-runtime-fa7cdde" value="true" />
-=======
->>>>>>> f20308a5
     <!--  End: Package sources from dotnet-runtime -->
     <!--End: Package sources managed by Dependency Flow automation. Do not edit the sources above.-->
   </disabledPackageSources>
