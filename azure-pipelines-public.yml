--- conflicted
+++ resolved
@@ -114,57 +114,6 @@
                   artifactType: Container
                   parallel: true
 
-<<<<<<< HEAD
-            - job: Helix
-              timeoutInMinutes: 180
-              pool:
-                ${{ if eq(variables['System.TeamProject'], 'public') }}:
-                  name: $(DncEngPublicBuildPool)
-                  demands: ImageOverride -equals 1es-windows-2019-open
-                ${{ if ne(variables['System.TeamProject'], 'public') }}:
-                  name: $(DncEngInternalBuildPool)
-                  demands: ImageOverride -equals 1es-windows-2019
-              variables:
-                # Rely on task Arcade injects, not auto-injected build step.
-                - skipComponentGovernanceDetection: true
-                - name: _HelixBuildConfig
-                  value: $(_BuildConfig)
-                - ${{ if eq(variables['System.TeamProject'], 'public') }}:
-                  - name: HelixTargetQueues
-                    value: Windows.10.Amd64.Open;OSX.13.Amd64.Open;OSX.13.ARM64.Open;Ubuntu.2204.Amd64.Open@mcr.microsoft.com/dotnet-buildtools/prereqs:ubuntu-20.04-helix-sqlserver-amd64
-                  - name: _HelixAccessToken
-                    value: '' # Needed for public queues
-                - ${{ if ne(variables['System.TeamProject'], 'public') }}:
-                  - name: HelixTargetQueues
-                    value: Windows.10.Amd64;OSX.1200.Amd64;Ubuntu.2204.Amd64@mcr.microsoft.com/dotnet-buildtools/prereqs:ubuntu-20.04-helix-sqlserver-amd64
-                  - name: _HelixAccessToken
-                    value: $(HelixApiAccessToken) # Needed for internal queues
-              steps:
-                - task: NuGetCommand@2
-                  displayName: 'Clear NuGet caches'
-                  condition: succeeded()
-                  inputs:
-                    command: custom
-                    arguments: 'locals all -clear'
-                - ${{ if ne(variables['System.TeamProject'], 'public') }}:
-                  - task: PowerShell@2
-                    displayName: Setup Private Feeds Credentials
-                    inputs:
-                      filePath: $(Build.SourcesDirectory)/eng/common/SetupNugetSources.ps1
-                      arguments: -ConfigFile $(Build.SourcesDirectory)/NuGet.config -Password $Env:Token
-                    env:
-                      Token: $(dn-bot-dnceng-artifact-feeds-rw)
-                - script: restore.cmd -ci /p:configuration=$(_BuildConfig) $(_InternalRuntimeDownloadArgs)
-                  displayName: Restore packages
-                - script: .dotnet\dotnet build eng\helix.proj /restore /t:Test /p:configuration=$(_BuildConfig) /bl:$(Build.SourcesDirectory)/artifacts/log/$(_BuildConfig)/SendToHelix.binlog $(_InternalRuntimeDownloadArgs)
-                  displayName: Send job to helix
-                  env:
-                    HelixAccessToken: $(_HelixAccessToken)
-                    SYSTEM_ACCESSTOKEN: $(System.AccessToken) # We need to set this env var to publish helix results to Azure Dev Ops
-                    MSSQL_SA_PASSWORD: "PLACEHOLDER"
-                    COMPlus_EnableWriteXorExecute: 0 # Work-around for https://github.com/dotnet/runtime/issues/70758
-                    DotNetBuildsInternalReadSasToken: $(dotnetbuilds-internal-container-read-token)
-=======
           - job: Linux
             timeoutInMinutes: 120
             enablePublishTestResults: true
@@ -189,7 +138,6 @@
                   artifactName: $(Agent.Os)_$(Agent.JobName) TestResults
                   artifactType: Container
                   parallel: true
->>>>>>> 32f03a4b
 
           - job: Helix
             timeoutInMinutes: 180
