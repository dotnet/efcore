{
  "tools": {
    "dotnet": "5.0.100-preview.8.20417.9",
    "runtimes": {
      "dotnet": [
        "3.1.7"
      ],
      "aspnetcore": [
        "3.1.7"
      ]
    }
  },
  "sdk": {
    "version": "5.0.100-preview.8.20417.9",
    "allowPrerelease": true,
    "rollForward": "latestMajor"
  },
  "msbuild-sdks": {
<<<<<<< HEAD
    "Microsoft.DotNet.Arcade.Sdk": "5.0.0-beta.20459.8",
    "Microsoft.DotNet.Helix.Sdk": "5.0.0-beta.20459.8"
=======
    "Microsoft.DotNet.Arcade.Sdk": "5.0.0-beta.20453.7",
    "Microsoft.DotNet.Helix.Sdk": "5.0.0-beta.20453.7"
>>>>>>> b647bd14
  }
}<|MERGE_RESOLUTION|>--- conflicted
+++ resolved
@@ -16,12 +16,7 @@
     "rollForward": "latestMajor"
   },
   "msbuild-sdks": {
-<<<<<<< HEAD
-    "Microsoft.DotNet.Arcade.Sdk": "5.0.0-beta.20459.8",
-    "Microsoft.DotNet.Helix.Sdk": "5.0.0-beta.20459.8"
-=======
     "Microsoft.DotNet.Arcade.Sdk": "5.0.0-beta.20453.7",
     "Microsoft.DotNet.Helix.Sdk": "5.0.0-beta.20453.7"
->>>>>>> b647bd14
   }
 }