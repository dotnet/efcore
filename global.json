{
  "sdk": {
<<<<<<< HEAD
    "version": "8.0.120",
=======
    "version": "9.0.110",
>>>>>>> de3da920
    "allowPrerelease": true,
    "rollForward": "latestMajor"
  },
  "tools": {
<<<<<<< HEAD
    "dotnet": "8.0.120",
=======
    "dotnet": "9.0.110",
>>>>>>> de3da920
    "runtimes": {
      "dotnet": [
        "$(MicrosoftNETCoreBrowserDebugHostTransportVersion)"
      ]
    }
  },
  "msbuild-sdks": {
<<<<<<< HEAD
    "Microsoft.DotNet.Arcade.Sdk": "8.0.0-beta.25461.1",
    "Microsoft.DotNet.Helix.Sdk": "8.0.0-beta.25461.1"
=======
    "Microsoft.DotNet.Arcade.Sdk": "9.0.0-beta.25462.4",
    "Microsoft.DotNet.Helix.Sdk": "9.0.0-beta.25462.4"
>>>>>>> de3da920
  }
}<|MERGE_RESOLUTION|>--- conflicted
+++ resolved
@@ -1,19 +1,11 @@
 {
   "sdk": {
-<<<<<<< HEAD
-    "version": "8.0.120",
-=======
     "version": "9.0.110",
->>>>>>> de3da920
     "allowPrerelease": true,
     "rollForward": "latestMajor"
   },
   "tools": {
-<<<<<<< HEAD
-    "dotnet": "8.0.120",
-=======
     "dotnet": "9.0.110",
->>>>>>> de3da920
     "runtimes": {
       "dotnet": [
         "$(MicrosoftNETCoreBrowserDebugHostTransportVersion)"
@@ -21,12 +13,7 @@
     }
   },
   "msbuild-sdks": {
-<<<<<<< HEAD
-    "Microsoft.DotNet.Arcade.Sdk": "8.0.0-beta.25461.1",
-    "Microsoft.DotNet.Helix.Sdk": "8.0.0-beta.25461.1"
-=======
     "Microsoft.DotNet.Arcade.Sdk": "9.0.0-beta.25462.4",
     "Microsoft.DotNet.Helix.Sdk": "9.0.0-beta.25462.4"
->>>>>>> de3da920
   }
 }