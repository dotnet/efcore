--- conflicted
+++ resolved
@@ -18,12 +18,7 @@
     }
   },
   "msbuild-sdks": {
-<<<<<<< HEAD
-    "Microsoft.DotNet.Arcade.Sdk": "10.0.0-beta.25460.104",
-    "Microsoft.DotNet.Helix.Sdk": "10.0.0-beta.25460.104"
-=======
     "Microsoft.DotNet.Arcade.Sdk": "10.0.0-beta.25420.121",
     "Microsoft.DotNet.Helix.Sdk": "10.0.0-beta.25420.121"
->>>>>>> f3a47393
   }
 }