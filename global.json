--- conflicted
+++ resolved
@@ -18,12 +18,7 @@
     }
   },
   "msbuild-sdks": {
-<<<<<<< HEAD
-    "Microsoft.DotNet.Arcade.Sdk": "10.0.0-beta.25554.104",
-    "Microsoft.DotNet.Helix.Sdk": "10.0.0-beta.25554.104"
-=======
     "Microsoft.DotNet.Arcade.Sdk": "11.0.0-beta.25553.108",
     "Microsoft.DotNet.Helix.Sdk": "11.0.0-beta.25553.108"
->>>>>>> c0f3aa40
   }
 }