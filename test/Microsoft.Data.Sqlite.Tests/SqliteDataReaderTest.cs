--- conflicted
+++ resolved
@@ -724,8 +724,6 @@
             new TimeOnly(13, 10, 15, 500));
 #endif
 
-<<<<<<< HEAD
-#if NET7_0_OR_GREATER
         [Fact]
         public void GetFieldValue_of_UInt128_works()
             => GetFieldValue_works(
@@ -736,8 +734,7 @@
         public void GetFieldValue_of_Int128_works()
             => GetFieldValue_works(
                 "SELECT '-170141183460469231731687303715884105728';",
-                Int128.MinValue);        
-#endif
+                Int128.MinValue);
 
         [Fact]
         public void GetFieldValue_of_BigInteger_works()
@@ -752,19 +749,10 @@
         [InlineData("SELECT X'7E57';", "BLOB")]
         [InlineData("SELECT NULL;", "BLOB")]
         public void GetDataTypeName_works(string sql, string expected)
-=======
-    [Theory]
-    [InlineData("SELECT 1;", "INTEGER")]
-    [InlineData("SELECT 3.14;", "REAL")]
-    [InlineData("SELECT 'test';", "TEXT")]
-    [InlineData("SELECT X'7E57';", "BLOB")]
-    [InlineData("SELECT NULL;", "BLOB")]
-    public void GetDataTypeName_works(string sql, string expected)
-    {
-        using (var connection = new SqliteConnection("Data Source=:memory:"))
->>>>>>> fe559144
-        {
-            connection.Open();
+        {
+            using (var connection = new SqliteConnection("Data Source=:memory:"))
+            {
+                connection.Open();
 
             using (var reader = connection.ExecuteReader(sql))
             {
@@ -1267,15 +1255,6 @@
     public void GetInt64_throws_when_non_query()
         => X_throws_when_non_query(r => r.GetInt64(0));
 
-    [Fact]
-    public void GetName_works()
-    {
-        using (var connection = new SqliteConnection("Data Source=:memory:"))
-        {
-            connection.Open();
-
-<<<<<<< HEAD
-#if NET7_0_OR_GREATER
         [Fact]
         public void GetInt128_works()
             => GetX_works(
@@ -1289,7 +1268,6 @@
               "SELECT '0';",
               r => ((SqliteDataReader)r).GetUInt128(0),
               UInt128.MinValue);
-#endif
 
         [Fact]
         public void GetBigInteger_works()
@@ -1302,9 +1280,10 @@
         public void GetName_works()
         {
             using (var connection = new SqliteConnection("Data Source=:memory:"))
-=======
+            {
+                connection.Open();
+
             using (var reader = connection.ExecuteReader("SELECT 1 AS Id;"))
->>>>>>> fe559144
             {
                 Assert.Equal("Id", reader.GetName(0));
 
