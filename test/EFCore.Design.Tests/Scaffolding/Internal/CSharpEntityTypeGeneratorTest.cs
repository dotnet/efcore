--- conflicted
+++ resolved
@@ -796,50 +796,6 @@
             {
                 var entityType = model.FindEntityType("TestNamespace.Entity");
 
-<<<<<<< HEAD
-        [ConditionalFact]
-        public void Required_and_not_required_reference_navigations_with_nrt()
-        {
-            Test(
-                modelBuilder => modelBuilder
-                    .Entity(
-                        "Entity",
-                        x =>
-                        {
-                            x.Property<int>("Id");
-
-                            x
-                                .HasOne("Dependent1", "RequiredNavigationWithReferenceForeignKey")
-                                .WithOne("Entity")
-                                .HasForeignKey("Dependent1", "RequiredNavigationWithReferenceForeignKey")
-                                .IsRequired();
-
-                            x
-                                .HasOne("Dependent2", "OptionalNavigationWithReferenceForeignKey")
-                                .WithOne("Entity")
-                                .HasForeignKey("Dependent2", "OptionalNavigationWithReferenceForeignKey");
-
-                            x
-                                .HasOne("Dependent3", "RequiredNavigationWithValueForeignKey")
-                                .WithOne("Entity")
-                                .HasForeignKey("Dependent3", "RequiredNavigationWithValueForeignKey")
-                                .IsRequired();
-
-                            x
-                                .HasOne("Dependent4", "OptionalNavigationWithValueForeignKey")
-                                .WithOne("Entity")
-                                .HasForeignKey("Dependent4", "OptionalNavigationWithValueForeignKey");
-                        })
-                    .Entity("Dependent1", x => x.Property<string>("Id"))
-                    .Entity("Dependent2", x => x.Property<string>("Id"))
-                    .Entity("Dependent3", x => x.Property<int>("Id"))
-                    .Entity("Dependent4", x => x.Property<int>("Id")),
-                new ModelCodeGenerationOptions { UseDataAnnotations = true, UseNullableReferenceTypes = true },
-                code =>
-                {
-                    AssertFileContents(
-                        @"using System;
-=======
                 Assert.False(entityType.GetProperty("RequiredReferenceNavigationId").IsNullable);
                 Assert.True(entityType.GetProperty("OptionalReferenceNavigationId").IsNullable);
                 Assert.False(entityType.GetProperty("RequiredValueNavigationId").IsNullable);
@@ -892,7 +848,6 @@
             {
                 AssertFileContents(
                     @"using System;
->>>>>>> aaefc98a
 using System.Collections.Generic;
 using System.ComponentModel.DataAnnotations;
 using System.ComponentModel.DataAnnotations.Schema;
@@ -916,26 +871,11 @@
     }
 }
 ",
-<<<<<<< HEAD
-                        code.AdditionalFiles.Single(f => f.Path == "Entity.cs"));
-                },
-                model =>
-                {
-                    var entityType = model.FindEntityType("TestNamespace.Entity");
-
-                    Assert.True(entityType.FindNavigation("RequiredNavigationWithReferenceForeignKey")!.ForeignKey.IsRequired);
-                    Assert.False(entityType.FindNavigation("OptionalNavigationWithReferenceForeignKey")!.ForeignKey.IsRequired);
-                    Assert.True(entityType.FindNavigation("RequiredNavigationWithValueForeignKey")!.ForeignKey.IsRequired);
-                    Assert.False(entityType.FindNavigation("OptionalNavigationWithValueForeignKey")!.ForeignKey.IsRequired);
-                });
-        }
-=======
                     code.AdditionalFiles.Single(f => f.Path == "Entity.cs"));
             },
             model =>
             {
                 var entityType = model.FindEntityType("TestNamespace.Entity");
->>>>>>> aaefc98a
 
                 Assert.True(entityType.FindNavigation("RequiredNavigationWithReferenceForeignKey")!.ForeignKey.IsRequired);
                 Assert.False(entityType.FindNavigation("OptionalNavigationWithReferenceForeignKey")!.ForeignKey.IsRequired);
