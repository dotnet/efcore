﻿<Project Sdk="Microsoft.NET.Sdk">
  <Import Project="..\..\build\common.props" />
  <PropertyGroup>
    <TargetFrameworks>net46;netcoreapp1.1</TargetFrameworks>
    <TargetFrameworks Condition="'$(OS)' != 'Windows_NT'">netcoreapp1.1</TargetFrameworks>
    <AssemblyName>Microsoft.EntityFrameworkCore.Relational.Tests</AssemblyName>
    <RootNamespace>Microsoft.EntityFrameworkCore</RootNamespace>
  </PropertyGroup>
  <ItemGroup>
    <ProjectReference Include="..\..\src\EFCore.Relational.Specification.Tests\EFCore.Relational.Specification.Tests.csproj" />
    <ProjectReference Include="..\EFCore.Tests\EFCore.Tests.csproj" />
  </ItemGroup>
  <ItemGroup>
    <PackageReference Include="Microsoft.NET.Test.Sdk" Version="$(TestSdkVersion)" />
    <PackageReference Include="xunit" Version="$(XunitVersion)" />
    <PackageReference Include="xunit.runner.visualstudio" Version="$(XunitVersion)" />
  </ItemGroup>
  <ItemGroup>
<<<<<<< HEAD
=======
    <Service Include="{82a7f48d-3b50-4b1e-b82e-3ada8210c358}" />
  </ItemGroup>
  <ItemGroup>
>>>>>>> d14632a9
    <Compile Update="TestUtilities\FakeProvider\FakeDbCommand.cs">
      <SubType>Component</SubType>
    </Compile>
    <Compile Update="TestUtilities\FakeProvider\FakeDbConnection.cs">
      <SubType>Component</SubType>
    </Compile>
  </ItemGroup>
</Project><|MERGE_RESOLUTION|>--- conflicted
+++ resolved
@@ -16,12 +16,9 @@
     <PackageReference Include="xunit.runner.visualstudio" Version="$(XunitVersion)" />
   </ItemGroup>
   <ItemGroup>
-<<<<<<< HEAD
-=======
     <Service Include="{82a7f48d-3b50-4b1e-b82e-3ada8210c358}" />
   </ItemGroup>
   <ItemGroup>
->>>>>>> d14632a9
     <Compile Update="TestUtilities\FakeProvider\FakeDbCommand.cs">
       <SubType>Component</SubType>
     </Compile>
