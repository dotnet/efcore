// Copyright (c) .NET Foundation. All rights reserved.
// Licensed under the Apache License, Version 2.0. See License.txt in the project root for license information.

using System;
using System.Collections.Generic;
using Microsoft.EntityFrameworkCore.ChangeTracking.Internal;
using Microsoft.EntityFrameworkCore.Diagnostics;
using Microsoft.EntityFrameworkCore.Metadata;
using Microsoft.EntityFrameworkCore.Metadata.Internal;
using Microsoft.EntityFrameworkCore.Storage;
using Microsoft.EntityFrameworkCore.Update.Internal;
using Microsoft.EntityFrameworkCore.TestUtilities;
using Xunit;

// ReSharper disable InconsistentNaming
// ReSharper disable UnusedAutoPropertyAccessor.Local
namespace Microsoft.EntityFrameworkCore.Update
{
    public class ModificationCommandTest
    {
        [ConditionalFact]
        public void ModificationCommand_initialized_correctly_for_added_entities_with_temp_generated_key()
        {
            var entry = CreateEntry(EntityState.Added, generateKeyValues: true);
            entry.SetTemporaryValue(entry.EntityType.FindPrimaryKey().Properties[0], -1);

<<<<<<< HEAD
            var commandBuilder = CreateModificationCommandBuilder("T1", null, new ParameterNameGenerator().GenerateNext, false, null);
            commandBuilder.AddEntry(entry, true);

            var command = commandBuilder.GetModificationCommand();
=======
            var command = new ModificationCommand("T1", null, new ParameterNameGenerator().GenerateNext, false, null, null);
            command.AddEntry(entry, true);
>>>>>>> b69c2f3e

            Assert.Equal("T1", command.TableName);
            Assert.Null(command.Schema);
            Assert.Equal(EntityState.Added, command.EntityState);
            Assert.Equal(3, command.ColumnModifications.Count);

            var columnMod = command.ColumnModifications[0];

            Assert.Equal("Col1", columnMod.ColumnName);
            Assert.Same(entry, columnMod.Entry);
            Assert.Equal("Id", columnMod.Property.Name);
            Assert.False(columnMod.IsCondition);
            Assert.True(columnMod.IsKey);
            Assert.True(columnMod.IsRead);
            Assert.False(columnMod.IsWrite);

            columnMod = command.ColumnModifications[1];

            Assert.Equal("Col2", columnMod.ColumnName);
            Assert.Same(entry, columnMod.Entry);
            Assert.Equal("Name1", columnMod.Property.Name);
            Assert.False(columnMod.IsCondition);
            Assert.False(columnMod.IsKey);
            Assert.False(columnMod.IsRead);
            Assert.True(columnMod.IsWrite);

            columnMod = command.ColumnModifications[2];

            Assert.Equal("Col3", columnMod.ColumnName);
            Assert.Same(entry, columnMod.Entry);
            Assert.Equal("Name2", columnMod.Property.Name);
            Assert.False(columnMod.IsCondition);
            Assert.False(columnMod.IsKey);
            Assert.False(columnMod.IsRead);
            Assert.True(columnMod.IsWrite);
        }

        [ConditionalFact]
        public void ModificationCommand_initialized_correctly_for_added_entities_with_non_temp_generated_key()
        {
            var entry = CreateEntry(EntityState.Added, generateKeyValues: true);

<<<<<<< HEAD
            var commandBuilder = CreateModificationCommandBuilder("T1", null, new ParameterNameGenerator().GenerateNext, false, null);
            commandBuilder.AddEntry(entry, true);

            var command = commandBuilder.GetModificationCommand();
=======
            var command = new ModificationCommand("T1", null, new ParameterNameGenerator().GenerateNext, false, null, null);
            command.AddEntry(entry, true);
>>>>>>> b69c2f3e

            Assert.Equal("T1", command.TableName);
            Assert.Null(command.Schema);
            Assert.Equal(EntityState.Added, command.EntityState);
            Assert.Equal(3, command.ColumnModifications.Count);

            var columnMod = command.ColumnModifications[0];

            Assert.Equal("Col1", columnMod.ColumnName);
            Assert.Same(entry, columnMod.Entry);
            Assert.Equal("Id", columnMod.Property.Name);
            Assert.False(columnMod.IsCondition);
            Assert.True(columnMod.IsKey);
            Assert.False(columnMod.IsRead);
            Assert.True(columnMod.IsWrite);

            columnMod = command.ColumnModifications[1];

            Assert.Equal("Col2", columnMod.ColumnName);
            Assert.Same(entry, columnMod.Entry);
            Assert.Equal("Name1", columnMod.Property.Name);
            Assert.False(columnMod.IsCondition);
            Assert.False(columnMod.IsKey);
            Assert.False(columnMod.IsRead);
            Assert.True(columnMod.IsWrite);

            columnMod = command.ColumnModifications[2];

            Assert.Equal("Col3", columnMod.ColumnName);
            Assert.Same(entry, columnMod.Entry);
            Assert.Equal("Name2", columnMod.Property.Name);
            Assert.False(columnMod.IsCondition);
            Assert.False(columnMod.IsKey);
            Assert.False(columnMod.IsRead);
            Assert.True(columnMod.IsWrite);
        }

        [ConditionalFact]
        public void ModificationCommand_initialized_correctly_for_added_entities_with_explicitly_specified_key_value()
        {
            var entry = CreateEntry(EntityState.Added);

<<<<<<< HEAD
            var commandBuilder = CreateModificationCommandBuilder("T1", null, new ParameterNameGenerator().GenerateNext, false, null);
            commandBuilder.AddEntry(entry, true);

            var command = commandBuilder.GetModificationCommand();
=======
            var command = new ModificationCommand("T1", null, new ParameterNameGenerator().GenerateNext, false, null, null);
            command.AddEntry(entry, true);
>>>>>>> b69c2f3e

            Assert.Equal("T1", command.TableName);
            Assert.Null(command.Schema);
            Assert.Equal(EntityState.Added, command.EntityState);
            Assert.Equal(3, command.ColumnModifications.Count);

            var columnMod = command.ColumnModifications[0];

            Assert.Equal("Col1", columnMod.ColumnName);
            Assert.Same(entry, columnMod.Entry);
            Assert.Equal("Id", columnMod.Property.Name);
            Assert.False(columnMod.IsCondition);
            Assert.True(columnMod.IsKey);
            Assert.False(columnMod.IsRead);
            Assert.True(columnMod.IsWrite);

            columnMod = command.ColumnModifications[1];

            Assert.Equal("Col2", columnMod.ColumnName);
            Assert.Same(entry, columnMod.Entry);
            Assert.Equal("Name1", columnMod.Property.Name);
            Assert.False(columnMod.IsCondition);
            Assert.False(columnMod.IsKey);
            Assert.False(columnMod.IsRead);
            Assert.True(columnMod.IsWrite);

            columnMod = command.ColumnModifications[2];

            Assert.Equal("Col3", columnMod.ColumnName);
            Assert.Same(entry, columnMod.Entry);
            Assert.Equal("Name2", columnMod.Property.Name);
            Assert.False(columnMod.IsCondition);
            Assert.False(columnMod.IsKey);
            Assert.False(columnMod.IsRead);
            Assert.True(columnMod.IsWrite);
        }

        [ConditionalFact]
        public void ModificationCommand_initialized_correctly_for_modified_entities_with_identity_key()
        {
            var entry = CreateEntry(EntityState.Modified, generateKeyValues: true);

<<<<<<< HEAD
            var commandBuilder = CreateModificationCommandBuilder("T1", null, new ParameterNameGenerator().GenerateNext, false, null);
            commandBuilder.AddEntry(entry, true);

            var command = commandBuilder.GetModificationCommand();
=======
            var command = new ModificationCommand("T1", null, new ParameterNameGenerator().GenerateNext, false, null, null);
            command.AddEntry(entry, true);
>>>>>>> b69c2f3e

            Assert.Equal("T1", command.TableName);
            Assert.Null(command.Schema);
            Assert.Equal(EntityState.Modified, command.EntityState);
            Assert.Equal(3, command.ColumnModifications.Count);

            var columnMod = command.ColumnModifications[0];

            Assert.Equal("Col1", columnMod.ColumnName);
            Assert.Same(entry, columnMod.Entry);
            Assert.Equal("Id", columnMod.Property.Name);
            Assert.True(columnMod.IsCondition);
            Assert.True(columnMod.IsKey);
            Assert.False(columnMod.IsRead);
            Assert.False(columnMod.IsWrite);

            columnMod = command.ColumnModifications[1];

            Assert.Equal("Col2", columnMod.ColumnName);
            Assert.Same(entry, columnMod.Entry);
            Assert.Equal("Name1", columnMod.Property.Name);
            Assert.False(columnMod.IsCondition);
            Assert.False(columnMod.IsKey);
            Assert.False(columnMod.IsRead);
            Assert.True(columnMod.IsWrite);

            columnMod = command.ColumnModifications[2];

            Assert.Equal("Col3", columnMod.ColumnName);
            Assert.Same(entry, columnMod.Entry);
            Assert.Equal("Name2", columnMod.Property.Name);
            Assert.False(columnMod.IsCondition);
            Assert.False(columnMod.IsKey);
            Assert.False(columnMod.IsRead);
            Assert.True(columnMod.IsWrite);
        }

        [ConditionalFact]
        public void ModificationCommand_initialized_correctly_for_modified_entities_with_client_generated_key()
        {
            var entry = CreateEntry(EntityState.Modified);

<<<<<<< HEAD
            var commandBuilder = CreateModificationCommandBuilder("T1", null, new ParameterNameGenerator().GenerateNext, false, null);
            commandBuilder.AddEntry(entry, true);

            var command = commandBuilder.GetModificationCommand();
=======
            var command = new ModificationCommand("T1", null, new ParameterNameGenerator().GenerateNext, false, null, null);
            command.AddEntry(entry, true);
>>>>>>> b69c2f3e

            Assert.Equal("T1", command.TableName);
            Assert.Null(command.Schema);
            Assert.Equal(EntityState.Modified, command.EntityState);
            Assert.Equal(3, command.ColumnModifications.Count);

            var columnMod = command.ColumnModifications[0];

            Assert.Equal("Col1", columnMod.ColumnName);
            Assert.Same(entry, columnMod.Entry);
            Assert.Equal("Id", columnMod.Property.Name);
            Assert.True(columnMod.IsCondition);
            Assert.True(columnMod.IsKey);
            Assert.False(columnMod.IsRead);
            Assert.False(columnMod.IsWrite);

            columnMod = command.ColumnModifications[1];

            Assert.Equal("Col2", columnMod.ColumnName);
            Assert.Same(entry, columnMod.Entry);
            Assert.Equal("Name1", columnMod.Property.Name);
            Assert.False(columnMod.IsCondition);
            Assert.False(columnMod.IsKey);
            Assert.False(columnMod.IsRead);
            Assert.True(columnMod.IsWrite);

            columnMod = command.ColumnModifications[2];

            Assert.Equal("Col3", columnMod.ColumnName);
            Assert.Same(entry, columnMod.Entry);
            Assert.Equal("Name2", columnMod.Property.Name);
            Assert.False(columnMod.IsCondition);
            Assert.False(columnMod.IsKey);
            Assert.False(columnMod.IsRead);
            Assert.True(columnMod.IsWrite);
        }

        [ConditionalFact]
        public void ModificationCommand_initialized_correctly_for_modified_entities_with_concurrency_token()
        {
            var entry = CreateEntry(EntityState.Modified, computeNonKeyValue: true);

<<<<<<< HEAD
            var commandBuilder = CreateModificationCommandBuilder("T1", null, new ParameterNameGenerator().GenerateNext, false, null);
            commandBuilder.AddEntry(entry, true);

            var command = commandBuilder.GetModificationCommand();
=======
            var command = new ModificationCommand("T1", null, new ParameterNameGenerator().GenerateNext, false, null, null);
            command.AddEntry(entry, true);
>>>>>>> b69c2f3e

            Assert.Equal("T1", command.TableName);
            Assert.Null(command.Schema);
            Assert.Equal(EntityState.Modified, command.EntityState);
            Assert.Equal(3, command.ColumnModifications.Count);

            var columnMod = command.ColumnModifications[0];

            Assert.Equal("Col1", columnMod.ColumnName);
            Assert.Same(entry, columnMod.Entry);
            Assert.Equal("Id", columnMod.Property.Name);
            Assert.True(columnMod.IsCondition);
            Assert.True(columnMod.IsKey);
            Assert.False(columnMod.IsRead);
            Assert.False(columnMod.IsWrite);

            columnMod = command.ColumnModifications[1];

            Assert.Equal("Col2", columnMod.ColumnName);
            Assert.Same(entry, columnMod.Entry);
            Assert.Equal("Name1", columnMod.Property.Name);
            Assert.True(columnMod.IsCondition);
            Assert.False(columnMod.IsKey);
            Assert.True(columnMod.IsRead);
            Assert.False(columnMod.IsWrite);

            columnMod = command.ColumnModifications[2];

            Assert.Equal("Col3", columnMod.ColumnName);
            Assert.Same(entry, columnMod.Entry);
            Assert.Equal("Name2", columnMod.Property.Name);
            Assert.True(columnMod.IsCondition);
            Assert.False(columnMod.IsKey);
            Assert.True(columnMod.IsRead);
            Assert.False(columnMod.IsWrite);
        }

        [ConditionalFact]
        public void ModificationCommand_initialized_correctly_for_deleted_entities()
        {
            var entry = CreateEntry(EntityState.Deleted);

<<<<<<< HEAD
            var commandBuilder = CreateModificationCommandBuilder("T1", null, new ParameterNameGenerator().GenerateNext, false, null);
            commandBuilder.AddEntry(entry, true);

            var command = commandBuilder.GetModificationCommand();
=======
            var command = new ModificationCommand("T1", null, new ParameterNameGenerator().GenerateNext, false, null, null);
            command.AddEntry(entry, true);
>>>>>>> b69c2f3e

            Assert.Equal("T1", command.TableName);
            Assert.Null(command.Schema);
            Assert.Equal(EntityState.Deleted, command.EntityState);
            Assert.Equal(1, command.ColumnModifications.Count);

            var columnMod = command.ColumnModifications[0];

            Assert.Equal("Col1", columnMod.ColumnName);
            Assert.Same(entry, columnMod.Entry);
            Assert.Equal("Id", columnMod.Property.Name);
            Assert.True(columnMod.IsCondition);
            Assert.True(columnMod.IsKey);
            Assert.False(columnMod.IsRead);
            Assert.False(columnMod.IsWrite);
        }

        [ConditionalFact]
        public void ModificationCommand_initialized_correctly_for_deleted_entities_with_concurrency_token()
        {
            var entry = CreateEntry(EntityState.Deleted, computeNonKeyValue: true);

<<<<<<< HEAD
            var commandBuilder = CreateModificationCommandBuilder("T1", null, new ParameterNameGenerator().GenerateNext, false, null);
            commandBuilder.AddEntry(entry, true);

            var command = commandBuilder.GetModificationCommand();
=======
            var command = new ModificationCommand("T1", null, new ParameterNameGenerator().GenerateNext, false, null, null);
            command.AddEntry(entry, true);
>>>>>>> b69c2f3e

            Assert.Equal("T1", command.TableName);
            Assert.Null(command.Schema);
            Assert.Equal(EntityState.Deleted, command.EntityState);
            Assert.Equal(3, command.ColumnModifications.Count);

            var columnMod = command.ColumnModifications[0];

            Assert.Equal("Col1", columnMod.ColumnName);
            Assert.Same(entry, columnMod.Entry);
            Assert.Equal("Id", columnMod.Property.Name);
            Assert.True(columnMod.IsCondition);
            Assert.True(columnMod.IsKey);
            Assert.False(columnMod.IsRead);
            Assert.False(columnMod.IsWrite);

            columnMod = command.ColumnModifications[1];

            Assert.Equal("Col2", columnMod.ColumnName);
            Assert.Same(entry, columnMod.Entry);
            Assert.Equal("Name1", columnMod.Property.Name);
            Assert.True(columnMod.IsCondition);
            Assert.False(columnMod.IsKey);
            Assert.False(columnMod.IsRead);
            Assert.False(columnMod.IsWrite);

            columnMod = command.ColumnModifications[2];

            Assert.Equal("Col3", columnMod.ColumnName);
            Assert.Same(entry, columnMod.Entry);
            Assert.Equal("Name2", columnMod.Property.Name);
            Assert.True(columnMod.IsCondition);
            Assert.False(columnMod.IsKey);
            Assert.False(columnMod.IsRead);
            Assert.False(columnMod.IsWrite);
        }

        [ConditionalTheory]
        [InlineData(true)]
        [InlineData(false)]
        public void ModificationCommand_throws_for_unchanged_entities(bool sensitive)
        {
            var entry = CreateEntry(EntityState.Unchanged);

<<<<<<< HEAD
            var commandBuilder = CreateModificationCommandBuilder("T1", null, new ParameterNameGenerator().GenerateNext, sensitive, null);
=======
            var command = new ModificationCommand("T1", null, new ParameterNameGenerator().GenerateNext, sensitive, null, null);
>>>>>>> b69c2f3e

            Assert.Equal(
                sensitive
                    ? RelationalStrings.ModificationCommandInvalidEntityStateSensitive("T1", "{Id: 1}", EntityState.Unchanged)
                    : RelationalStrings.ModificationCommandInvalidEntityState("T1", EntityState.Unchanged),
                Assert.Throws<InvalidOperationException>(() => commandBuilder.AddEntry(entry, true)).Message);
        }

        [ConditionalTheory]
        [InlineData(true)]
        [InlineData(false)]
        public void ModificationCommand_throws_for_unknown_entities(bool sensitive)
        {
            var entry = CreateEntry(EntityState.Detached);

<<<<<<< HEAD
            var commandBuilder = CreateModificationCommandBuilder("T1", null, new ParameterNameGenerator().GenerateNext, sensitive, null);
=======
            var command = new ModificationCommand("T1", null, new ParameterNameGenerator().GenerateNext, sensitive, null, null);
>>>>>>> b69c2f3e

            Assert.Equal(
                sensitive
                    ? RelationalStrings.ModificationCommandInvalidEntityStateSensitive("T1", "{Id: 1}", EntityState.Detached)
                    : RelationalStrings.ModificationCommandInvalidEntityState("T1", EntityState.Detached),
                Assert.Throws<InvalidOperationException>(() => commandBuilder.AddEntry(entry, true)).Message);
        }

        [ConditionalFact]
        public void RequiresResultPropagation_false_for_Delete_operation()
        {
            var entry = CreateEntry(
                EntityState.Deleted, generateKeyValues: true, computeNonKeyValue: true);

<<<<<<< HEAD
            var commandBuilder = CreateModificationCommandBuilder("T1", null, new ParameterNameGenerator().GenerateNext, false, null);
            commandBuilder.AddEntry(entry, true);

            var command = commandBuilder.GetModificationCommand();
=======
            var command = new ModificationCommand("T1", null, new ParameterNameGenerator().GenerateNext, false, null, null);
            command.AddEntry(entry, true);
>>>>>>> b69c2f3e

            Assert.False(command.RequiresResultPropagation);
        }

        [ConditionalFact]
        public void RequiresResultPropagation_true_for_Insert_operation_if_store_generated_columns_exist()
        {
            var entry = CreateEntry(
                EntityState.Added, generateKeyValues: true, computeNonKeyValue: true);

<<<<<<< HEAD
            var commandBuilder = CreateModificationCommandBuilder("T1", null, new ParameterNameGenerator().GenerateNext, false, null);
            commandBuilder.AddEntry(entry, true);

            var command = commandBuilder.GetModificationCommand();
=======
            var command = new ModificationCommand("T1", null, new ParameterNameGenerator().GenerateNext, false, null, null);
            command.AddEntry(entry, true);
>>>>>>> b69c2f3e

            Assert.True(command.RequiresResultPropagation);
        }

        [ConditionalFact]
        public void RequiresResultPropagation_false_for_Insert_operation_if_no_store_generated_columns_exist()
        {
            var entry = CreateEntry(EntityState.Added);

<<<<<<< HEAD
            var commandBuilder = CreateModificationCommandBuilder("T1", null, new ParameterNameGenerator().GenerateNext, false, null);
            commandBuilder.AddEntry(entry, true);

            var command = commandBuilder.GetModificationCommand();
=======
            var command = new ModificationCommand("T1", null, new ParameterNameGenerator().GenerateNext, false, null, null);
            command.AddEntry(entry, true);
>>>>>>> b69c2f3e

            Assert.False(command.RequiresResultPropagation);
        }

        [ConditionalFact]
        public void RequiresResultPropagation_true_for_Update_operation_if_non_key_store_generated_columns_exist()
        {
            var entry = CreateEntry(
                EntityState.Modified, generateKeyValues: true, computeNonKeyValue: true);

<<<<<<< HEAD
            var commandBuilder = CreateModificationCommandBuilder("T1", null, new ParameterNameGenerator().GenerateNext, false, null);
            commandBuilder.AddEntry(entry, true);

            var command = commandBuilder.GetModificationCommand();
=======
            var command = new ModificationCommand("T1", null, new ParameterNameGenerator().GenerateNext, false, null, null);
            command.AddEntry(entry, true);
>>>>>>> b69c2f3e

            Assert.True(command.RequiresResultPropagation);
        }

        [ConditionalFact]
        public void RequiresResultPropagation_false_for_Update_operation_if_no_non_key_store_generated_columns_exist()
        {
            var entry = CreateEntry(EntityState.Modified, generateKeyValues: true);

<<<<<<< HEAD
            var commandBuilder = CreateModificationCommandBuilder("T1", null, new ParameterNameGenerator().GenerateNext, false, null);
            commandBuilder.AddEntry(entry, true);

            var command = commandBuilder.GetModificationCommand();
=======
            var command = new ModificationCommand("T1", null, new ParameterNameGenerator().GenerateNext, false, null, null);
            command.AddEntry(entry, true);
>>>>>>> b69c2f3e

            Assert.False(command.RequiresResultPropagation);
        }

        private class T1
        {
            public int Id { get; set; }
            public string Name1 { get; set; }
            public string Name2 { get; set; }
        }

        private static IModel BuildModel(bool generateKeyValues, bool computeNonKeyValue)
        {
            var modelBuilder = RelationalTestHelpers.Instance.CreateConventionBuilder();
            var model = modelBuilder.Model;
            var entityType = model.AddEntityType(typeof(T1));

            var key = entityType.FindProperty("Id");
            key.ValueGenerated = generateKeyValues ? ValueGenerated.OnAdd : ValueGenerated.Never;
            key.SetColumnName("Col1");
            entityType.SetPrimaryKey(key);

            var nonKey1 = entityType.FindProperty("Name1");
            nonKey1.IsConcurrencyToken = computeNonKeyValue;

            nonKey1.SetColumnName("Col2");
            nonKey1.ValueGenerated = computeNonKeyValue ? ValueGenerated.OnAddOrUpdate : ValueGenerated.Never;

            var nonKey2 = entityType.FindProperty("Name2");
            nonKey2.IsConcurrencyToken = computeNonKeyValue;

            nonKey2.SetColumnName("Col3");
            nonKey2.ValueGenerated = computeNonKeyValue ? ValueGenerated.OnUpdate : ValueGenerated.Never;

            return modelBuilder.FinalizeModel();
        }

        private static InternalEntityEntry CreateEntry(
            EntityState entityState,
            bool generateKeyValues = false,
            bool computeNonKeyValue = false)
        {
            var model = BuildModel(generateKeyValues, computeNonKeyValue);

            return RelationalTestHelpers.Instance.CreateInternalEntry(
                model,
                entityState,
                new
                    T1
                    {
                        Id = 1,
                        Name1 = computeNonKeyValue ? null : "Test",
                        Name2 = computeNonKeyValue ? null : "Test"
                    });
        }

        private static IModificationCommandBuilder CreateModificationCommandBuilder(
            string tableName,
            string schemaName,
            Func<string> generateParameterName,
            bool sensitiveLoggingEnabled,
            IComparer<IUpdateEntry> comparer)
        {
            var modificationCommandFactory = new ModificationCommandFactory();

            var columnModificationFactory = new ColumnModificationFactory();

            var commandBuilder = new ModificationCommandBuilder
                (tableName,
                 schemaName,
                 generateParameterName,
                 sensitiveLoggingEnabled,
                 comparer,
                 modificationCommandFactory,
                 columnModificationFactory);

           return commandBuilder;
        }
    }
}<|MERGE_RESOLUTION|>--- conflicted
+++ resolved
@@ -24,15 +24,10 @@
             var entry = CreateEntry(EntityState.Added, generateKeyValues: true);
             entry.SetTemporaryValue(entry.EntityType.FindPrimaryKey().Properties[0], -1);
 
-<<<<<<< HEAD
-            var commandBuilder = CreateModificationCommandBuilder("T1", null, new ParameterNameGenerator().GenerateNext, false, null);
-            commandBuilder.AddEntry(entry, true);
-
-            var command = commandBuilder.GetModificationCommand();
-=======
-            var command = new ModificationCommand("T1", null, new ParameterNameGenerator().GenerateNext, false, null, null);
-            command.AddEntry(entry, true);
->>>>>>> b69c2f3e
+            var commandBuilder = CreateModificationCommandBuilder("T1", null, new ParameterNameGenerator().GenerateNext, false, null);
+            commandBuilder.AddEntry(entry, true);
+
+            var command = commandBuilder.GetModificationCommand();
 
             Assert.Equal("T1", command.TableName);
             Assert.Null(command.Schema);
@@ -75,15 +70,10 @@
         {
             var entry = CreateEntry(EntityState.Added, generateKeyValues: true);
 
-<<<<<<< HEAD
-            var commandBuilder = CreateModificationCommandBuilder("T1", null, new ParameterNameGenerator().GenerateNext, false, null);
-            commandBuilder.AddEntry(entry, true);
-
-            var command = commandBuilder.GetModificationCommand();
-=======
-            var command = new ModificationCommand("T1", null, new ParameterNameGenerator().GenerateNext, false, null, null);
-            command.AddEntry(entry, true);
->>>>>>> b69c2f3e
+            var commandBuilder = CreateModificationCommandBuilder("T1", null, new ParameterNameGenerator().GenerateNext, false, null);
+            commandBuilder.AddEntry(entry, true);
+
+            var command = commandBuilder.GetModificationCommand();
 
             Assert.Equal("T1", command.TableName);
             Assert.Null(command.Schema);
@@ -126,15 +116,10 @@
         {
             var entry = CreateEntry(EntityState.Added);
 
-<<<<<<< HEAD
-            var commandBuilder = CreateModificationCommandBuilder("T1", null, new ParameterNameGenerator().GenerateNext, false, null);
-            commandBuilder.AddEntry(entry, true);
-
-            var command = commandBuilder.GetModificationCommand();
-=======
-            var command = new ModificationCommand("T1", null, new ParameterNameGenerator().GenerateNext, false, null, null);
-            command.AddEntry(entry, true);
->>>>>>> b69c2f3e
+            var commandBuilder = CreateModificationCommandBuilder("T1", null, new ParameterNameGenerator().GenerateNext, false, null);
+            commandBuilder.AddEntry(entry, true);
+
+            var command = commandBuilder.GetModificationCommand();
 
             Assert.Equal("T1", command.TableName);
             Assert.Null(command.Schema);
@@ -177,15 +162,10 @@
         {
             var entry = CreateEntry(EntityState.Modified, generateKeyValues: true);
 
-<<<<<<< HEAD
-            var commandBuilder = CreateModificationCommandBuilder("T1", null, new ParameterNameGenerator().GenerateNext, false, null);
-            commandBuilder.AddEntry(entry, true);
-
-            var command = commandBuilder.GetModificationCommand();
-=======
-            var command = new ModificationCommand("T1", null, new ParameterNameGenerator().GenerateNext, false, null, null);
-            command.AddEntry(entry, true);
->>>>>>> b69c2f3e
+            var commandBuilder = CreateModificationCommandBuilder("T1", null, new ParameterNameGenerator().GenerateNext, false, null);
+            commandBuilder.AddEntry(entry, true);
+
+            var command = commandBuilder.GetModificationCommand();
 
             Assert.Equal("T1", command.TableName);
             Assert.Null(command.Schema);
@@ -228,15 +208,10 @@
         {
             var entry = CreateEntry(EntityState.Modified);
 
-<<<<<<< HEAD
-            var commandBuilder = CreateModificationCommandBuilder("T1", null, new ParameterNameGenerator().GenerateNext, false, null);
-            commandBuilder.AddEntry(entry, true);
-
-            var command = commandBuilder.GetModificationCommand();
-=======
-            var command = new ModificationCommand("T1", null, new ParameterNameGenerator().GenerateNext, false, null, null);
-            command.AddEntry(entry, true);
->>>>>>> b69c2f3e
+            var commandBuilder = CreateModificationCommandBuilder("T1", null, new ParameterNameGenerator().GenerateNext, false, null);
+            commandBuilder.AddEntry(entry, true);
+
+            var command = commandBuilder.GetModificationCommand();
 
             Assert.Equal("T1", command.TableName);
             Assert.Null(command.Schema);
@@ -279,15 +254,10 @@
         {
             var entry = CreateEntry(EntityState.Modified, computeNonKeyValue: true);
 
-<<<<<<< HEAD
-            var commandBuilder = CreateModificationCommandBuilder("T1", null, new ParameterNameGenerator().GenerateNext, false, null);
-            commandBuilder.AddEntry(entry, true);
-
-            var command = commandBuilder.GetModificationCommand();
-=======
-            var command = new ModificationCommand("T1", null, new ParameterNameGenerator().GenerateNext, false, null, null);
-            command.AddEntry(entry, true);
->>>>>>> b69c2f3e
+            var commandBuilder = CreateModificationCommandBuilder("T1", null, new ParameterNameGenerator().GenerateNext, false, null);
+            commandBuilder.AddEntry(entry, true);
+
+            var command = commandBuilder.GetModificationCommand();
 
             Assert.Equal("T1", command.TableName);
             Assert.Null(command.Schema);
@@ -330,15 +300,10 @@
         {
             var entry = CreateEntry(EntityState.Deleted);
 
-<<<<<<< HEAD
-            var commandBuilder = CreateModificationCommandBuilder("T1", null, new ParameterNameGenerator().GenerateNext, false, null);
-            commandBuilder.AddEntry(entry, true);
-
-            var command = commandBuilder.GetModificationCommand();
-=======
-            var command = new ModificationCommand("T1", null, new ParameterNameGenerator().GenerateNext, false, null, null);
-            command.AddEntry(entry, true);
->>>>>>> b69c2f3e
+            var commandBuilder = CreateModificationCommandBuilder("T1", null, new ParameterNameGenerator().GenerateNext, false, null);
+            commandBuilder.AddEntry(entry, true);
+
+            var command = commandBuilder.GetModificationCommand();
 
             Assert.Equal("T1", command.TableName);
             Assert.Null(command.Schema);
@@ -361,15 +326,10 @@
         {
             var entry = CreateEntry(EntityState.Deleted, computeNonKeyValue: true);
 
-<<<<<<< HEAD
-            var commandBuilder = CreateModificationCommandBuilder("T1", null, new ParameterNameGenerator().GenerateNext, false, null);
-            commandBuilder.AddEntry(entry, true);
-
-            var command = commandBuilder.GetModificationCommand();
-=======
-            var command = new ModificationCommand("T1", null, new ParameterNameGenerator().GenerateNext, false, null, null);
-            command.AddEntry(entry, true);
->>>>>>> b69c2f3e
+            var commandBuilder = CreateModificationCommandBuilder("T1", null, new ParameterNameGenerator().GenerateNext, false, null);
+            commandBuilder.AddEntry(entry, true);
+
+            var command = commandBuilder.GetModificationCommand();
 
             Assert.Equal("T1", command.TableName);
             Assert.Null(command.Schema);
@@ -414,11 +374,7 @@
         {
             var entry = CreateEntry(EntityState.Unchanged);
 
-<<<<<<< HEAD
             var commandBuilder = CreateModificationCommandBuilder("T1", null, new ParameterNameGenerator().GenerateNext, sensitive, null);
-=======
-            var command = new ModificationCommand("T1", null, new ParameterNameGenerator().GenerateNext, sensitive, null, null);
->>>>>>> b69c2f3e
 
             Assert.Equal(
                 sensitive
@@ -434,11 +390,7 @@
         {
             var entry = CreateEntry(EntityState.Detached);
 
-<<<<<<< HEAD
             var commandBuilder = CreateModificationCommandBuilder("T1", null, new ParameterNameGenerator().GenerateNext, sensitive, null);
-=======
-            var command = new ModificationCommand("T1", null, new ParameterNameGenerator().GenerateNext, sensitive, null, null);
->>>>>>> b69c2f3e
 
             Assert.Equal(
                 sensitive
@@ -453,15 +405,10 @@
             var entry = CreateEntry(
                 EntityState.Deleted, generateKeyValues: true, computeNonKeyValue: true);
 
-<<<<<<< HEAD
-            var commandBuilder = CreateModificationCommandBuilder("T1", null, new ParameterNameGenerator().GenerateNext, false, null);
-            commandBuilder.AddEntry(entry, true);
-
-            var command = commandBuilder.GetModificationCommand();
-=======
-            var command = new ModificationCommand("T1", null, new ParameterNameGenerator().GenerateNext, false, null, null);
-            command.AddEntry(entry, true);
->>>>>>> b69c2f3e
+            var commandBuilder = CreateModificationCommandBuilder("T1", null, new ParameterNameGenerator().GenerateNext, false, null);
+            commandBuilder.AddEntry(entry, true);
+
+            var command = commandBuilder.GetModificationCommand();
 
             Assert.False(command.RequiresResultPropagation);
         }
@@ -472,15 +419,10 @@
             var entry = CreateEntry(
                 EntityState.Added, generateKeyValues: true, computeNonKeyValue: true);
 
-<<<<<<< HEAD
-            var commandBuilder = CreateModificationCommandBuilder("T1", null, new ParameterNameGenerator().GenerateNext, false, null);
-            commandBuilder.AddEntry(entry, true);
-
-            var command = commandBuilder.GetModificationCommand();
-=======
-            var command = new ModificationCommand("T1", null, new ParameterNameGenerator().GenerateNext, false, null, null);
-            command.AddEntry(entry, true);
->>>>>>> b69c2f3e
+            var commandBuilder = CreateModificationCommandBuilder("T1", null, new ParameterNameGenerator().GenerateNext, false, null);
+            commandBuilder.AddEntry(entry, true);
+
+            var command = commandBuilder.GetModificationCommand();
 
             Assert.True(command.RequiresResultPropagation);
         }
@@ -490,15 +432,10 @@
         {
             var entry = CreateEntry(EntityState.Added);
 
-<<<<<<< HEAD
-            var commandBuilder = CreateModificationCommandBuilder("T1", null, new ParameterNameGenerator().GenerateNext, false, null);
-            commandBuilder.AddEntry(entry, true);
-
-            var command = commandBuilder.GetModificationCommand();
-=======
-            var command = new ModificationCommand("T1", null, new ParameterNameGenerator().GenerateNext, false, null, null);
-            command.AddEntry(entry, true);
->>>>>>> b69c2f3e
+            var commandBuilder = CreateModificationCommandBuilder("T1", null, new ParameterNameGenerator().GenerateNext, false, null);
+            commandBuilder.AddEntry(entry, true);
+
+            var command = commandBuilder.GetModificationCommand();
 
             Assert.False(command.RequiresResultPropagation);
         }
@@ -509,15 +446,10 @@
             var entry = CreateEntry(
                 EntityState.Modified, generateKeyValues: true, computeNonKeyValue: true);
 
-<<<<<<< HEAD
-            var commandBuilder = CreateModificationCommandBuilder("T1", null, new ParameterNameGenerator().GenerateNext, false, null);
-            commandBuilder.AddEntry(entry, true);
-
-            var command = commandBuilder.GetModificationCommand();
-=======
-            var command = new ModificationCommand("T1", null, new ParameterNameGenerator().GenerateNext, false, null, null);
-            command.AddEntry(entry, true);
->>>>>>> b69c2f3e
+            var commandBuilder = CreateModificationCommandBuilder("T1", null, new ParameterNameGenerator().GenerateNext, false, null);
+            commandBuilder.AddEntry(entry, true);
+
+            var command = commandBuilder.GetModificationCommand();
 
             Assert.True(command.RequiresResultPropagation);
         }
@@ -527,15 +459,10 @@
         {
             var entry = CreateEntry(EntityState.Modified, generateKeyValues: true);
 
-<<<<<<< HEAD
-            var commandBuilder = CreateModificationCommandBuilder("T1", null, new ParameterNameGenerator().GenerateNext, false, null);
-            commandBuilder.AddEntry(entry, true);
-
-            var command = commandBuilder.GetModificationCommand();
-=======
-            var command = new ModificationCommand("T1", null, new ParameterNameGenerator().GenerateNext, false, null, null);
-            command.AddEntry(entry, true);
->>>>>>> b69c2f3e
+            var commandBuilder = CreateModificationCommandBuilder("T1", null, new ParameterNameGenerator().GenerateNext, false, null);
+            commandBuilder.AddEntry(entry, true);
+
+            var command = commandBuilder.GetModificationCommand();
 
             Assert.False(command.RequiresResultPropagation);
         }
@@ -610,7 +537,8 @@
                  sensitiveLoggingEnabled,
                  comparer,
                  modificationCommandFactory,
-                 columnModificationFactory);
+                 columnModificationFactory,
+                 logger: null);
 
            return commandBuilder;
         }
