// Copyright (c) .NET Foundation. All rights reserved.
// Licensed under the Apache License, Version 2.0. See License.txt in the project root for license information.

using System;
using System.Collections.Generic;
using Microsoft.EntityFrameworkCore.ChangeTracking.Internal;
using Microsoft.EntityFrameworkCore.Infrastructure;
using Microsoft.EntityFrameworkCore.Metadata;
using Microsoft.EntityFrameworkCore.Metadata.Internal;
using Microsoft.EntityFrameworkCore.Storage;
using Microsoft.EntityFrameworkCore.TestUtilities;
using Microsoft.EntityFrameworkCore.Update.Internal;
using Xunit;

// ReSharper disable InconsistentNaming
namespace Microsoft.EntityFrameworkCore.Update
{
    public class ModificationCommandComparerTest
    {
        [ConditionalFact]
        public void Compare_returns_0_only_for_commands_that_are_equal()
        {
            var modelBuilder = RelationalTestHelpers.Instance.CreateConventionBuilder();
            var model = modelBuilder.Model;
            var entityType = model.AddEntityType(typeof(object));
            var key = entityType.AddProperty("Id", typeof(int));
            entityType.SetPrimaryKey(key);

            var optionsBuilder = new DbContextOptionsBuilder()
                .UseModel(modelBuilder.FinalizeModel())
                .UseInMemoryDatabase(Guid.NewGuid().ToString())
                .UseInternalServiceProvider(InMemoryFixture.DefaultServiceProvider);

            var stateManager = new DbContext(optionsBuilder.Options).GetService<IStateManager>();

            var modificationCommandFactory = new ModificationCommandFactory();
            var columnModificationFactory = new ColumnModificationFactory();

            var entry1 = stateManager.GetOrCreateEntry(new object());
            entry1[(IProperty)key] = 1;
            entry1.SetEntityState(EntityState.Added);
<<<<<<< HEAD
            var modificationCmdBuilderAdded = new ModificationCommandBuilder("A", null, new ParameterNameGenerator().GenerateNext, false, null, modificationCommandFactory, columnModificationFactory);
            modificationCmdBuilderAdded.AddEntry(entry1, true);
=======
            var modificationCommandAdded = new ModificationCommand("A", null, new ParameterNameGenerator().GenerateNext, false, null, null);
            modificationCommandAdded.AddEntry(entry1, true);
>>>>>>> b69c2f3e

            var entry2 = stateManager.GetOrCreateEntry(new object());
            entry2[(IProperty)key] = 2;
            entry2.SetEntityState(EntityState.Modified);
<<<<<<< HEAD
            var modificationCmdBuilderModified = new ModificationCommandBuilder("A", null, new ParameterNameGenerator().GenerateNext, false, null, modificationCommandFactory, columnModificationFactory);
            modificationCmdBuilderModified.AddEntry(entry2, true);
=======
            var modificationCommandModified = new ModificationCommand("A", null, new ParameterNameGenerator().GenerateNext, false, null, null);
            modificationCommandModified.AddEntry(entry2, true);
>>>>>>> b69c2f3e

            var entry3 = stateManager.GetOrCreateEntry(new object());
            entry3[(IProperty)key] = 3;
            entry3.SetEntityState(EntityState.Deleted);
<<<<<<< HEAD
            var modificationCmdBuilderDeleted = new ModificationCommandBuilder("A", null, new ParameterNameGenerator().GenerateNext, false, null, modificationCommandFactory, columnModificationFactory);
            modificationCmdBuilderDeleted.AddEntry(entry3, true);
=======
            var modificationCommandDeleted = new ModificationCommand("A", null, new ParameterNameGenerator().GenerateNext, false, null, null);
            modificationCommandDeleted.AddEntry(entry3, true);
>>>>>>> b69c2f3e

            var mCC = new ModificationCommandComparer();

            Assert.Same(modificationCmdBuilderAdded.GetModificationCommand(), modificationCmdBuilderAdded.GetModificationCommand());

            Assert.True(0 == mCC.Compare(modificationCmdBuilderAdded.GetModificationCommand(), modificationCmdBuilderAdded.GetModificationCommand()));
            Assert.True(0 == mCC.Compare(null, null));
            Assert.True(
                0
                == mCC.Compare(
<<<<<<< HEAD
                    CreateModificationCommand("A", "dbo", columnModifications: null, false),
                    CreateModificationCommand("A", "dbo", columnModifications: null, false)));

            Assert.True(0 > mCC.Compare(null, CreateModificationCommand("A", null, columnModifications: null, false)));
            Assert.True(0 < mCC.Compare(CreateModificationCommand("A", null, columnModifications: null, false), null));
=======
                    new ModificationCommand("A", "dbo", new ParameterNameGenerator().GenerateNext, false, null, null),
                    new ModificationCommand("A", "dbo", new ParameterNameGenerator().GenerateNext, false, null, null)));

            Assert.True(0 > mCC.Compare(null, new ModificationCommand("A", null, new ParameterNameGenerator().GenerateNext, false, null, null)));
            Assert.True(0 < mCC.Compare(new ModificationCommand("A", null, new ParameterNameGenerator().GenerateNext, false, null, null), null));
>>>>>>> b69c2f3e

            Assert.True(
                0
                > mCC.Compare(
<<<<<<< HEAD
                    CreateModificationCommand("A", null, columnModifications: null, false),
                    CreateModificationCommand("A", "dbo", columnModifications: null, false)));
            Assert.True(
                0
                < mCC.Compare(
                    CreateModificationCommand("A", "dbo", columnModifications: null, false),
                    CreateModificationCommand("A", null, columnModifications: null, false)));
=======
                    new ModificationCommand("A", null, new ParameterNameGenerator().GenerateNext, false, null, null),
                    new ModificationCommand("A", "dbo", new ParameterNameGenerator().GenerateNext, false, null, null)));
            Assert.True(
                0
                < mCC.Compare(
                    new ModificationCommand("A", "dbo", new ParameterNameGenerator().GenerateNext, false, null, null),
                    new ModificationCommand("A", null, new ParameterNameGenerator().GenerateNext, false, null, null)));
>>>>>>> b69c2f3e

            Assert.True(
                0
                > mCC.Compare(
<<<<<<< HEAD
                    CreateModificationCommand("A", "dbo", columnModifications: null, false),
                    CreateModificationCommand("A", "foo", columnModifications: null, false)));
            Assert.True(
                0
                < mCC.Compare(
                    CreateModificationCommand("A", "foo", columnModifications: null, false),
                    CreateModificationCommand("A", "dbo", columnModifications: null, false)));
=======
                    new ModificationCommand("A", "dbo", new ParameterNameGenerator().GenerateNext, false, null, null),
                    new ModificationCommand("A", "foo", new ParameterNameGenerator().GenerateNext, false, null, null)));
            Assert.True(
                0
                < mCC.Compare(
                    new ModificationCommand("A", "foo", new ParameterNameGenerator().GenerateNext, false, null, null),
                    new ModificationCommand("A", "dbo", new ParameterNameGenerator().GenerateNext, false, null, null)));
>>>>>>> b69c2f3e

            Assert.True(
                0
                > mCC.Compare(
<<<<<<< HEAD
                    CreateModificationCommand("A", null, columnModifications: null, false),
                    CreateModificationCommand("B", null, columnModifications: null, false)));
            Assert.True(
                0
                < mCC.Compare(
                    CreateModificationCommand("B", null, columnModifications: null, false),
                    CreateModificationCommand("A", null, columnModifications: null, false)));
=======
                    new ModificationCommand("A", null, new ParameterNameGenerator().GenerateNext, false, null, null),
                    new ModificationCommand("B", null, new ParameterNameGenerator().GenerateNext, false, null, null)));
            Assert.True(
                0
                < mCC.Compare(
                    new ModificationCommand("B", null, new ParameterNameGenerator().GenerateNext, false, null, null),
                    new ModificationCommand("A", null, new ParameterNameGenerator().GenerateNext, false, null, null)));
>>>>>>> b69c2f3e

            Assert.True(0 > mCC.Compare(modificationCmdBuilderModified.GetModificationCommand(), modificationCmdBuilderAdded.GetModificationCommand()));
            Assert.True(0 < mCC.Compare(modificationCmdBuilderAdded.GetModificationCommand(), modificationCmdBuilderModified.GetModificationCommand()));

            Assert.True(0 > mCC.Compare(modificationCmdBuilderDeleted.GetModificationCommand(), modificationCmdBuilderAdded.GetModificationCommand()));
            Assert.True(0 < mCC.Compare(modificationCmdBuilderAdded.GetModificationCommand(), modificationCmdBuilderDeleted.GetModificationCommand()));

            Assert.True(0 > mCC.Compare(modificationCmdBuilderDeleted.GetModificationCommand(), modificationCmdBuilderModified.GetModificationCommand()));
            Assert.True(0 < mCC.Compare(modificationCmdBuilderModified.GetModificationCommand(), modificationCmdBuilderDeleted.GetModificationCommand()));
        }

        [ConditionalFact]
        public void Compare_returns_0_only_for_entries_that_have_same_key_values()
        {
            Compare_returns_0_only_for_entries_that_have_same_key_values_generic<short>(-1, 1);
            Compare_returns_0_only_for_entries_that_have_same_key_values_generic(1, 2);
            Compare_returns_0_only_for_entries_that_have_same_key_values_generic<long>(1, 2);
            Compare_returns_0_only_for_entries_that_have_same_key_values_generic<double>(1, 2);
            Compare_returns_0_only_for_entries_that_have_same_key_values_generic<decimal>(1, 2);
            Compare_returns_0_only_for_entries_that_have_same_key_values_generic<float>(1, 2);
            Compare_returns_0_only_for_entries_that_have_same_key_values_generic<byte>(1, 2);
            Compare_returns_0_only_for_entries_that_have_same_key_values_generic<ushort>(1, 2);
            Compare_returns_0_only_for_entries_that_have_same_key_values_generic<uint>(1, 2);
            Compare_returns_0_only_for_entries_that_have_same_key_values_generic<ulong>(1, 2);
            Compare_returns_0_only_for_entries_that_have_same_key_values_generic<sbyte>(1, 2);
            Compare_returns_0_only_for_entries_that_have_same_key_values_generic(false, true);
            Compare_returns_0_only_for_entries_that_have_same_key_values_generic('1', '2');
            Compare_returns_0_only_for_entries_that_have_same_key_values_generic(new DateTime(1, 1, 1), new DateTime(1, 1, 2));
            Compare_returns_0_only_for_entries_that_have_same_key_values_generic(
                new DateTimeOffset(new DateTime(10, 1, 1), TimeSpan.FromMinutes(2)),
                new DateTimeOffset(new DateTime(10, 1, 1), TimeSpan.FromMinutes(1)));
            Compare_returns_0_only_for_entries_that_have_same_key_values_generic(TimeSpan.FromMinutes(1), TimeSpan.FromMinutes(2));
            Compare_returns_0_only_for_entries_that_have_same_key_values_generic(new Guid(), Guid.NewGuid());
            Compare_returns_0_only_for_entries_that_have_same_key_values_generic(FlagsEnum.First, FlagsEnum.First | FlagsEnum.Second);

            Compare_returns_0_only_for_entries_that_have_same_key_values_generic<short?>(-1, 1);
            Compare_returns_0_only_for_entries_that_have_same_key_values_generic<int?>(1, 2);
            Compare_returns_0_only_for_entries_that_have_same_key_values_generic<long?>(1, 2);
            Compare_returns_0_only_for_entries_that_have_same_key_values_generic<double?>(1, 2);
            Compare_returns_0_only_for_entries_that_have_same_key_values_generic<decimal?>(1, 2);
            Compare_returns_0_only_for_entries_that_have_same_key_values_generic<float?>(1, 2);
            Compare_returns_0_only_for_entries_that_have_same_key_values_generic<byte?>(1, 2);
            Compare_returns_0_only_for_entries_that_have_same_key_values_generic<ushort?>(1, 2);
            Compare_returns_0_only_for_entries_that_have_same_key_values_generic<uint?>(1, 2);
            Compare_returns_0_only_for_entries_that_have_same_key_values_generic<ulong?>(1, 2);
            Compare_returns_0_only_for_entries_that_have_same_key_values_generic<sbyte?>(1, 2);
            Compare_returns_0_only_for_entries_that_have_same_key_values_generic<bool?>(false, true);
            Compare_returns_0_only_for_entries_that_have_same_key_values_generic<char?>('1', '2');
            Compare_returns_0_only_for_entries_that_have_same_key_values_generic<DateTime?>(new DateTime(1, 1, 1), new DateTime(1, 1, 2));
            Compare_returns_0_only_for_entries_that_have_same_key_values_generic<DateTimeOffset?>(
                new DateTimeOffset(new DateTime(10, 1, 1), TimeSpan.FromMinutes(2)),
                new DateTimeOffset(new DateTime(10, 1, 1), TimeSpan.FromMinutes(1)));
            Compare_returns_0_only_for_entries_that_have_same_key_values_generic<TimeSpan?>(
                TimeSpan.FromMinutes(1), TimeSpan.FromMinutes(2));
            Compare_returns_0_only_for_entries_that_have_same_key_values_generic<Guid?>(new Guid(), Guid.NewGuid());
            Compare_returns_0_only_for_entries_that_have_same_key_values_generic<FlagsEnum?>(
                FlagsEnum.Default, FlagsEnum.First | FlagsEnum.Second);

            Compare_returns_0_only_for_entries_that_have_same_key_values_generic(new Guid().ToByteArray(), Guid.NewGuid().ToByteArray());

            Compare_returns_0_only_for_entries_that_have_same_key_values_generic("1", "2");
        }

        private void Compare_returns_0_only_for_entries_that_have_same_key_values_generic<T>(T value1, T value2)
        {
            var modelBuilder = RelationalTestHelpers.Instance.CreateConventionBuilder();
            var model = modelBuilder.Model;
            var entityType = model.AddEntityType(typeof(object));

            var keyProperty = entityType.AddProperty("Id", typeof(T));
            keyProperty.IsNullable = false;
            entityType.SetPrimaryKey(keyProperty);

            var optionsBuilder = new DbContextOptionsBuilder()
                .UseInternalServiceProvider(InMemoryFixture.DefaultServiceProvider)
                .UseModel(modelBuilder.FinalizeModel())
                .UseInMemoryDatabase(Guid.NewGuid().ToString());

            var stateManager = new DbContext(optionsBuilder.Options).GetService<IStateManager>();

            var modificationCommandFactory = new ModificationCommandFactory();
            var columnModificationFactory = new ColumnModificationFactory();

            var entry1 = stateManager.GetOrCreateEntry(new object());
            entry1[(IProperty)keyProperty] = value1;
            entry1.SetEntityState(EntityState.Modified);
<<<<<<< HEAD
            var modificationCmdBuilder1 = new ModificationCommandBuilder("A", null, new ParameterNameGenerator().GenerateNext, false, null, modificationCommandFactory, columnModificationFactory);
            modificationCmdBuilder1.AddEntry(entry1, true);
=======
            var modificationCommand1 = new ModificationCommand("A", null, new ParameterNameGenerator().GenerateNext, false, null, null);
            modificationCommand1.AddEntry(entry1, true);
>>>>>>> b69c2f3e

            var entry2 = stateManager.GetOrCreateEntry(new object());
            entry2[(IProperty)keyProperty] = value2;
            entry2.SetEntityState(EntityState.Modified);
<<<<<<< HEAD
            var modificationCmdBuilder2 = new ModificationCommandBuilder("A", null, new ParameterNameGenerator().GenerateNext, false, null, modificationCommandFactory, columnModificationFactory);
            modificationCmdBuilder2.AddEntry(entry2, true);

            var modificationCmdBuilder3 = new ModificationCommandBuilder("A", null, new ParameterNameGenerator().GenerateNext, false, null, modificationCommandFactory, columnModificationFactory);
            modificationCmdBuilder3.AddEntry(entry1, true);
=======
            var modificationCommand2 = new ModificationCommand("A", null, new ParameterNameGenerator().GenerateNext, false, null, null);
            modificationCommand2.AddEntry(entry2, true);

            var modificationCommand3 = new ModificationCommand("A", null, new ParameterNameGenerator().GenerateNext, false, null, null);
            modificationCommand3.AddEntry(entry1, true);
>>>>>>> b69c2f3e

            var mCC = new ModificationCommandComparer();

            Assert.True(0 > mCC.Compare(modificationCmdBuilder1.GetModificationCommand(), modificationCmdBuilder2.GetModificationCommand()));
            Assert.True(0 < mCC.Compare(modificationCmdBuilder2.GetModificationCommand(), modificationCmdBuilder1.GetModificationCommand()));
            Assert.True(0 == mCC.Compare(modificationCmdBuilder1.GetModificationCommand(), modificationCmdBuilder3.GetModificationCommand()));
        }

        [Flags]
        private enum FlagsEnum
        {
            Default = 0,
            First = 1 << 0,
            Second = 1 << 2
        }

        private static ModificationCommand CreateModificationCommand(
            string name,
            string schema,
            IReadOnlyList<ColumnModification> columnModifications,
            bool sensitiveLoggingEnabled)
        {
            var modificationCommandParametets = new ModificationCommandParameters(
                name, schema, columnModifications, sensitiveLoggingEnabled);

            return new ModificationCommand(modificationCommandParametets);
        }
    }
}<|MERGE_RESOLUTION|>--- conflicted
+++ resolved
@@ -39,35 +39,20 @@
             var entry1 = stateManager.GetOrCreateEntry(new object());
             entry1[(IProperty)key] = 1;
             entry1.SetEntityState(EntityState.Added);
-<<<<<<< HEAD
-            var modificationCmdBuilderAdded = new ModificationCommandBuilder("A", null, new ParameterNameGenerator().GenerateNext, false, null, modificationCommandFactory, columnModificationFactory);
+            var modificationCmdBuilderAdded = new ModificationCommandBuilder("A", null, new ParameterNameGenerator().GenerateNext, false, null, modificationCommandFactory, columnModificationFactory, null);
             modificationCmdBuilderAdded.AddEntry(entry1, true);
-=======
-            var modificationCommandAdded = new ModificationCommand("A", null, new ParameterNameGenerator().GenerateNext, false, null, null);
-            modificationCommandAdded.AddEntry(entry1, true);
->>>>>>> b69c2f3e
 
             var entry2 = stateManager.GetOrCreateEntry(new object());
             entry2[(IProperty)key] = 2;
             entry2.SetEntityState(EntityState.Modified);
-<<<<<<< HEAD
-            var modificationCmdBuilderModified = new ModificationCommandBuilder("A", null, new ParameterNameGenerator().GenerateNext, false, null, modificationCommandFactory, columnModificationFactory);
+            var modificationCmdBuilderModified = new ModificationCommandBuilder("A", null, new ParameterNameGenerator().GenerateNext, false, null, modificationCommandFactory, columnModificationFactory, null);
             modificationCmdBuilderModified.AddEntry(entry2, true);
-=======
-            var modificationCommandModified = new ModificationCommand("A", null, new ParameterNameGenerator().GenerateNext, false, null, null);
-            modificationCommandModified.AddEntry(entry2, true);
->>>>>>> b69c2f3e
 
             var entry3 = stateManager.GetOrCreateEntry(new object());
             entry3[(IProperty)key] = 3;
             entry3.SetEntityState(EntityState.Deleted);
-<<<<<<< HEAD
-            var modificationCmdBuilderDeleted = new ModificationCommandBuilder("A", null, new ParameterNameGenerator().GenerateNext, false, null, modificationCommandFactory, columnModificationFactory);
+            var modificationCmdBuilderDeleted = new ModificationCommandBuilder("A", null, new ParameterNameGenerator().GenerateNext, false, null, modificationCommandFactory, columnModificationFactory, null);
             modificationCmdBuilderDeleted.AddEntry(entry3, true);
-=======
-            var modificationCommandDeleted = new ModificationCommand("A", null, new ParameterNameGenerator().GenerateNext, false, null, null);
-            modificationCommandDeleted.AddEntry(entry3, true);
->>>>>>> b69c2f3e
 
             var mCC = new ModificationCommandComparer();
 
@@ -78,24 +63,15 @@
             Assert.True(
                 0
                 == mCC.Compare(
-<<<<<<< HEAD
                     CreateModificationCommand("A", "dbo", columnModifications: null, false),
                     CreateModificationCommand("A", "dbo", columnModifications: null, false)));
 
             Assert.True(0 > mCC.Compare(null, CreateModificationCommand("A", null, columnModifications: null, false)));
             Assert.True(0 < mCC.Compare(CreateModificationCommand("A", null, columnModifications: null, false), null));
-=======
-                    new ModificationCommand("A", "dbo", new ParameterNameGenerator().GenerateNext, false, null, null),
-                    new ModificationCommand("A", "dbo", new ParameterNameGenerator().GenerateNext, false, null, null)));
-
-            Assert.True(0 > mCC.Compare(null, new ModificationCommand("A", null, new ParameterNameGenerator().GenerateNext, false, null, null)));
-            Assert.True(0 < mCC.Compare(new ModificationCommand("A", null, new ParameterNameGenerator().GenerateNext, false, null, null), null));
->>>>>>> b69c2f3e
 
             Assert.True(
                 0
                 > mCC.Compare(
-<<<<<<< HEAD
                     CreateModificationCommand("A", null, columnModifications: null, false),
                     CreateModificationCommand("A", "dbo", columnModifications: null, false)));
             Assert.True(
@@ -103,20 +79,10 @@
                 < mCC.Compare(
                     CreateModificationCommand("A", "dbo", columnModifications: null, false),
                     CreateModificationCommand("A", null, columnModifications: null, false)));
-=======
-                    new ModificationCommand("A", null, new ParameterNameGenerator().GenerateNext, false, null, null),
-                    new ModificationCommand("A", "dbo", new ParameterNameGenerator().GenerateNext, false, null, null)));
-            Assert.True(
-                0
-                < mCC.Compare(
-                    new ModificationCommand("A", "dbo", new ParameterNameGenerator().GenerateNext, false, null, null),
-                    new ModificationCommand("A", null, new ParameterNameGenerator().GenerateNext, false, null, null)));
->>>>>>> b69c2f3e
 
             Assert.True(
                 0
                 > mCC.Compare(
-<<<<<<< HEAD
                     CreateModificationCommand("A", "dbo", columnModifications: null, false),
                     CreateModificationCommand("A", "foo", columnModifications: null, false)));
             Assert.True(
@@ -124,20 +90,10 @@
                 < mCC.Compare(
                     CreateModificationCommand("A", "foo", columnModifications: null, false),
                     CreateModificationCommand("A", "dbo", columnModifications: null, false)));
-=======
-                    new ModificationCommand("A", "dbo", new ParameterNameGenerator().GenerateNext, false, null, null),
-                    new ModificationCommand("A", "foo", new ParameterNameGenerator().GenerateNext, false, null, null)));
-            Assert.True(
-                0
-                < mCC.Compare(
-                    new ModificationCommand("A", "foo", new ParameterNameGenerator().GenerateNext, false, null, null),
-                    new ModificationCommand("A", "dbo", new ParameterNameGenerator().GenerateNext, false, null, null)));
->>>>>>> b69c2f3e
 
             Assert.True(
                 0
                 > mCC.Compare(
-<<<<<<< HEAD
                     CreateModificationCommand("A", null, columnModifications: null, false),
                     CreateModificationCommand("B", null, columnModifications: null, false)));
             Assert.True(
@@ -145,15 +101,6 @@
                 < mCC.Compare(
                     CreateModificationCommand("B", null, columnModifications: null, false),
                     CreateModificationCommand("A", null, columnModifications: null, false)));
-=======
-                    new ModificationCommand("A", null, new ParameterNameGenerator().GenerateNext, false, null, null),
-                    new ModificationCommand("B", null, new ParameterNameGenerator().GenerateNext, false, null, null)));
-            Assert.True(
-                0
-                < mCC.Compare(
-                    new ModificationCommand("B", null, new ParameterNameGenerator().GenerateNext, false, null, null),
-                    new ModificationCommand("A", null, new ParameterNameGenerator().GenerateNext, false, null, null)));
->>>>>>> b69c2f3e
 
             Assert.True(0 > mCC.Compare(modificationCmdBuilderModified.GetModificationCommand(), modificationCmdBuilderAdded.GetModificationCommand()));
             Assert.True(0 < mCC.Compare(modificationCmdBuilderAdded.GetModificationCommand(), modificationCmdBuilderModified.GetModificationCommand()));
@@ -240,30 +187,17 @@
             var entry1 = stateManager.GetOrCreateEntry(new object());
             entry1[(IProperty)keyProperty] = value1;
             entry1.SetEntityState(EntityState.Modified);
-<<<<<<< HEAD
-            var modificationCmdBuilder1 = new ModificationCommandBuilder("A", null, new ParameterNameGenerator().GenerateNext, false, null, modificationCommandFactory, columnModificationFactory);
+            var modificationCmdBuilder1 = new ModificationCommandBuilder("A", null, new ParameterNameGenerator().GenerateNext, false, null, modificationCommandFactory, columnModificationFactory, null);
             modificationCmdBuilder1.AddEntry(entry1, true);
-=======
-            var modificationCommand1 = new ModificationCommand("A", null, new ParameterNameGenerator().GenerateNext, false, null, null);
-            modificationCommand1.AddEntry(entry1, true);
->>>>>>> b69c2f3e
 
             var entry2 = stateManager.GetOrCreateEntry(new object());
             entry2[(IProperty)keyProperty] = value2;
             entry2.SetEntityState(EntityState.Modified);
-<<<<<<< HEAD
-            var modificationCmdBuilder2 = new ModificationCommandBuilder("A", null, new ParameterNameGenerator().GenerateNext, false, null, modificationCommandFactory, columnModificationFactory);
+            var modificationCmdBuilder2 = new ModificationCommandBuilder("A", null, new ParameterNameGenerator().GenerateNext, false, null, modificationCommandFactory, columnModificationFactory, null);
             modificationCmdBuilder2.AddEntry(entry2, true);
 
-            var modificationCmdBuilder3 = new ModificationCommandBuilder("A", null, new ParameterNameGenerator().GenerateNext, false, null, modificationCommandFactory, columnModificationFactory);
+            var modificationCmdBuilder3 = new ModificationCommandBuilder("A", null, new ParameterNameGenerator().GenerateNext, false, null, modificationCommandFactory, columnModificationFactory, null);
             modificationCmdBuilder3.AddEntry(entry1, true);
-=======
-            var modificationCommand2 = new ModificationCommand("A", null, new ParameterNameGenerator().GenerateNext, false, null, null);
-            modificationCommand2.AddEntry(entry2, true);
-
-            var modificationCommand3 = new ModificationCommand("A", null, new ParameterNameGenerator().GenerateNext, false, null, null);
-            modificationCommand3.AddEntry(entry1, true);
->>>>>>> b69c2f3e
 
             var mCC = new ModificationCommandComparer();
 
