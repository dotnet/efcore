--- conflicted
+++ resolved
@@ -29,11 +29,7 @@
         [ConditionalFact]
         public void AddCommand_adds_command_if_possible()
         {
-<<<<<<< HEAD
             var command = CreateModificationCommand("T1", null, columnModifications: null, true);
-=======
-            var command = new ModificationCommand("T1", null, new ParameterNameGenerator().GenerateNext, true, null, null);
->>>>>>> b69c2f3e
 
             var batch = new ModificationCommandBatchFake();
             batch.AddCommand(command);
@@ -50,13 +46,7 @@
         [ConditionalFact]
         public void AddCommand_does_not_add_command_if_not_possible()
         {
-<<<<<<< HEAD
-            var columnModificationFactory = new ColumnModificationFactory();
-
             var command = CreateModificationCommand("T1", null, columnModifications: null, true);
-=======
-            var command = new ModificationCommand("T1", null, new ParameterNameGenerator().GenerateNext, true, null, null);
->>>>>>> b69c2f3e
 
             var batch = new ModificationCommandBatchFake();
             batch.AddCommand(command);
@@ -72,13 +62,7 @@
         [ConditionalFact]
         public void AddCommand_does_not_add_command_if_resulting_sql_is_invalid()
         {
-<<<<<<< HEAD
-            var columnModificationFactory = new ColumnModificationFactory();
-
             var command = CreateModificationCommand("T1", null, columnModifications: null, true);
-=======
-            var command = new ModificationCommand("T1", null, new ParameterNameGenerator().GenerateNext, true, null, null);
->>>>>>> b69c2f3e
 
             var batch = new ModificationCommandBatchFake();
             batch.AddCommand(command);
@@ -96,15 +80,10 @@
         {
             var entry = CreateEntry(EntityState.Added);
 
-<<<<<<< HEAD
-            var commandBuilder = CreateModificationCommandBuilder("T1", null, new ParameterNameGenerator().GenerateNext, true, null);
-            commandBuilder.AddEntry(entry, true);
-
-            var command = commandBuilder.GetModificationCommand();
-=======
-            var command = new ModificationCommand("T1", null, new ParameterNameGenerator().GenerateNext, true, null, null);
-            command.AddEntry(entry, true);
->>>>>>> b69c2f3e
+            var commandBuilder = CreateModificationCommandBuilder("T1", null, new ParameterNameGenerator().GenerateNext, true, null);
+            commandBuilder.AddEntry(entry, true);
+
+            var command = commandBuilder.GetModificationCommand();
 
             var fakeSqlGenerator = new FakeSqlGenerator(
                 RelationalTestHelpers.Instance.CreateContextServices().GetRequiredService<UpdateSqlGeneratorDependencies>());
@@ -122,15 +101,10 @@
         {
             var entry = CreateEntry(EntityState.Modified, generateKeyValues: true);
 
-<<<<<<< HEAD
-            var commandBuilder = CreateModificationCommandBuilder("T1", null, new ParameterNameGenerator().GenerateNext, true, null);
-            commandBuilder.AddEntry(entry, true);
-
-            var command = commandBuilder.GetModificationCommand();
-=======
-            var command = new ModificationCommand("T1", null, new ParameterNameGenerator().GenerateNext, true, null, null);
-            command.AddEntry(entry, true);
->>>>>>> b69c2f3e
+            var commandBuilder = CreateModificationCommandBuilder("T1", null, new ParameterNameGenerator().GenerateNext, true, null);
+            commandBuilder.AddEntry(entry, true);
+
+            var command = commandBuilder.GetModificationCommand();
 
             var fakeSqlGenerator = new FakeSqlGenerator(
                 RelationalTestHelpers.Instance.CreateContextServices().GetRequiredService<UpdateSqlGeneratorDependencies>());
@@ -148,15 +122,10 @@
         {
             var entry = CreateEntry(EntityState.Deleted);
 
-<<<<<<< HEAD
-            var commandBuilder = CreateModificationCommandBuilder("T1", null, new ParameterNameGenerator().GenerateNext, true, null);
-            commandBuilder.AddEntry(entry, true);
-
-            var command = commandBuilder.GetModificationCommand();
-=======
-            var command = new ModificationCommand("T1", null, new ParameterNameGenerator().GenerateNext, true, null, null);
-            command.AddEntry(entry, true);
->>>>>>> b69c2f3e
+            var commandBuilder = CreateModificationCommandBuilder("T1", null, new ParameterNameGenerator().GenerateNext, true, null);
+            commandBuilder.AddEntry(entry, true);
+
+            var command = commandBuilder.GetModificationCommand();
 
             var fakeSqlGenerator = new FakeSqlGenerator(
                 RelationalTestHelpers.Instance.CreateContextServices().GetRequiredService<UpdateSqlGeneratorDependencies>());
@@ -174,15 +143,10 @@
         {
             var entry = CreateEntry(EntityState.Added);
 
-<<<<<<< HEAD
-            var commandBuilder = CreateModificationCommandBuilder("T1", null, new ParameterNameGenerator().GenerateNext, true, null);
-            commandBuilder.AddEntry(entry, true);
-
-            var command = commandBuilder.GetModificationCommand();
-=======
-            var command = new ModificationCommand("T1", null, new ParameterNameGenerator().GenerateNext, true, null, null);
-            command.AddEntry(entry, true);
->>>>>>> b69c2f3e
+            var commandBuilder = CreateModificationCommandBuilder("T1", null, new ParameterNameGenerator().GenerateNext, true, null);
+            commandBuilder.AddEntry(entry, true);
+
+            var command = commandBuilder.GetModificationCommand();
 
             var fakeSqlGenerator = new FakeSqlGenerator(
                 RelationalTestHelpers.Instance.CreateContextServices().GetRequiredService<UpdateSqlGeneratorDependencies>());
@@ -200,15 +164,10 @@
         {
             var entry = CreateEntry(EntityState.Added);
 
-<<<<<<< HEAD
-            var commandBuilder = CreateModificationCommandBuilder("T1", null, new ParameterNameGenerator().GenerateNext, true, null);
-            commandBuilder.AddEntry(entry, true);
-
-            var command = commandBuilder.GetModificationCommand();
-=======
-            var command = new ModificationCommand("T1", null, new ParameterNameGenerator().GenerateNext, true, null, null);
-            command.AddEntry(entry, true);
->>>>>>> b69c2f3e
+            var commandBuilder = CreateModificationCommandBuilder("T1", null, new ParameterNameGenerator().GenerateNext, true, null);
+            commandBuilder.AddEntry(entry, true);
+
+            var command = commandBuilder.GetModificationCommand();
 
             var dbDataReader = CreateFakeDataReader();
 
@@ -229,15 +188,10 @@
             var entry = CreateEntry(EntityState.Added, generateKeyValues: true);
             entry.SetTemporaryValue(entry.EntityType.FindPrimaryKey().Properties[0], -1);
 
-<<<<<<< HEAD
-            var commandBuilder = CreateModificationCommandBuilder("T1", null, new ParameterNameGenerator().GenerateNext, true, null);
-            commandBuilder.AddEntry(entry, true);
-
-            var command = commandBuilder.GetModificationCommand();
-=======
-            var command = new ModificationCommand("T1", null, new ParameterNameGenerator().GenerateNext, true, null, null);
-            command.AddEntry(entry, true);
->>>>>>> b69c2f3e
+            var commandBuilder = CreateModificationCommandBuilder("T1", null, new ParameterNameGenerator().GenerateNext, true, null);
+            commandBuilder.AddEntry(entry, true);
+
+            var command = commandBuilder.GetModificationCommand();
 
             var connection = CreateConnection(
                 CreateFakeDataReader(
@@ -259,15 +213,10 @@
                 EntityState.Added, generateKeyValues: true, computeNonKeyValue: true);
             entry.SetTemporaryValue(entry.EntityType.FindPrimaryKey().Properties[0], -1);
 
-<<<<<<< HEAD
-            var commandBuilder = CreateModificationCommandBuilder("T1", null, new ParameterNameGenerator().GenerateNext, true, null);
-            commandBuilder.AddEntry(entry, true);
-
-            var command = commandBuilder.GetModificationCommand();
-=======
-            var command = new ModificationCommand("T1", null, new ParameterNameGenerator().GenerateNext, true, null, null);
-            command.AddEntry(entry, true);
->>>>>>> b69c2f3e
+            var commandBuilder = CreateModificationCommandBuilder("T1", null, new ParameterNameGenerator().GenerateNext, true, null);
+            commandBuilder.AddEntry(entry, true);
+
+            var command = commandBuilder.GetModificationCommand();
 
             var connection = CreateConnection(
                 CreateFakeDataReader(
@@ -288,13 +237,8 @@
             var entry = CreateEntry(
                 EntityState.Modified, generateKeyValues: true, computeNonKeyValue: true);
 
-<<<<<<< HEAD
-            var commandBuilder = CreateModificationCommandBuilder("T1", null, new ParameterNameGenerator().GenerateNext, true, null);
-            commandBuilder.AddEntry(entry, true);
-=======
-            var command = new ModificationCommand("T1", null, new ParameterNameGenerator().GenerateNext, true, null, null);
-            command.AddEntry(entry, true);
->>>>>>> b69c2f3e
+            var commandBuilder = CreateModificationCommandBuilder("T1", null, new ParameterNameGenerator().GenerateNext, true, null);
+            commandBuilder.AddEntry(entry, true);
 
             var connection = CreateConnection(
                 CreateFakeDataReader(
@@ -315,15 +259,10 @@
             var entry = CreateEntry(EntityState.Added, generateKeyValues: true);
             entry.SetTemporaryValue(entry.EntityType.FindPrimaryKey().Properties[0], -1);
 
-<<<<<<< HEAD
-            var commandBuilder = CreateModificationCommandBuilder("T1", null, new ParameterNameGenerator().GenerateNext, true, null);
-            commandBuilder.AddEntry(entry, true);
-
-            var command = commandBuilder.GetModificationCommand();
-=======
-            var command = new ModificationCommand("T1", null, new ParameterNameGenerator().GenerateNext, true, null, null);
-            command.AddEntry(entry, true);
->>>>>>> b69c2f3e
+            var commandBuilder = CreateModificationCommandBuilder("T1", null, new ParameterNameGenerator().GenerateNext, true, null);
+            commandBuilder.AddEntry(entry, true);
+
+            var command = commandBuilder.GetModificationCommand();
 
             var connection = CreateConnection(
                 CreateFakeDataReader(
@@ -343,13 +282,8 @@
         {
             var entry = CreateEntry(EntityState.Added);
 
-<<<<<<< HEAD
-            var commandBuilder = CreateModificationCommandBuilder("T1", null, new ParameterNameGenerator().GenerateNext, true, null);
-            commandBuilder.AddEntry(entry, true);
-=======
-            var command = new ModificationCommand("T1", null, new ParameterNameGenerator().GenerateNext, true, null, null);
-            command.AddEntry(entry, true);
->>>>>>> b69c2f3e
+            var commandBuilder = CreateModificationCommandBuilder("T1", null, new ParameterNameGenerator().GenerateNext, true, null);
+            commandBuilder.AddEntry(entry, true);
 
             var connection = CreateConnection(
                 CreateFakeDataReader(
@@ -370,15 +304,10 @@
             var entry = CreateEntry(EntityState.Added, generateKeyValues: true);
             entry.SetTemporaryValue(entry.EntityType.FindPrimaryKey().Properties[0], -1);
 
-<<<<<<< HEAD
-            var commandBuilder = CreateModificationCommandBuilder("T1", null, new ParameterNameGenerator().GenerateNext, true, null);
-            commandBuilder.AddEntry(entry, true);
-
-            var command = commandBuilder.GetModificationCommand();
-=======
-            var command = new ModificationCommand("T1", null, new ParameterNameGenerator().GenerateNext, true, null, null);
-            command.AddEntry(entry, true);
->>>>>>> b69c2f3e
+            var commandBuilder = CreateModificationCommandBuilder("T1", null, new ParameterNameGenerator().GenerateNext, true, null);
+            commandBuilder.AddEntry(entry, true);
+
+            var command = commandBuilder.GetModificationCommand();
 
             var connection = CreateConnection(
                 CreateFakeDataReader(new[] { "Col1" }, new List<object[]>()));
@@ -754,7 +683,8 @@
                  sensitiveLoggingEnabled,
                  comparer,
                  modificationCommandFactory,
-                 columnModificationFactory);
+                 columnModificationFactory,
+                 logger: null);
 
            return commandBuilder;
         }
