--- conflicted
+++ resolved
@@ -8,13 +8,7 @@
 public class Squad
 {
     public Squad()
-<<<<<<< HEAD
-    {
-        Members = [];
-    }
-=======
         => Members = new List<Gear>();
->>>>>>> 7757168b
 
     // non-auto generated key
     public int Id { get; set; }
