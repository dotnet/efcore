﻿// Copyright (c) .NET Foundation. All rights reserved.
// Licensed under the Apache License, Version 2.0. See License.txt in the project root for license information.

using System;
using System.Collections.Generic;
using System.Linq;
using Microsoft.EntityFrameworkCore.TestModels.ManyToManyModel;
using Microsoft.EntityFrameworkCore.TestUtilities;
using Xunit;

namespace Microsoft.EntityFrameworkCore.Query
{
    public abstract class ManyToManyQueryFixtureBase : SharedStoreFixtureBase<ManyToManyContext>, IQueryFixtureBase
    {
        protected override string StoreName { get; } = "ManyToManyQueryTest";

        public Func<DbContext> GetContextCreator()
            => () => CreateContext();

<<<<<<< HEAD
        public virtual ISetSource GetExpectedData()
            => new ManyToManyData();
=======
        private ManyToManyData _data;

        public ISetSource GetExpectedData()
        {
            if (_data == null)
            {
                using var context = CreateContext();
                _data = new ManyToManyData(context, false);
                context.ChangeTracker.DetectChanges();
                context.ChangeTracker.Clear();
            }

            return _data;
        }
>>>>>>> 6213a104

        public IReadOnlyDictionary<Type, object> GetEntitySorters()
            => new Dictionary<Type, Func<object, object>>
            {
                { typeof(EntityOne), e => ((EntityOne)e)?.Id },
                { typeof(EntityTwo), e => ((EntityTwo)e)?.Id },
                { typeof(EntityThree), e => ((EntityThree)e)?.Id },
                {
                    typeof(EntityCompositeKey),
                    e => (((EntityCompositeKey)e)?.Key1, ((EntityCompositeKey)e)?.Key2, ((EntityCompositeKey)e)?.Key3)
                },
                { typeof(EntityRoot), e => ((EntityRoot)e)?.Id },
                { typeof(EntityBranch), e => ((EntityBranch)e)?.Id },
                { typeof(EntityLeaf), e => ((EntityLeaf)e)?.Id },
            }.ToDictionary(e => e.Key, e => (object)e.Value);

        public IReadOnlyDictionary<Type, object> GetEntityAsserters()
            => new Dictionary<Type, Action<object, object>>
            {
                {
                    typeof(EntityOne), (e, a) =>
                    {
                        Assert.Equal(e == null, a == null);

                        if (a != null)
                        {
                            var ee = (EntityOne)e;
                            var aa = (EntityOne)a;

                            Assert.Equal(ee.Id, aa.Id);
                            Assert.Equal(ee.Name, aa.Name);
                        }
                    }
                },
                {
                    typeof(EntityTwo), (e, a) =>
                    {
                        Assert.Equal(e == null, a == null);

                        if (a != null)
                        {
                            var ee = (EntityTwo)e;
                            var aa = (EntityTwo)a;

                            Assert.Equal(ee.Id, aa.Id);
                            Assert.Equal(ee.Name, aa.Name);
                        }
                    }
                },
                {
                    typeof(EntityThree), (e, a) =>
                    {
                        Assert.Equal(e == null, a == null);

                        if (a != null)
                        {
                            var ee = (EntityThree)e;
                            var aa = (EntityThree)a;

                            Assert.Equal(ee.Id, aa.Id);
                            Assert.Equal(ee.Name, aa.Name);
                        }
                    }
                },
                {
                    typeof(EntityCompositeKey), (e, a) =>
                    {
                        Assert.Equal(e == null, a == null);

                        if (a != null)
                        {
                            var ee = (EntityCompositeKey)e;
                            var aa = (EntityCompositeKey)a;

                            Assert.Equal(ee.Key1, aa.Key1);
                            Assert.Equal(ee.Key2, aa.Key2);
                            Assert.Equal(ee.Key3, aa.Key3);
                            Assert.Equal(ee.Name, aa.Name);
                        }
                    }
                },
                {
                    typeof(EntityRoot), (e, a) =>
                    {
                        Assert.Equal(e == null, a == null);

                        if (a != null)
                        {
                            var ee = (EntityRoot)e;
                            var aa = (EntityRoot)a;

                            Assert.Equal(ee.Id, aa.Id);
                            Assert.Equal(ee.Name, aa.Name);
                        }
                    }
                },
                {
                    typeof(EntityBranch), (e, a) =>
                    {
                        Assert.Equal(e == null, a == null);

                        if (a != null)
                        {
                            var ee = (EntityBranch)e;
                            var aa = (EntityBranch)a;

                            Assert.Equal(ee.Id, aa.Id);
                            Assert.Equal(ee.Name, aa.Name);
                            Assert.Equal(ee.Number, aa.Number);
                        }
                    }
                },
                {
                    typeof(EntityLeaf), (e, a) =>
                    {
                        Assert.Equal(e == null, a == null);

                        if (a != null)
                        {
                            var ee = (EntityLeaf)e;
                            var aa = (EntityLeaf)a;

                            Assert.Equal(ee.Id, aa.Id);
                            Assert.Equal(ee.Name, aa.Name);
                            Assert.Equal(ee.Number, aa.Number);
                            Assert.Equal(ee.IsGreen, aa.IsGreen);
                        }
                    }
                },
            }.ToDictionary(e => e.Key, e => (object)e.Value);

        protected override void OnModelCreating(ModelBuilder modelBuilder, DbContext context)
        {
            modelBuilder.Entity<EntityOne>().Property(e => e.Id).ValueGeneratedNever();
            modelBuilder.Entity<EntityTwo>().Property(e => e.Id).ValueGeneratedNever();
            modelBuilder.Entity<EntityThree>().Property(e => e.Id).ValueGeneratedNever();
            modelBuilder.Entity<EntityCompositeKey>().HasKey(
                e => new
                {
                    e.Key1,
                    e.Key2,
                    e.Key3
                });
            modelBuilder.Entity<EntityRoot>().Property(e => e.Id).ValueGeneratedNever();
            modelBuilder.Entity<EntityBranch>().HasBaseType<EntityRoot>();
            modelBuilder.Entity<EntityLeaf>().HasBaseType<EntityBranch>();

            modelBuilder.Entity<EntityOne>()
                .HasMany(e => e.Collection)
                .WithOne(e => e.CollectionInverse)
                .HasForeignKey(e => e.CollectionInverseId);

            modelBuilder.Entity<EntityOne>()
                .HasOne(e => e.Reference)
                .WithOne(e => e.ReferenceInverse)
                .HasForeignKey<EntityTwo>(e => e.ReferenceInverseId);

            // TODO: Remove UsingEntity
            modelBuilder.Entity<EntityOne>()
                .HasMany(e => e.TwoSkipShared)
                .WithMany(e => e.OneSkipShared)
                .UsingEntity<Dictionary<string, object>>(
                    "EntityOneEntityTwo",
                    r => r.HasOne<EntityTwo>().WithMany().HasForeignKey("EntityTwoId"),
                    l => l.HasOne<EntityOne>().WithMany().HasForeignKey("EntityOneId"));

            // Nav:2 Payload:No Join:Concrete Extra:None
            modelBuilder.Entity<EntityOne>()
                .HasMany(e => e.TwoSkip)
                .WithMany(e => e.OneSkip)
                .UsingEntity<JoinOneToTwo>(
                    r => r.HasOne<EntityTwo>().WithMany().HasForeignKey(e => e.TwoId),
                    l => l.HasOne<EntityOne>().WithMany().HasForeignKey(e => e.OneId));

            // Nav:6 Payload:Yes Join:Concrete Extra:None
            modelBuilder.Entity<EntityOne>()
                .HasMany(e => e.ThreeSkipPayloadFull)
                .WithMany(e => e.OneSkipPayloadFull)
                .UsingEntity<JoinOneToThreePayloadFull>(
                    r => r.HasOne(x => x.Three).WithMany(e => e.JoinOnePayloadFull),
                    l => l.HasOne(x => x.One).WithMany(e => e.JoinThreePayloadFull));

            // Nav:4 Payload:Yes Join:Shared Extra:None
            modelBuilder.Entity<EntityOne>()
                .HasMany(e => e.ThreeSkipPayloadFullShared)
                .WithMany(e => e.OneSkipPayloadFullShared)
                .UsingEntity<Dictionary<string, object>>(
                    "JoinOneToThreePayloadFullShared",
                    r => r.HasOne<EntityThree>().WithMany(e => e.JoinOnePayloadFullShared).HasForeignKey("ThreeId"),
                    l => l.HasOne<EntityOne>().WithMany(e => e.JoinThreePayloadFullShared).HasForeignKey("OneId"))
                .IndexerProperty<string>("Payload");

            // Nav:6 Payload:Yes Join:Concrete Extra:Self-Ref
            modelBuilder.Entity<EntityOne>()
                .HasMany(e => e.SelfSkipPayloadLeft)
                .WithMany(e => e.SelfSkipPayloadRight)
                .UsingEntity<JoinOneSelfPayload>(
                    l => l.HasOne(x => x.Left).WithMany(x => x.JoinSelfPayloadLeft),
                    r => r.HasOne(x => x.Right).WithMany(x => x.JoinSelfPayloadRight));

            // Nav:2 Payload:No Join:Concrete Extra:Inheritance
            modelBuilder.Entity<EntityOne>()
                .HasMany(e => e.BranchSkip)
                .WithMany(e => e.OneSkip)
                .UsingEntity<JoinOneToBranch>(
                    r => r.HasOne<EntityBranch>().WithMany(),
                    l => l.HasOne<EntityOne>().WithMany());

            modelBuilder.Entity<EntityTwo>()
                .HasOne(e => e.Reference)
                .WithOne(e => e.ReferenceInverse)
                .HasForeignKey<EntityThree>(e => e.ReferenceInverseId);

            modelBuilder.Entity<EntityTwo>()
                .HasMany(e => e.Collection)
                .WithOne(e => e.CollectionInverse)
                .HasForeignKey(e => e.CollectionInverseId);

            // Nav:6 Payload:No Join:Concrete Extra:None
            modelBuilder.Entity<EntityTwo>()
                .HasMany(e => e.ThreeSkipFull)
                .WithMany(e => e.TwoSkipFull)
                .UsingEntity<JoinTwoToThree>(
                    r => r.HasOne(x => x.Three).WithMany(e => e.JoinTwoFull),
                    l => l.HasOne(x => x.Two).WithMany(e => e.JoinThreeFull));

            // Nav:2 Payload:No Join:Shared Extra:Self-ref
            // TODO: Remove UsingEntity
            modelBuilder.Entity<EntityTwo>()
                .HasMany(e => e.SelfSkipSharedLeft)
                .WithMany(e => e.SelfSkipSharedRight)
                .UsingEntity<Dictionary<string, object>>(
                    "JoinTwoSelfShared",
                    l => l.HasOne<EntityTwo>().WithMany().HasForeignKey("LeftId"),
                    r => r.HasOne<EntityTwo>().WithMany().HasForeignKey("RightId"));

            // Nav:2 Payload:No Join:Shared Extra:CompositeKey
            // TODO: Remove UsingEntity
            modelBuilder.Entity<EntityTwo>()
                .HasMany(e => e.CompositeKeySkipShared)
                .WithMany(e => e.TwoSkipShared)
                .UsingEntity<Dictionary<string, object>>(
                    "JoinTwoToCompositeKeyShared",
                    r => r.HasOne<EntityCompositeKey>().WithMany().HasForeignKey("CompositeId1", "CompositeId2", "CompositeId3"),
                    l => l.HasOne<EntityTwo>().WithMany().HasForeignKey("TwoId"))
                .HasKey("TwoId", "CompositeId1", "CompositeId2", "CompositeId3");

            // Nav:6 Payload:No Join:Concrete Extra:CompositeKey
            modelBuilder.Entity<EntityThree>()
                .HasMany(e => e.CompositeKeySkipFull)
                .WithMany(e => e.ThreeSkipFull)
                .UsingEntity<JoinThreeToCompositeKeyFull>(
                    l => l.HasOne(x => x.Composite).WithMany(x => x.JoinThreeFull).HasForeignKey(
                        e => new
                        {
                            e.CompositeId1,
                            e.CompositeId2,
                            e.CompositeId3
                        }).IsRequired(),
                    r => r.HasOne(x => x.Three).WithMany(x => x.JoinCompositeKeyFull).IsRequired());

            // Nav:2 Payload:No Join:Shared Extra:Inheritance
            // TODO: Remove UsingEntity
            modelBuilder.Entity<EntityThree>().HasMany(e => e.RootSkipShared).WithMany(e => e.ThreeSkipShared)
                .UsingEntity<Dictionary<string, object>>(
                    "EntityRootEntityThree",
                    r => r.HasOne<EntityRoot>().WithMany().HasForeignKey("EntityRootId"),
                    l => l.HasOne<EntityThree>().WithMany().HasForeignKey("EntityThreeId"));

            // Nav:2 Payload:No Join:Shared Extra:Inheritance,CompositeKey
            // TODO: Remove UsingEntity
            modelBuilder.Entity<EntityCompositeKey>()
                .HasMany(e => e.RootSkipShared)
                .WithMany(e => e.CompositeKeySkipShared)
                .UsingEntity<Dictionary<string, object>>(
                    "JoinCompositeKeyToRootShared",
                    r => r.HasOne<EntityRoot>().WithMany().HasForeignKey("RootId"),
                    l => l.HasOne<EntityCompositeKey>().WithMany().HasForeignKey("CompositeId1", "CompositeId2", "CompositeId3"))
                .HasKey("CompositeId1", "CompositeId2", "CompositeId3", "RootId");

            // Nav:6 Payload:No Join:Concrete Extra:Inheritance,CompositeKey
            modelBuilder.Entity<EntityCompositeKey>()
                .HasMany(e => e.LeafSkipFull)
                .WithMany(e => e.CompositeKeySkipFull)
                .UsingEntity<JoinCompositeKeyToLeaf>(
                    r => r.HasOne(x => x.Leaf).WithMany(x => x.JoinCompositeKeyFull),
                    l => l.HasOne(x => x.Composite).WithMany(x => x.JoinLeafFull).HasForeignKey(
                        e => new
                        {
                            e.CompositeId1,
                            e.CompositeId2,
                            e.CompositeId3
                        }))
                .HasKey(
                    e => new
                    {
                        e.CompositeId1,
                        e.CompositeId2,
                        e.CompositeId3,
                        e.LeafId
                    });

            modelBuilder.SharedTypeEntity<ProxyableSharedType>(
                "PST", b =>
                {
                    b.IndexerProperty<int>("Id").ValueGeneratedNever();
                    b.IndexerProperty<string>("Payload");
                });
        }

        public virtual bool UseGeneratedKeys
            => false;

        protected override void Seed(ManyToManyContext context)
        {
            new ManyToManyData(context, UseGeneratedKeys);
            context.SaveChanges();
        }
    }
}<|MERGE_RESOLUTION|>--- conflicted
+++ resolved
@@ -17,10 +17,6 @@
         public Func<DbContext> GetContextCreator()
             => () => CreateContext();
 
-<<<<<<< HEAD
-        public virtual ISetSource GetExpectedData()
-            => new ManyToManyData();
-=======
         private ManyToManyData _data;
 
         public ISetSource GetExpectedData()
@@ -35,7 +31,6 @@
 
             return _data;
         }
->>>>>>> 6213a104
 
         public IReadOnlyDictionary<Type, object> GetEntitySorters()
             => new Dictionary<Type, Func<object, object>>
