--- conflicted
+++ resolved
@@ -518,7 +518,6 @@
             ss => ss.Set<Level1>().Include(e => e.OneToOne_Optional_FK1).Select(e => new { e.Id, entity = e }),
             elementSorter: e => e.Id,
             elementAsserter: (e, a) =>
-<<<<<<< HEAD
             {
                 AssertInclude(e.entity, a.entity, new ExpectedInclude<Level1>(ee => ee.OneToOne_Optional_FK1));
                 AssertEqual(e.Id, a.Id);
@@ -848,337 +847,6 @@
             elementSorter: e => e.Id,
             elementAsserter: (e, a) =>
             {
-=======
-            {
-                AssertInclude(e.entity, a.entity, new ExpectedInclude<Level1>(ee => ee.OneToOne_Optional_FK1));
-                AssertEqual(e.Id, a.Id);
-            });
-
-    [ConditionalTheory]
-    [MemberData(nameof(IsAsyncData))]
-    public virtual Task Select_nav_prop_reference_optional1(bool async)
-        => AssertQuery(
-            async,
-            ss => ss.Set<Level1>().Select(e => e.OneToOne_Optional_FK1.Name));
-
-    [ConditionalTheory]
-    [MemberData(nameof(IsAsyncData))]
-    public virtual Task Select_nav_prop_reference_optional1_via_DefaultIfEmpty(bool async)
-        => AssertQuery(
-            async,
-            ss =>
-                from l1 in ss.Set<Level1>()
-                join l2 in ss.Set<Level2>() on l1.Id equals l2.Level1_Optional_Id into groupJoin
-                from l2 in groupJoin.DefaultIfEmpty()
-                select l2 == null ? null : l2.Name);
-
-    [ConditionalTheory]
-    [MemberData(nameof(IsAsyncData))]
-    public virtual Task Select_nav_prop_reference_optional2(bool async)
-        => AssertQueryScalar(
-            async,
-            ss => ss.Set<Level1>().Select(e => (int?)e.OneToOne_Optional_FK1.Id));
-
-    [ConditionalTheory]
-    [MemberData(nameof(IsAsyncData))]
-    public virtual Task Select_nav_prop_reference_optional2_via_DefaultIfEmpty(bool async)
-        => AssertQueryScalar(
-            async,
-            ss => from l1 in ss.Set<Level1>()
-                  join l2 in ss.Set<Level2>() on l1.Id equals l2.Level1_Optional_Id into groupJoin
-                  from l2 in groupJoin.DefaultIfEmpty()
-                  select l2 == null ? null : (int?)l2.Id);
-
-    [ConditionalTheory]
-    [MemberData(nameof(IsAsyncData))]
-    public virtual Task Select_nav_prop_reference_optional3(bool async)
-        => AssertQuery(
-            async,
-            ss => ss.Set<Level2>().Select(e => e.OneToOne_Optional_FK_Inverse2.Name));
-
-    [ConditionalTheory]
-    [MemberData(nameof(IsAsyncData))]
-    public virtual Task Where_nav_prop_reference_optional1(bool async)
-        => AssertQueryScalar(
-            async,
-            ss => ss.Set<Level1>()
-                .Where(e => e.OneToOne_Optional_FK1.Name == "L2 05" || e.OneToOne_Optional_FK1.Name == "L2 07")
-                .Select(e => e.Id));
-
-    [ConditionalTheory]
-    [MemberData(nameof(IsAsyncData))]
-    public virtual Task Where_nav_prop_reference_optional1_via_DefaultIfEmpty(bool async)
-        => AssertQueryScalar(
-            async,
-            ss => from l1 in ss.Set<Level1>()
-                  join l2Left in ss.Set<Level2>() on l1.Id equals l2Left.Level1_Optional_Id into groupJoinLeft
-                  from l2Left in groupJoinLeft.DefaultIfEmpty()
-                  join l2Right in ss.Set<Level2>() on l1.Id equals l2Right.Level1_Optional_Id into groupJoinRight
-                  from l2Right in groupJoinRight.DefaultIfEmpty()
-                  where (l2Left == null ? null : l2Left.Name) == "L2 05" || (l2Right == null ? null : l2Right.Name) == "L2 07"
-                  select l1.Id);
-
-    [ConditionalTheory]
-    [MemberData(nameof(IsAsyncData))]
-    public virtual Task Where_nav_prop_reference_optional2(bool async)
-        => AssertQueryScalar(
-            async,
-            ss => ss.Set<Level1>()
-                .Where(e => e.OneToOne_Optional_FK1.Name == "L2 05" || e.OneToOne_Optional_FK1.Name != "L2 42")
-                .Select(e => e.Id));
-
-    [ConditionalTheory]
-    [MemberData(nameof(IsAsyncData))]
-    public virtual Task Where_nav_prop_reference_optional2_via_DefaultIfEmpty(bool async)
-        => AssertQueryScalar(
-            async,
-            ss => from l1 in ss.Set<Level1>()
-                  join l2Left in ss.Set<Level2>() on l1.Id equals l2Left.Level1_Optional_Id into groupJoinLeft
-                  from l2Left in groupJoinLeft.DefaultIfEmpty()
-                  join l2Right in ss.Set<Level2>() on l1.Id equals l2Right.Level1_Optional_Id into groupJoinRight
-                  from l2Right in groupJoinRight.DefaultIfEmpty()
-                  where (l2Left == null ? null : l2Left.Name) == "L2 05" || (l2Right == null ? null : l2Right.Name) != "L2 42"
-                  select l1.Id);
-
-    [ConditionalTheory]
-    [MemberData(nameof(IsAsyncData))]
-    public virtual Task Select_multiple_nav_prop_reference_optional(bool async)
-        => AssertQueryScalar(
-            async,
-            ss => ss.Set<Level1>().Select(e => (int?)e.OneToOne_Optional_FK1.OneToOne_Optional_FK2.Id));
-
-    [ConditionalTheory]
-    [MemberData(nameof(IsAsyncData))]
-    public virtual Task Where_multiple_nav_prop_reference_optional_member_compared_to_value(bool async)
-        => AssertQuery(
-            async,
-            ss =>
-                from l1 in ss.Set<Level1>()
-                where l1.OneToOne_Optional_FK1.OneToOne_Optional_FK2.Name != "L3 05"
-                select l1);
-
-    [ConditionalTheory]
-    [MemberData(nameof(IsAsyncData))]
-    public virtual Task Where_multiple_nav_prop_reference_optional_member_compared_to_null(bool async)
-        => AssertQuery(
-            async,
-            ss =>
-                from l1 in ss.Set<Level1>()
-                where l1.OneToOne_Optional_FK1.OneToOne_Optional_FK2.Name != null
-                select l1);
-
-    [ConditionalTheory]
-    [MemberData(nameof(IsAsyncData))]
-    public virtual Task Where_multiple_nav_prop_reference_optional_compared_to_null1(bool async)
-        => AssertQuery(
-            async,
-            ss =>
-                from l1 in ss.Set<Level1>()
-                where l1.OneToOne_Optional_FK1.OneToOne_Optional_FK2 == null
-                select l1);
-
-    [ConditionalTheory]
-    [MemberData(nameof(IsAsyncData))]
-    public virtual Task Where_multiple_nav_prop_reference_optional_compared_to_null2(bool async)
-        => AssertQuery(
-            async,
-            ss =>
-                from l3 in ss.Set<Level3>()
-                where l3.OneToOne_Optional_FK_Inverse3.OneToOne_Optional_FK_Inverse2 == null
-                select l3);
-
-    [ConditionalTheory]
-    [MemberData(nameof(IsAsyncData))]
-    public virtual Task Where_multiple_nav_prop_reference_optional_compared_to_null3(bool async)
-        => AssertQuery(
-            async,
-            ss =>
-                from l1 in ss.Set<Level1>()
-                where null != l1.OneToOne_Optional_FK1.OneToOne_Optional_FK2
-                select l1);
-
-    [ConditionalTheory]
-    [MemberData(nameof(IsAsyncData))]
-    public virtual Task Where_multiple_nav_prop_reference_optional_compared_to_null4(bool async)
-        => AssertQuery(
-            async,
-            ss =>
-                from l3 in ss.Set<Level3>()
-                where null != l3.OneToOne_Optional_FK_Inverse3.OneToOne_Optional_FK_Inverse2
-                select l3);
-
-    [ConditionalTheory]
-    [MemberData(nameof(IsAsyncData))]
-    public virtual Task Where_multiple_nav_prop_reference_optional_compared_to_null5(bool async)
-        => AssertQuery(
-            async,
-            ss => ss.Set<Level1>().Where(e => e.OneToOne_Optional_FK1.OneToOne_Required_FK2.OneToOne_Required_FK3 == null));
-
-    [ConditionalTheory]
-    [MemberData(nameof(IsAsyncData))]
-    public virtual Task Select_multiple_nav_prop_reference_required(bool async)
-        => AssertQueryScalar(
-            async,
-            ss => ss.Set<Level1>().Select(e => (int?)e.OneToOne_Required_FK1.OneToOne_Required_FK2.Id));
-
-    [ConditionalTheory]
-    [MemberData(nameof(IsAsyncData))]
-    public virtual Task Select_multiple_nav_prop_reference_required2(bool async)
-        => AssertQueryScalar(
-            async,
-            ss => ss.Set<Level3>().Select(e => e.OneToOne_Required_FK_Inverse3.OneToOne_Required_FK_Inverse2.Id));
-
-    [ConditionalTheory]
-    [MemberData(nameof(IsAsyncData))]
-    public virtual Task Select_multiple_nav_prop_optional_required(bool async)
-        => AssertQueryScalar(
-            async,
-            ss => from l1 in ss.Set<Level1>()
-                  select (int?)l1.OneToOne_Optional_FK1.OneToOne_Required_FK2.Id);
-
-    [ConditionalTheory]
-    [MemberData(nameof(IsAsyncData))]
-    public virtual Task Where_multiple_nav_prop_optional_required(bool async)
-        => AssertQuery(
-            async,
-            ss =>
-                from l1 in ss.Set<Level1>()
-                where l1.OneToOne_Optional_FK1.OneToOne_Required_FK2.Name != "L3 05"
-                select l1);
-
-    [ConditionalTheory]
-    [MemberData(nameof(IsAsyncData))]
-    public virtual Task SelectMany_navigation_comparison1(bool async)
-        => AssertQuery(
-            async,
-            ss =>
-                from l11 in ss.Set<Level1>()
-                from l12 in ss.Set<Level1>()
-                where l11 == l12
-                select new { Id1 = l11.Id, Id2 = l12.Id },
-            ss =>
-                from l11 in ss.Set<Level1>()
-                from l12 in ss.Set<Level1>()
-                where l11.Id == l12.Id
-                select new { Id1 = l11.Id, Id2 = l12.Id },
-            e => (e.Id1, e.Id2));
-
-    [ConditionalTheory]
-    [MemberData(nameof(IsAsyncData))]
-    public virtual Task SelectMany_navigation_comparison2(bool async)
-        => AssertQuery(
-            async,
-            ss =>
-                from l1 in ss.Set<Level1>()
-                from l2 in ss.Set<Level2>()
-                where l1 == l2.OneToOne_Optional_FK_Inverse2
-                select new { Id1 = l1.Id, Id2 = l2.Id },
-            ss =>
-                from l1 in ss.Set<Level1>()
-                from l2 in ss.Set<Level2>()
-                where l1.Id == l2.OneToOne_Optional_FK_Inverse2.Id
-                select new { Id1 = l1.Id, Id2 = l2.Id },
-            e => (e.Id1, e.Id2));
-
-    [ConditionalTheory]
-    [MemberData(nameof(IsAsyncData))]
-    public virtual Task SelectMany_navigation_comparison3(bool async)
-        => AssertQuery(
-            async,
-            ss =>
-                from l1 in ss.Set<Level1>()
-                from l2 in ss.Set<Level2>()
-                where l1.OneToOne_Optional_FK1 == l2
-                select new { Id1 = l1.Id, Id2 = l2.Id },
-            ss =>
-                from l1 in ss.Set<Level1>()
-                from l2 in ss.Set<Level2>()
-                where l1.OneToOne_Optional_FK1.Id == l2.Id
-                select new { Id1 = l1.Id, Id2 = l2.Id },
-            e => (e.Id1, e.Id2));
-
-    [ConditionalTheory]
-    [MemberData(nameof(IsAsyncData))]
-    public virtual Task Where_complex_predicate_with_with_nav_prop_and_OrElse1(bool async)
-        => AssertQuery(
-            async,
-            ss =>
-                from l1 in ss.Set<Level1>()
-                from l2 in ss.Set<Level2>()
-                where l1.OneToOne_Optional_FK1.Name == "L2 01" || l2.OneToOne_Required_FK_Inverse2.Name != "Bar"
-                select new { Id1 = (int?)l1.Id, Id2 = (int?)l2.Id },
-            e => (e.Id1, e.Id2));
-
-    [ConditionalTheory]
-    [MemberData(nameof(IsAsyncData))]
-    public virtual Task Where_complex_predicate_with_with_nav_prop_and_OrElse2(bool async)
-        => AssertQueryScalar(
-            async,
-            ss => from l1 in ss.Set<Level1>()
-                  where l1.OneToOne_Optional_FK1.OneToOne_Required_FK2.Name == "L3 05" || l1.OneToOne_Optional_FK1.Name != "L2 05"
-                  select l1.Id);
-
-    [ConditionalTheory]
-    [MemberData(nameof(IsAsyncData))]
-    public virtual Task Where_complex_predicate_with_with_nav_prop_and_OrElse3(bool async)
-        => AssertQueryScalar(
-            async,
-            ss => from l1 in ss.Set<Level1>()
-                  where l1.OneToOne_Optional_FK1.Name != "L2 05" || l1.OneToOne_Required_FK1.OneToOne_Optional_FK2.Name == "L3 05"
-                  select l1.Id);
-
-    [ConditionalTheory]
-    [MemberData(nameof(IsAsyncData))]
-    public virtual Task Where_complex_predicate_with_with_nav_prop_and_OrElse4(bool async)
-        => AssertQueryScalar(
-            async,
-            ss => from l3 in ss.Set<Level3>()
-                  where l3.OneToOne_Optional_FK_Inverse3.Name != "L2 05"
-                      || l3.OneToOne_Required_FK_Inverse3.OneToOne_Optional_FK_Inverse2.Name == "L1 05"
-                  select l3.Id);
-
-    [ConditionalTheory]
-    [MemberData(nameof(IsAsyncData))]
-    public virtual Task Complex_navigations_with_predicate_projected_into_anonymous_type(bool async)
-        => AssertQuery(
-            async,
-            ss => ss.Set<Level1>()
-                .Where(
-                    e => e.OneToOne_Required_FK1.OneToOne_Required_FK2 == e.OneToOne_Required_FK1.OneToOne_Optional_FK2
-                        && e.OneToOne_Required_FK1.OneToOne_Optional_FK2.Id != 7)
-                .Select(e => new { e.Name, Id = (int?)e.OneToOne_Required_FK1.OneToOne_Optional_FK2.Id }),
-            elementSorter: e => (e.Name, e.Id));
-
-    [ConditionalTheory]
-    [MemberData(nameof(IsAsyncData))]
-    public virtual Task Complex_navigations_with_predicate_projected_into_anonymous_type2(bool async)
-        => AssertQuery(
-            async,
-            ss => from e in ss.Set<Level3>()
-                  where e.OneToOne_Required_FK_Inverse3.OneToOne_Required_FK_Inverse2
-                      == e.OneToOne_Required_FK_Inverse3.OneToOne_Optional_FK_Inverse2
-                      && e.OneToOne_Required_FK_Inverse3.OneToOne_Optional_FK_Inverse2.Id != 7
-                  select new { e.Name, Id = (int?)e.OneToOne_Required_FK_Inverse3.OneToOne_Optional_FK_Inverse2.Id },
-            e => (e.Name, e.Id));
-
-    [ConditionalTheory]
-    [MemberData(nameof(IsAsyncData))]
-    public virtual Task Optional_navigation_projected_into_DTO(bool async)
-        => AssertQuery(
-            async,
-            ss => ss.Set<Level1>().Select(
-                e => new MyOuterDto
-                {
-                    Id = e.Id,
-                    Name = e.Name,
-                    Inner = e.OneToOne_Optional_FK1 != null
-                        ? new MyInnerDto { Id = e.OneToOne_Optional_FK1.Id, Name = e.OneToOne_Optional_FK1.Name }
-                        : null
-                }),
-            elementSorter: e => e.Id,
-            elementAsserter: (e, a) =>
-            {
->>>>>>> 5d0d937a
                 Assert.Equal(e.Id, a.Id);
                 Assert.Equal(e.Name, a.Name);
                 Assert.Equal(e.Inner?.Id, a.Inner?.Id);
@@ -2405,44 +2073,22 @@
     [ConditionalTheory]
     [MemberData(nameof(IsAsyncData))]
     public virtual Task GroupJoin_with_subquery_on_inner(bool async)
-<<<<<<< HEAD
-        // SelectMany Skip/Take. Issue #19015.
-        => AssertTranslationFailed(
-            () => AssertQueryScalar(
-                async,
-                ss => from l1 in ss.Set<Level1>()
-                      join l2 in ss.Set<Level2>() on l1.Id equals l2.Level1_Optional_Id into groupJoin
-                      from l2 in groupJoin.Where(gg => gg.Id > 0).OrderBy(gg => gg.Id).Take(10).DefaultIfEmpty()
-                      select l1.Id));
-=======
         => AssertQueryScalar(
             async,
             ss => from l1 in ss.Set<Level1>()
                     join l2 in ss.Set<Level2>() on l1.Id equals l2.Level1_Optional_Id into groupJoin
                     from l2 in groupJoin.Where(gg => gg.Id > 0).OrderBy(gg => gg.Id).Take(10).DefaultIfEmpty()
                     select l1.Id);
->>>>>>> 5d0d937a
 
     [ConditionalTheory]
     [MemberData(nameof(IsAsyncData))]
     public virtual Task GroupJoin_with_subquery_on_inner_and_no_DefaultIfEmpty(bool async)
-<<<<<<< HEAD
-        // SelectMany Skip/Take. Issue #19015.
-        => AssertTranslationFailed(
-            () => AssertQueryScalar(
-                async,
-                ss => from l1 in ss.Set<Level1>()
-                      join l2 in ss.Set<Level2>() on l1.Id equals l2.Level1_Optional_Id into groupJoin
-                      from l2 in groupJoin.Where(gg => gg.Id > 0).OrderBy(gg => gg.Id).Take(10)
-                      select l1.Id));
-=======
         => AssertQueryScalar(
             async,
             ss => from l1 in ss.Set<Level1>()
                     join l2 in ss.Set<Level2>() on l1.Id equals l2.Level1_Optional_Id into groupJoin
                     from l2 in groupJoin.Where(gg => gg.Id > 0).OrderBy(gg => gg.Id).Take(10)
                     select l1.Id);
->>>>>>> 5d0d937a
 
     [ConditionalTheory]
     [MemberData(nameof(IsAsyncData))]
