// Licensed to the .NET Foundation under one or more agreements.
// The .NET Foundation licenses this file to you under the MIT license.

using Microsoft.EntityFrameworkCore.TestModels.ComplexTypeModel;

namespace Microsoft.EntityFrameworkCore.Query;

public abstract class ComplexTypeQueryTestBase<TFixture> : QueryTestBase<TFixture>
    where TFixture : ComplexTypeQueryFixtureBase, new()
{
    protected ComplexTypeQueryTestBase(TFixture fixture)
        : base(fixture)
    {
        fixture.ListLoggerFactory.Clear();
    }

    [ConditionalTheory]
    [MemberData(nameof(IsAsyncData))]
    public virtual Task Filter_on_property_inside_complex_type(bool async)
        => AssertQuery(
            async,
            ss => ss.Set<Customer>().Where(c => c.ShippingAddress.ZipCode == 07728));

    [ConditionalTheory]
    [MemberData(nameof(IsAsyncData))]
    public virtual Task Filter_on_property_inside_nested_complex_type(bool async)
        => AssertQuery(
            async,
            ss => ss.Set<Customer>().Where(c => c.ShippingAddress.Country.Code == "DE"));

    [ConditionalTheory]
    [MemberData(nameof(IsAsyncData))]
    public virtual Task Filter_on_property_inside_complex_type_after_subquery(bool async)
        => AssertQuery(
            async,
            ss => ss.Set<Customer>()
                .OrderBy(c => c.Id)
                .Skip(1)
                .Distinct()
                .Where(c => c.ShippingAddress.ZipCode == 07728));

    [ConditionalTheory]
    [MemberData(nameof(IsAsyncData))]
    public virtual Task Filter_on_property_inside_nested_complex_type_after_subquery(bool async)
        => AssertQuery(
            async,
            ss => ss.Set<Customer>()
                .OrderBy(c => c.Id)
                .Skip(1)
                .Distinct()
                .Where(c => c.ShippingAddress.Country.Code == "DE"));

    [ConditionalTheory]
    [MemberData(nameof(IsAsyncData))]
    public virtual Task Filter_on_required_property_inside_required_complex_type_on_optional_navigation(bool async)
        => AssertQuery(
            async,
            ss => ss.Set<CustomerGroup>().Where(cg => cg.OptionalCustomer!.ShippingAddress.ZipCode != 07728));

    [ConditionalTheory]
    [MemberData(nameof(IsAsyncData))]
    public virtual Task Filter_on_required_property_inside_required_complex_type_on_required_navigation(bool async)
        => AssertQuery(
            async,
            ss => ss.Set<CustomerGroup>().Where(cg => cg.RequiredCustomer.ShippingAddress.ZipCode != 07728));

    [ConditionalTheory]
    [MemberData(nameof(IsAsyncData))]
    public virtual Task Project_complex_type_via_optional_navigation(bool async)
        => AssertQuery(
            async,
            ss => ss.Set<CustomerGroup>().Select(cg => cg.OptionalCustomer!.ShippingAddress));

    [ConditionalTheory]
    [MemberData(nameof(IsAsyncData))]
    public virtual Task Project_complex_type_via_required_navigation(bool async)
        => AssertQuery(
            async,
            ss => ss.Set<CustomerGroup>().Select(cg => cg.RequiredCustomer.ShippingAddress));

    [ConditionalTheory]
    [MemberData(nameof(IsAsyncData))]
    public virtual Task Load_complex_type_after_subquery_on_entity_type(bool async)
        => AssertQuery(
            async,
            ss => ss.Set<Customer>()
                .OrderBy(c => c.Id)
                .Skip(1)
                .Distinct());

    [ConditionalTheory]
    [MemberData(nameof(IsAsyncData))]
    public virtual Task Select_complex_type(bool async)
        => AssertQuery(
            async,
            ss => ss.Set<Customer>().Select(c => c.ShippingAddress));

    [ConditionalTheory]
    [MemberData(nameof(IsAsyncData))]
    public virtual Task Select_nested_complex_type(bool async)
        => AssertQuery(
            async,
            ss => ss.Set<Customer>().Select(c => c.ShippingAddress.Country));

    [ConditionalTheory]
    [MemberData(nameof(IsAsyncData))]
    public virtual Task Select_single_property_on_nested_complex_type(bool async)
        => AssertQuery(
            async,
            ss => ss.Set<Customer>().Select(c => c.ShippingAddress.Country.FullName));

    [ConditionalTheory]
    [MemberData(nameof(IsAsyncData))]
    public virtual Task Select_complex_type_Where(bool async)
        => AssertQuery(
            async,
            ss => ss.Set<Customer>().Select(c => c.ShippingAddress).Where(a => a.ZipCode == 07728));

    [ConditionalTheory]
    [MemberData(nameof(IsAsyncData))]
    public virtual Task Select_complex_type_Distinct(bool async)
        => AssertQuery(
            async,
            ss => ss.Set<Customer>().Select(c => c.ShippingAddress).Distinct());

    [ConditionalTheory]
    [MemberData(nameof(IsAsyncData))]
    public virtual Task Complex_type_equals_complex_type(bool async)
        => AssertQuery(
            async,
            ss => ss.Set<Customer>().Where(c => c.ShippingAddress == c.BillingAddress));

    [ConditionalTheory]
    [MemberData(nameof(IsAsyncData))]
    public virtual Task Complex_type_equals_constant(bool async)
        => AssertQuery(
            async,
            ss => ss.Set<Customer>().Where(
                c => c.ShippingAddress
                    == new Address
                    {
                        AddressLine1 = "804 S. Lakeshore Road",
                        ZipCode = 38654,
                        Country = new Country { FullName = "United States", Code = "US" },
                        Tags = new List<string> { "foo", "bar" }
                    }),
            ss => ss.Set<Customer>().Where(
                c =>
                    c.ShippingAddress.AddressLine1 == "804 S. Lakeshore Road"
                    && c.ShippingAddress.ZipCode == 38654
                    && c.ShippingAddress.Country == new Country { FullName = "United States", Code = "US" }
                    && c.ShippingAddress.Tags.SequenceEqual(new List<string> { "foo", "bar" })));

    [ConditionalTheory]
    [MemberData(nameof(IsAsyncData))]
    public virtual Task Complex_type_equals_parameter(bool async)
    {
        var address = new Address
        {
            AddressLine1 = "804 S. Lakeshore Road",
            ZipCode = 38654,
            Country = new Country { FullName = "United States", Code = "US" },
            Tags = new List<string> { "foo", "bar" }
        };

        return AssertQuery(
            async,
            ss => ss.Set<Customer>().Where(c => c.ShippingAddress == address),
            ss => ss.Set<Customer>().Where(
                c =>
                    c.ShippingAddress.AddressLine1 == "804 S. Lakeshore Road"
                    && c.ShippingAddress.ZipCode == 38654
                    && c.ShippingAddress.Country == new Country { FullName = "United States", Code = "US" }
                    && c.ShippingAddress.Tags.SequenceEqual(new List<string> { "foo", "bar" })));
    }

    [ConditionalTheory]
    [MemberData(nameof(IsAsyncData))]
    public virtual Task Complex_type_equals_null(bool async)
        => AssertQuery(
            async,
            ss => ss.Set<Customer>().Where(c => c.ShippingAddress == null));

    [ConditionalTheory]
    [MemberData(nameof(IsAsyncData))]
    public virtual Task Subquery_over_complex_type(bool async)
    {
        var address = new Address
        {
            AddressLine1 = "804 S. Lakeshore Road",
            ZipCode = 38654,
            Country = new Country { FullName = "United States", Code = "US" }
        };

        return AssertQuery(
            async,
            ss => ss.Set<Customer>().Where(
                c => ss.Set<Customer>().Select(c => c.ShippingAddress).OrderBy(a => a.ZipCode).First() == address));
    }

    [ConditionalTheory]
    [MemberData(nameof(IsAsyncData))]
    public virtual Task Contains_over_complex_type(bool async)
    {
        var address = new Address
        {
            AddressLine1 = "804 S. Lakeshore Road",
            ZipCode = 38654,
            Country = new Country { FullName = "United States", Code = "US" },
            Tags = new List<string> { "foo", "bar" }
        };

        return AssertQuery(
            async,
            ss => ss.Set<Customer>().Where(
                c => ss.Set<Customer>().Select(c => c.ShippingAddress).Contains(address)),
            ss => ss.Set<Customer>().Where(
                c => ss.Set<Customer>().Select(c => c.ShippingAddress).Any(
                    a =>
                        a.AddressLine1 == "804 S. Lakeshore Road"
                        && a.ZipCode == 38654
                        && a.Country == new Country { FullName = "United States", Code = "US" }
                        && a.Tags.SequenceEqual(new List<string> { "foo", "bar" }))));
    }

    [ConditionalTheory]
    [MemberData(nameof(IsAsyncData))]
    public virtual Task Concat_entity_type_containing_complex_property(bool async)
        => AssertQuery(
            async,
            ss => ss.Set<Customer>().Where(c => c.Id == 1).Concat(ss.Set<Customer>().Where(c => c.Id == 2)));

    [ConditionalTheory]
    [MemberData(nameof(IsAsyncData))]
    public virtual Task Union_entity_type_containing_complex_property(bool async)
        => AssertQuery(
            async,
            ss => ss.Set<Customer>().Where(c => c.Id == 1).Union(ss.Set<Customer>().Where(c => c.Id == 2)));

    [ConditionalTheory]
    [MemberData(nameof(IsAsyncData))]
    public virtual Task Concat_complex_type(bool async)
        => AssertQuery(
            async,
            ss => ss.Set<Customer>().Where(c => c.Id == 1).Select(c => c.ShippingAddress)
                .Concat(ss.Set<Customer>().Where(c => c.Id == 2).Select(c => c.ShippingAddress)));

    [ConditionalTheory]
    [MemberData(nameof(IsAsyncData))]
    public virtual Task Union_complex_type(bool async)
        => AssertQuery(
            async,
            ss => ss.Set<Customer>().Where(c => c.Id == 1).Select(c => c.ShippingAddress)
                .Union(ss.Set<Customer>().Where(c => c.Id == 2).Select(c => c.ShippingAddress)));

    [ConditionalTheory]
    [MemberData(nameof(IsAsyncData))]
    public virtual Task Concat_property_in_complex_type(bool async)
        => AssertQuery(
            async,
            ss => ss.Set<Customer>().Select(c => c.ShippingAddress.AddressLine1)
                .Concat(ss.Set<Customer>().Select(c => c.BillingAddress.AddressLine1)));

    [ConditionalTheory]
    [MemberData(nameof(IsAsyncData))]
    public virtual Task Union_property_in_complex_type(bool async)
        => AssertQuery(
            async,
            ss => ss.Set<Customer>().Select(c => c.ShippingAddress.AddressLine1)
                .Union(ss.Set<Customer>().Select(c => c.BillingAddress.AddressLine1)));

    [ConditionalTheory]
    [MemberData(nameof(IsAsyncData))]
    public virtual Task Concat_two_different_complex_type(bool async)
        => AssertQuery(
            async,
            ss => ss.Set<Customer>().Select(c => c.ShippingAddress).Concat(ss.Set<Customer>().Select(c => c.BillingAddress)));

    [ConditionalTheory]
    [MemberData(nameof(IsAsyncData))]
    public virtual Task Union_two_different_complex_type(bool async)
        => AssertQuery(
            async,
            ss => ss.Set<Customer>().Select(c => c.ShippingAddress).Union(ss.Set<Customer>().Select(c => c.BillingAddress)));

    [ConditionalTheory]
    [MemberData(nameof(IsAsyncData))]
    public virtual Task Filter_on_property_inside_struct_complex_type(bool async)
        => AssertQuery(
            async,
            ss => ss.Set<ValuedCustomer>().Where(c => c.ShippingAddress.ZipCode == 07728));

    [ConditionalTheory]
    [MemberData(nameof(IsAsyncData))]
    public virtual Task Filter_on_property_inside_nested_struct_complex_type(bool async)
        => AssertQuery(
            async,
            ss => ss.Set<ValuedCustomer>().Where(c => c.ShippingAddress.Country.Code == "DE"));

    [ConditionalTheory]
    [MemberData(nameof(IsAsyncData))]
    public virtual Task Filter_on_property_inside_struct_complex_type_after_subquery(bool async)
        => AssertQuery(
            async,
            ss => ss.Set<ValuedCustomer>()
                .OrderBy(c => c.Id)
                .Skip(1)
                .Distinct()
                .Where(c => c.ShippingAddress.ZipCode == 07728));

    [ConditionalTheory]
    [MemberData(nameof(IsAsyncData))]
    public virtual Task Filter_on_property_inside_nested_struct_complex_type_after_subquery(bool async)
        => AssertQuery(
            async,
            ss => ss.Set<ValuedCustomer>()
                .OrderBy(c => c.Id)
                .Skip(1)
                .Distinct()
                .Where(c => c.ShippingAddress.Country.Code == "DE"));

    [ConditionalTheory]
    [MemberData(nameof(IsAsyncData))]
    public virtual Task Filter_on_required_property_inside_required_struct_complex_type_on_optional_navigation(bool async)
    {
        return AssertQuery(
            async,
            ss => ss.Set<ValuedCustomerGroup>().Where(cg => cg.OptionalCustomer!.ShippingAddress.ZipCode != 07728),
            ss => ss.Set<ValuedCustomerGroup>().Where(cg => cg.OptionalCustomer == null || cg.OptionalCustomer.ShippingAddress.ZipCode != 07728));
    }

    [ConditionalTheory]
    [MemberData(nameof(IsAsyncData))]
    public virtual Task Filter_on_required_property_inside_required_struct_complex_type_on_required_navigation(bool async)
        => AssertQuery(
            async,
            ss => ss.Set<ValuedCustomerGroup>().Where(cg => cg.RequiredCustomer.ShippingAddress.ZipCode != 07728));

    [ConditionalTheory]
    [MemberData(nameof(IsAsyncData))]
    public virtual Task Project_struct_complex_type_via_optional_navigation(bool async)
        => AssertQuery(
            async,
            ss => ss.Set<ValuedCustomerGroup>().Select(cg => cg.OptionalCustomer!.ShippingAddress));

    [ConditionalTheory]
    [MemberData(nameof(IsAsyncData))]
    public virtual Task Project_struct_complex_type_via_required_navigation(bool async)
        => AssertQuery(
            async,
            ss => ss.Set<ValuedCustomerGroup>().Select(cg => cg.RequiredCustomer.ShippingAddress));

    [ConditionalTheory]
    [MemberData(nameof(IsAsyncData))]
    public virtual Task Load_struct_complex_type_after_subquery_on_entity_type(bool async)
        => AssertQuery(
            async,
            ss => ss.Set<ValuedCustomer>()
                .OrderBy(c => c.Id)
                .Skip(1)
                .Distinct());

    [ConditionalTheory]
    [MemberData(nameof(IsAsyncData))]
    public virtual Task Select_struct_complex_type(bool async)
        => AssertQuery(
            async,
            ss => ss.Set<ValuedCustomer>().Select(c => c.ShippingAddress));

    [ConditionalTheory]
    [MemberData(nameof(IsAsyncData))]
    public virtual Task Select_nested_struct_complex_type(bool async)
        => AssertQuery(
            async,
            ss => ss.Set<ValuedCustomer>().Select(c => c.ShippingAddress.Country));

    [ConditionalTheory]
    [MemberData(nameof(IsAsyncData))]
    public virtual Task Select_single_property_on_nested_struct_complex_type(bool async)
        => AssertQuery(
            async,
            ss => ss.Set<ValuedCustomer>().Select(c => c.ShippingAddress.Country.FullName));

    [ConditionalTheory]
    [MemberData(nameof(IsAsyncData))]
    public virtual Task Select_struct_complex_type_Where(bool async)
        => AssertQuery(
            async,
            ss => ss.Set<ValuedCustomer>().Select(c => c.ShippingAddress).Where(a => a.ZipCode == 07728));

    [ConditionalTheory]
    [MemberData(nameof(IsAsyncData))]
    public virtual Task Select_struct_complex_type_Distinct(bool async)
        => AssertQuery(
            async,
            ss => ss.Set<ValuedCustomer>().Select(c => c.ShippingAddress).Distinct());

    [ConditionalTheory]
    [MemberData(nameof(IsAsyncData))]
    public virtual Task Struct_complex_type_equals_struct_complex_type(bool async)
        => AssertQuery(
            async,
            ss => ss.Set<ValuedCustomer>().Where(c => c.ShippingAddress == c.BillingAddress));

    [ConditionalTheory]
    [MemberData(nameof(IsAsyncData))]
    public virtual Task Struct_complex_type_equals_constant(bool async)
        => AssertQuery(
            async,
            ss => ss.Set<ValuedCustomer>().Where(
                c => c.ShippingAddress
                    == new AddressStruct
                    {
                        AddressLine1 = "804 S. Lakeshore Road",
                        ZipCode = 38654,
                        Country = new CountryStruct { FullName = "United States", Code = "US" }
                    }));

    [ConditionalTheory]
    [MemberData(nameof(IsAsyncData))]
    public virtual Task Struct_complex_type_equals_parameter(bool async)
    {
        var address = new AddressStruct
        {
            AddressLine1 = "804 S. Lakeshore Road",
            ZipCode = 38654,
            Country = new CountryStruct { FullName = "United States", Code = "US" }
        };

        return AssertQuery(
            async,
            ss => ss.Set<ValuedCustomer>().Where(c => c.ShippingAddress == address));
    }

    [ConditionalTheory]
    [MemberData(nameof(IsAsyncData))]
    public virtual Task Subquery_over_struct_complex_type(bool async)
    {
        var address = new AddressStruct
        {
            AddressLine1 = "804 S. Lakeshore Road",
            ZipCode = 38654,
            Country = new CountryStruct { FullName = "United States", Code = "US" }
        };

        return AssertQuery(
            async,
            ss => ss.Set<ValuedCustomer>().Where(
                c => ss.Set<ValuedCustomer>().Select(c => c.ShippingAddress).OrderBy(a => a.ZipCode).First() == address));
    }

    [ConditionalTheory]
    [MemberData(nameof(IsAsyncData))]
    public virtual Task Contains_over_struct_complex_type(bool async)
    {
        var address = new AddressStruct
        {
            AddressLine1 = "804 S. Lakeshore Road",
            ZipCode = 38654,
            Country = new CountryStruct { FullName = "United States", Code = "US" }
        };

        return AssertQuery(
            async,
            ss => ss.Set<ValuedCustomer>().Where(
                c => ss.Set<ValuedCustomer>().Select(c => c.ShippingAddress).Contains(address)));
    }

    [ConditionalTheory]
    [MemberData(nameof(IsAsyncData))]
    public virtual Task Concat_entity_type_containing_struct_complex_property(bool async)
        => AssertQuery(
            async,
            ss => ss.Set<ValuedCustomer>().Where(c => c.Id == 1).Concat(ss.Set<ValuedCustomer>().Where(c => c.Id == 2)));

    [ConditionalTheory]
    [MemberData(nameof(IsAsyncData))]
    public virtual Task Union_entity_type_containing_struct_complex_property(bool async)
        => AssertQuery(
            async,
            ss => ss.Set<ValuedCustomer>().Where(c => c.Id == 1).Union(ss.Set<ValuedCustomer>().Where(c => c.Id == 2)));

    [ConditionalTheory]
    [MemberData(nameof(IsAsyncData))]
    public virtual Task Concat_struct_complex_type(bool async)
        => AssertQuery(
            async,
            ss => ss.Set<ValuedCustomer>().Where(c => c.Id == 1).Select(c => c.ShippingAddress)
                .Concat(ss.Set<ValuedCustomer>().Where(c => c.Id == 2).Select(c => c.ShippingAddress)));

    [ConditionalTheory]
    [MemberData(nameof(IsAsyncData))]
    public virtual Task Union_struct_complex_type(bool async)
        => AssertQuery(
            async,
            ss => ss.Set<ValuedCustomer>().Where(c => c.Id == 1).Select(c => c.ShippingAddress)
                .Union(ss.Set<ValuedCustomer>().Where(c => c.Id == 2).Select(c => c.ShippingAddress)));

    [ConditionalTheory]
    [MemberData(nameof(IsAsyncData))]
    public virtual Task Concat_property_in_struct_complex_type(bool async)
        => AssertQuery(
            async,
            ss => ss.Set<ValuedCustomer>().Select(c => c.ShippingAddress.AddressLine1)
                .Concat(ss.Set<ValuedCustomer>().Select(c => c.BillingAddress.AddressLine1)));

    [ConditionalTheory]
    [MemberData(nameof(IsAsyncData))]
    public virtual Task Union_property_in_struct_complex_type(bool async)
        => AssertQuery(
            async,
            ss => ss.Set<ValuedCustomer>().Select(c => c.ShippingAddress.AddressLine1)
                .Union(ss.Set<ValuedCustomer>().Select(c => c.BillingAddress.AddressLine1)));

    [ConditionalTheory]
    [MemberData(nameof(IsAsyncData))]
    public virtual Task Concat_two_different_struct_complex_type(bool async)
        => AssertQuery(
            async,
            ss => ss.Set<ValuedCustomer>().Select(c => c.ShippingAddress).Concat(ss.Set<ValuedCustomer>().Select(c => c.BillingAddress)));

    [ConditionalTheory]
    [MemberData(nameof(IsAsyncData))]
    public virtual Task Union_two_different_struct_complex_type(bool async)
        => AssertQuery(
            async,
            ss => ss.Set<ValuedCustomer>().Select(c => c.ShippingAddress).Union(ss.Set<ValuedCustomer>().Select(c => c.BillingAddress)));

    [ConditionalTheory]
    [MemberData(nameof(IsAsyncData))]
    public virtual Task Project_same_nested_complex_type_twice_with_pushdown(bool async)
        => AssertQuery(
            async,
            ss => (from c1 in ss.Set<Customer>()
                   from c2 in ss.Set<Customer>()
                   select new { BA1 = c1.BillingAddress, BA2 = c2.BillingAddress })
                .Distinct()
                .Select(x => new { x.BA1, x.BA2 }),
            elementSorter: e => (e.BA1.ZipCode, e.BA2.ZipCode),
            elementAsserter: (e, a) =>
            {
                AssertEqual(e.BA1, a.BA1);
                AssertEqual(e.BA2, a.BA2);
            });

    [ConditionalTheory]
    [MemberData(nameof(IsAsyncData))]
    public virtual Task Project_same_entity_with_nested_complex_type_twice_with_pushdown(bool async)
        => AssertQuery(
            async,
            ss => (from c1 in ss.Set<Customer>()
                   from c2 in ss.Set<Customer>()
                   select new { c1, c2 })
                .Distinct()
                .Select(x => new { x.c1, x.c2 }),
            elementSorter: e => (e.c1.Id, e.c2.Id),
            elementAsserter: (e, a) =>
            {
                AssertEqual(e.c1, a.c1);
                AssertEqual(e.c2, a.c2);
            });

    [ConditionalTheory]
    [MemberData(nameof(IsAsyncData))]
    public virtual Task Project_same_nested_complex_type_twice_with_double_pushdown(bool async)
        => AssertQuery(
            async,
            ss => (from c1 in ss.Set<Customer>()
                   from c2 in ss.Set<Customer>()
                   orderby c1.Id, c2.Id
                   select new { BA1 = c1.BillingAddress, BA2 = c2.BillingAddress })
                .Take(50)
                .Distinct()
                .Select(x => new { x.BA1, x.BA2 }),
            elementSorter: e => (e.BA1.ZipCode, e.BA2.ZipCode),
            elementAsserter: (e, a) =>
            {
                AssertEqual(e.BA1, a.BA1);
                AssertEqual(e.BA2, a.BA2);
            });

    [ConditionalTheory]
    [MemberData(nameof(IsAsyncData))]
    public virtual Task Project_same_entity_with_nested_complex_type_twice_with_double_pushdown(bool async)
        => AssertQuery(
            async,
            ss => (from c1 in ss.Set<Customer>()
                   from c2 in ss.Set<Customer>()
                   orderby c1.Id, c2.Id
                   select new { c1, c2 })
                .Take(50)
                .Distinct()
                .Select(x => new { x.c1, x.c2 }),
            elementSorter: e => (e.c1.Id, e.c2.Id),
            elementAsserter: (e, a) =>
            {
                AssertEqual(e.c1, a.c1);
                AssertEqual(e.c2, a.c2);
            });

    [ConditionalTheory]
    [MemberData(nameof(IsAsyncData))]
    public virtual Task Project_same_struct_nested_complex_type_twice_with_pushdown(bool async)
        => AssertQuery(
            async,
            ss => (from c1 in ss.Set<ValuedCustomer>()
                   from c2 in ss.Set<ValuedCustomer>()
                   select new { BA1 = c1.BillingAddress, BA2 = c2.BillingAddress })
                .Distinct()
                .Select(x => new { x.BA1, x.BA2 }),
            elementSorter: e => (e.BA1.ZipCode, e.BA2.ZipCode),
            elementAsserter: (e, a) =>
            {
                AssertEqual(e.BA1, a.BA1);
                AssertEqual(e.BA2, a.BA2);
            });

    [ConditionalTheory]
    [MemberData(nameof(IsAsyncData))]
    public virtual Task Project_same_entity_with_struct_nested_complex_type_twice_with_pushdown(bool async)
        => AssertQuery(
            async,
            ss => (from c1 in ss.Set<ValuedCustomer>()
                   from c2 in ss.Set<ValuedCustomer>()
                   select new { c1, c2 })
                .Distinct()
                .Select(x => new { x.c1, x.c2 }),
            elementSorter: e => (e.c1.Id, e.c2.Id),
            elementAsserter: (e, a) =>
            {
                AssertEqual(e.c1, a.c1);
                AssertEqual(e.c2, a.c2);
            });

    [ConditionalTheory]
    [MemberData(nameof(IsAsyncData))]
    public virtual Task Project_same_struct_nested_complex_type_twice_with_double_pushdown(bool async)
        => AssertQuery(
            async,
            ss => (from c1 in ss.Set<ValuedCustomer>()
                   from c2 in ss.Set<ValuedCustomer>()
                   orderby c1.Id, c2.Id
                   select new { BA1 = c1.BillingAddress, BA2 = c2.BillingAddress })
                .Take(50)
                .Distinct()
                .Select(x => new { x.BA1, x.BA2 }),
            elementSorter: e => (e.BA1.ZipCode, e.BA2.ZipCode),
            elementAsserter: (e, a) =>
            {
                AssertEqual(e.BA1, a.BA1);
                AssertEqual(e.BA2, a.BA2);
            });

    [ConditionalTheory]
    [MemberData(nameof(IsAsyncData))]
    public virtual Task Project_same_entity_with_struct_nested_complex_type_twice_with_double_pushdown(bool async)
        => AssertQuery(
            async,
            ss => (from c1 in ss.Set<ValuedCustomer>()
                   from c2 in ss.Set<ValuedCustomer>()
                   orderby c1.Id, c2.Id
                   select new { c1, c2 })
                .Take(50)
                .Distinct()
                .Select(x => new { x.c1, x.c2 }),
            elementSorter: e => (e.c1.Id, e.c2.Id),
            elementAsserter: (e, a) =>
            {
                AssertEqual(e.c1, a.c1);
                AssertEqual(e.c2, a.c2);
            });

    [ConditionalTheory]
    [MemberData(nameof(IsAsyncData))]
    public virtual Task Union_of_same_entity_with_nested_complex_type_projected_twice_with_pushdown(bool async)
        => AssertQuery(
            async,
            ss => (from c1 in ss.Set<Customer>()
                   from c2 in ss.Set<Customer>()
                   orderby c1.Id, c2.Id
                   select new { c1, c2 })
                .Union(from c1 in ss.Set<Customer>()
                        from c2 in ss.Set<Customer>()
                        orderby c1.Id, c2.Id
                        select new { c1, c2 })
                .OrderBy(x => x.c1.Id).ThenBy(x => x.c2.Id)
                .Take(50)
                .Select(x => new { x.c1, x.c2 }),
            assertOrder: true,
            elementAsserter: (e, a) =>
            {
                AssertEqual(e.c1, a.c1);
                AssertEqual(e.c2, a.c2);
            });

    [ConditionalTheory]
    [MemberData(nameof(IsAsyncData))]
    public virtual Task Union_of_same_entity_with_nested_complex_type_projected_twice_with_double_pushdown(bool async)
        => AssertQuery(
            async,
            ss => (from c1 in ss.Set<Customer>()
                   from c2 in ss.Set<Customer>()
                   orderby c1.Id, c2.Id
                   select new { c1, c2 })
                .Union(from c1 in ss.Set<Customer>()
                       from c2 in ss.Set<Customer>()
                       orderby c1.Id, c2.Id
                       select new { c1, c2 })
                .OrderBy(x => x.c1.Id).ThenBy(x => x.c2.Id)
                .Take(50)
                .Select(x => new { x.c1, x.c2 })
                .Distinct()
                .OrderBy(x => x.c1.Id).ThenBy(x => x.c2.Id)
                .Take(50)
                .Select(x => new { x.c1, x.c2 }),
            assertOrder: true,
            elementAsserter: (e, a) =>
            {
                AssertEqual(e.c1, a.c1);
                AssertEqual(e.c2, a.c2);
            });

    [ConditionalTheory]
    [MemberData(nameof(IsAsyncData))]
    public virtual Task Union_of_same_nested_complex_type_projected_twice_with_pushdown(bool async)
        => AssertQuery(
            async,
            ss => (from c1 in ss.Set<Customer>()
                   from c2 in ss.Set<Customer>()
                   orderby c1.Id, c2.Id
                   select new { BA1 = c1.BillingAddress, BA2 = c2.BillingAddress })
                .Union(from c1 in ss.Set<Customer>()
                       from c2 in ss.Set<Customer>()
                       orderby c1.Id, c2.Id
                       select new { BA1 = c1.BillingAddress, BA2 = c2.BillingAddress })
                .OrderBy(x => x.BA1.ZipCode).ThenBy(x => x.BA2.ZipCode)
                .Take(50)
                .Select(x => new { x.BA1, x.BA2 }),
            assertOrder: true,
            elementAsserter: (e, a) =>
            {
                AssertEqual(e.BA1, a.BA1);
                AssertEqual(e.BA2, a.BA2);
            });

    [ConditionalTheory]
    [MemberData(nameof(IsAsyncData))]
    public virtual Task Union_of_same_nested_complex_type_projected_twice_with_double_pushdown(bool async)
        => AssertQuery(
            async,
            ss => (from c1 in ss.Set<Customer>()
                   from c2 in ss.Set<Customer>()
                   orderby c1.Id, c2.Id
                   select new { BA1 = c1.BillingAddress, BA2 = c2.BillingAddress })
                .Union(from c1 in ss.Set<Customer>()
                       from c2 in ss.Set<Customer>()
                       orderby c1.Id, c2.Id
                       select new { BA1 = c1.BillingAddress, BA2 = c2.BillingAddress })
                .OrderBy(x => x.BA1.ZipCode).ThenBy(x => x.BA2.ZipCode)
                .Take(50)
                .Select(x => new { x.BA1, x.BA2 })
                .Distinct()
                .OrderBy(x => x.BA1.ZipCode).ThenBy(x => x.BA2.ZipCode)
                .Take(50)
                .Select(x => new { x.BA1, x.BA2 }),
            assertOrder: true,
            elementAsserter: (e, a) =>
            {
                AssertEqual(e.BA1, a.BA1);
                AssertEqual(e.BA2, a.BA2);
            });

    [ConditionalTheory]
    [MemberData(nameof(IsAsyncData))]
    public virtual Task Same_entity_with_complex_type_projected_twice_with_pushdown_as_part_of_another_projection(bool async)
        => AssertQuery(
            async,
            ss => ss.Set<Customer>().Select(x => new
            {
                x.Id,
                Complex = (from c1 in ss.Set<Customer>()
                           from c2 in ss.Set<Customer>()
                           orderby c1.Id, c2.Id descending
                           select new { One = c1, Two = c2 }).FirstOrDefault()
            }),
            elementSorter: e => e.Id,
            elementAsserter: (e, a) =>
            {
                AssertEqual(e.Id, a.Id);
                AssertEqual(e.Complex?.One, a.Complex?.One);
                AssertEqual(e.Complex?.Two, a.Complex?.Two);
            });

    [ConditionalTheory(Skip = "issue #31376")]
    [MemberData(nameof(IsAsyncData))]
    public virtual Task Same_complex_type_projected_twice_with_pushdown_as_part_of_another_projection(bool async)
        => AssertQuery(
            async,
            ss => ss.Set<Customer>().Select(x => new
            {
                x.Id,
                Complex = (from c1 in ss.Set<Customer>()
                           from c2 in ss.Set<Customer>()
                           orderby c1.Id, c2.Id descending
                           select new { One = c1.BillingAddress, Two = c2.BillingAddress }).FirstOrDefault()
            }),
            elementSorter: e => e.Id,
            elementAsserter: (e, a) =>
            {
                AssertEqual(e.Id, a.Id);
                AssertEqual(e.Complex?.One, a.Complex?.One);
                AssertEqual(e.Complex?.Two, a.Complex?.Two);
            });

<<<<<<< HEAD
    #region GroupBy

    [ConditionalTheory]
    [MemberData(nameof(IsAsyncData))]
    public virtual Task GroupBy_over_property_in_nested_complex_type(bool async)
        => AssertQuery(
            async,
            ss => ss.Set<Customer>().GroupBy(x => x.ShippingAddress.Country.Code).Select(g => new { Code = g.Key, Count = g.Count() }),
            elementSorter: g => g.Code);

    [ConditionalTheory]
    [MemberData(nameof(IsAsyncData))]
    public virtual Task GroupBy_over_complex_type(bool async)
        => AssertQuery(
            async,
            ss => ss.Set<Customer>().GroupBy(x => x.ShippingAddress).Select(g => new { Address = g.Key, Count = g.Count() }),
            elementSorter: g => g.Address.ZipCode,
            elementAsserter: (e, a) =>
            {
                AssertEqual(e.Address, a.Address);
                Assert.Equal(e.Count, a.Count);
            });

    [ConditionalTheory]
    [MemberData(nameof(IsAsyncData))]
    public virtual Task GroupBy_over_nested_complex_type(bool async)
        => AssertQuery(
            async,
            ss => ss.Set<Customer>().GroupBy(x => x.ShippingAddress.Country).Select(g => new { Country = g.Key, Count = g.Count() }),
            elementSorter: g => g.Country.Code);

    [ConditionalTheory]
    [MemberData(nameof(IsAsyncData))]
    public virtual Task Entity_with_complex_type_with_group_by_and_first(bool async)
        => AssertQuery(
            async,
            ss => ss.Set<Customer>().GroupBy(x => x.Id).Select(x => x.First()));

    #endregion GroupBy

=======
>>>>>>> 33c6a858
    [ConditionalTheory]
    [MemberData(nameof(IsAsyncData))]
    public virtual Task Projecting_property_of_complex_type_using_left_join_with_pushdown(bool async)
        => AssertQuery(
            async,
            ss => from cg in ss.Set<CustomerGroup>()
                  join c in ss.Set<Customer>().Where(x => x.Id > 5) on cg.Id equals c.Id into grouping
                  from c in grouping.DefaultIfEmpty()
                  select c == null ? null : (int?)c.BillingAddress.ZipCode);

    [ConditionalTheory]
    [MemberData(nameof(IsAsyncData))]
    public virtual Task Projecting_complex_from_optional_navigation_using_conditional(bool async)
        => AssertQuery(
            async,
            ss => ss.Set<CustomerGroup>().Select(x => x.OptionalCustomer == null ? null : x.OptionalCustomer.ShippingAddress)
                .OrderBy(x => x!.ZipCode).Take(20).Distinct().Select(x => (int?)x!.ZipCode),
            ss => ss.Set<CustomerGroup>().Select(x => x.OptionalCustomer == null ? null : x.OptionalCustomer.ShippingAddress)
                .OrderBy(x => x.MaybeScalar(xx => xx!.ZipCode)).Take(20).Distinct().Select(x => x.MaybeScalar(xx => xx!.ZipCode)));

    [ConditionalTheory]
    [MemberData(nameof(IsAsyncData))]
    public virtual Task Project_entity_with_complex_type_pushdown_and_then_left_join(bool async)
        => AssertQuery(
            async,
            ss => from c1 in ss.Set<Customer>().OrderBy(x => x.Id).Take(20).Distinct()
                  join c2 in ss.Set<Customer>().OrderByDescending(x => x.Id).Take(30).Distinct() on c1.Id equals c2.Id into grouping
                  from c2 in grouping.DefaultIfEmpty()
                  select new { Zip1 = c1.BillingAddress.ZipCode, Zip2 = c2.ShippingAddress.ZipCode });

    protected DbContext CreateContext()
        => Fixture.CreateContext();
}<|MERGE_RESOLUTION|>--- conflicted
+++ resolved
@@ -812,7 +812,6 @@
                 AssertEqual(e.Complex?.Two, a.Complex?.Two);
             });
 
-<<<<<<< HEAD
     #region GroupBy
 
     [ConditionalTheory]
@@ -853,8 +852,6 @@
 
     #endregion GroupBy
 
-=======
->>>>>>> 33c6a858
     [ConditionalTheory]
     [MemberData(nameof(IsAsyncData))]
     public virtual Task Projecting_property_of_complex_type_using_left_join_with_pushdown(bool async)
@@ -885,6 +882,36 @@
                   from c2 in grouping.DefaultIfEmpty()
                   select new { Zip1 = c1.BillingAddress.ZipCode, Zip2 = c2.ShippingAddress.ZipCode });
 
+    [ConditionalTheory]
+    [MemberData(nameof(IsAsyncData))]
+    public virtual Task Projecting_property_of_complex_type_using_left_join_with_pushdown(bool async)
+        => AssertQuery(
+            async,
+            ss => from cg in ss.Set<CustomerGroup>()
+                  join c in ss.Set<Customer>().Where(x => x.Id > 5) on cg.Id equals c.Id into grouping
+                  from c in grouping.DefaultIfEmpty()
+                  select c == null ? null : (int?)c.BillingAddress.ZipCode);
+
+    [ConditionalTheory]
+    [MemberData(nameof(IsAsyncData))]
+    public virtual Task Projecting_complex_from_optional_navigation_using_conditional(bool async)
+        => AssertQuery(
+            async,
+            ss => ss.Set<CustomerGroup>().Select(x => x.OptionalCustomer == null ? null : x.OptionalCustomer.ShippingAddress)
+                .OrderBy(x => x!.ZipCode).Take(20).Distinct().Select(x => (int?)x!.ZipCode),
+            ss => ss.Set<CustomerGroup>().Select(x => x.OptionalCustomer == null ? null : x.OptionalCustomer.ShippingAddress)
+                .OrderBy(x => x.MaybeScalar(xx => xx!.ZipCode)).Take(20).Distinct().Select(x => x.MaybeScalar(xx => xx!.ZipCode)));
+
+    [ConditionalTheory]
+    [MemberData(nameof(IsAsyncData))]
+    public virtual Task Project_entity_with_complex_type_pushdown_and_then_left_join(bool async)
+        => AssertQuery(
+            async,
+            ss => from c1 in ss.Set<Customer>().OrderBy(x => x.Id).Take(20).Distinct()
+                  join c2 in ss.Set<Customer>().OrderByDescending(x => x.Id).Take(30).Distinct() on c1.Id equals c2.Id into grouping
+                  from c2 in grouping.DefaultIfEmpty()
+                  select new { Zip1 = c1.BillingAddress.ZipCode, Zip2 = c2.ShippingAddress.ZipCode });
+
     protected DbContext CreateContext()
         => Fixture.CreateContext();
 }