--- conflicted
+++ resolved
@@ -297,19 +297,13 @@
             ss => ss.Set<ValuedCustomerGroup>().Select(cg => cg.OptionalCustomer!.ShippingAddress),
             ss => ss.Set<ValuedCustomerGroup>().Select(cg => cg.OptionalCustomer != null ? cg.OptionalCustomer.ShippingAddress : default));
 
-<<<<<<< HEAD
-    [ConditionalTheory]
-    [MemberData(nameof(IsAsyncData))]
+    [ConditionalTheory, MemberData(nameof(IsAsyncData))]
     public virtual Task Project_nullable_struct_complex_type_via_optional_navigation(bool async)
         => AssertQuery(
             async,
             ss => ss.Set<ValuedCustomerGroup>().Select(cg => cg.OptionalCustomer != null ? cg.OptionalCustomer.ShippingAddress : (AddressStruct?)null));
 
-    [ConditionalTheory]
-    [MemberData(nameof(IsAsyncData))]
-=======
-    [ConditionalTheory, MemberData(nameof(IsAsyncData))]
->>>>>>> bf91b562
+    [ConditionalTheory, MemberData(nameof(IsAsyncData))]
     public virtual Task Project_struct_complex_type_via_required_navigation(bool async)
         => AssertQuery(
             async,
