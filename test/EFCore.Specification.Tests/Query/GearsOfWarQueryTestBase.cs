--- conflicted
+++ resolved
@@ -7679,7 +7679,6 @@
 
         [ConditionalTheory]
         [MemberData(nameof(IsAsyncData))]
-<<<<<<< HEAD
         public virtual Task Acessing_reference_navigation_collection_composition_generates_single_query(bool isAsync)
         {
             return AssertQuery<Gear>(
@@ -7711,7 +7710,10 @@
                         Assert.Equal(ee.IsAutomatic, aa.IsAutomatic);
                         Assert.Equal(ee.Name, aa.Name);
                     })(e.Weapons, a.Weapons));
-=======
+        }
+
+        [ConditionalTheory]
+        [MemberData(nameof(IsAsyncData))]
         public virtual Task Reference_include_chain_loads_correctly_when_middle_is_null(bool isAsync)
         {
             return AssertIncludeQuery<CogTag>(
@@ -7742,7 +7744,6 @@
                 elementAsserter: (e,a) => CollectionAsserter<dynamic>(
                     ee => ee.Nickname,
                     (ee, aa) => Assert.Equal(ee.Nickname, aa.Nickname))(e.Items, a.Items));
->>>>>>> 9cf04837
         }
 
         protected GearsOfWarContext CreateContext() => Fixture.CreateContext();
