﻿<Project Sdk="Microsoft.NET.Sdk">

  <PropertyGroup>
    <Description>Shared test suite for Entity Framework Core database providers.</Description>
    <TargetFramework>$(DefaultNetCoreTargetFramework)</TargetFramework>
    <AssemblyName>Microsoft.EntityFrameworkCore.Specification.Tests</AssemblyName>
    <RootNamespace>Microsoft.EntityFrameworkCore</RootNamespace>
    <GenerateDocumentationFile>true</GenerateDocumentationFile>
    <IsPackable>true</IsPackable>
    <IsShipping>true</IsShipping>
    <IncludeSymbols>true</IncludeSymbols>
    <ImplicitUsings>true</ImplicitUsings>
    <!-- HACK: Work around dotnet/arcade#13798 -->
    <NoWarn>$(NoWarn);NETSDK1023</NoWarn>
    <!-- Avoid referencing EFCore.Relational -->
    <DisableTransitiveProjectReferences>true</DisableTransitiveProjectReferences>
  </PropertyGroup>

  <ItemGroup>
    <Using Include="System.Diagnostics" />
    <Using Include="System.Linq.Expressions" />
    <Using Include="System.Reflection" />
    <Using Include="System.Text" />
    <Using Include="Microsoft.EntityFrameworkCore" />
    <Using Include="Microsoft.EntityFrameworkCore.ChangeTracking" />
    <Using Include="Microsoft.EntityFrameworkCore.Diagnostics" />
    <Using Include="Microsoft.EntityFrameworkCore.Design" />
    <Using Include="Microsoft.EntityFrameworkCore.Infrastructure" />
    <Using Include="Microsoft.EntityFrameworkCore.Metadata" />
    <Using Include="Microsoft.EntityFrameworkCore.Metadata.Builders" />
    <Using Include="Microsoft.EntityFrameworkCore.Metadata.Conventions" />
    <Using Include="Microsoft.EntityFrameworkCore.Metadata.Conventions.Infrastructure" />
    <Using Include="Microsoft.EntityFrameworkCore.Query" />
    <Using Include="Microsoft.EntityFrameworkCore.Storage" />
    <Using Include="Microsoft.EntityFrameworkCore.Storage.ValueConversion" />
    <Using Include="Microsoft.EntityFrameworkCore.TestUtilities" />
    <Using Include="Microsoft.EntityFrameworkCore.Update" />
    <Using Include="Microsoft.EntityFrameworkCore.Utilities" />
    <Using Include="Microsoft.EntityFrameworkCore.ValueGeneration" />
    <Using Include="Microsoft.Extensions.Logging" />
    <Using Include="Microsoft.Extensions.DependencyInjection" />
    <Using Include="Xunit" />
    <Using Include="Xunit.Abstractions" />
  </ItemGroup>

  <ItemGroup>
    <Compile Include="..\..\src\Shared\*.cs" />
  </ItemGroup>

  <ItemGroup>
    <ProjectReference Include="..\..\src\EFCore\EFCore.csproj" />
    <ProjectReference Include="..\..\src\EFCore.Design\EFCore.Design.csproj" />
    <ProjectReference Include="..\..\src\EFCore.Proxies\EFCore.Proxies.csproj" />
    <ProjectReference Include="..\..\src\EFCore.Abstractions\EFCore.Abstractions.csproj" />
    <ProjectReference Include="..\..\src\EFCore.Analyzers\EFCore.Analyzers.csproj" PrivateAssets="contentfiles;build" />
  </ItemGroup>

  <ItemGroup>
<<<<<<< HEAD
    <PackageReference Include="NetTopologySuite" Version="2.5.0" />
    <PackageReference Include="NetTopologySuite.IO.GeoJSON" Version="4.0.0" />
    <PackageReference Include="xunit.assert" Version="$(XUnitVersion)" />
    <PackageReference Include="xunit.core" Version="$(XUnitVersion)" />
    <PackageReference Include="Newtonsoft.Json" Version="13.0.4" />
=======
    <PackageReference Include="NetTopologySuite" />
    <PackageReference Include="NetTopologySuite.IO.GeoJSON" />
    <!-- Workaround for https://github.com/dotnet/arcade/issues/13798 -->
    <PackageReference Include="xunit.assert" VersionOverride="$(XUnitVersion)" />
    <PackageReference Include="xunit.core" VersionOverride="$(XUnitVersion)" />
    <PackageReference Include="xunit.runner.visualstudio" VersionOverride="$(XUnitRunnerVisualstudioVersion)" />
    <PackageReference Include="Newtonsoft.Json" />
>>>>>>> 67bfa608
  </ItemGroup>

  <ItemGroup>
    <None Update="ModelBuilding\GiantModel.tt">
      <Generator>TextTemplatingFileGenerator</Generator>
      <LastGenOutput>GiantModel.cs</LastGenOutput>
    </None>
  </ItemGroup>

  <ItemGroup>
    <Service Include="{508349b6-6b84-4df5-91f0-309beebad82d}" />
  </ItemGroup>

  <ItemGroup>
    <Compile Update="ModelBuilding\GiantModel.cs">
      <DesignTime>True</DesignTime>
      <AutoGen>True</AutoGen>
      <DependentUpon>GiantModel.tt</DependentUpon>
    </Compile>
  </ItemGroup>

</Project><|MERGE_RESOLUTION|>--- conflicted
+++ resolved
@@ -56,13 +56,6 @@
   </ItemGroup>
 
   <ItemGroup>
-<<<<<<< HEAD
-    <PackageReference Include="NetTopologySuite" Version="2.5.0" />
-    <PackageReference Include="NetTopologySuite.IO.GeoJSON" Version="4.0.0" />
-    <PackageReference Include="xunit.assert" Version="$(XUnitVersion)" />
-    <PackageReference Include="xunit.core" Version="$(XUnitVersion)" />
-    <PackageReference Include="Newtonsoft.Json" Version="13.0.4" />
-=======
     <PackageReference Include="NetTopologySuite" />
     <PackageReference Include="NetTopologySuite.IO.GeoJSON" />
     <!-- Workaround for https://github.com/dotnet/arcade/issues/13798 -->
@@ -70,7 +63,6 @@
     <PackageReference Include="xunit.core" VersionOverride="$(XUnitVersion)" />
     <PackageReference Include="xunit.runner.visualstudio" VersionOverride="$(XUnitRunnerVisualstudioVersion)" />
     <PackageReference Include="Newtonsoft.Json" />
->>>>>>> 67bfa608
   </ItemGroup>
 
   <ItemGroup>
