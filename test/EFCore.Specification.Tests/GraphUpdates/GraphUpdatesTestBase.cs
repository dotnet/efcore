// Licensed to the .NET Foundation under one or more agreements.
// The .NET Foundation licenses this file to you under the MIT license.

using System.Collections.Concurrent;
using System.ComponentModel;
using System.ComponentModel.DataAnnotations;
using System.ComponentModel.DataAnnotations.Schema;
using System.Runtime.CompilerServices;

// ReSharper disable ParameterOnlyUsedForPreconditionCheck.Local
// ReSharper disable ArrangeAccessorOwnerBody
// ReSharper disable NonReadonlyMemberInGetHashCode
namespace Microsoft.EntityFrameworkCore;

#nullable disable

public abstract partial class GraphUpdatesTestBase<TFixture>(TFixture fixture) : IClassFixture<TFixture>
    where TFixture : GraphUpdatesTestBase<TFixture>.GraphUpdatesFixtureBase, new()
{
    protected TFixture Fixture { get; } = fixture;

    public abstract class GraphUpdatesFixtureBase : SharedStoreFixtureBase<PoolableDbContext>
    {
        public readonly Guid RootAK = Guid.NewGuid();

        public virtual bool ForceClientNoAction
            => false;

        public virtual bool NoStoreCascades
            => false;

        public virtual bool HasIdentityResolution
            => false;

        public virtual bool AutoDetectChanges
            => true;

        protected override void OnModelCreating(ModelBuilder modelBuilder, DbContext context)
        {
            modelBuilder.Entity<Root>(b =>
            {
                b.Property(e => e.AlternateId).ValueGeneratedOnAdd();

                b.HasMany(e => e.RequiredChildren)
                    .WithOne(e => e.Parent)
                    .HasForeignKey(e => e.ParentId);

                b.HasMany(e => e.OptionalChildren)
                    .WithOne(e => e.Parent)
                    .HasForeignKey(e => e.ParentId)
                    .OnDelete(DeleteBehavior.SetNull);

                b.HasOne(e => e.RequiredSingle)
                    .WithOne(e => e.Root)
                    .HasForeignKey<RequiredSingle1>(e => e.Id);

                b.HasOne(e => e.OptionalSingle)
                    .WithOne(e => e.Root)
                    .HasForeignKey<OptionalSingle1>(e => e.RootId)
                    .OnDelete(DeleteBehavior.SetNull);

                b.HasOne(e => e.OptionalSingleDerived)
                    .WithOne(e => e.DerivedRoot)
                    .HasForeignKey<OptionalSingle1Derived>(e => e.DerivedRootId)
                    .OnDelete(DeleteBehavior.ClientSetNull);

                b.HasOne(e => e.OptionalSingleMoreDerived)
                    .WithOne(e => e.MoreDerivedRoot)
                    .HasForeignKey<OptionalSingle1MoreDerived>(e => e.MoreDerivedRootId)
                    .OnDelete(DeleteBehavior.ClientSetNull);

                b.HasOne(e => e.RequiredNonPkSingle)
                    .WithOne(e => e.Root)
                    .HasForeignKey<RequiredNonPkSingle1>(e => e.RootId);

                b.HasOne(e => e.RequiredNonPkSingleDerived)
                    .WithOne(e => e.DerivedRoot)
                    .HasForeignKey<RequiredNonPkSingle1Derived>(e => e.DerivedRootId)
                    .OnDelete(DeleteBehavior.Restrict);

                b.HasOne(e => e.RequiredNonPkSingleMoreDerived)
                    .WithOne(e => e.MoreDerivedRoot)
                    .HasForeignKey<RequiredNonPkSingle1MoreDerived>(e => e.MoreDerivedRootId)
                    .OnDelete(DeleteBehavior.Restrict);

                b.HasMany(e => e.RequiredChildrenAk)
                    .WithOne(e => e.Parent)
                    .HasPrincipalKey(e => e.AlternateId)
                    .HasForeignKey(e => e.ParentId);

                b.HasMany(e => e.OptionalChildrenAk)
                    .WithOne(e => e.Parent)
                    .HasPrincipalKey(e => e.AlternateId)
                    .HasForeignKey(e => e.ParentId)
                    .OnDelete(DeleteBehavior.SetNull);

                b.HasOne(e => e.RequiredSingleAk)
                    .WithOne(e => e.Root)
                    .HasPrincipalKey<Root>(e => e.AlternateId)
                    .HasForeignKey<RequiredSingleAk1>(e => e.RootId);

                b.HasOne(e => e.OptionalSingleAk)
                    .WithOne(e => e.Root)
                    .HasPrincipalKey<Root>(e => e.AlternateId)
                    .HasForeignKey<OptionalSingleAk1>(e => e.RootId)
                    .OnDelete(DeleteBehavior.SetNull);

                b.HasOne(e => e.OptionalSingleAkDerived)
                    .WithOne(e => e.DerivedRoot)
                    .HasPrincipalKey<Root>(e => e.AlternateId)
                    .HasForeignKey<OptionalSingleAk1Derived>(e => e.DerivedRootId)
                    .OnDelete(DeleteBehavior.ClientSetNull);

                b.HasOne(e => e.OptionalSingleAkMoreDerived)
                    .WithOne(e => e.MoreDerivedRoot)
                    .HasPrincipalKey<Root>(e => e.AlternateId)
                    .HasForeignKey<OptionalSingleAk1MoreDerived>(e => e.MoreDerivedRootId)
                    .OnDelete(DeleteBehavior.ClientSetNull);

                b.HasOne(e => e.RequiredNonPkSingleAk)
                    .WithOne(e => e.Root)
                    .HasPrincipalKey<Root>(e => e.AlternateId)
                    .HasForeignKey<RequiredNonPkSingleAk1>(e => e.RootId);

                b.HasOne(e => e.RequiredNonPkSingleAkDerived)
                    .WithOne(e => e.DerivedRoot)
                    .HasPrincipalKey<Root>(e => e.AlternateId)
                    .HasForeignKey<RequiredNonPkSingleAk1Derived>(e => e.DerivedRootId)
                    .OnDelete(DeleteBehavior.Restrict);

                b.HasOne(e => e.RequiredNonPkSingleAkMoreDerived)
                    .WithOne(e => e.MoreDerivedRoot)
                    .HasPrincipalKey<Root>(e => e.AlternateId)
                    .HasForeignKey<RequiredNonPkSingleAk1MoreDerived>(e => e.MoreDerivedRootId)
                    .OnDelete(DeleteBehavior.Restrict);

                b.HasMany(e => e.RequiredCompositeChildren)
                    .WithOne(e => e.Parent)
                    .HasPrincipalKey(e => e.AlternateId)
                    .HasForeignKey(e => e.ParentAlternateId);
            });

            modelBuilder.Entity<Required1>()
                .HasMany(e => e.Children)
                .WithOne(e => e.Parent)
                .HasForeignKey(e => e.ParentId);

            modelBuilder.Entity<Required1Derived>();
            modelBuilder.Entity<Required1MoreDerived>();
            modelBuilder.Entity<Required2Derived>();
            modelBuilder.Entity<Required2MoreDerived>();

            modelBuilder.Entity<Optional1>(b =>
            {
                b.HasMany(e => e.Children)
                    .WithOne(e => e.Parent)
                    .HasForeignKey(e => e.ParentId)
                    .OnDelete(DeleteBehavior.SetNull);

                b.HasMany(e => e.CompositeChildren)
                    .WithOne(e => e.Parent2)
                    .HasForeignKey(e => new { e.Parent2Id });
            });

            modelBuilder.Entity<Optional1Derived>();
            modelBuilder.Entity<Optional1MoreDerived>();
            modelBuilder.Entity<Optional2Derived>();
            modelBuilder.Entity<Optional2MoreDerived>();

            modelBuilder.Entity<RequiredSingle1>()
                .HasOne(e => e.Single)
                .WithOne(e => e.Back)
                .HasForeignKey<RequiredSingle2>(e => e.Id);

            modelBuilder.Entity<OptionalSingle1>()
                .HasOne(e => e.Single)
                .WithOne(e => e.Back)
                .HasForeignKey<OptionalSingle2>(e => e.BackId)
                .OnDelete(DeleteBehavior.SetNull);

            modelBuilder.Entity<OptionalSingle2>(b =>
            {
                b.HasDiscriminator(e => e.Disc)
                    .HasValue<OptionalSingle2>(new MyDiscriminator(1))
                    .HasValue<OptionalSingle2Derived>(new MyDiscriminator(2))
                    .HasValue<OptionalSingle2MoreDerived>(new MyDiscriminator(3));

                b.Property(e => e.Disc)
                    .HasConversion(
                        v => v.Value,
                        v => new MyDiscriminator(v),
                        new ValueComparer<MyDiscriminator>(
                            (l, r) => l.Value == r.Value,
                            v => v.Value.GetHashCode(),
                            v => new MyDiscriminator(v.Value)))
                    .Metadata
                    .SetAfterSaveBehavior(PropertySaveBehavior.Save);
            });

            modelBuilder.Entity<RequiredNonPkSingle1>()
                .HasOne(e => e.Single)
                .WithOne(e => e.Back)
                .HasForeignKey<RequiredNonPkSingle2>(e => e.BackId);

            modelBuilder.Entity<RequiredNonPkSingle2Derived>();
            modelBuilder.Entity<RequiredNonPkSingle2MoreDerived>();

            modelBuilder.Entity<RequiredAk1>(b =>
            {
                b.Property(e => e.AlternateId)
                    .ValueGeneratedOnAdd();

                b.HasMany(e => e.Children)
                    .WithOne(e => e.Parent)
                    .HasPrincipalKey(e => e.AlternateId)
                    .HasForeignKey(e => e.ParentId);

                b.HasMany(e => e.CompositeChildren)
                    .WithOne(e => e.Parent)
                    .HasPrincipalKey(e => new { e.Id, e.AlternateId })
                    .HasForeignKey(e => new { e.ParentId, e.ParentAlternateId });
            });

            modelBuilder.Entity<RequiredAk1Derived>();
            modelBuilder.Entity<RequiredAk1MoreDerived>();

            modelBuilder.Entity<OptionalAk1>(b =>
            {
                b.Property(e => e.AlternateId)
                    .ValueGeneratedOnAdd();

                b.HasMany(e => e.Children)
                    .WithOne(e => e.Parent)
                    .HasPrincipalKey(e => e.AlternateId)
                    .HasForeignKey(e => e.ParentId)
                    .OnDelete(DeleteBehavior.SetNull);

                b.HasMany(e => e.CompositeChildren)
                    .WithOne(e => e.Parent)
                    .HasPrincipalKey(e => new { e.Id, e.AlternateId })
                    .HasForeignKey(e => new { e.ParentId, e.ParentAlternateId });
            });

            modelBuilder.Entity<OptionalAk1Derived>();
            modelBuilder.Entity<OptionalAk1MoreDerived>();

            modelBuilder.Entity<RequiredSingleAk1>(b =>
            {
                b.Property(e => e.AlternateId)
                    .ValueGeneratedOnAdd();

                b.HasOne(e => e.Single)
                    .WithOne(e => e.Back)
                    .HasForeignKey<RequiredSingleAk2>(e => e.BackId)
                    .HasPrincipalKey<RequiredSingleAk1>(e => e.AlternateId);

                b.HasOne(e => e.SingleComposite)
                    .WithOne(e => e.Back)
                    .HasForeignKey<RequiredSingleComposite2>(e => new { e.BackId, e.BackAlternateId })
                    .HasPrincipalKey<RequiredSingleAk1>(e => new { e.Id, e.AlternateId });
            });

            modelBuilder.Entity<OptionalSingleAk1>(b =>
            {
                b.Property(e => e.AlternateId)
                    .ValueGeneratedOnAdd();

                b.HasOne(e => e.Single)
                    .WithOne(e => e.Back)
                    .HasForeignKey<OptionalSingleAk2>(e => e.BackId)
                    .HasPrincipalKey<OptionalSingleAk1>(e => e.AlternateId)
                    .OnDelete(DeleteBehavior.SetNull);

                b.HasOne(e => e.SingleComposite)
                    .WithOne(e => e.Back)
                    .HasForeignKey<OptionalSingleComposite2>(e => new { e.BackId, e.ParentAlternateId })
                    .HasPrincipalKey<OptionalSingleAk1>(e => new { e.Id, e.AlternateId });
            });

            modelBuilder.Entity<OptionalSingleAk2Derived>();
            modelBuilder.Entity<OptionalSingleAk2MoreDerived>();

            modelBuilder.Entity<RequiredNonPkSingleAk1>(b =>
            {
                b.Property(e => e.AlternateId)
                    .ValueGeneratedOnAdd();

                b.HasOne(e => e.Single)
                    .WithOne(e => e.Back)
                    .HasForeignKey<RequiredNonPkSingleAk2>(e => e.BackId)
                    .HasPrincipalKey<RequiredNonPkSingleAk1>(e => e.AlternateId);
            });

            modelBuilder.Entity<RequiredAk2>()
                .Property(e => e.AlternateId)
                .ValueGeneratedOnAdd();

            modelBuilder.Entity<RequiredAk2Derived>();
            modelBuilder.Entity<RequiredAk2MoreDerived>();

            modelBuilder.Entity<OptionalAk2>()
                .Property(e => e.AlternateId)
                .ValueGeneratedOnAdd();

            modelBuilder.Entity<OptionalAk2Derived>();
            modelBuilder.Entity<OptionalAk2MoreDerived>();

            modelBuilder.Entity<RequiredSingleAk2>()
                .Property(e => e.AlternateId)
                .ValueGeneratedOnAdd();

            modelBuilder.Entity<RequiredNonPkSingleAk2>()
                .Property(e => e.AlternateId)
                .ValueGeneratedOnAdd();

            modelBuilder.Entity<RequiredNonPkSingleAk2Derived>();
            modelBuilder.Entity<RequiredNonPkSingleAk2MoreDerived>();

            modelBuilder.Entity<OptionalSingleAk2>()
                .Property(e => e.AlternateId)
                .ValueGeneratedOnAdd();

            modelBuilder.Entity<RequiredComposite1>(eb =>
            {
                eb.Property(e => e.Id).ValueGeneratedNever();

                eb.HasKey(e => new { e.Id, e.ParentAlternateId });

                eb.HasMany(e => e.CompositeChildren)
                    .WithOne(e => e.Parent)
                    .HasPrincipalKey(e => new { e.Id, e.ParentAlternateId })
                    .HasForeignKey(e => new { e.ParentId, e.ParentAlternateId });
            });

            modelBuilder.Entity<OptionalOverlapping2>(eb =>
            {
                eb.Property(e => e.Id).ValueGeneratedNever();

                eb.HasKey(e => new { e.Id, e.ParentAlternateId });

                eb.HasOne(e => e.Root)
                    .WithMany()
                    .HasPrincipalKey(e => e.AlternateId)
                    .HasForeignKey(e => e.ParentAlternateId);
            });

            modelBuilder.Entity<BadCustomer>();
            modelBuilder.Entity<BadOrder>();

            modelBuilder.Entity<QuestTask>();

            modelBuilder.Entity<QuizTask>()
                .HasMany(qt => qt.Choices)
                .WithOne()
                .HasForeignKey(tc => tc.QuestTaskId);

            modelBuilder.Entity<HiddenAreaTask>()
                .HasMany(hat => hat.Choices)
                .WithOne()
                .HasForeignKey(tc => tc.QuestTaskId);

            modelBuilder.Entity<TaskChoice>();
            modelBuilder.Entity<ParentAsAChild>();
            modelBuilder.Entity<ChildAsAParent>();

            modelBuilder.Entity<Poost>();
            modelBuilder.Entity<Bloog>();

            modelBuilder.Entity<Produce>()
                .HasIndex(e => e.BarCode)
                .IsUnique();

            modelBuilder.Entity<SharedFkRoot>(builder =>
            {
                builder.HasMany(x => x.Dependants).WithOne(x => x.Root)
                    .HasForeignKey(x => new { x.RootId })
                    .HasPrincipalKey(x => x.Id)
                    .OnDelete(DeleteBehavior.Cascade);

                builder.HasMany(x => x.Parents).WithOne(x => x.Root)
                    .HasForeignKey(x => new { x.RootId })
                    .HasPrincipalKey(x => x.Id)
                    .OnDelete(DeleteBehavior.Cascade);
            });

            modelBuilder.Entity<SharedFkParent>(builder =>
            {
                builder.HasOne(x => x.Dependant).WithOne(x => x!.Parent).IsRequired(false)
                    .HasForeignKey<SharedFkParent>(x => new { x.RootId, x.DependantId })
                    .HasPrincipalKey<SharedFkDependant>(x => new { x.RootId, x.Id })
                    .OnDelete(DeleteBehavior.ClientSetNull);
            });

            modelBuilder.Entity<SharedFkDependant>();

            modelBuilder.Entity<Owner>();

            modelBuilder.Entity<OwnerWithKeyedCollection>(b =>
            {
                b.Navigation(e => e.Owned).IsRequired();
                b.Navigation(e => e.OwnedWithKey).IsRequired();

                b.OwnsMany(
                    e => e.OwnedCollectionPrivateKey,
                    b => b.HasKey("OwnerWithKeyedCollectionId", "PrivateKey"));
            });

            modelBuilder
                .Entity<OwnerWithNonCompositeOwnedCollection>()
                .OwnsMany(e => e.Owned, owned => owned.HasKey("Id"));

            modelBuilder.Entity<OwnerNoKeyGeneration>(b =>
            {
                b.Property(e => e.Id).ValueGeneratedNever();

                b.OwnsOne(
                    e => e.Owned,
                    b => b.Property("OwnerNoKeyGenerationId").ValueGeneratedNever());
                b.OwnsMany(
                    e => e.OwnedCollection,
                    b =>
                    {
                        b.Property<int>("OwnedNoKeyGenerationId").ValueGeneratedNever();
                        b.Property("OwnerNoKeyGenerationId").ValueGeneratedNever();
                    });
            });

            modelBuilder.Entity<Provider>().HasData(
                new Provider { Id = "prov1" },
                new Provider { Id = "prov2" });

            modelBuilder.Entity<Partner>().HasData(
                new Partner { Id = "partner1" });

            modelBuilder.Entity<ProviderContract>(b =>
            {
                b.HasOne(p => p.Partner).WithMany().IsRequired().HasForeignKey("PartnerId");
                b.HasOne<Provider>().WithMany().IsRequired().HasForeignKey("ProviderId");

                b.HasDiscriminator<string>("ProviderId")
                    .HasValue<ProviderContract1>("prov1")
                    .HasValue<ProviderContract2>("prov2");

                b.HasKey("PartnerId", "ProviderId");
            });

            modelBuilder.Entity<EventDescriptorZ>(b =>
            {
                b.Property<long>("EntityZId");
                b.HasOne(e => e.EntityZ).WithMany().HasForeignKey("EntityZId").IsRequired();
            });

            modelBuilder.Entity<City>();

            modelBuilder.Entity<SomethingCategory>().HasData(
                new SomethingCategory { Id = 1, Name = "A" },
                new SomethingCategory { Id = 2, Name = "B" },
                new SomethingCategory { Id = 3, Name = "C" });

            modelBuilder.Entity<Something>().HasOne(s => s.SomethingCategory)
                .WithMany()
                .HasForeignKey(s => s.CategoryId)
                .OnDelete(DeleteBehavior.ClientSetNull);

            modelBuilder.Entity<SomethingOfCategoryA>(builder =>
            {
                builder.Property<int>("CategoryId").IsRequired();

                builder.HasKey(nameof(SomethingOfCategoryA.SomethingId), "CategoryId");

                builder.HasOne(d => d.Something)
                    .WithOne(p => p.SomethingOfCategoryA)
                    .HasPrincipalKey<Something>(p => new { p.Id, p.CategoryId })
                    .HasForeignKey<SomethingOfCategoryA>(nameof(SomethingOfCategoryA.SomethingId), "CategoryId")
                    .OnDelete(DeleteBehavior.ClientSetNull);

                builder.HasOne<SomethingCategory>()
                    .WithMany()
                    .HasForeignKey("CategoryId")
                    .OnDelete(DeleteBehavior.ClientSetNull);
            });

            modelBuilder.Entity<SomethingOfCategoryB>(builder =>
            {
                builder.Property(e => e.CategoryId).IsRequired();

                builder.HasKey(e => new { e.SomethingId, e.CategoryId });

                builder.HasOne(d => d.Something)
                    .WithOne(p => p.SomethingOfCategoryB)
                    .HasPrincipalKey<Something>(p => new { p.Id, p.CategoryId })
                    .HasForeignKey<SomethingOfCategoryB>(socb => new { socb.SomethingId, socb.CategoryId })
                    .OnDelete(DeleteBehavior.ClientSetNull);

                builder.HasOne(e => e.SomethingCategory)
                    .WithMany()
                    .HasForeignKey(e => e.CategoryId)
                    .OnDelete(DeleteBehavior.ClientSetNull);
            });

            modelBuilder.Entity<Swede>().HasMany(e => e.TurnipSwedes).WithOne(e => e.Swede).OnDelete(DeleteBehavior.Restrict);
            modelBuilder.Entity<Parsnip>().HasData(new Parsnip { Id = 1 });
            modelBuilder.Entity<Carrot>().HasData(new Carrot { Id = 1, ParsnipId = 1 });
            modelBuilder.Entity<Turnip>().HasData(new Turnip { Id = 1, CarrotsId = 1 });
            modelBuilder.Entity<Swede>().HasData(new Swede { Id = 1, ParsnipId = 1 });
            modelBuilder.Entity<TurnipSwede>().HasData(
                new TurnipSwede
                {
                    Id = 1,
                    SwedesId = 1,
                    TurnipId = 1
                });

            modelBuilder.Entity<FirstLaw>();
            modelBuilder.Entity<Bayaz>();
            modelBuilder.Entity<SecondLaw>();
            modelBuilder.Entity<ThirdLaw>();

            modelBuilder.Entity<SneakyChild>(b =>
            {
                b.HasOne(x => x.Parent).WithMany(x => x.Children).OnDelete(DeleteBehavior.Restrict);
                b.HasAlternateKey(x => new { x.Id, x.ParentId });
            });

            modelBuilder.Entity<Beetroot2>().HasData(
                new
                {
                    Id = 1,
                    Key = "root-1",
                    Name = "Root One"
                });

            modelBuilder.Entity<Lettuce2>().HasData(
                new
                {
                    Id = 4,
                    Key = "root-1/leaf-1",
                    Name = "Leaf One-One",
                    RootId = 1
                });

            modelBuilder.Entity<Radish2>()
                .HasMany(entity => entity.Entities)
                .WithMany()
                .UsingEntity<RootStructure>();

            modelBuilder.Entity<OwnerRoot>(b =>
            {
                b.OwnsOne(e => e.OptionalSingle).OwnsOne(e => e.Single);
                b.OwnsOne(e => e.RequiredSingle).OwnsOne(e => e.Single);
                b.OwnsMany(e => e.OptionalChildren).OwnsMany(e => e.Children);
                b.OwnsMany(e => e.RequiredChildren).OwnsMany(e => e.Children);
            });

            modelBuilder.Entity<ParentEntity32084>()
                .HasOne(x => x.Child)
                .WithOne()
                .HasForeignKey<ChildBaseEntity32084>(x => x.ParentId);

            modelBuilder.Entity<ChildEntity32084>();

            modelBuilder.Entity<StableParent32084>(b =>
            {
                b.HasOne(x => x.Child).WithOne().HasForeignKey<StableChild32084>(x => x.ParentId);
                b.Property(e => e.Id).HasValueGenerator<StableGuidGenerator>();
            });

            modelBuilder.Entity<StableChild32084>(b =>
            {
                b.Property(e => e.Id).HasValueGenerator<StableGuidGenerator>();
            });

            modelBuilder.Entity<SneakyUncle32084>(b =>
            {
                b.HasOne(x => x.Brother).WithOne().HasForeignKey<SneakyUncle32084>(x => x.BrotherId);
                b.Property(e => e.Id).HasValueGenerator<StableGuidGenerator>();
            });

            modelBuilder.Entity<CompositeKeyWith<int>>(b =>
            {
                b.HasKey(e => new
                {
                    e.TargetId,
                    e.SourceId,
                    e.PrimaryGroup
                });
                b.Property(e => e.PrimaryGroup).ValueGeneratedOnAdd();
            });

            modelBuilder.Entity<CompositeKeyWith<bool>>(b =>
            {
                b.HasKey(e => new
                {
                    e.TargetId,
                    e.SourceId,
                    e.PrimaryGroup
                });
                b.Property(e => e.PrimaryGroup).ValueGeneratedOnAdd();
            });

            modelBuilder.Entity<CompositeKeyWith<bool?>>(b =>
            {
                b.HasKey(e => new
                {
                    e.TargetId,
                    e.SourceId,
                    e.PrimaryGroup
                });
                b.Property(e => e.PrimaryGroup).ValueGeneratedOnAdd();
            });

            modelBuilder.Entity<BoolOnlyKey<bool>>(b =>
            {
                b.HasKey(e => e.PrimaryGroup);
                b.Property(e => e.PrimaryGroup).ValueGeneratedOnAdd();
            });

            modelBuilder.Entity<BoolOnlyKey<bool?>>(b =>
            {
                b.HasKey(e => e.PrimaryGroup);
                b.Property(e => e.PrimaryGroup).ValueGeneratedOnAdd();
            });

<<<<<<< HEAD
            modelBuilder.Entity<Group37310>(b =>
            {
                b.Property(e => e.Id).ValueGeneratedNever();
                b.HasOne(e => e.GroupOwner)
                    .WithMany()
                    .HasForeignKey(e => new { e.Id, e.GroupOwnerId });
            });

            modelBuilder.Entity<GroupMember37310>(b =>
            {
                b.HasKey(e => new { e.GroupId, e.UserId });
                b.HasOne(e => e.User)
                    .WithMany(e => e.Groups)
                    .HasForeignKey(e => e.UserId);
                b.HasOne(e => e.Group)
                    .WithMany(e => e.Members)
                    .HasForeignKey(e => e.GroupId);
            });

            modelBuilder.Entity<User37310>(b =>
            {
                b.Property(e => e.Id).ValueGeneratedNever();
=======
            modelBuilder.Entity<ParentWithClientSetDefault>(b =>
            {
                b.Property(e => e.Id).ValueGeneratedNever();
            });

            modelBuilder.Entity<ChildWithClientSetDefault>(b =>
            {
                b.Property(e => e.ParentId).HasSentinel(667);
                b.HasOne(e => e.Parent)
                    .WithMany(e => e.Children)
                    .HasForeignKey(e => e.ParentId)
                    .OnDelete(DeleteBehavior.ClientSetDefault);
>>>>>>> 0b1afb47
            });
        }

        private class StableGuidGenerator : ValueGenerator<Guid>
        {
            private readonly ConcurrentDictionary<object, Guid> _guids = new(ReferenceEqualityComparer.Instance);

            public override Guid Next(EntityEntry entry)
                => _guids.GetOrAdd(entry.Entity, _ => Guid.NewGuid());

            public override bool GeneratesTemporaryValues
                => false;

            public override bool GeneratesStableValues
                => true;
        }

        protected virtual object CreateFullGraph()
            => new Root
            {
                AlternateId = RootAK,
                RequiredChildren =
                    new ObservableHashSet<Required1>(ReferenceEqualityComparer.Instance)
                    {
                        new() { Children = new ObservableHashSet<Required2>(ReferenceEqualityComparer.Instance) { new(), new() } },
                        new() { Children = new ObservableHashSet<Required2>(ReferenceEqualityComparer.Instance) { new(), new() } }
                    },
                OptionalChildren =
                    new ObservableHashSet<Optional1>(ReferenceEqualityComparer.Instance)
                    {
                        new()
                        {
                            Children = new ObservableHashSet<Optional2>(ReferenceEqualityComparer.Instance) { new(), new() },
                            CompositeChildren =
                                new ObservableHashSet<OptionalComposite2>(ReferenceEqualityComparer.Instance)
                        },
                        new()
                        {
                            Children = new ObservableHashSet<Optional2>(ReferenceEqualityComparer.Instance) { new(), new() },
                            CompositeChildren =
                                new ObservableHashSet<OptionalComposite2>(ReferenceEqualityComparer.Instance)
                        }
                    },
                RequiredSingle = new RequiredSingle1 { Single = new RequiredSingle2() },
                OptionalSingle = new OptionalSingle1 { Single = new OptionalSingle2() },
                OptionalSingleDerived = new OptionalSingle1Derived { Single = new OptionalSingle2Derived() },
                OptionalSingleMoreDerived = new OptionalSingle1MoreDerived { Single = new OptionalSingle2MoreDerived() },
                RequiredNonPkSingle = new RequiredNonPkSingle1 { Single = new RequiredNonPkSingle2() },
                RequiredNonPkSingleDerived =
                    new RequiredNonPkSingle1Derived { Single = new RequiredNonPkSingle2Derived(), Root = new Root() },
                RequiredNonPkSingleMoreDerived =
                    new RequiredNonPkSingle1MoreDerived
                    {
                        Single = new RequiredNonPkSingle2MoreDerived(),
                        Root = new Root(),
                        DerivedRoot = new Root()
                    },
                RequiredChildrenAk =
                    new ObservableHashSet<RequiredAk1>(ReferenceEqualityComparer.Instance)
                    {
                        new()
                        {
                            AlternateId = Guid.NewGuid(),
                            Children = new ObservableHashSet<RequiredAk2>(ReferenceEqualityComparer.Instance)
                            {
                                new() { AlternateId = Guid.NewGuid() }, new() { AlternateId = Guid.NewGuid() }
                            },
                            CompositeChildren =
                                new ObservableHashSet<RequiredComposite2>(ReferenceEqualityComparer.Instance) { new(), new() }
                        },
                        new()
                        {
                            AlternateId = Guid.NewGuid(),
                            Children = new ObservableHashSet<RequiredAk2>(ReferenceEqualityComparer.Instance)
                            {
                                new() { AlternateId = Guid.NewGuid() }, new() { AlternateId = Guid.NewGuid() }
                            },
                            CompositeChildren =
                                new ObservableHashSet<RequiredComposite2>(ReferenceEqualityComparer.Instance) { new(), new() }
                        }
                    },
                OptionalChildrenAk =
                    new ObservableHashSet<OptionalAk1>(ReferenceEqualityComparer.Instance)
                    {
                        new()
                        {
                            AlternateId = Guid.NewGuid(),
                            Children = new ObservableHashSet<OptionalAk2>(ReferenceEqualityComparer.Instance)
                            {
                                new() { AlternateId = Guid.NewGuid() }, new() { AlternateId = Guid.NewGuid() }
                            },
                            CompositeChildren =
                                new ObservableHashSet<OptionalComposite2>(ReferenceEqualityComparer.Instance) { new(), new() }
                        },
                        new()
                        {
                            AlternateId = Guid.NewGuid(),
                            Children = new ObservableHashSet<OptionalAk2>(ReferenceEqualityComparer.Instance)
                            {
                                new() { AlternateId = Guid.NewGuid() }, new() { AlternateId = Guid.NewGuid() }
                            },
                            CompositeChildren =
                                new ObservableHashSet<OptionalComposite2>(ReferenceEqualityComparer.Instance) { new(), new() }
                        }
                    },
                RequiredSingleAk =
                    new RequiredSingleAk1
                    {
                        AlternateId = Guid.NewGuid(),
                        Single = new RequiredSingleAk2 { AlternateId = Guid.NewGuid() },
                        SingleComposite = new RequiredSingleComposite2()
                    },
                OptionalSingleAk =
                    new OptionalSingleAk1
                    {
                        AlternateId = Guid.NewGuid(),
                        Single = new OptionalSingleAk2 { AlternateId = Guid.NewGuid() },
                        SingleComposite = new OptionalSingleComposite2()
                    },
                OptionalSingleAkDerived =
                    new OptionalSingleAk1Derived
                    {
                        AlternateId = Guid.NewGuid(), Single = new OptionalSingleAk2Derived { AlternateId = Guid.NewGuid() }
                    },
                OptionalSingleAkMoreDerived =
                    new OptionalSingleAk1MoreDerived
                    {
                        AlternateId = Guid.NewGuid(), Single = new OptionalSingleAk2MoreDerived { AlternateId = Guid.NewGuid() }
                    },
                RequiredNonPkSingleAk =
                    new RequiredNonPkSingleAk1
                    {
                        AlternateId = Guid.NewGuid(), Single = new RequiredNonPkSingleAk2 { AlternateId = Guid.NewGuid() }
                    },
                RequiredNonPkSingleAkDerived =
                    new RequiredNonPkSingleAk1Derived
                    {
                        AlternateId = Guid.NewGuid(),
                        Single = new RequiredNonPkSingleAk2Derived { AlternateId = Guid.NewGuid() },
                        Root = new Root()
                    },
                RequiredNonPkSingleAkMoreDerived =
                    new RequiredNonPkSingleAk1MoreDerived
                    {
                        AlternateId = Guid.NewGuid(),
                        Single = new RequiredNonPkSingleAk2MoreDerived { AlternateId = Guid.NewGuid() },
                        Root = new Root(),
                        DerivedRoot = new Root()
                    },
                RequiredCompositeChildren = new ObservableHashSet<RequiredComposite1>(ReferenceEqualityComparer.Instance)
                {
                    new()
                    {
                        Id = 1,
                        CompositeChildren =
                            new ObservableHashSet<OptionalOverlapping2>(ReferenceEqualityComparer.Instance)
                            {
                                new() { Id = 1 }, new() { Id = 2 }
                            }
                    },
                    new()
                    {
                        Id = 2,
                        CompositeChildren =
                            new ObservableHashSet<OptionalOverlapping2>(ReferenceEqualityComparer.Instance)
                            {
                                new() { Id = 3 }, new() { Id = 4 }
                            }
                    }
                }
            };

        protected override Task SeedAsync(PoolableDbContext context)
        {
            var tracker = new KeyValueEntityTracker();

            context.ChangeTracker.TrackGraph(CreateFullGraph(), e => tracker.TrackEntity(e.Entry));

            context.Add(
                new BadOrder { BadCustomer = new BadCustomer() });

            context.Add(
                new ParentAsAChild { ChildAsAParent = new ChildAsAParent() });

            var bloog = new Bloog { Id = 515 };

            context.AddRange(
                new Poost { Id = 516, Bloog = bloog },
                new Poost { Id = 517, Bloog = bloog });

            var root = new SharedFkRoot();
            context.Add(root);

            var parent = new SharedFkParent { Root = root };
            context.Add(parent);

            context.Add(new SharedFkDependant { Root = root, Parent = parent });

            return context.SaveChangesAsync();
        }

        public class KeyValueEntityTracker
        {
            public virtual void TrackEntity(EntityEntry entry)
                => entry.GetInfrastructure()
                    .SetEntityState(DetermineState(entry), true);

            public virtual EntityState DetermineState(EntityEntry entry)
                => entry.IsKeySet ? EntityState.Unchanged : EntityState.Added;
        }
    }

    protected static void Add<T>(IEnumerable<T> collection, T item)
        => ((ICollection<T>)collection).Add(item);

    protected static void Remove<T>(IEnumerable<T> collection, T item)
        => ((ICollection<T>)collection).Remove(item);

    [Flags]
    public enum ChangeMechanism
    {
        Dependent = 1,
        Principal = 2,
        Fk = 4
    }

    protected Expression<Func<Root, bool>> IsTheRoot
        => r => r.AlternateId == Fixture.RootAK;

    protected virtual IQueryable<Root> ModifyQueryRoot(IQueryable<Root> query)
        => query;

    protected virtual OwnerRoot CreateOwnerRoot()
        => new()
        {
            OptionalSingle = new OwnedOptionalSingle1 { Name = "OS", Single = new OwnedOptionalSingle2 { Name = "OS2" } },
            RequiredSingle = new OwnedRequiredSingle1 { Name = "RS", Single = new OwnedRequiredSingle2 { Name = "RS2 " } },
            OptionalChildren =
            {
                new OwnedOptional1 { Name = "OC1" },
                new OwnedOptional1
                {
                    Name = "OC2", Children = { new OwnedOptional2 { Name = "OCC1" }, new OwnedOptional2 { Name = "OCC2" } }
                }
            },
            RequiredChildren =
            {
                new OwnedRequired1
                {
                    Name = "RC1", Children = { new OwnedRequired2 { Name = "RCC1" }, new OwnedRequired2 { Name = "RCC2" } }
                },
                new OwnedRequired1 { Name = "RC2" }
            }
        };

    protected Task<Root> LoadRequiredGraphAsync(DbContext context)
        => QueryRequiredGraph(context)
            .SingleAsync(IsTheRoot);

    protected IOrderedQueryable<Root> QueryRequiredGraph(DbContext context)
        => ModifyQueryRoot(context.Set<Root>())
            .Include(e => e.RequiredChildren).ThenInclude(e => e.Children)
            .Include(e => e.RequiredSingle).ThenInclude(e => e.Single)
            .OrderBy(e => e.Id);

    protected Task<Root> LoadOptionalGraphAsync(DbContext context)
        => QueryOptionalGraph(context)
            .SingleAsync(IsTheRoot);

    protected IOrderedQueryable<Root> QueryOptionalGraph(DbContext context)
        => ModifyQueryRoot(context.Set<Root>())
            .Include(e => e.OptionalChildren).ThenInclude(e => e.Children)
            .Include(e => e.OptionalChildren).ThenInclude(e => e.CompositeChildren)
            .Include(e => e.OptionalSingle).ThenInclude(e => e.Single)
            .Include(e => e.OptionalSingleDerived).ThenInclude(e => e.Single)
            .Include(e => e.OptionalSingleMoreDerived).ThenInclude(e => e.Single)
            .OrderBy(e => e.Id);

    protected Task<Root> LoadRequiredNonPkGraphAsync(DbContext context)
        => QueryRequiredNonPkGraph(context)
            .SingleAsync(IsTheRoot);

    protected IOrderedQueryable<Root> QueryRequiredNonPkGraph(DbContext context)
        => ModifyQueryRoot(context.Set<Root>())
            .Include(e => e.RequiredNonPkSingle).ThenInclude(e => e.Single)
            .Include(e => e.RequiredNonPkSingleDerived).ThenInclude(e => e.Single)
            .Include(e => e.RequiredNonPkSingleDerived).ThenInclude(e => e.Root)
            .Include(e => e.RequiredNonPkSingleMoreDerived).ThenInclude(e => e.Single)
            .Include(e => e.RequiredNonPkSingleMoreDerived).ThenInclude(e => e.Root)
            .Include(e => e.RequiredNonPkSingleMoreDerived).ThenInclude(e => e.DerivedRoot)
            .OrderBy(e => e.Id);

    protected Task<Root> LoadRequiredAkGraphAsync(DbContext context)
        => QueryRequiredAkGraph(context)
            .SingleAsync(IsTheRoot);

    protected IOrderedQueryable<Root> QueryRequiredAkGraph(DbContext context)
        => ModifyQueryRoot(context.Set<Root>())
            .Include(e => e.RequiredChildrenAk).ThenInclude(e => e.Children)
            .Include(e => e.RequiredChildrenAk).ThenInclude(e => e.CompositeChildren)
            .Include(e => e.RequiredSingleAk).ThenInclude(e => e.Single)
            .Include(e => e.RequiredSingleAk).ThenInclude(e => e.SingleComposite)
            .OrderBy(e => e.Id);

    protected Task<Root> LoadOptionalAkGraphAsync(DbContext context)
        => QueryOptionalAkGraph(context)
            .SingleAsync(IsTheRoot);

    protected IOrderedQueryable<Root> QueryOptionalAkGraph(DbContext context)
        => ModifyQueryRoot(context.Set<Root>())
            .Include(e => e.OptionalChildrenAk).ThenInclude(e => e.Children)
            .Include(e => e.OptionalChildrenAk).ThenInclude(e => e.CompositeChildren)
            .Include(e => e.OptionalSingleAk).ThenInclude(e => e.Single)
            .Include(e => e.OptionalSingleAk).ThenInclude(e => e.SingleComposite)
            .Include(e => e.OptionalSingleAkDerived).ThenInclude(e => e.Single)
            .Include(e => e.OptionalSingleAkMoreDerived).ThenInclude(e => e.Single)
            .OrderBy(e => e.Id);

    protected Task<Root> LoadRequiredNonPkAkGraphAsync(DbContext context)
        => QueryRequiredNonPkAkGraph(context)
            .SingleAsync(IsTheRoot);

    protected IOrderedQueryable<Root> QueryRequiredNonPkAkGraph(DbContext context)
        => ModifyQueryRoot(context.Set<Root>())
            .Include(e => e.RequiredNonPkSingleAk).ThenInclude(e => e.Single)
            .Include(e => e.RequiredNonPkSingleAkDerived).ThenInclude(e => e.Single)
            .Include(e => e.RequiredNonPkSingleAkDerived).ThenInclude(e => e.Root)
            .Include(e => e.RequiredNonPkSingleAkMoreDerived).ThenInclude(e => e.Single)
            .Include(e => e.RequiredNonPkSingleAkMoreDerived).ThenInclude(e => e.Root)
            .Include(e => e.RequiredNonPkSingleAkMoreDerived).ThenInclude(e => e.DerivedRoot)
            .OrderBy(e => e.Id);

    protected Task<Root> LoadOptionalOneToManyGraphAsync(DbContext context)
        => QueryOptionalOneToManyGraph(context)
            .SingleAsync(IsTheRoot);

    protected IOrderedQueryable<Root> QueryOptionalOneToManyGraph(DbContext context)
        => ModifyQueryRoot(context.Set<Root>())
            .Include(e => e.OptionalChildren).ThenInclude(e => e.Children)
            .Include(e => e.OptionalChildren).ThenInclude(e => e.CompositeChildren)
            .Include(e => e.OptionalChildrenAk).ThenInclude(e => e.Children)
            .Include(e => e.OptionalChildrenAk).ThenInclude(e => e.CompositeChildren)
            .OrderBy(e => e.Id);

    protected Task<Root> LoadRequiredCompositeGraphAsync(DbContext context)
        => QueryRequiredCompositeGraph(context)
            .SingleAsync(IsTheRoot);

    protected IOrderedQueryable<Root> QueryRequiredCompositeGraph(DbContext context)
        => ModifyQueryRoot(context.Set<Root>())
            .Include(e => e.RequiredCompositeChildren).ThenInclude(e => e.CompositeChildren)
            .OrderBy(e => e.Id);

    protected static void AssertEntries(IReadOnlyList<EntityEntry> expectedEntries, IReadOnlyList<EntityEntry> actualEntries)
    {
        var newEntities = new HashSet<object>(actualEntries.Select(ne => ne.Entity));
        var missingEntities = expectedEntries.Select(e => e.Entity).Where(e => !newEntities.Contains(e)).ToList();
        Assert.Equal([], missingEntities);
        Assert.Equal(expectedEntries.Count, actualEntries.Count);
    }

    protected static void AssertKeys(Root expected, Root actual)
    {
        Assert.Equal(expected.Id, actual.Id);

        Assert.Equal(
            expected.RequiredChildren.OrderBy(e => e.Id).Select(e => e.Id),
            actual.RequiredChildren.OrderBy(e => e.Id).Select(e => e.Id));

        Assert.Equal(
            expected.RequiredChildren.OrderBy(e => e.Id).Select(e => e.Children.Count()),
            actual.RequiredChildren.OrderBy(e => e.Id).Select(e => e.Children.Count()));

        Assert.Equal(
            expected.RequiredChildren.OrderBy(e => e.Id).SelectMany(e => e.Children).OrderBy(e => e.Id).Select(e => e.Id),
            actual.RequiredChildren.OrderBy(e => e.Id).SelectMany(e => e.Children).OrderBy(e => e.Id).Select(e => e.Id));

        Assert.Equal(
            expected.OptionalChildren.OrderBy(e => e.Id).Select(e => e.Id),
            actual.OptionalChildren.OrderBy(e => e.Id).Select(e => e.Id));

        Assert.Equal(
            expected.OptionalChildren.OrderBy(e => e.Id).Select(e => e.Children.Count()),
            actual.OptionalChildren.OrderBy(e => e.Id).Select(e => e.Children.Count()));

        Assert.Equal(
            expected.OptionalChildren.OrderBy(e => e.Id).SelectMany(e => e.Children).OrderBy(e => e.Id).Select(e => e.Id),
            actual.OptionalChildren.OrderBy(e => e.Id).SelectMany(e => e.Children).OrderBy(e => e.Id).Select(e => e.Id));

        Assert.Equal(expected.RequiredSingle?.Id, actual.RequiredSingle?.Id);
        Assert.Equal(expected.OptionalSingle?.Id, actual.OptionalSingle?.Id);
        Assert.Equal(expected.OptionalSingleDerived?.Id, actual.OptionalSingleDerived?.Id);
        Assert.Equal(expected.OptionalSingleMoreDerived?.Id, actual.OptionalSingleMoreDerived?.Id);
        Assert.Equal(expected.RequiredNonPkSingle?.Id, actual.RequiredNonPkSingle?.Id);
        Assert.Equal(expected.RequiredNonPkSingleDerived?.Id, actual.RequiredNonPkSingleDerived?.Id);
        Assert.Equal(expected.RequiredNonPkSingleMoreDerived?.Id, actual.RequiredNonPkSingleMoreDerived?.Id);

        Assert.Equal(expected.RequiredSingle?.Single?.Id, actual.RequiredSingle?.Single?.Id);
        Assert.Equal(expected.OptionalSingle?.Single?.Id, actual.OptionalSingle?.Single?.Id);
        Assert.Equal(expected.OptionalSingleDerived?.Single?.Id, actual.OptionalSingleDerived?.Single?.Id);
        Assert.Equal(expected.OptionalSingleMoreDerived?.Single?.Id, actual.OptionalSingleMoreDerived?.Single?.Id);
        Assert.Equal(expected.RequiredNonPkSingle?.Single?.Id, actual.RequiredNonPkSingle?.Single?.Id);
        Assert.Equal(expected.RequiredNonPkSingleDerived?.Single?.Id, actual.RequiredNonPkSingleDerived?.Single?.Id);
        Assert.Equal(expected.RequiredNonPkSingleMoreDerived?.Single?.Id, actual.RequiredNonPkSingleMoreDerived?.Single?.Id);

        Assert.Equal(expected.AlternateId, actual.AlternateId);

        Assert.Equal(
            expected.RequiredChildrenAk.OrderBy(e => e.Id).Select(e => e.AlternateId),
            actual.RequiredChildrenAk.OrderBy(e => e.Id).Select(e => e.AlternateId));

        Assert.Equal(
            expected.RequiredChildrenAk.OrderBy(e => e.Id).Select(e => e.Children.Count()),
            actual.RequiredChildrenAk.OrderBy(e => e.Id).Select(e => e.Children.Count()));

        Assert.Equal(
            expected.RequiredChildrenAk.OrderBy(e => e.Id).SelectMany(e => e.Children).OrderBy(e => e.Id).Select(e => e.AlternateId),
            actual.RequiredChildrenAk.OrderBy(e => e.Id).SelectMany(e => e.Children).OrderBy(e => e.Id).Select(e => e.AlternateId));

        Assert.Equal(
            expected.RequiredChildrenAk.OrderBy(e => e.Id).SelectMany(e => e.CompositeChildren).OrderBy(e => e.Id).Select(e => e.Id),
            actual.RequiredChildrenAk.OrderBy(e => e.Id).SelectMany(e => e.CompositeChildren).OrderBy(e => e.Id).Select(e => e.Id));

        Assert.Equal(
            expected.OptionalChildrenAk.OrderBy(e => e.Id).Select(e => e.AlternateId),
            actual.OptionalChildrenAk.OrderBy(e => e.Id).Select(e => e.AlternateId));

        Assert.Equal(
            expected.OptionalChildrenAk.OrderBy(e => e.Id).Select(e => e.Children.Count()),
            actual.OptionalChildrenAk.OrderBy(e => e.Id).Select(e => e.Children.Count()));

        Assert.Equal(
            expected.OptionalChildrenAk.OrderBy(e => e.Id).Select(e => e.CompositeChildren.Count),
            actual.OptionalChildrenAk.OrderBy(e => e.Id).Select(e => e.CompositeChildren.Count));

        Assert.Equal(
            expected.OptionalChildrenAk.OrderBy(e => e.Id).SelectMany(e => e.Children).OrderBy(e => e.Id).Select(e => e.AlternateId),
            actual.OptionalChildrenAk.OrderBy(e => e.Id).SelectMany(e => e.Children).OrderBy(e => e.Id).Select(e => e.AlternateId));

        Assert.Equal(
            expected.OptionalChildrenAk.OrderBy(e => e.Id).SelectMany(e => e.CompositeChildren).OrderBy(e => e.Id).Select(e => e.Id),
            actual.OptionalChildrenAk.OrderBy(e => e.Id).SelectMany(e => e.CompositeChildren).OrderBy(e => e.Id).Select(e => e.Id));

        Assert.Equal(expected.RequiredSingleAk?.AlternateId, actual.RequiredSingleAk?.AlternateId);
        Assert.Equal(expected.OptionalSingleAk?.AlternateId, actual.OptionalSingleAk?.AlternateId);
        Assert.Equal(expected.OptionalSingleAkDerived?.AlternateId, actual.OptionalSingleAkDerived?.AlternateId);
        Assert.Equal(expected.OptionalSingleAkMoreDerived?.AlternateId, actual.OptionalSingleAkMoreDerived?.AlternateId);
        Assert.Equal(expected.RequiredNonPkSingleAk?.AlternateId, actual.RequiredNonPkSingleAk?.AlternateId);
        Assert.Equal(expected.RequiredNonPkSingleAkDerived?.AlternateId, actual.RequiredNonPkSingleAkDerived?.AlternateId);
        Assert.Equal(expected.RequiredNonPkSingleAkMoreDerived?.AlternateId, actual.RequiredNonPkSingleAkMoreDerived?.AlternateId);

        Assert.Equal(expected.RequiredSingleAk?.Single?.AlternateId, actual.RequiredSingleAk?.Single?.AlternateId);
        Assert.Equal(expected.RequiredSingleAk?.SingleComposite?.Id, actual.RequiredSingleAk?.SingleComposite?.Id);
        Assert.Equal(expected.OptionalSingleAk?.Single?.AlternateId, actual.OptionalSingleAk?.Single?.AlternateId);
        Assert.Equal(expected.OptionalSingleAk?.SingleComposite?.Id, actual.OptionalSingleAk?.SingleComposite?.Id);
        Assert.Equal(expected.OptionalSingleAkDerived?.Single?.AlternateId, actual.OptionalSingleAkDerived?.Single?.AlternateId);
        Assert.Equal(
            expected.OptionalSingleAkMoreDerived?.Single?.AlternateId, actual.OptionalSingleAkMoreDerived?.Single?.AlternateId);
        Assert.Equal(expected.RequiredNonPkSingleAk?.Single?.AlternateId, actual.RequiredNonPkSingleAk?.Single?.AlternateId);
        Assert.Equal(
            expected.RequiredNonPkSingleAkDerived?.Single?.AlternateId, actual.RequiredNonPkSingleAkDerived?.Single?.AlternateId);
        Assert.Equal(
            expected.RequiredNonPkSingleAkMoreDerived?.Single?.AlternateId,
            actual.RequiredNonPkSingleAkMoreDerived?.Single?.AlternateId);

        Assert.Equal(
            expected.RequiredCompositeChildren.OrderBy(e => e.Id).Select(e => new { e.Id, e.ParentAlternateId }),
            actual.RequiredCompositeChildren.OrderBy(e => e.Id).Select(e => new { e.Id, e.ParentAlternateId }));

        Assert.Equal(
            expected.RequiredCompositeChildren.OrderBy(e => e.Id).Select(e => e.CompositeChildren.Count),
            actual.RequiredCompositeChildren.OrderBy(e => e.Id).Select(e => e.CompositeChildren.Count));

        Assert.Equal(
            expected.RequiredCompositeChildren.OrderBy(e => e.Id).SelectMany(e => e.CompositeChildren).OrderBy(e => e.Id)
                .Select(e => new { e.Id, e.ParentAlternateId }),
            actual.RequiredCompositeChildren.OrderBy(e => e.Id).SelectMany(e => e.CompositeChildren).OrderBy(e => e.Id)
                .Select(e => new { e.Id, e.ParentAlternateId }));
    }

    protected static void AssertNavigations(Root root)
    {
        foreach (var child in root.RequiredChildren)
        {
            Assert.Same(root, child.Parent);
            Assert.All(child.Children.Select(e => e.Parent), e => Assert.Same(child, e));
        }

        foreach (var child in root.OptionalChildren)
        {
            Assert.Same(root, child.Parent);
            Assert.All(child.Children.Select(e => e.Parent), e => Assert.Same(child, e));
        }

        if (root.RequiredSingle != null)
        {
            Assert.Same(root, root.RequiredSingle.Root);
            Assert.Same(root.RequiredSingle, root.RequiredSingle.Single.Back);
        }

        if (root.OptionalSingle != null)
        {
            Assert.Same(root, root.OptionalSingle.Root);
            Assert.Same(root, root.OptionalSingleDerived.DerivedRoot);
            Assert.Same(root, root.OptionalSingleMoreDerived.MoreDerivedRoot);
            Assert.Same(root.OptionalSingle, root.OptionalSingle.Single.Back);
            Assert.Same(root.OptionalSingleDerived, root.OptionalSingleDerived.Single.Back);
            Assert.Same(root.OptionalSingleMoreDerived, root.OptionalSingleMoreDerived.Single.Back);
        }

        if (root.RequiredNonPkSingle != null)
        {
            Assert.Same(root, root.RequiredNonPkSingle.Root);
            Assert.Same(root, root.RequiredNonPkSingleDerived.DerivedRoot);
            Assert.Same(root, root.RequiredNonPkSingleMoreDerived.MoreDerivedRoot);
            Assert.Same(root.RequiredNonPkSingle, root.RequiredNonPkSingle.Single.Back);
            Assert.Same(root.RequiredNonPkSingleDerived, root.RequiredNonPkSingleDerived.Single.Back);
            Assert.Same(root.RequiredNonPkSingleMoreDerived, root.RequiredNonPkSingleMoreDerived.Single.Back);
        }

        foreach (var child in root.RequiredChildrenAk)
        {
            Assert.Same(root, child.Parent);
            Assert.All(child.Children.Select(e => e.Parent), e => Assert.Same(child, e));
            Assert.All(child.CompositeChildren.Select(e => e.Parent), e => Assert.Same(child, e));
        }

        foreach (var child in root.OptionalChildrenAk)
        {
            Assert.Same(root, child.Parent);
            Assert.All(child.Children.Select(e => e.Parent), e => Assert.Same(child, e));
            Assert.All(child.CompositeChildren.Select(e => e.Parent), e => Assert.Same(child, e));
        }

        if (root.RequiredSingleAk != null)
        {
            Assert.Same(root, root.RequiredSingleAk.Root);
            Assert.Same(root.RequiredSingleAk, root.RequiredSingleAk.Single.Back);
            Assert.Same(root.RequiredSingleAk, root.RequiredSingleAk.SingleComposite.Back);
        }

        if (root.OptionalSingleAk != null)
        {
            Assert.Same(root, root.OptionalSingleAk.Root);
            Assert.Same(root, root.OptionalSingleAkDerived.DerivedRoot);
            Assert.Same(root, root.OptionalSingleAkMoreDerived.MoreDerivedRoot);
            Assert.Same(root.OptionalSingleAk, root.OptionalSingleAk.Single.Back);
            Assert.Same(root.OptionalSingleAk, root.OptionalSingleAk.SingleComposite.Back);
            Assert.Same(root.OptionalSingleAkDerived, root.OptionalSingleAkDerived.Single.Back);
            Assert.Same(root.OptionalSingleAkMoreDerived, root.OptionalSingleAkMoreDerived.Single.Back);
        }

        if (root.RequiredNonPkSingleAk != null)
        {
            Assert.Same(root, root.RequiredNonPkSingleAk.Root);
            Assert.Same(root, root.RequiredNonPkSingleAkDerived.DerivedRoot);
            Assert.Same(root, root.RequiredNonPkSingleAkMoreDerived.MoreDerivedRoot);
            Assert.Same(root.RequiredNonPkSingleAk, root.RequiredNonPkSingleAk.Single.Back);
            Assert.Same(root.RequiredNonPkSingleAkDerived, root.RequiredNonPkSingleAkDerived.Single.Back);
            Assert.Same(root.RequiredNonPkSingleAkMoreDerived, root.RequiredNonPkSingleAkMoreDerived.Single.Back);
        }
    }

    protected static void AssertPossiblyNullNavigations(Root root)
    {
        foreach (var child in root.RequiredChildren)
        {
            Assert.Same(root, child.Parent);
            Assert.All(child.Children.Select(e => e.Parent), e => Assert.Same(child, e));
        }

        foreach (var child in root.OptionalChildren)
        {
            Assert.Same(root, child.Parent);
            Assert.All(child.Children.Select(e => e.Parent), e => Assert.Same(child, e));
        }

        foreach (var child in root.OptionalChildren)
        {
            Assert.Same(root, child.Parent);
            Assert.All(child.Children.Select(e => e.Parent), e => Assert.Same(child, e));
        }

        if (root.RequiredSingle != null)
        {
            Assert.Same(root, root.RequiredSingle.Root);
            Assert.Same(root.RequiredSingle, root.RequiredSingle.Single.Back);
        }

        if (root.OptionalSingle != null)
        {
            Assert.Same(root, root.OptionalSingle.Root);
            Assert.Same(root.OptionalSingle, root.OptionalSingle.Single.Back);
        }

        if (root.RequiredNonPkSingle != null)
        {
            Assert.Same(root, root.RequiredNonPkSingle.Root);
            Assert.Same(root.RequiredNonPkSingle, root.RequiredNonPkSingle.Single.Back);
        }

        foreach (var child in root.RequiredChildrenAk)
        {
            Assert.Same(root, child.Parent);
            Assert.All(child.Children.Select(e => e.Parent), e => Assert.Same(child, e));
            Assert.All(child.CompositeChildren.Select(e => e.Parent), e => Assert.Same(child, e));
        }

        foreach (var child in root.OptionalChildrenAk)
        {
            Assert.Same(root, child.Parent);
            Assert.All(child.Children.Select(e => e.Parent), e => Assert.Same(child, e));
            Assert.All(child.CompositeChildren.Select(e => e.Parent), e => Assert.Same(child, e));
        }

        if (root.RequiredSingleAk != null)
        {
            Assert.Same(root, root.RequiredSingleAk.Root);
            Assert.Same(root.RequiredSingleAk, root.RequiredSingleAk.Single.Back);
            Assert.Same(root.RequiredSingleAk, root.RequiredSingleAk.SingleComposite.Back);
        }

        if (root.OptionalSingleAk != null)
        {
            Assert.Same(root, root.OptionalSingleAk.Root);
            Assert.Same(root.OptionalSingleAk, root.OptionalSingleAk.Single.Back);
            Assert.Same(root.OptionalSingleAk, root.OptionalSingleAk.SingleComposite.Back);
        }

        if (root.RequiredNonPkSingleAk != null)
        {
            Assert.Same(root, root.RequiredNonPkSingleAk.Root);
            Assert.Same(root.RequiredNonPkSingleAk, root.RequiredNonPkSingleAk.Single.Back);
        }
    }

    protected class Root : NotifyingEntity
    {
        private int _id;
        private Guid _alternateId;
        private IEnumerable<Required1> _requiredChildren = new ObservableHashSet<Required1>(ReferenceEqualityComparer.Instance);
        private IEnumerable<Optional1> _optionalChildren = new ObservableHashSet<Optional1>(ReferenceEqualityComparer.Instance);
        private RequiredSingle1 _requiredSingle;
        private RequiredNonPkSingle1 _requiredNonPkSingle;
        private RequiredNonPkSingle1Derived _requiredNonPkSingleDerived;
        private RequiredNonPkSingle1MoreDerived _requiredNonPkSingleMoreDerived;
        private OptionalSingle1 _optionalSingle;
        private OptionalSingle1Derived _optionalSingleDerived;
        private OptionalSingle1MoreDerived _optionalSingleMoreDerived;

        private IEnumerable<RequiredAk1> _requiredChildrenAk =
            new ObservableHashSet<RequiredAk1>(ReferenceEqualityComparer.Instance);

        private IEnumerable<OptionalAk1> _optionalChildrenAk =
            new ObservableHashSet<OptionalAk1>(ReferenceEqualityComparer.Instance);

        private RequiredSingleAk1 _requiredSingleAk;
        private RequiredNonPkSingleAk1 _requiredNonPkSingleAk;
        private RequiredNonPkSingleAk1Derived _requiredNonPkSingleAkDerived;
        private RequiredNonPkSingleAk1MoreDerived _requiredNonPkSingleAkMoreDerived;
        private OptionalSingleAk1 _optionalSingleAk;
        private OptionalSingleAk1Derived _optionalSingleAkDerived;
        private OptionalSingleAk1MoreDerived _optionalSingleAkMoreDerived;

        private IEnumerable<RequiredComposite1> _requiredCompositeChildren
            = new ObservableHashSet<RequiredComposite1>(ReferenceEqualityComparer.Instance);

        public int Id
        {
            get => _id;
            set => SetWithNotify(value, ref _id);
        }

        public Guid AlternateId
        {
            get => _alternateId;
            set => SetWithNotify(value, ref _alternateId);
        }

        public IEnumerable<Required1> RequiredChildren
        {
            get => _requiredChildren;
            set => SetWithNotify(value, ref _requiredChildren);
        }

        public IEnumerable<Optional1> OptionalChildren
        {
            get => _optionalChildren;
            set => SetWithNotify(value, ref _optionalChildren);
        }

        public RequiredSingle1 RequiredSingle
        {
            get => _requiredSingle;
            set => SetWithNotify(value, ref _requiredSingle);
        }

        public RequiredNonPkSingle1 RequiredNonPkSingle
        {
            get => _requiredNonPkSingle;
            set => SetWithNotify(value, ref _requiredNonPkSingle);
        }

        public RequiredNonPkSingle1Derived RequiredNonPkSingleDerived
        {
            get => _requiredNonPkSingleDerived;
            set => SetWithNotify(value, ref _requiredNonPkSingleDerived);
        }

        public RequiredNonPkSingle1MoreDerived RequiredNonPkSingleMoreDerived
        {
            get => _requiredNonPkSingleMoreDerived;
            set => SetWithNotify(value, ref _requiredNonPkSingleMoreDerived);
        }

        public OptionalSingle1 OptionalSingle
        {
            get => _optionalSingle;
            set => SetWithNotify(value, ref _optionalSingle);
        }

        public OptionalSingle1Derived OptionalSingleDerived
        {
            get => _optionalSingleDerived;
            set => SetWithNotify(value, ref _optionalSingleDerived);
        }

        public OptionalSingle1MoreDerived OptionalSingleMoreDerived
        {
            get => _optionalSingleMoreDerived;
            set => SetWithNotify(value, ref _optionalSingleMoreDerived);
        }

        public IEnumerable<RequiredAk1> RequiredChildrenAk
        {
            get => _requiredChildrenAk;
            set => SetWithNotify(value, ref _requiredChildrenAk);
        }

        public IEnumerable<OptionalAk1> OptionalChildrenAk
        {
            get => _optionalChildrenAk;
            set => SetWithNotify(value, ref _optionalChildrenAk);
        }

        public RequiredSingleAk1 RequiredSingleAk
        {
            get => _requiredSingleAk;
            set => SetWithNotify(value, ref _requiredSingleAk);
        }

        public RequiredNonPkSingleAk1 RequiredNonPkSingleAk
        {
            get => _requiredNonPkSingleAk;
            set => SetWithNotify(value, ref _requiredNonPkSingleAk);
        }

        public RequiredNonPkSingleAk1Derived RequiredNonPkSingleAkDerived
        {
            get => _requiredNonPkSingleAkDerived;
            set => SetWithNotify(value, ref _requiredNonPkSingleAkDerived);
        }

        public RequiredNonPkSingleAk1MoreDerived RequiredNonPkSingleAkMoreDerived
        {
            get => _requiredNonPkSingleAkMoreDerived;
            set => SetWithNotify(value, ref _requiredNonPkSingleAkMoreDerived);
        }

        public OptionalSingleAk1 OptionalSingleAk
        {
            get => _optionalSingleAk;
            set => SetWithNotify(value, ref _optionalSingleAk);
        }

        public OptionalSingleAk1Derived OptionalSingleAkDerived
        {
            get => _optionalSingleAkDerived;
            set => SetWithNotify(value, ref _optionalSingleAkDerived);
        }

        public OptionalSingleAk1MoreDerived OptionalSingleAkMoreDerived
        {
            get => _optionalSingleAkMoreDerived;
            set => SetWithNotify(value, ref _optionalSingleAkMoreDerived);
        }

        public IEnumerable<RequiredComposite1> RequiredCompositeChildren
        {
            get => _requiredCompositeChildren;
            set => SetWithNotify(value, ref _requiredCompositeChildren);
        }

        public override bool Equals(object obj)
        {
            var other = obj as Root;
            return _id == other?.Id;
        }

        public override int GetHashCode()
            => _id;
    }

    protected class Required1 : NotifyingEntity
    {
        private int _id;
        private int _parentId;
        private Root _parent;
        private IEnumerable<Required2> _children = new ObservableHashSet<Required2>(ReferenceEqualityComparer.Instance);

        public int Id
        {
            get => _id;
            set => SetWithNotify(value, ref _id);
        }

        public int ParentId
        {
            get => _parentId;
            set => SetWithNotify(value, ref _parentId);
        }

        public Root Parent
        {
            get => _parent;
            set => SetWithNotify(value, ref _parent);
        }

        public IEnumerable<Required2> Children
        {
            get => _children;
            set => SetWithNotify(value, ref _children);
        }

        public override bool Equals(object obj)
        {
            var other = obj as Required1;
            return _id == other?.Id;
        }

        public override int GetHashCode()
            => _id;
    }

    protected class Required1Derived : Required1
    {
        public override bool Equals(object obj)
            => base.Equals(obj as Required1Derived);

        public override int GetHashCode()
            => base.GetHashCode();
    }

    protected class Required1MoreDerived : Required1Derived
    {
        public override bool Equals(object obj)
            => base.Equals(obj as Required1MoreDerived);

        public override int GetHashCode()
            => base.GetHashCode();
    }

    protected class Required2 : NotifyingEntity
    {
        private int _id;
        private int _parentId;
        private Required1 _parent;

        public int Id
        {
            get => _id;
            set => SetWithNotify(value, ref _id);
        }

        public int ParentId
        {
            get => _parentId;
            set => SetWithNotify(value, ref _parentId);
        }

        public Required1 Parent
        {
            get => _parent;
            set => SetWithNotify(value, ref _parent);
        }

        public override bool Equals(object obj)
        {
            var other = obj as Required2;
            return _id == other?.Id;
        }

        public override int GetHashCode()
            => _id;
    }

    protected class Required2Derived : Required2
    {
        public override bool Equals(object obj)
            => base.Equals(obj as Required2Derived);

        public override int GetHashCode()
            => base.GetHashCode();
    }

    protected class Required2MoreDerived : Required2Derived
    {
        public override bool Equals(object obj)
            => base.Equals(obj as Required2MoreDerived);

        public override int GetHashCode()
            => base.GetHashCode();
    }

    protected class Optional1 : NotifyingEntity
    {
        private int _id;
        private int? _parentId;
        private Root _parent;
        private IEnumerable<Optional2> _children = new ObservableHashSet<Optional2>(ReferenceEqualityComparer.Instance);

        private ICollection<OptionalComposite2> _compositeChildren =
            new ObservableHashSet<OptionalComposite2>(ReferenceEqualityComparer.Instance);

        public int Id
        {
            get => _id;
            set => SetWithNotify(value, ref _id);
        }

        public int? ParentId
        {
            get => _parentId;
            set => SetWithNotify(value, ref _parentId);
        }

        public Root Parent
        {
            get => _parent;
            set => SetWithNotify(value, ref _parent);
        }

        public IEnumerable<Optional2> Children
        {
            get => _children;
            set => SetWithNotify(value, ref _children);
        }

        public ICollection<OptionalComposite2> CompositeChildren
        {
            get => _compositeChildren;
            set => SetWithNotify(value, ref _compositeChildren);
        }

        public override bool Equals(object obj)
        {
            var other = obj as Optional1;
            return _id == other?.Id;
        }

        public override int GetHashCode()
            => _id;
    }

    protected class Optional1Derived : Optional1
    {
        public override bool Equals(object obj)
            => base.Equals(obj as Optional1Derived);

        public override int GetHashCode()
            => base.GetHashCode();
    }

    protected class Optional1MoreDerived : Optional1Derived
    {
        public override bool Equals(object obj)
            => base.Equals(obj as Optional1MoreDerived);

        public override int GetHashCode()
            => base.GetHashCode();
    }

    protected class Optional2 : NotifyingEntity
    {
        private int _id;
        private int? _parentId;
        private Optional1 _parent;

        public int Id
        {
            get => _id;
            set => SetWithNotify(value, ref _id);
        }

        public int? ParentId
        {
            get => _parentId;
            set => SetWithNotify(value, ref _parentId);
        }

        public Optional1 Parent
        {
            get => _parent;
            set => SetWithNotify(value, ref _parent);
        }

        public override bool Equals(object obj)
        {
            var other = obj as Optional2;
            return _id == other?.Id;
        }

        public override int GetHashCode()
            => _id;
    }

    protected class Optional2Derived : Optional2
    {
        public override bool Equals(object obj)
            => base.Equals(obj as Optional2Derived);

        public override int GetHashCode()
            => base.GetHashCode();
    }

    protected class Optional2MoreDerived : Optional2Derived
    {
        public override bool Equals(object obj)
            => base.Equals(obj as Optional2MoreDerived);

        public override int GetHashCode()
            => base.GetHashCode();
    }

    protected class RequiredSingle1 : NotifyingEntity
    {
        private int _id;
        private bool _bool;
        private Root _root;
        private RequiredSingle2 _single;

        public int Id
        {
            get => _id;
            set => SetWithNotify(value, ref _id);
        }

        public bool Bool
        {
            get => _bool;
            set => SetWithNotify(value, ref _bool);
        }

        public Root Root
        {
            get => _root;
            set => SetWithNotify(value, ref _root);
        }

        public RequiredSingle2 Single
        {
            get => _single;
            set => SetWithNotify(value, ref _single);
        }

        public override bool Equals(object obj)
        {
            var other = obj as RequiredSingle1;
            return _id == other?.Id;
        }

        public override int GetHashCode()
            => _id;
    }

    protected class RequiredSingle2 : NotifyingEntity
    {
        private int _id;
        private bool _bool;
        private RequiredSingle1 _back;

        public int Id
        {
            get => _id;
            set => SetWithNotify(value, ref _id);
        }

        public bool Bool
        {
            get => _bool;
            set => SetWithNotify(value, ref _bool);
        }

        public RequiredSingle1 Back
        {
            get => _back;
            set => SetWithNotify(value, ref _back);
        }

        public override bool Equals(object obj)
        {
            var other = obj as RequiredSingle2;
            return _id == other?.Id;
        }

        public override int GetHashCode()
            => _id;
    }

    protected class RequiredNonPkSingle1 : NotifyingEntity
    {
        private int _id;
        private int _rootId;
        private Root _root;
        private RequiredNonPkSingle2 _single;

        public int Id
        {
            get => _id;
            set => SetWithNotify(value, ref _id);
        }

        public int RootId
        {
            get => _rootId;
            set => SetWithNotify(value, ref _rootId);
        }

        public Root Root
        {
            get => _root;
            set => SetWithNotify(value, ref _root);
        }

        public RequiredNonPkSingle2 Single
        {
            get => _single;
            set => SetWithNotify(value, ref _single);
        }

        public override bool Equals(object obj)
        {
            var other = obj as RequiredNonPkSingle1;
            return _id == other?.Id;
        }

        public override int GetHashCode()
            => _id;
    }

    protected class RequiredNonPkSingle1Derived : RequiredNonPkSingle1
    {
        private int _derivedRootId;
        private Root _derivedRoot;

        public int DerivedRootId
        {
            get => _derivedRootId;
            set => SetWithNotify(value, ref _derivedRootId);
        }

        public Root DerivedRoot
        {
            get => _derivedRoot;
            set => SetWithNotify(value, ref _derivedRoot);
        }

        public override bool Equals(object obj)
            => base.Equals(obj as RequiredNonPkSingle1Derived);

        public override int GetHashCode()
            => base.GetHashCode();
    }

    protected class RequiredNonPkSingle1MoreDerived : RequiredNonPkSingle1Derived
    {
        private int _moreDerivedRootId;
        private Root _moreDerivedRoot;

        public int MoreDerivedRootId
        {
            get => _moreDerivedRootId;
            set => SetWithNotify(value, ref _moreDerivedRootId);
        }

        public Root MoreDerivedRoot
        {
            get => _moreDerivedRoot;
            set => SetWithNotify(value, ref _moreDerivedRoot);
        }

        public override bool Equals(object obj)
            => base.Equals(obj as RequiredNonPkSingle1MoreDerived);

        public override int GetHashCode()
            => base.GetHashCode();
    }

    protected class RequiredNonPkSingle2 : NotifyingEntity
    {
        private int _id;
        private int _backId;
        private RequiredNonPkSingle1 _back;

        public int Id
        {
            get => _id;
            set => SetWithNotify(value, ref _id);
        }

        public int BackId
        {
            get => _backId;
            set => SetWithNotify(value, ref _backId);
        }

        public RequiredNonPkSingle1 Back
        {
            get => _back;
            set => SetWithNotify(value, ref _back);
        }

        public override bool Equals(object obj)
        {
            var other = obj as RequiredNonPkSingle2;
            return _id == other?.Id;
        }

        public override int GetHashCode()
            => _id;
    }

    protected class RequiredNonPkSingle2Derived : RequiredNonPkSingle2
    {
        public override bool Equals(object obj)
            => base.Equals(obj as RequiredNonPkSingle2Derived);

        public override int GetHashCode()
            => base.GetHashCode();
    }

    protected class RequiredNonPkSingle2MoreDerived : RequiredNonPkSingle2Derived
    {
        public override bool Equals(object obj)
            => base.Equals(obj as RequiredNonPkSingle2MoreDerived);

        public override int GetHashCode()
            => base.GetHashCode();
    }

    protected class OptionalSingle1 : NotifyingEntity
    {
        private int _id;
        private int? _rootId;
        private Root _root;
        private OptionalSingle2 _single;

        public int Id
        {
            get => _id;
            set => SetWithNotify(value, ref _id);
        }

        public int? RootId
        {
            get => _rootId;
            set => SetWithNotify(value, ref _rootId);
        }

        public Root Root
        {
            get => _root;
            set => SetWithNotify(value, ref _root);
        }

        public OptionalSingle2 Single
        {
            get => _single;
            set => SetWithNotify(value, ref _single);
        }

        public override bool Equals(object obj)
        {
            var other = obj as OptionalSingle1;
            return _id == other?.Id;
        }

        public override int GetHashCode()
            => _id;
    }

    protected class OptionalSingle1Derived : OptionalSingle1
    {
        private int? _derivedRootId;
        private Root _derivedRoot;

        public int? DerivedRootId
        {
            get => _derivedRootId;
            set => SetWithNotify(value, ref _derivedRootId);
        }

        public Root DerivedRoot
        {
            get => _derivedRoot;
            set => SetWithNotify(value, ref _derivedRoot);
        }

        public override bool Equals(object obj)
            => base.Equals(obj as OptionalSingle1Derived);

        public override int GetHashCode()
            => base.GetHashCode();
    }

    protected class OptionalSingle1MoreDerived : OptionalSingle1Derived
    {
        private Root _moreDerivedRoot;
        private int? _moreDerivedRootId;

        public int? MoreDerivedRootId
        {
            get => _moreDerivedRootId;
            set => SetWithNotify(value, ref _moreDerivedRootId);
        }

        public Root MoreDerivedRoot
        {
            get => _moreDerivedRoot;
            set => SetWithNotify(value, ref _moreDerivedRoot);
        }

        public override bool Equals(object obj)
            => base.Equals(obj as OptionalSingle1MoreDerived);

        public override int GetHashCode()
            => base.GetHashCode();
    }

    protected class OptionalSingle2 : NotifyingEntity
    {
        private int _id;
        private int? _backId;
        private MyDiscriminator _disc;
        private OptionalSingle1 _back;

        public int Id
        {
            get => _id;
            set => SetWithNotify(value, ref _id);
        }

        public int? BackId
        {
            get => _backId;
            set => SetWithNotify(value, ref _backId);
        }

        public MyDiscriminator Disc
        {
            get => _disc;
            set => SetWithNotify(value, ref _disc);
        }

        public OptionalSingle1 Back
        {
            get => _back;
            set => SetWithNotify(value, ref _back);
        }

        public override bool Equals(object obj)
        {
            var other = obj as OptionalSingle2;
            return _id == other?.Id;
        }

        public override int GetHashCode()
            => _id;
    }

    protected class MyDiscriminator(int value)
    {
        public int Value { get; } = value;

        public override bool Equals(object obj)
            => throw new InvalidOperationException();

        public override int GetHashCode()
            => throw new InvalidOperationException();
    }

    protected class OptionalSingle2Derived : OptionalSingle2
    {
        public override bool Equals(object obj)
            => base.Equals(obj as OptionalSingle2Derived);

        public override int GetHashCode()
            => base.GetHashCode();
    }

    protected class OptionalSingle2MoreDerived : OptionalSingle2Derived
    {
        public override bool Equals(object obj)
            => base.Equals(obj as OptionalSingle2MoreDerived);

        public override int GetHashCode()
            => base.GetHashCode();
    }

    protected class RequiredAk1 : NotifyingEntity
    {
        private int _id;
        private Guid _alternateId;
        private Guid _parentId;
        private Root _parent;
        private IEnumerable<RequiredAk2> _children = new ObservableHashSet<RequiredAk2>(ReferenceEqualityComparer.Instance);

        private IEnumerable<RequiredComposite2> _compositeChildren =
            new ObservableHashSet<RequiredComposite2>(ReferenceEqualityComparer.Instance);

        public int Id
        {
            get => _id;
            set => SetWithNotify(value, ref _id);
        }

        public Guid AlternateId
        {
            get => _alternateId;
            set => SetWithNotify(value, ref _alternateId);
        }

        public Guid ParentId
        {
            get => _parentId;
            set => SetWithNotify(value, ref _parentId);
        }

        public Root Parent
        {
            get => _parent;
            set => SetWithNotify(value, ref _parent);
        }

        public IEnumerable<RequiredAk2> Children
        {
            get => _children;
            set => SetWithNotify(value, ref _children);
        }

        public IEnumerable<RequiredComposite2> CompositeChildren
        {
            get => _compositeChildren;
            set => SetWithNotify(value, ref _compositeChildren);
        }

        public override bool Equals(object obj)
        {
            var other = obj as RequiredAk1;
            return _id == other?.Id;
        }

        public override int GetHashCode()
            => _id;
    }

    protected class RequiredAk1Derived : RequiredAk1
    {
        public override bool Equals(object obj)
            => base.Equals(obj as RequiredAk1Derived);

        public override int GetHashCode()
            => base.GetHashCode();
    }

    protected class RequiredAk1MoreDerived : RequiredAk1Derived
    {
        public override bool Equals(object obj)
            => base.Equals(obj as RequiredAk1MoreDerived);

        public override int GetHashCode()
            => base.GetHashCode();
    }

    protected class RequiredAk2 : NotifyingEntity
    {
        private int _id;
        private Guid _alternateId;
        private Guid _parentId;
        private RequiredAk1 _parent;

        public int Id
        {
            get => _id;
            set => SetWithNotify(value, ref _id);
        }

        public Guid AlternateId
        {
            get => _alternateId;
            set => SetWithNotify(value, ref _alternateId);
        }

        public Guid ParentId
        {
            get => _parentId;
            set => SetWithNotify(value, ref _parentId);
        }

        public RequiredAk1 Parent
        {
            get => _parent;
            set => SetWithNotify(value, ref _parent);
        }

        public override bool Equals(object obj)
        {
            var other = obj as RequiredAk2;
            return _id == other?.Id;
        }

        public override int GetHashCode()
            => _id;
    }

    protected class RequiredComposite1 : NotifyingEntity
    {
        private int _id;
        private Guid _parentAlternateId;
        private Root _parent;

        private ICollection<OptionalOverlapping2> _compositeChildren =
            new ObservableHashSet<OptionalOverlapping2>(ReferenceEqualityComparer.Instance);

        public int Id
        {
            get => _id;
            set => SetWithNotify(value, ref _id);
        }

        public Guid ParentAlternateId
        {
            get => _parentAlternateId;
            set => SetWithNotify(value, ref _parentAlternateId);
        }

        public Root Parent
        {
            get => _parent;
            set => SetWithNotify(value, ref _parent);
        }

        public override bool Equals(object obj)
        {
            var other = obj as RequiredComposite1;
            return _id == other?.Id;
        }

        public ICollection<OptionalOverlapping2> CompositeChildren
        {
            get => _compositeChildren;
            set => SetWithNotify(value, ref _compositeChildren);
        }

        public override int GetHashCode()
            => _id;
    }

    protected class OptionalOverlapping2 : NotifyingEntity
    {
        private int _id;
        private Guid _parentAlternateId;
        private int? _parentId;
        private RequiredComposite1 _parent;
        private Root _root;

        public int Id
        {
            get => _id;
            set => SetWithNotify(value, ref _id);
        }

        public Guid ParentAlternateId
        {
            get => _parentAlternateId;
            set => SetWithNotify(value, ref _parentAlternateId);
        }

        public int? ParentId
        {
            get => _parentId;
            set => SetWithNotify(value, ref _parentId);
        }

        public RequiredComposite1 Parent
        {
            get => _parent;
            set => SetWithNotify(value, ref _parent);
        }

        public Root Root
        {
            get => _root;
            set => SetWithNotify(value, ref _root);
        }

        public override bool Equals(object obj)
        {
            var other = obj as OptionalOverlapping2;
            return _id == other?.Id;
        }

        public override int GetHashCode()
            => _id;
    }

    protected class RequiredComposite2 : NotifyingEntity
    {
        private int _id;
        private Guid _alternateId;
        private int _parentId;
        private RequiredAk1 _parent;

        public int Id
        {
            get => _id;
            set => SetWithNotify(value, ref _id);
        }

        public Guid ParentAlternateId
        {
            get => _alternateId;
            set => SetWithNotify(value, ref _alternateId);
        }

        public int ParentId
        {
            get => _parentId;
            set => SetWithNotify(value, ref _parentId);
        }

        public RequiredAk1 Parent
        {
            get => _parent;
            set => SetWithNotify(value, ref _parent);
        }

        public override bool Equals(object obj)
        {
            var other = obj as RequiredComposite2;
            return _id == other?.Id;
        }

        public override int GetHashCode()
            => _id;
    }

    protected class RequiredAk2Derived : RequiredAk2
    {
        public override bool Equals(object obj)
            => base.Equals(obj as RequiredAk2Derived);

        public override int GetHashCode()
            => base.GetHashCode();
    }

    protected class RequiredAk2MoreDerived : RequiredAk2Derived
    {
        public override bool Equals(object obj)
            => base.Equals(obj as RequiredAk2MoreDerived);

        public override int GetHashCode()
            => base.GetHashCode();
    }

    protected class OptionalAk1 : NotifyingEntity
    {
        private int _id;
        private Guid _alternateId;
        private Guid? _parentId;
        private Root _parent;
        private IEnumerable<OptionalAk2> _children = new ObservableHashSet<OptionalAk2>(ReferenceEqualityComparer.Instance);

        private ICollection<OptionalComposite2> _compositeChildren =
            new ObservableHashSet<OptionalComposite2>(ReferenceEqualityComparer.Instance);

        public int Id
        {
            get => _id;
            set => SetWithNotify(value, ref _id);
        }

        public Guid AlternateId
        {
            get => _alternateId;
            set => SetWithNotify(value, ref _alternateId);
        }

        public Guid? ParentId
        {
            get => _parentId;
            set => SetWithNotify(value, ref _parentId);
        }

        public Root Parent
        {
            get => _parent;
            set => SetWithNotify(value, ref _parent);
        }

        public IEnumerable<OptionalAk2> Children
        {
            get => _children;
            set => SetWithNotify(value, ref _children);
        }

        public ICollection<OptionalComposite2> CompositeChildren
        {
            get => _compositeChildren;
            set => SetWithNotify(value, ref _compositeChildren);
        }

        public override bool Equals(object obj)
        {
            var other = obj as OptionalAk1;
            return _id == other?.Id;
        }

        public override int GetHashCode()
            => _id;
    }

    protected class OptionalAk1Derived : OptionalAk1
    {
        public override bool Equals(object obj)
            => base.Equals(obj as OptionalAk1Derived);

        public override int GetHashCode()
            => base.GetHashCode();
    }

    protected class OptionalAk1MoreDerived : OptionalAk1Derived
    {
        public override bool Equals(object obj)
            => base.Equals(obj as OptionalAk1MoreDerived);

        public override int GetHashCode()
            => base.GetHashCode();
    }

    protected class OptionalAk2 : NotifyingEntity
    {
        private int _id;
        private Guid _alternateId;
        private Guid? _parentId;
        private OptionalAk1 _parent;

        public int Id
        {
            get => _id;
            set => SetWithNotify(value, ref _id);
        }

        public Guid AlternateId
        {
            get => _alternateId;
            set => SetWithNotify(value, ref _alternateId);
        }

        public Guid? ParentId
        {
            get => _parentId;
            set => SetWithNotify(value, ref _parentId);
        }

        public OptionalAk1 Parent
        {
            get => _parent;
            set => SetWithNotify(value, ref _parent);
        }

        public override bool Equals(object obj)
        {
            var other = obj as OptionalAk2;
            return _id == other?.Id;
        }

        public override int GetHashCode()
            => _id;
    }

    protected class OptionalComposite2 : NotifyingEntity
    {
        private int _id;
        private Guid _alternateId;
        private int? _parentId;
        private int? _parent2Id;
        private OptionalAk1 _parent;
        private Optional1 _parent2;

        public int Id
        {
            get => _id;
            set => SetWithNotify(value, ref _id);
        }

        public Guid ParentAlternateId
        {
            get => _alternateId;
            set => SetWithNotify(value, ref _alternateId);
        }

        public int? ParentId
        {
            get => _parentId;
            set => SetWithNotify(value, ref _parentId);
        }

        public OptionalAk1 Parent
        {
            get => _parent;
            set => SetWithNotify(value, ref _parent);
        }

        public int? Parent2Id
        {
            get => _parent2Id;
            set => SetWithNotify(value, ref _parent2Id);
        }

        public Optional1 Parent2
        {
            get => _parent2;
            set => SetWithNotify(value, ref _parent2);
        }

        public override bool Equals(object obj)
        {
            var other = obj as OptionalComposite2;
            return _id == other?.Id;
        }

        public override int GetHashCode()
            => _id;
    }

    protected class OptionalAk2Derived : OptionalAk2
    {
        public override bool Equals(object obj)
            => base.Equals(obj as OptionalAk2Derived);

        public override int GetHashCode()
            => base.GetHashCode();
    }

    protected class OptionalAk2MoreDerived : OptionalAk2Derived
    {
        public override bool Equals(object obj)
            => base.Equals(obj as OptionalAk2MoreDerived);

        public override int GetHashCode()
            => base.GetHashCode();
    }

    protected class RequiredSingleAk1 : NotifyingEntity
    {
        private int _id;
        private Guid _alternateId;
        private Guid _rootId;
        private Root _root;
        private RequiredSingleAk2 _single;
        private RequiredSingleComposite2 _singleComposite;

        public int Id
        {
            get => _id;
            set => SetWithNotify(value, ref _id);
        }

        public Guid AlternateId
        {
            get => _alternateId;
            set => SetWithNotify(value, ref _alternateId);
        }

        public Guid RootId
        {
            get => _rootId;
            set => SetWithNotify(value, ref _rootId);
        }

        public Root Root
        {
            get => _root;
            set => SetWithNotify(value, ref _root);
        }

        public RequiredSingleAk2 Single
        {
            get => _single;
            set => SetWithNotify(value, ref _single);
        }

        public RequiredSingleComposite2 SingleComposite
        {
            get => _singleComposite;
            set => SetWithNotify(value, ref _singleComposite);
        }

        public override bool Equals(object obj)
        {
            var other = obj as RequiredSingleAk1;
            return _id == other?.Id;
        }

        public override int GetHashCode()
            => _id;
    }

    protected class RequiredSingleAk2 : NotifyingEntity
    {
        private int _id;
        private Guid _alternateId;
        private Guid _backId;
        private RequiredSingleAk1 _back;

        public int Id
        {
            get => _id;
            set => SetWithNotify(value, ref _id);
        }

        public Guid AlternateId
        {
            get => _alternateId;
            set => SetWithNotify(value, ref _alternateId);
        }

        public Guid BackId
        {
            get => _backId;
            set => SetWithNotify(value, ref _backId);
        }

        public RequiredSingleAk1 Back
        {
            get => _back;
            set => SetWithNotify(value, ref _back);
        }

        public override bool Equals(object obj)
        {
            var other = obj as RequiredSingleAk2;
            return _id == other?.Id;
        }

        public override int GetHashCode()
            => _id;
    }

    protected class RequiredSingleComposite2 : NotifyingEntity
    {
        private int _id;
        private Guid _alternateId;
        private int _backId;
        private RequiredSingleAk1 _back;

        public int Id
        {
            get => _id;
            set => SetWithNotify(value, ref _id);
        }

        public Guid BackAlternateId
        {
            get => _alternateId;
            set => SetWithNotify(value, ref _alternateId);
        }

        public int BackId
        {
            get => _backId;
            set => SetWithNotify(value, ref _backId);
        }

        public RequiredSingleAk1 Back
        {
            get => _back;
            set => SetWithNotify(value, ref _back);
        }

        public override bool Equals(object obj)
        {
            var other = obj as RequiredSingleComposite2;
            return _id == other?.Id;
        }

        public override int GetHashCode()
            => _id;
    }

    protected class RequiredNonPkSingleAk1 : NotifyingEntity
    {
        private int _id;
        private Guid _alternateId;
        private Guid _rootId;
        private Root _root;
        private RequiredNonPkSingleAk2 _single;

        public int Id
        {
            get => _id;
            set => SetWithNotify(value, ref _id);
        }

        public Guid AlternateId
        {
            get => _alternateId;
            set => SetWithNotify(value, ref _alternateId);
        }

        public Guid RootId
        {
            get => _rootId;
            set => SetWithNotify(value, ref _rootId);
        }

        public Root Root
        {
            get => _root;
            set => SetWithNotify(value, ref _root);
        }

        public RequiredNonPkSingleAk2 Single
        {
            get => _single;
            set => SetWithNotify(value, ref _single);
        }

        public override bool Equals(object obj)
        {
            var other = obj as RequiredNonPkSingleAk1;
            return _id == other?.Id;
        }

        public override int GetHashCode()
            => _id;
    }

    protected class RequiredNonPkSingleAk1Derived : RequiredNonPkSingleAk1
    {
        private Guid _derivedRootId;
        private Root _derivedRoot;

        public Guid DerivedRootId
        {
            get => _derivedRootId;
            set => SetWithNotify(value, ref _derivedRootId);
        }

        public Root DerivedRoot
        {
            get => _derivedRoot;
            set => SetWithNotify(value, ref _derivedRoot);
        }

        public override bool Equals(object obj)
            => base.Equals(obj as RequiredNonPkSingleAk1Derived);

        public override int GetHashCode()
            => base.GetHashCode();
    }

    protected class RequiredNonPkSingleAk1MoreDerived : RequiredNonPkSingleAk1Derived
    {
        private Guid _moreDerivedRootId;
        private Root _moreDerivedRoot;

        public Guid MoreDerivedRootId
        {
            get => _moreDerivedRootId;
            set => SetWithNotify(value, ref _moreDerivedRootId);
        }

        public Root MoreDerivedRoot
        {
            get => _moreDerivedRoot;
            set => SetWithNotify(value, ref _moreDerivedRoot);
        }

        public override bool Equals(object obj)
            => base.Equals(obj as RequiredNonPkSingleAk1MoreDerived);

        public override int GetHashCode()
            => base.GetHashCode();
    }

    protected class RequiredNonPkSingleAk2 : NotifyingEntity
    {
        private int _id;
        private Guid _alternateId;
        private Guid _backId;
        private RequiredNonPkSingleAk1 _back;

        public int Id
        {
            get => _id;
            set => SetWithNotify(value, ref _id);
        }

        public Guid AlternateId
        {
            get => _alternateId;
            set => SetWithNotify(value, ref _alternateId);
        }

        public Guid BackId
        {
            get => _backId;
            set => SetWithNotify(value, ref _backId);
        }

        public RequiredNonPkSingleAk1 Back
        {
            get => _back;
            set => SetWithNotify(value, ref _back);
        }

        public override bool Equals(object obj)
        {
            var other = obj as RequiredNonPkSingleAk2;
            return _id == other?.Id;
        }

        public override int GetHashCode()
            => _id;
    }

    protected class RequiredNonPkSingleAk2Derived : RequiredNonPkSingleAk2
    {
        public override bool Equals(object obj)
            => base.Equals(obj as RequiredNonPkSingleAk2Derived);

        public override int GetHashCode()
            => base.GetHashCode();
    }

    protected class RequiredNonPkSingleAk2MoreDerived : RequiredNonPkSingleAk2Derived
    {
        public override bool Equals(object obj)
            => base.Equals(obj as RequiredNonPkSingleAk2MoreDerived);

        public override int GetHashCode()
            => base.GetHashCode();
    }

    protected class OptionalSingleAk1 : NotifyingEntity
    {
        private int _id;
        private Guid _alternateId;
        private Guid? _rootId;
        private Root _root;
        private OptionalSingleAk2 _single;
        private OptionalSingleComposite2 _singleComposite;

        public int Id
        {
            get => _id;
            set => SetWithNotify(value, ref _id);
        }

        public Guid AlternateId
        {
            get => _alternateId;
            set => SetWithNotify(value, ref _alternateId);
        }

        public Guid? RootId
        {
            get => _rootId;
            set => SetWithNotify(value, ref _rootId);
        }

        public Root Root
        {
            get => _root;
            set => SetWithNotify(value, ref _root);
        }

        public OptionalSingleComposite2 SingleComposite
        {
            get => _singleComposite;
            set => SetWithNotify(value, ref _singleComposite);
        }

        public OptionalSingleAk2 Single
        {
            get => _single;
            set => SetWithNotify(value, ref _single);
        }

        public override bool Equals(object obj)
        {
            var other = obj as OptionalSingleAk1;
            return _id == other?.Id;
        }

        public override int GetHashCode()
            => _id;
    }

    protected class OptionalSingleAk1Derived : OptionalSingleAk1
    {
        private Guid? _derivedRootId;
        private Root _derivedRoot;

        public Guid? DerivedRootId
        {
            get => _derivedRootId;
            set => SetWithNotify(value, ref _derivedRootId);
        }

        public Root DerivedRoot
        {
            get => _derivedRoot;
            set => SetWithNotify(value, ref _derivedRoot);
        }

        public override bool Equals(object obj)
            => base.Equals(obj as OptionalSingleAk1Derived);

        public override int GetHashCode()
            => base.GetHashCode();
    }

    protected class OptionalSingleAk1MoreDerived : OptionalSingleAk1Derived
    {
        private Guid? _moreDerivedRootId;
        private Root _moreDerivedRoot;

        public Guid? MoreDerivedRootId
        {
            get => _moreDerivedRootId;
            set => SetWithNotify(value, ref _moreDerivedRootId);
        }

        public Root MoreDerivedRoot
        {
            get => _moreDerivedRoot;
            set => SetWithNotify(value, ref _moreDerivedRoot);
        }

        public override bool Equals(object obj)
            => base.Equals(obj as OptionalSingleAk1MoreDerived);

        public override int GetHashCode()
            => base.GetHashCode();
    }

    protected class OptionalSingleAk2 : NotifyingEntity
    {
        private int _id;
        private Guid _alternateId;
        private Guid? _backId;
        private OptionalSingleAk1 _back;

        public int Id
        {
            get => _id;
            set => SetWithNotify(value, ref _id);
        }

        public Guid AlternateId
        {
            get => _alternateId;
            set => SetWithNotify(value, ref _alternateId);
        }

        public Guid? BackId
        {
            get => _backId;
            set => SetWithNotify(value, ref _backId);
        }

        public OptionalSingleAk1 Back
        {
            get => _back;
            set => SetWithNotify(value, ref _back);
        }

        public override bool Equals(object obj)
        {
            var other = obj as OptionalSingleAk2;
            return _id == other?.Id;
        }

        public override int GetHashCode()
            => _id;
    }

    protected class OptionalSingleComposite2 : NotifyingEntity
    {
        private int _id;
        private Guid _alternateId;
        private int? _backId;
        private OptionalSingleAk1 _back;

        public int Id
        {
            get => _id;
            set => SetWithNotify(value, ref _id);
        }

        public Guid ParentAlternateId
        {
            get => _alternateId;
            set => SetWithNotify(value, ref _alternateId);
        }

        public int? BackId
        {
            get => _backId;
            set => SetWithNotify(value, ref _backId);
        }

        public OptionalSingleAk1 Back
        {
            get => _back;
            set => SetWithNotify(value, ref _back);
        }

        public override bool Equals(object obj)
        {
            var other = obj as OptionalSingleComposite2;
            return _id == other?.Id;
        }

        public override int GetHashCode()
            => _id;
    }

    protected class OptionalSingleAk2Derived : OptionalSingleAk2
    {
        public override bool Equals(object obj)
            => base.Equals(obj as OptionalSingleAk2Derived);

        public override int GetHashCode()
            => base.GetHashCode();
    }

    protected class OptionalSingleAk2MoreDerived : OptionalSingleAk2Derived
    {
        public override bool Equals(object obj)
            => base.Equals(obj as OptionalSingleAk2MoreDerived);

        public override int GetHashCode()
            => base.GetHashCode();
    }

    protected class OwnerRoot : NotifyingEntity
    {
        private int _id;
        private ICollection<OwnedRequired1> _requiredChildren = new ObservableHashSet<OwnedRequired1>(ReferenceEqualityComparer.Instance);
        private ICollection<OwnedOptional1> _optionalChildren = new ObservableHashSet<OwnedOptional1>(ReferenceEqualityComparer.Instance);
        private OwnedRequiredSingle1 _requiredSingle;
        private OwnedOptionalSingle1 _optionalSingle;

        public int Id
        {
            get => _id;
            set => SetWithNotify(value, ref _id);
        }

        public OwnedRequiredSingle1 RequiredSingle
        {
            get => _requiredSingle;
            set => SetWithNotify(value, ref _requiredSingle);
        }

        public OwnedOptionalSingle1 OptionalSingle
        {
            get => _optionalSingle;
            set => SetWithNotify(value, ref _optionalSingle);
        }

        public ICollection<OwnedRequired1> RequiredChildren
        {
            get => _requiredChildren;
            set => SetWithNotify(value, ref _requiredChildren);
        }

        public ICollection<OwnedOptional1> OptionalChildren
        {
            get => _optionalChildren;
            set => SetWithNotify(value, ref _optionalChildren);
        }
    }

    protected class OwnedRequired1 : NotifyingEntity
    {
        private ICollection<OwnedRequired2> _children = new ObservableHashSet<OwnedRequired2>(ReferenceEqualityComparer.Instance);
        private string _name;

        [Required]
        public string Name
        {
            get => _name;
            set => SetWithNotify(value, ref _name);
        }

        public ICollection<OwnedRequired2> Children
        {
            get => _children;
            set => SetWithNotify(value, ref _children);
        }
    }

    protected class OwnedRequired2 : NotifyingEntity
    {
        private string _name;

        [Required]
        public string Name
        {
            get => _name;
            set => SetWithNotify(value, ref _name);
        }
    }

    protected class OwnedOptional1 : NotifyingEntity
    {
        private ICollection<OwnedOptional2> _children = new ObservableHashSet<OwnedOptional2>(ReferenceEqualityComparer.Instance);
        private string _name;

        [Required]
        public string Name
        {
            get => _name;
            set => SetWithNotify(value, ref _name);
        }

        public ICollection<OwnedOptional2> Children
        {
            get => _children;
            set => SetWithNotify(value, ref _children);
        }
    }

    protected class OwnedOptional2 : NotifyingEntity
    {
        private string _name;

        [Required]
        public string Name
        {
            get => _name;
            set => SetWithNotify(value, ref _name);
        }
    }

    protected class OwnedRequiredSingle1 : NotifyingEntity
    {
        private OwnedRequiredSingle2 _single;
        private string _name;

        [Required]
        public string Name
        {
            get => _name;
            set => SetWithNotify(value, ref _name);
        }

        public OwnedRequiredSingle2 Single
        {
            get => _single;
            set => SetWithNotify(value, ref _single);
        }
    }

    protected class OwnedRequiredSingle2 : NotifyingEntity
    {
        private string _name;

        [Required]
        public string Name
        {
            get => _name;
            set => SetWithNotify(value, ref _name);
        }
    }

    protected class OwnedOptionalSingle1 : NotifyingEntity
    {
        private string _name;
        private OwnedOptionalSingle2 _single;

        [Required]
        public string Name
        {
            get => _name;
            set => SetWithNotify(value, ref _name);
        }

        public OwnedOptionalSingle2 Single
        {
            get => _single;
            set => SetWithNotify(value, ref _single);
        }
    }

    protected class OwnedOptionalSingle2 : NotifyingEntity
    {
        private string _name;

        [Required]
        public string Name
        {
            get => _name;
            set => SetWithNotify(value, ref _name);
        }
    }

    protected class BadCustomer : NotifyingEntity
    {
        private int _id;
        private int _status;
        private ICollection<BadOrder> _badOrders = new ObservableHashSet<BadOrder>(ReferenceEqualityComparer.Instance);

        public int Id
        {
            get => _id;
            set => SetWithNotify(value, ref _id);
        }

        public int Status
        {
            get => _status;
            set => SetWithNotify(value, ref _status);
        }

        public ICollection<BadOrder> BadOrders
        {
            get => _badOrders;
            set => SetWithNotify(value, ref _badOrders);
        }
    }

    protected class BadOrder : NotifyingEntity
    {
        private int _id;
        private int? _badCustomerId;
        private BadCustomer _badCustomer;

        public int Id
        {
            get => _id;
            set => SetWithNotify(value, ref _id);
        }

        public int? BadCustomerId
        {
            get => _badCustomerId;
            set => SetWithNotify(value, ref _badCustomerId);
        }

        public BadCustomer BadCustomer
        {
            get => _badCustomer;
            set => SetWithNotify(value, ref _badCustomer);
        }
    }

    protected class HiddenAreaTask : TaskWithChoices;

    protected abstract class QuestTask : NotifyingEntity
    {
        private int _id;

        public int Id
        {
            get => _id;
            set => SetWithNotify(value, ref _id);
        }
    }

    protected class QuizTask : TaskWithChoices;

    protected class TaskChoice : NotifyingEntity
    {
        private int _id;
        private int _questTaskId;

        public int Id
        {
            get => _id;
            set => SetWithNotify(value, ref _id);
        }

        public int QuestTaskId
        {
            get => _questTaskId;
            set => SetWithNotify(value, ref _questTaskId);
        }
    }

    protected class ParentAsAChild : NotifyingEntity
    {
        private int _id;
        private int? _childAsAParentId;
        private ChildAsAParent _childAsAParent;

        public bool Filler { get; set; }

        [DatabaseGenerated(DatabaseGeneratedOption.None)]
        public int Id
        {
            get => _id;
            set => SetWithNotify(value, ref _id);
        }

        public int? ChildAsAParentId
        {
            get => _childAsAParentId;
            set => SetWithNotify(value, ref _childAsAParentId);
        }

        public ChildAsAParent ChildAsAParent
        {
            get => _childAsAParent;
            set => SetWithNotify(value, ref _childAsAParent);
        }
    }

    protected class ChildAsAParent : NotifyingEntity
    {
        private int _id;
        private ParentAsAChild _parentAsAChild;

        public bool Filler { get; set; }

        public int Id
        {
            get => _id;
            set => SetWithNotify(value, ref _id);
        }

        public ParentAsAChild ParentAsAChild
        {
            get => _parentAsAChild;
            set => SetWithNotify(value, ref _parentAsAChild);
        }
    }

    protected abstract class TaskWithChoices : QuestTask
    {
        private ICollection<TaskChoice> _choices = new ObservableHashSet<TaskChoice>(ReferenceEqualityComparer.Instance);

        public ICollection<TaskChoice> Choices
        {
            get => _choices;
            set => SetWithNotify(value, ref _choices);
        }
    }

    protected class Produce : NotifyingEntity
    {
        private Guid _produceId;
        private string _name;
        private int _barCode;

        public Guid ProduceId
        {
            get => _produceId;
            set => SetWithNotify(value, ref _produceId);
        }

        public string Name
        {
            get => _name;
            set => SetWithNotify(value, ref _name);
        }

        public int BarCode
        {
            get => _barCode;
            set => SetWithNotify(value, ref _barCode);
        }
    }

    protected class Bloog : NotifyingEntity
    {
        private int _id;
        private IEnumerable<Poost> _poosts = new ObservableHashSet<Poost>(ReferenceEqualityComparer.Instance);

        [DatabaseGenerated(DatabaseGeneratedOption.None)]
        public int Id
        {
            get => _id;
            set => SetWithNotify(value, ref _id);
        }

        public IEnumerable<Poost> Poosts
        {
            get => _poosts;
            set => SetWithNotify(value, ref _poosts);
        }
    }

    protected class Poost : NotifyingEntity
    {
        private int _id;
        private int? _bloogId;
        private Bloog _bloog;

        [DatabaseGenerated(DatabaseGeneratedOption.None)]
        public int Id
        {
            get => _id;
            set => SetWithNotify(value, ref _id);
        }

        public int? BloogId
        {
            get => _bloogId;
            set => SetWithNotify(value, ref _bloogId);
        }

        public Bloog Bloog
        {
            get => _bloog;
            set => SetWithNotify(value, ref _bloog);
        }
    }

    protected class SharedFkRoot : NotifyingEntity
    {
        private long _id;

        private ICollection<SharedFkDependant> _dependants
            = new ObservableHashSet<SharedFkDependant>(ReferenceEqualityComparer.Instance);

        private ICollection<SharedFkParent> _parents
            = new ObservableHashSet<SharedFkParent>(ReferenceEqualityComparer.Instance);

        public long Id
        {
            get => _id;
            set => SetWithNotify(value, ref _id);
        }

        public ICollection<SharedFkDependant> Dependants
        {
            get => _dependants;
            set => SetWithNotify(value, ref _dependants);
        }

        public ICollection<SharedFkParent> Parents
        {
            get => _parents;
            set => SetWithNotify(value, ref _parents);
        }
    }

    protected class SharedFkParent : NotifyingEntity
    {
        private long _id;
        private long? _dependantId;
        private long _rootId;
        private SharedFkRoot _root = null!;
        private SharedFkDependant _dependant;

        public long Id
        {
            get => _id;
            set => SetWithNotify(value, ref _id);
        }

        public long? DependantId
        {
            get => _dependantId;
            set => SetWithNotify(value, ref _dependantId);
        }

        public long RootId
        {
            get => _rootId;
            set => SetWithNotify(value, ref _rootId);
        }

        public SharedFkRoot Root
        {
            get => _root;
            set => SetWithNotify(value, ref _root);
        }

        public SharedFkDependant Dependant
        {
            get => _dependant;
            set => SetWithNotify(value, ref _dependant);
        }
    }

    protected class SharedFkDependant : NotifyingEntity
    {
        private long _id;
        private long _rootId;
        private SharedFkRoot _root = null!;
        private SharedFkParent _parent = null!;

        public long Id
        {
            get => _id;
            set => SetWithNotify(value, ref _id);
        }

        public long RootId
        {
            get => _rootId;
            set => SetWithNotify(value, ref _rootId);
        }

        public SharedFkRoot Root
        {
            get => _root;
            set => SetWithNotify(value, ref _root);
        }

        public SharedFkParent Parent
        {
            get => _parent;
            set => SetWithNotify(value, ref _parent);
        }
    }

    protected class Owner : NotifyingEntity
    {
        private int _id;
        private Owned _owned;
        private ICollection<Owned> _ownedCollection = new ObservableHashSet<Owned>();

        public int Id
        {
            get => _id;
            set => SetWithNotify(value, ref _id);
        }

        public Owned Owned
        {
            get => _owned;
            set => SetWithNotify(value, ref _owned);
        }

        public ICollection<Owned> OwnedCollection
        {
            get => _ownedCollection;
            set => SetWithNotify(value, ref _ownedCollection);
        }
    }

    [Owned]
    protected class Owned : NotifyingEntity
    {
        private int _foo;
        private string _bar;

        public int Foo
        {
            get => _foo;
            set => SetWithNotify(value, ref _foo);
        }

        public string Bar
        {
            get => _bar;
            set => SetWithNotify(value, ref _bar);
        }
    }

    protected class OwnerWithKeyedCollection : NotifyingEntity
    {
        private int _id;
        private Owned _owned;
        private OwnedWithKey _ownedWithKey;
        private ICollection<OwnedWithKey> _ownedCollection = new ObservableHashSet<OwnedWithKey>();
        private ICollection<OwnedWithPrivateKey> _ownedCollectionPrivateKey = new ObservableHashSet<OwnedWithPrivateKey>();

        public int Id
        {
            get => _id;
            set => SetWithNotify(value, ref _id);
        }

        public Owned Owned
        {
            get => _owned;
            set => SetWithNotify(value, ref _owned);
        }

        public OwnedWithKey OwnedWithKey
        {
            get => _ownedWithKey;
            set => SetWithNotify(value, ref _ownedWithKey);
        }

        public ICollection<OwnedWithKey> OwnedCollection
        {
            get => _ownedCollection;
            set => SetWithNotify(value, ref _ownedCollection);
        }

        public ICollection<OwnedWithPrivateKey> OwnedCollectionPrivateKey
        {
            get => _ownedCollectionPrivateKey;
            set => SetWithNotify(value, ref _ownedCollectionPrivateKey);
        }
    }

    [Owned]
    protected class OwnedWithKey : NotifyingEntity
    {
        private int _foo;
        private string _bar;
        private int _ownedWithKeyId;

        public int OwnedWithKeyId
        {
            get => _ownedWithKeyId;
            set => SetWithNotify(value, ref _ownedWithKeyId);
        }

        public int Foo
        {
            get => _foo;
            set => SetWithNotify(value, ref _foo);
        }

        public string Bar
        {
            get => _bar;
            set => SetWithNotify(value, ref _bar);
        }
    }

    [Owned]
    protected class OwnedWithPrivateKey : NotifyingEntity
    {
        private int _foo;
        private string _bar;
        private int _privateKey;

        private int PrivateKey
        {
            get => _privateKey;
            set => SetWithNotify(value, ref _privateKey);
        }

        public int Foo
        {
            get => _foo;
            set => SetWithNotify(value, ref _foo);
        }

        public string Bar
        {
            get => _bar;
            set => SetWithNotify(value, ref _bar);
        }
    }

    protected class OwnerWithNonCompositeOwnedCollection : NotifyingEntity
    {
        private int _id;
        private ICollection<NonCompositeOwnedCollection> _owned = new ObservableHashSet<NonCompositeOwnedCollection>();

        public int Id
        {
            get => _id;
            set => SetWithNotify(value, ref _id);
        }

        public ICollection<NonCompositeOwnedCollection> Owned
        {
            get => _owned;
            set => SetWithNotify(value, ref _owned);
        }
    }

    protected class NonCompositeOwnedCollection : NotifyingEntity
    {
        private string _foo;

        public string Foo
        {
            get => _foo;
            set => SetWithNotify(value, ref _foo);
        }
    }

    protected class OwnerNoKeyGeneration : NotifyingEntity
    {
        private int _id;
        private OwnedNoKeyGeneration _owned;
        private ICollection<OwnedNoKeyGeneration> _ownedCollection = new ObservableHashSet<OwnedNoKeyGeneration>();

        public int Id
        {
            get => _id;
            set => SetWithNotify(value, ref _id);
        }

        public OwnedNoKeyGeneration Owned
        {
            get => _owned;
            set => SetWithNotify(value, ref _owned);
        }

        public ICollection<OwnedNoKeyGeneration> OwnedCollection
        {
            get => _ownedCollection;
            set => SetWithNotify(value, ref _ownedCollection);
        }
    }

    [Owned]
    protected class OwnedNoKeyGeneration : NotifyingEntity
    {
        private int _foo;
        private string _bar;

        public int Foo
        {
            get => _foo;
            set => SetWithNotify(value, ref _foo);
        }

        public string Bar
        {
            get => _bar;
            set => SetWithNotify(value, ref _bar);
        }
    }

    [PrimaryKey("PartnerId", "ProviderId")]
    protected abstract class ProviderContract : NotifyingEntity
    {
        private Partner _partner;

        public Partner Partner
        {
            get => _partner;
            set => SetWithNotify(value, ref _partner);
        }
    }

    protected class ProviderContract1 : ProviderContract
    {
        private string _details;

        public string Details
        {
            get => _details;
            set => SetWithNotify(value, ref _details);
        }
    }

    protected class ProviderContract2 : ProviderContract
    {
        private string _details;

        public string Details
        {
            get => _details;
            set => SetWithNotify(value, ref _details);
        }
    }

    protected class Partner : NotifyingEntity
    {
        private string _id;

        public string Id
        {
            get => _id;
            set => SetWithNotify(value, ref _id);
        }
    }

    protected class Provider : NotifyingEntity
    {
        private string _id;

        public string Id
        {
            get => _id;
            set => SetWithNotify(value, ref _id);
        }
    }

    protected class EventDescriptorZ : NotifyingEntity
    {
        private int _id;
        private EntityZ _entityZ;

        public int Id
        {
            get => _id;
            set => SetWithNotify(value, ref _id);
        }

        public EntityZ EntityZ
        {
            get => _entityZ;
            set => SetWithNotify(value, ref _entityZ);
        }
    }

    protected class EntityZ : NotifyingEntity
    {
        private long _id;

        public long Id
        {
            get => _id;
            set => SetWithNotify(value, ref _id);
        }
    }

    protected class City : NotifyingEntity
    {
        private int _id;
        private ICollection<College> _colleges = new ObservableHashSet<College>();

        public int Id
        {
            get => _id;
            set => SetWithNotify(value, ref _id);
        }

        public ICollection<College> Colleges
        {
            get => _colleges;
            set => SetWithNotify(value, ref _colleges);
        }
    }

    protected class College : NotifyingEntity
    {
        private int _id;
        private int _cityId;

        public int Id
        {
            get => _id;
            set => SetWithNotify(value, ref _id);
        }

        public int CityId
        {
            get => _cityId;
            set => SetWithNotify(value, ref _cityId);
        }
    }

    protected class Cruiser : NotifyingEntity
    {
        private int _cruiserId;
        private int _idUserState;
        private AccessState _userState;

        public int CruiserId
        {
            get => _cruiserId;
            set => SetWithNotify(value, ref _cruiserId);
        }

        public int IdUserState
        {
            get => _idUserState;
            set => SetWithNotify(value, ref _idUserState);
        }

        public virtual AccessState UserState
        {
            get => _userState;
            set => SetWithNotify(value, ref _userState);
        }
    }

    protected class AccessState : NotifyingEntity
    {
        private int _accessStateId;
        private ICollection<Cruiser> _users = new ObservableHashSet<Cruiser>();

        public int AccessStateId
        {
            get => _accessStateId;
            set => SetWithNotify(value, ref _accessStateId);
        }

        public virtual ICollection<Cruiser> Users
        {
            get => _users;
            set => SetWithNotify(value, ref _users);
        }
    }

    protected class CruiserWithSentinel : NotifyingEntity
    {
        private int _cruiserWithSentinelId;
        private int _idUserState;
        private AccessStateWithSentinel _userState;

        public int CruiserWithSentinelId
        {
            get => _cruiserWithSentinelId;
            set => SetWithNotify(value, ref _cruiserWithSentinelId);
        }

        public int IdUserState
        {
            get => _idUserState;
            set => SetWithNotify(value, ref _idUserState);
        }

        public virtual AccessStateWithSentinel UserState
        {
            get => _userState;
            set => SetWithNotify(value, ref _userState);
        }
    }

    protected class AccessStateWithSentinel : NotifyingEntity
    {
        private int _accessStateWithSentinelId;
        private ICollection<CruiserWithSentinel> _users = new ObservableHashSet<CruiserWithSentinel>();

        public int AccessStateWithSentinelId
        {
            get => _accessStateWithSentinelId;
            set => SetWithNotify(value, ref _accessStateWithSentinelId);
        }

        public virtual ICollection<CruiserWithSentinel> Users
        {
            get => _users;
            set => SetWithNotify(value, ref _users);
        }
    }

    protected class ParentWithClientSetDefault : NotifyingEntity
    {
        private int _id;
        private ICollection<ChildWithClientSetDefault> _children = new ObservableHashSet<ChildWithClientSetDefault>();

        public int Id
        {
            get => _id;
            set => SetWithNotify(value, ref _id);
        }

        public virtual ICollection<ChildWithClientSetDefault> Children
        {
            get => _children;
            set => SetWithNotify(value, ref _children);
        }
    }

    protected class ChildWithClientSetDefault : NotifyingEntity
    {
        private int _id;
        private int _parentId;
        private ParentWithClientSetDefault _parent;

        public int Id
        {
            get => _id;
            set => SetWithNotify(value, ref _id);
        }

        public int ParentId
        {
            get => _parentId;
            set => SetWithNotify(value, ref _parentId);
        }

        public virtual ParentWithClientSetDefault Parent
        {
            get => _parent;
            set => SetWithNotify(value, ref _parent);
        }
    }

    protected class SomethingCategory : NotifyingEntity
    {
        private int _id;
        private string _name;

        public int Id
        {
            get => _id;
            set => SetWithNotify(value, ref _id);
        }

        public string Name
        {
            get => _name;
            set => SetWithNotify(value, ref _name);
        }
    }

    protected class Something : NotifyingEntity
    {
        private int _id;
        private int _categoryId;
        private string _name;
        private SomethingCategory _somethingCategory;
        private SomethingOfCategoryA _somethingOfCategoryA;
        private SomethingOfCategoryB _somethingOfCategoryB;

        public int Id
        {
            get => _id;
            set => SetWithNotify(value, ref _id);
        }

        public int CategoryId
        {
            get => _categoryId;
            set => SetWithNotify(value, ref _categoryId);
        }

        public string Name
        {
            get => _name;
            set => SetWithNotify(value, ref _name);
        }

        public virtual SomethingCategory SomethingCategory
        {
            get => _somethingCategory;
            set => SetWithNotify(value, ref _somethingCategory);
        }

        public virtual SomethingOfCategoryA SomethingOfCategoryA
        {
            get => _somethingOfCategoryA;
            set => SetWithNotify(value, ref _somethingOfCategoryA);
        }

        public virtual SomethingOfCategoryB SomethingOfCategoryB
        {
            get => _somethingOfCategoryB;
            set => SetWithNotify(value, ref _somethingOfCategoryB);
        }
    }

    protected class SomethingOfCategoryA : NotifyingEntity
    {
        private int _somethingId;
        private string _name;
        private Something _something;

        public int SomethingId
        {
            get => _somethingId;
            set => SetWithNotify(value, ref _somethingId);
        }

        public string Name
        {
            get => _name;
            set => SetWithNotify(value, ref _name);
        }

        public virtual Something Something
        {
            get => _something;
            set => SetWithNotify(value, ref _something);
        }
    }

    protected class SomethingOfCategoryB : NotifyingEntity
    {
        private int _somethingId;
        private int _categoryId;
        private string _name;
        private SomethingCategory _somethingCategory;
        private Something _something;

        public int SomethingId
        {
            get => _somethingId;
            set => SetWithNotify(value, ref _somethingId);
        }

        public int CategoryId
        {
            get => _categoryId;
            set => SetWithNotify(value, ref _categoryId);
        }

        public string Name
        {
            get => _name;
            set => SetWithNotify(value, ref _name);
        }

        public virtual SomethingCategory SomethingCategory
        {
            get => _somethingCategory;
            set => SetWithNotify(value, ref _somethingCategory);
        }

        public virtual Something Something
        {
            get => _something;
            set => SetWithNotify(value, ref _something);
        }
    }

    protected class Parsnip : NotifyingEntity
    {
        private int _id;
        private Carrot _carrot;
        private Swede _swede;

        public int Id
        {
            get => _id;
            set => SetWithNotify(value, ref _id);
        }

        public Carrot Carrot
        {
            get => _carrot;
            set => SetWithNotify(value, ref _carrot);
        }

        public Swede Swede
        {
            get => _swede;
            set => SetWithNotify(value, ref _swede);
        }
    }

    protected class Carrot : NotifyingEntity
    {
        private int _id;
        private int _parsnipId;
        private Parsnip _parsnip;
        private ICollection<Turnip> _turnips = new ObservableHashSet<Turnip>();

        public int Id
        {
            get => _id;
            set => SetWithNotify(value, ref _id);
        }

        public int ParsnipId
        {
            get => _parsnipId;
            set => SetWithNotify(value, ref _parsnipId);
        }

        public Parsnip Parsnip
        {
            get => _parsnip;
            set => SetWithNotify(value, ref _parsnip);
        }

        public ICollection<Turnip> Turnips
        {
            get => _turnips;
            set => SetWithNotify(value, ref _turnips);
        }
    }

    protected class Turnip : NotifyingEntity
    {
        private int _id;
        private int _carrotsId;
        private Carrot _carrot;

        public int Id
        {
            get => _id;
            set => SetWithNotify(value, ref _id);
        }

        public int CarrotsId
        {
            get => _carrotsId;
            set => SetWithNotify(value, ref _carrotsId);
        }

        public Carrot Carrot
        {
            get => _carrot;
            set => SetWithNotify(value, ref _carrot);
        }
    }

    protected class Swede : NotifyingEntity
    {
        private int _id;
        private int _parsnipId;
        private Parsnip _parsnip;
        private ICollection<TurnipSwede> _turnipSwede = new ObservableHashSet<TurnipSwede>();

        public int Id
        {
            get => _id;
            set => SetWithNotify(value, ref _id);
        }

        public int ParsnipId
        {
            get => _parsnipId;
            set => SetWithNotify(value, ref _parsnipId);
        }

        public Parsnip Parsnip
        {
            get => _parsnip;
            set => SetWithNotify(value, ref _parsnip);
        }

        public ICollection<TurnipSwede> TurnipSwedes
        {
            get => _turnipSwede;
            set => SetWithNotify(value, ref _turnipSwede);
        }
    }

    protected class TurnipSwede : NotifyingEntity
    {
        private int _id;
        private int _swedesId;
        private Swede _swede;
        private int _turnipId;
        private Turnip _turnip;

        public int Id
        {
            get => _id;
            set => SetWithNotify(value, ref _id);
        }

        public int SwedesId
        {
            get => _swedesId;
            set => SetWithNotify(value, ref _swedesId);
        }

        public Swede Swede
        {
            get => _swede;
            set => SetWithNotify(value, ref _swede);
        }

        public int TurnipId
        {
            get => _turnipId;
            set => SetWithNotify(value, ref _turnipId);
        }

        public Turnip Turnip
        {
            get => _turnip;
            set => SetWithNotify(value, ref _turnip);
        }
    }

    protected class Bayaz : NotifyingEntity
    {
        private int _bayazId;
        private string _bayazName;
        private ICollection<FirstLaw> _firstLaw = new ObservableHashSet<FirstLaw>();

        [DatabaseGenerated(DatabaseGeneratedOption.None)]
        public int BayazId
        {
            get => _bayazId;
            set => SetWithNotify(value, ref _bayazId);
        }

        public string BayazName
        {
            get => _bayazName;
            set => SetWithNotify(value, ref _bayazName);
        }

        public virtual ICollection<FirstLaw> FirstLaw
        {
            get => _firstLaw;
            set => SetWithNotify(value, ref _firstLaw);
        }
    }

    protected class FirstLaw : NotifyingEntity
    {
        private int _firstLawId;
        private string _firstLawName;
        private int _bayazId;
        private Bayaz _bayaz = null!;
        private readonly ICollection<SecondLaw> _secondLaw = new ObservableHashSet<SecondLaw>();

        [DatabaseGenerated(DatabaseGeneratedOption.None)]
        public int FirstLawId
        {
            get => _firstLawId;
            set => SetWithNotify(value, ref _firstLawId);
        }

        public string FirstLawName
        {
            get => _firstLawName;
            set => SetWithNotify(value, ref _firstLawName);
        }

        public int BayazId
        {
            get => _bayazId;
            set => SetWithNotify(value, ref _bayazId);
        }

        public virtual Bayaz Bayaz
        {
            get => _bayaz;
            set => SetWithNotify(value, ref _bayaz);
        }

        public virtual ICollection<SecondLaw> SecondLaw
            => _secondLaw;
    }

    protected class SecondLaw : NotifyingEntity
    {
        private int _secondLawId;
        private string _secondLawName;
        private int _firstLawId;
        private FirstLaw _firstLaw = null!;
        private readonly ICollection<ThirdLaw> _thirdLaw = new ObservableHashSet<ThirdLaw>();

        [DatabaseGenerated(DatabaseGeneratedOption.None)]
        public int SecondLawId
        {
            get => _secondLawId;
            set => SetWithNotify(value, ref _secondLawId);
        }

        public string SecondLawName
        {
            get => _secondLawName;
            set => SetWithNotify(value, ref _secondLawName);
        }

        public int FirstLawId
        {
            get => _firstLawId;
            set => SetWithNotify(value, ref _firstLawId);
        }

        public virtual FirstLaw FirstLaw
        {
            get => _firstLaw;
            set => SetWithNotify(value, ref _firstLaw);
        }

        public virtual ICollection<ThirdLaw> ThirdLaw
            => _thirdLaw;
    }

    protected class ThirdLaw : NotifyingEntity
    {
        private int _thirdLawId;
        private string _thirdLawName;
        private int _secondLawId;
        private SecondLaw _secondLaw = null!;

        [DatabaseGenerated(DatabaseGeneratedOption.None)]
        public int ThirdLawId
        {
            get => _thirdLawId;
            set => SetWithNotify(value, ref _thirdLawId);
        }

        public string ThirdLawName
        {
            get => _thirdLawName;
            set => SetWithNotify(value, ref _thirdLawName);
        }

        public int SecondLawId
        {
            get => _secondLawId;
            set => SetWithNotify(value, ref _secondLawId);
        }

        public virtual SecondLaw SecondLaw
        {
            get => _secondLaw;
            set => SetWithNotify(value, ref _secondLaw);
        }
    }

    protected class NaiveParent : NotifyingEntity
    {
        private Guid _id;
        private readonly ICollection<SneakyChild> _children = new ObservableHashSet<SneakyChild>();

        public Guid Id
        {
            get => _id;
            set => SetWithNotify(value, ref _id);
        }

        public virtual ICollection<SneakyChild> Children
            => _children;
    }

    protected class SneakyChild : NotifyingEntity
    {
        private Guid _id;
        private Guid _parentId;
        private NaiveParent _parent = null!;

        public Guid Id
        {
            get => _id;
            set => SetWithNotify(value, ref _id);
        }

        public Guid ParentId
        {
            get => _parentId;
            set => SetWithNotify(value, ref _parentId);
        }

        public virtual NaiveParent Parent
        {
            get => _parent;
            set => SetWithNotify(value, ref _parent);
        }
    }

    protected abstract class Parsnip2 : NotifyingEntity
    {
        private int _id;

        public int Id
        {
            get => _id;
            set => SetWithNotify(value, ref _id);
        }
    }

    protected class Lettuce2 : Parsnip2
    {
        private Beetroot2 _root;

        public Beetroot2 Root
        {
            get => _root;
            set => SetWithNotify(value, ref _root);
        }
    }

    protected class RootStructure : NotifyingEntity
    {
        private Guid _radish2Id;
        private int _parsnip2Id;

        public Guid Radish2Id
        {
            get => _radish2Id;
            set => SetWithNotify(value, ref _radish2Id);
        }

        public int Parsnip2Id
        {
            get => _parsnip2Id;
            set => SetWithNotify(value, ref _parsnip2Id);
        }
    }

    protected class Radish2 : NotifyingEntity
    {
        private Guid _id;
        private ICollection<Parsnip2> _entities = new ObservableHashSet<Parsnip2>();

        public Guid Id
        {
            get => _id;
            set => SetWithNotify(value, ref _id);
        }

        public ICollection<Parsnip2> Entities
        {
            get => _entities;
            set => SetWithNotify(value, ref _entities);
        }
    }

    protected class Beetroot2 : Parsnip2;

    protected class ParentEntity32084 : NotifyingEntity
    {
        private Guid _id;
        private ChildBaseEntity32084 _child;

        public Guid Id
        {
            get => _id;
            set => SetWithNotify(value, ref _id);
        }

        public ChildBaseEntity32084 Child
        {
            get => _child;
            set => SetWithNotify(value, ref _child);
        }
    }

    protected abstract class ChildBaseEntity32084 : NotifyingEntity
    {
        private Guid _id;
        private Guid _parentId;

        public Guid Id
        {
            get => _id;
            set => SetWithNotify(value, ref _id);
        }

        public Guid ParentId
        {
            get => _parentId;
            set => SetWithNotify(value, ref _parentId);
        }
    }

    protected class ChildEntity32084 : ChildBaseEntity32084
    {
        private string _childValue;

        public string ChildValue
        {
            get => _childValue;
            set => SetWithNotify(value, ref _childValue);
        }
    }

    protected class StableParent32084 : NotifyingEntity
    {
        private Guid _id;
        private StableChild32084 _child;

        public Guid Id
        {
            get => _id;
            set => SetWithNotify(value, ref _id);
        }

        public StableChild32084 Child
        {
            get => _child;
            set => SetWithNotify(value, ref _child);
        }
    }

    protected class StableChild32084 : NotifyingEntity
    {
        private Guid _id;
        private Guid _parentId;

        public Guid Id
        {
            get => _id;
            set => SetWithNotify(value, ref _id);
        }

        public Guid ParentId
        {
            get => _parentId;
            set => SetWithNotify(value, ref _parentId);
        }
    }

    protected class SneakyUncle32084 : NotifyingEntity
    {
        private Guid _id;
        private Guid? _brotherId;
        private StableParent32084 _brother;

        public Guid Id
        {
            get => _id;
            set => SetWithNotify(value, ref _id);
        }

        public Guid? BrotherId
        {
            get => _brotherId;
            set => SetWithNotify(value, ref _brotherId);
        }

        public StableParent32084 Brother
        {
            get => _brother;
            set => SetWithNotify(value, ref _brother);
        }
    }

    protected class CompositeKeyWith<T> : NotifyingEntity
        where T : new()
    {
        private Guid _targetId;
        private Guid _sourceId;
        private T _primaryGroup;

        public Guid TargetId
        {
            get => _targetId;
            set => SetWithNotify(value, ref _targetId);
        }

        public Guid SourceId
        {
            get => _sourceId;
            set => SetWithNotify(value, ref _sourceId);
        }

        public T PrimaryGroup
        {
            get => _primaryGroup;
            set => SetWithNotify(value, ref _primaryGroup);
        }
    }

    protected class BoolOnlyKey<T> : NotifyingEntity
        where T : new()
    {
        private T _primaryGroup;

        public T PrimaryGroup
        {
            get => _primaryGroup;
            set => SetWithNotify(value, ref _primaryGroup);
        }
    }

    protected class NotifyingEntity : INotifyPropertyChanging, INotifyPropertyChanged
    {
        protected void SetWithNotify<T>(T value, ref T field, [CallerMemberName] string propertyName = "")
        {
            NotifyChanging(propertyName);
            field = value;
            NotifyChanged(propertyName);
        }

        public event PropertyChangingEventHandler PropertyChanging;
        public event PropertyChangedEventHandler PropertyChanged;

        private void NotifyChanged(string propertyName)
            => PropertyChanged?.Invoke(this, new PropertyChangedEventArgs(propertyName));

        private void NotifyChanging(string propertyName)
            => PropertyChanging?.Invoke(this, new PropertyChangingEventArgs(propertyName));
    }

    protected DbContext CreateContext()
        => Fixture.CreateContext();

    protected virtual Task ExecuteWithStrategyInTransactionAsync(
        Func<DbContext, Task> testOperation,
        Func<DbContext, Task> nestedTestOperation1 = null,
        Func<DbContext, Task> nestedTestOperation2 = null,
        Func<DbContext, Task> nestedTestOperation3 = null)
        => TestHelpers.ExecuteWithStrategyInTransactionAsync(
            CreateContext, UseTransaction,
            testOperation, nestedTestOperation1, nestedTestOperation2, nestedTestOperation3);

    protected virtual void UseTransaction(DatabaseFacade facade, IDbContextTransaction transaction)
    {
    }
}<|MERGE_RESOLUTION|>--- conflicted
+++ resolved
@@ -621,7 +621,6 @@
                 b.Property(e => e.PrimaryGroup).ValueGeneratedOnAdd();
             });
 
-<<<<<<< HEAD
             modelBuilder.Entity<Group37310>(b =>
             {
                 b.Property(e => e.Id).ValueGeneratedNever();
@@ -644,7 +643,8 @@
             modelBuilder.Entity<User37310>(b =>
             {
                 b.Property(e => e.Id).ValueGeneratedNever();
-=======
+            });
+          
             modelBuilder.Entity<ParentWithClientSetDefault>(b =>
             {
                 b.Property(e => e.Id).ValueGeneratedNever();
@@ -657,7 +657,6 @@
                     .WithMany(e => e.Children)
                     .HasForeignKey(e => e.ParentId)
                     .OnDelete(DeleteBehavior.ClientSetDefault);
->>>>>>> 0b1afb47
             });
         }
 
