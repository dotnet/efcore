--- conflicted
+++ resolved
@@ -1186,18 +1186,12 @@
 """);
             });
 
-<<<<<<< HEAD
     [ConditionalTheory(Skip = "Fails on emulator https://github.com/Azure/azure-cosmos-dotnet-v3/issues/4339")]
-    public override async Task OrderBy_Distinct(bool async)
-    {
-        await base.OrderBy_Distinct(async);
-=======
     public override Task OrderBy_Distinct(bool async)
         => Fixture.NoSyncTest(
             async, async a =>
             {
                 await base.OrderBy_Distinct(a);
->>>>>>> 5651f40f
 
                 AssertSql(
                     """
