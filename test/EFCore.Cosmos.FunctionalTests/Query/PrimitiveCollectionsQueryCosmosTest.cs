--- conflicted
+++ resolved
@@ -1368,23 +1368,13 @@
     {
         await base.Parameter_collection_Concat_column_collection();
 
-<<<<<<< HEAD
-                AssertSql(
-                    """
-@__p_0='[11,111]'
-
-SELECT VALUE c
-FROM root c
-WHERE (ARRAY_LENGTH(ARRAY_CONCAT(@__p_0, c["Ints"])) = 2)
-=======
-        AssertSql(
-            """
-@ints='[11,111]'
-
-SELECT VALUE c
-FROM root c
-WHERE (ARRAY_LENGTH(ARRAY_CONCAT(@ints, c["Ints"])) = 2)
->>>>>>> 351fe723
+        AssertSql(
+            """
+@p='[11,111]'
+
+SELECT VALUE c
+FROM root c
+WHERE (ARRAY_LENGTH(ARRAY_CONCAT(@p, c["Ints"])) = 2)
 """);
     }
 
