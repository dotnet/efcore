--- conflicted
+++ resolved
@@ -897,8 +897,6 @@
     public override Task Parameter_collection_of_ints_Contains_int_with_huge_number_of_values_over_5_operations_mixed_parameters_constants()
         => base.Parameter_collection_of_ints_Contains_int_with_huge_number_of_values_over_5_operations_mixed_parameters_constants();
 
-<<<<<<< HEAD
-=======
     public override async Task Static_readonly_collection_List_of_ints_Contains_int()
     {
         await base.Static_readonly_collection_List_of_ints_Contains_int();
@@ -953,7 +951,6 @@
 """);
     }
 
->>>>>>> a6111cee
     public override async Task Column_collection_of_ints_Contains()
     {
         await base.Column_collection_of_ints_Contains();
