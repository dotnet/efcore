--- conflicted
+++ resolved
@@ -927,61 +927,9 @@
 """);
     }
 
-<<<<<<< HEAD
-    public override Task Contains_on_Enumerable(bool async)
-        => CosmosTestHelpers.Instance.NoSyncTest(
-            async, async a =>
-            {
-                await base.Contains_on_Enumerable(a);
-
-                AssertSql(
-                """
-SELECT VALUE c
-FROM root c
-WHERE c["Int"] IN (10, 999)
-""");
-            });
-
-    public override Task Contains_on_MemoryExtensions(bool async)
-        => CosmosTestHelpers.Instance.NoSyncTest(
-            async, async a =>
-            {
-                await base.Contains_on_MemoryExtensions(a);
-
-                AssertSql(
-                """
-SELECT VALUE c
-FROM root c
-WHERE c["Int"] IN (10, 999)
-""");
-            });
-
-#if NET10_0_OR_GREATER
-    public override Task Contains_with_MemoryExtensions_with_null_comparer(bool async)
-        => CosmosTestHelpers.Instance.NoSyncTest(
-            async, async a =>
-            {
-                await base.Contains_with_MemoryExtensions_with_null_comparer(a);
-
-                AssertSql(
-                """
-SELECT VALUE c
-FROM root c
-WHERE c["Int"] IN (10, 999)
-""");
-            });
-#endif
-
-    public override Task Column_collection_Length(bool async)
-        => CosmosTestHelpers.Instance.NoSyncTest(
-            async, async a =>
-            {
-                await base.Column_collection_Length(a);
-=======
     public override async Task Column_collection_Length()
     {
         await base.Column_collection_Length();
->>>>>>> 73b894db
 
         AssertSql(
             """
