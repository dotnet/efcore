--- conflicted
+++ resolved
@@ -61,6 +61,33 @@
         await AssertTranslationFailed(
             () => base.Order_by_length_twice_followed_by_projection_of_naked_collection_navigation(async));
 
+                AssertSql(
+                    """
+SELECT VALUE c
+FROM root c
+WHERE (((c["$type"] = "OrderDetail") AND (c["Quantity"] < 5)) AND (CEILING(c["UnitPrice"]) > 10.0))
+""");
+            });
+
+    public override Task Where_math_floor(bool async)
+        => Fixture.NoSyncTest(
+            async, async a =>
+            {
+                await base.Where_math_floor(a);
+
+                AssertSql(
+                    """
+SELECT VALUE c
+FROM root c
+WHERE (((c["$type"] = "OrderDetail") AND (c["Quantity"] < 5)) AND (FLOOR(c["UnitPrice"]) > 10.0))
+""");
+            });
+
+    public override async Task Where_math_power(bool async)
+    {
+        // Convert node. Issue #25120.
+        await AssertTranslationFailed(() => base.Where_math_power(async));
+
         AssertSql();
     }
 
@@ -114,1861 +141,6 @@
 """);
             });
 
-<<<<<<< HEAD
-    public override async Task String_Compare_simple_zero(bool async)
-    {
-        // Cosmos client evaluation. Issue #17246.
-        await AssertTranslationFailed(() => base.String_Compare_simple_zero(async));
-
-        AssertSql();
-    }
-
-    public override async Task String_Compare_simple_one(bool async)
-    {
-        // Cosmos client evaluation. Issue #17246.
-        await AssertTranslationFailed(() => base.String_Compare_simple_one(async));
-
-        AssertSql();
-    }
-
-    public override async Task String_compare_with_parameter(bool async)
-    {
-        // Cosmos client evaluation. Issue #17246.
-        await AssertTranslationFailed(() => base.String_compare_with_parameter(async));
-
-        AssertSql();
-    }
-
-    public override async Task String_Compare_simple_more_than_one(bool async)
-    {
-        // Cosmos client evaluation. Issue #17246.
-        await AssertTranslationFailed(() => base.String_Compare_simple_more_than_one(async));
-
-        AssertSql();
-    }
-
-    public override async Task String_Compare_nested(bool async)
-    {
-        // Cosmos client evaluation. Issue #17246.
-        await AssertTranslationFailed(() => base.String_Compare_nested(async));
-
-        AssertSql();
-    }
-
-    public override async Task String_Compare_multi_predicate(bool async)
-    {
-        // Cosmos client evaluation. Issue #17246.
-        await AssertTranslationFailed(() => base.String_Compare_multi_predicate(async));
-
-        AssertSql();
-    }
-
-    public override async Task String_Compare_to_simple_zero(bool async)
-    {
-        // Cosmos client evaluation. Issue #17246.
-        await AssertTranslationFailed(() => base.String_Compare_to_simple_zero(async));
-
-        AssertSql();
-    }
-
-    public override async Task String_Compare_to_simple_one(bool async)
-    {
-        // Cosmos client evaluation. Issue #17246.
-        await AssertTranslationFailed(() => base.String_Compare_to_simple_one(async));
-
-        AssertSql();
-    }
-
-    public override async Task String_compare_to_with_parameter(bool async)
-    {
-        // Cosmos client evaluation. Issue #17246.
-        await AssertTranslationFailed(() => base.String_compare_to_with_parameter(async));
-
-        AssertSql();
-    }
-
-    public override async Task String_Compare_to_simple_more_than_one(bool async)
-    {
-        // Cosmos client evaluation. Issue #17246.
-        await AssertTranslationFailed(() => base.String_Compare_to_simple_more_than_one(async));
-
-        AssertSql();
-    }
-
-    public override async Task String_Compare_to_nested(bool async)
-    {
-        // Cosmos client evaluation. Issue #17246.
-        await AssertTranslationFailed(() => base.String_Compare_to_nested(async));
-
-        AssertSql();
-    }
-
-    public override async Task String_Compare_to_multi_predicate(bool async)
-    {
-        // Cosmos client evaluation. Issue #17246.
-        await AssertTranslationFailed(() => base.String_Compare_to_multi_predicate(async));
-
-        AssertSql();
-    }
-
-    public override Task Where_math_abs1(bool async)
-        => Fixture.NoSyncTest(
-            async, async a =>
-            {
-                await base.Where_math_abs1(a);
-
-                AssertSql(
-                    """
-SELECT VALUE c
-FROM root c
-WHERE ((c["$type"] = "Product") AND (ABS(c["ProductID"]) > 10))
-""");
-            });
-
-    public override Task Where_math_abs2(bool async)
-        => Fixture.NoSyncTest(
-            async, async a =>
-            {
-                await base.Where_math_abs2(a);
-
-                AssertSql(
-                    """
-SELECT VALUE c
-FROM root c
-WHERE (((c["$type"] = "OrderDetail") AND (c["UnitPrice"] < 7.0)) AND (ABS(c["Quantity"]) > 10))
-""");
-            });
-
-    public override Task Where_math_abs3(bool async)
-        => Fixture.NoSyncTest(
-            async, async a =>
-            {
-                await base.Where_math_abs3(a);
-
-                AssertSql(
-                    """
-SELECT VALUE c
-FROM root c
-WHERE (((c["$type"] = "OrderDetail") AND (c["Quantity"] < 5)) AND (ABS(c["UnitPrice"]) > 10.0))
-""");
-            });
-
-    public override Task Where_math_abs_uncorrelated(bool async)
-        => Fixture.NoSyncTest(
-            async, async a =>
-            {
-                await base.Where_math_abs_uncorrelated(a);
-
-                AssertSql(
-                    """
-SELECT VALUE c
-FROM root c
-WHERE (((c["$type"] = "OrderDetail") AND (c["UnitPrice"] < 7.0)) AND (10 < c["ProductID"]))
-""");
-            });
-
-    public override Task Where_math_ceiling1(bool async)
-        => Fixture.NoSyncTest(
-            async, async a =>
-            {
-                await base.Where_math_ceiling1(a);
-
-                AssertSql(
-                    """
-SELECT VALUE c
-FROM root c
-WHERE (((c["$type"] = "OrderDetail") AND (c["UnitPrice"] < 7.0)) AND (CEILING(c["Discount"]) > 0.0))
-""");
-            });
-
-    public override Task Where_math_ceiling2(bool async)
-        => Fixture.NoSyncTest(
-            async, async a =>
-            {
-                await base.Where_math_ceiling2(a);
-
-                AssertSql(
-                    """
-SELECT VALUE c
-FROM root c
-WHERE (((c["$type"] = "OrderDetail") AND (c["Quantity"] < 5)) AND (CEILING(c["UnitPrice"]) > 10.0))
-""");
-            });
-
-    public override Task Where_math_floor(bool async)
-        => Fixture.NoSyncTest(
-            async, async a =>
-            {
-                await base.Where_math_floor(a);
-
-                AssertSql(
-                    """
-SELECT VALUE c
-FROM root c
-WHERE (((c["$type"] = "OrderDetail") AND (c["Quantity"] < 5)) AND (FLOOR(c["UnitPrice"]) > 10.0))
-""");
-            });
-
-    public override Task Where_math_power(bool async)
-        => Fixture.NoSyncTest(
-            async, async a =>
-            {
-                await base.Where_math_power(a);
-
-                AssertSql(
-                    """
-SELECT VALUE c
-FROM root c
-WHERE ((c["$type"] = "OrderDetail") AND (POWER(c["Discount"], 3.0) > 0.004999999888241291))
-""");
-            });
-
-    public override Task Where_math_square(bool async)
-        => Fixture.NoSyncTest(
-            async, async a =>
-            {
-                await base.Where_math_square(a);
-
-                AssertSql(
-                    """
-SELECT VALUE c
-FROM root c
-WHERE ((c["$type"] = "OrderDetail") AND (POWER(c["Discount"], 2.0) > 0.05000000074505806))
-""");
-            });
-
-    public override Task Where_math_round(bool async)
-        => Fixture.NoSyncTest(
-            async, async a =>
-            {
-                await base.Where_math_round(async);
-
-                AssertSql(
-                    """
-SELECT VALUE c
-FROM root c
-WHERE (((c["$type"] = "OrderDetail") AND (c["Quantity"] < 5)) AND (ROUND(c["UnitPrice"]) > 10.0))
-""");
-            });
-
-    public override Task Sum_over_round_works_correctly_in_projection(bool async)
-        => AssertTranslationFailed(() => base.Sum_over_round_works_correctly_in_projection(async));
-
-    public override Task Sum_over_round_works_correctly_in_projection_2(bool async)
-        => AssertTranslationFailed(() => base.Sum_over_round_works_correctly_in_projection_2(async));
-
-    public override Task Sum_over_truncate_works_correctly_in_projection(bool async)
-        => AssertTranslationFailed(() => base.Sum_over_truncate_works_correctly_in_projection(async));
-
-    public override Task Sum_over_truncate_works_correctly_in_projection_2(bool async)
-        => AssertTranslationFailed(() => base.Sum_over_truncate_works_correctly_in_projection_2(async));
-
-    public override Task Select_math_round_int(bool async)
-        => Fixture.NoSyncTest(
-            async, async a =>
-            {
-                await base.Select_math_round_int(a);
-
-                AssertSql(
-                    """
-SELECT VALUE ROUND(c["OrderID"])
-FROM root c
-WHERE ((c["$type"] = "Order") AND (c["OrderID"] < 10250))
-""");
-            });
-
-    public override Task Select_math_truncate_int(bool async)
-        => Fixture.NoSyncTest(
-            async, async a =>
-            {
-                await base.Select_math_truncate_int(a);
-
-                AssertSql(
-                    """
-SELECT VALUE TRUNC(c["OrderID"])
-FROM root c
-WHERE ((c["$type"] = "Order") AND (c["OrderID"] < 10250))
-""");
-            });
-
-    public override async Task Where_math_round2(bool async)
-    {
-        // Cosmos client evaluation. Issue #17246.
-        await AssertTranslationFailed(() => base.Where_math_round2(async));
-
-        AssertSql();
-    }
-
-    public override Task Where_math_truncate(bool async)
-        => Fixture.NoSyncTest(
-            async, async a =>
-            {
-                await base.Where_math_truncate(a);
-
-                AssertSql(
-                    """
-SELECT VALUE c
-FROM root c
-WHERE (((c["$type"] = "OrderDetail") AND (c["Quantity"] < 5)) AND (TRUNC(c["UnitPrice"]) > 10.0))
-""");
-            });
-
-    public override Task Where_math_exp(bool async)
-        => Fixture.NoSyncTest(
-            async, async a =>
-            {
-                await base.Where_math_exp(a);
-
-                AssertSql(
-                    """
-SELECT VALUE c
-FROM root c
-WHERE (((c["$type"] = "OrderDetail") AND (c["OrderID"] = 11077)) AND (EXP(c["Discount"]) > 1.0))
-""");
-            });
-
-    public override Task Where_math_log10(bool async)
-        => Fixture.NoSyncTest(
-            async, async a =>
-            {
-                await base.Where_math_log10(a);
-
-                AssertSql(
-                    """
-SELECT VALUE c
-FROM root c
-WHERE (((c["$type"] = "OrderDetail") AND ((c["OrderID"] = 11077) AND (c["Discount"] > 0.0))) AND (LOG10(c["Discount"]) < 0.0))
-""");
-            });
-
-    public override Task Where_math_log(bool async)
-        => Fixture.NoSyncTest(
-            async, async a =>
-            {
-                await base.Where_math_log(a);
-
-                AssertSql(
-                    """
-SELECT VALUE c
-FROM root c
-WHERE (((c["$type"] = "OrderDetail") AND ((c["OrderID"] = 11077) AND (c["Discount"] > 0.0))) AND (LOG(c["Discount"]) < 0.0))
-""");
-            });
-
-    public override Task Where_math_log_new_base(bool async)
-        => Fixture.NoSyncTest(
-            async, async a =>
-            {
-                await base.Where_math_log_new_base(a);
-
-                AssertSql(
-                    """
-SELECT VALUE c
-FROM root c
-WHERE (((c["$type"] = "OrderDetail") AND ((c["OrderID"] = 11077) AND (c["Discount"] > 0.0))) AND (LOG(c["Discount"], 7.0) < -1.0))
-""");
-            });
-
-    public override Task Where_math_sqrt(bool async)
-        => Fixture.NoSyncTest(
-            async, async a =>
-            {
-                await base.Where_math_sqrt(a);
-
-                AssertSql(
-                    """
-SELECT VALUE c
-FROM root c
-WHERE (((c["$type"] = "OrderDetail") AND (c["OrderID"] = 11077)) AND (SQRT(c["Discount"]) > 0.0))
-""");
-            });
-
-    public override Task Where_math_acos(bool async)
-        => Fixture.NoSyncTest(
-            async, async a =>
-            {
-                await base.Where_math_acos(a);
-
-                AssertSql(
-                    """
-SELECT VALUE c
-FROM root c
-WHERE (((c["$type"] = "OrderDetail") AND (c["OrderID"] = 11077)) AND (ACOS(c["Discount"]) > 1.0))
-""");
-            });
-
-    public override Task Where_math_asin(bool async)
-        => Fixture.NoSyncTest(
-            async, async a =>
-            {
-                await base.Where_math_asin(a);
-
-                AssertSql(
-                    """
-SELECT VALUE c
-FROM root c
-WHERE (((c["$type"] = "OrderDetail") AND (c["OrderID"] = 11077)) AND (ASIN(c["Discount"]) > 0.0))
-""");
-            });
-
-    public override Task Where_math_atan(bool async)
-        => Fixture.NoSyncTest(
-            async, async a =>
-            {
-                await base.Where_math_atan(a);
-
-                AssertSql(
-                    """
-SELECT VALUE c
-FROM root c
-WHERE (((c["$type"] = "OrderDetail") AND (c["OrderID"] = 11077)) AND (ATAN(c["Discount"]) > 0.0))
-""");
-            });
-
-    public override Task Where_math_atan2(bool async)
-        => Fixture.NoSyncTest(
-            async, async a =>
-            {
-                await base.Where_math_atan2(a);
-
-                AssertSql(
-                    """
-SELECT VALUE c
-FROM root c
-WHERE (((c["$type"] = "OrderDetail") AND (c["OrderID"] = 11077)) AND (ATN2(c["Discount"], 1.0) > 0.0))
-""");
-            });
-
-    public override Task Where_math_cos(bool async)
-        => Fixture.NoSyncTest(
-            async, async a =>
-            {
-                await base.Where_math_cos(a);
-
-                AssertSql(
-                    """
-SELECT VALUE c
-FROM root c
-WHERE (((c["$type"] = "OrderDetail") AND (c["OrderID"] = 11077)) AND (COS(c["Discount"]) > 0.0))
-""");
-            });
-
-    public override Task Where_math_sin(bool async)
-        => Fixture.NoSyncTest(
-            async, async a =>
-            {
-                await base.Where_math_sin(a);
-
-                AssertSql(
-                    """
-SELECT VALUE c
-FROM root c
-WHERE (((c["$type"] = "OrderDetail") AND (c["OrderID"] = 11077)) AND (SIN(c["Discount"]) > 0.0))
-""");
-            });
-
-    public override Task Where_math_tan(bool async)
-        => Fixture.NoSyncTest(
-            async, async a =>
-            {
-                await base.Where_math_tan(a);
-
-                AssertSql(
-                    """
-SELECT VALUE c
-FROM root c
-WHERE (((c["$type"] = "OrderDetail") AND (c["OrderID"] = 11077)) AND (TAN(c["Discount"]) > 0.0))
-""");
-            });
-
-    public override Task Where_math_sign(bool async)
-        => Fixture.NoSyncTest(
-            async, async a =>
-            {
-                await base.Where_math_sign(a);
-
-                AssertSql(
-                    """
-SELECT VALUE c
-FROM root c
-WHERE (((c["$type"] = "OrderDetail") AND (c["OrderID"] = 11077)) AND (SIGN(c["Discount"]) > 0))
-""");
-            });
-
-    public override async Task Where_math_min(bool async)
-    {
-        // Cosmos client evaluation. Issue #17246.
-        await AssertTranslationFailed(() => base.Where_math_min(async));
-
-        AssertSql();
-    }
-
-    public override async Task Where_math_min_nested(bool async)
-    {
-        // Cosmos client evaluation. Issue #17246.
-        await AssertTranslationFailed(() => base.Where_math_min(async));
-
-        AssertSql();
-    }
-
-    public override async Task Where_math_min_nested_twice(bool async)
-    {
-        // Cosmos client evaluation. Issue #17246.
-        await AssertTranslationFailed(() => base.Where_math_min(async));
-
-        AssertSql();
-    }
-
-    public override async Task Where_math_max(bool async)
-    {
-        // Cosmos client evaluation. Issue #17246.
-        await AssertTranslationFailed(() => base.Where_math_max(async));
-
-        AssertSql();
-    }
-
-    public override async Task Where_math_max_nested(bool async)
-    {
-        // Cosmos client evaluation. Issue #17246.
-        await AssertTranslationFailed(() => base.Where_math_max(async));
-
-        AssertSql();
-    }
-
-    public override async Task Where_math_max_nested_twice(bool async)
-    {
-        // Cosmos client evaluation. Issue #17246.
-        await AssertTranslationFailed(() => base.Where_math_max(async));
-
-        AssertSql();
-    }
-
-    public override Task Where_math_degrees(bool async)
-        => Fixture.NoSyncTest(
-            async, async a =>
-            {
-                await base.Where_math_degrees(a);
-
-                AssertSql(
-                    """
-SELECT VALUE c
-FROM root c
-WHERE (((c["$type"] = "OrderDetail") AND (c["OrderID"] = 11077)) AND (DEGREES(c["Discount"]) > 0.0))
-""");
-            });
-
-    public override Task Where_math_radians(bool async)
-        => Fixture.NoSyncTest(
-            async, async a =>
-            {
-                await base.Where_math_radians(a);
-
-                AssertSql(
-                    """
-SELECT VALUE c
-FROM root c
-WHERE (((c["$type"] = "OrderDetail") AND (c["OrderID"] = 11077)) AND (RADIANS(c["Discount"]) > 0.0))
-""");
-            });
-
-    public override Task Where_mathf_abs1(bool async)
-        => Fixture.NoSyncTest(
-            async, async a =>
-            {
-                await base.Where_mathf_abs1(a);
-
-                AssertSql(
-                    """
-SELECT VALUE c
-FROM root c
-WHERE ((c["$type"] = "Product") AND (ABS(c["ProductID"]) > 10.0))
-""");
-            });
-
-    public override Task Where_mathf_ceiling1(bool async)
-        => Fixture.NoSyncTest(
-            async, async a =>
-            {
-                await base.Where_mathf_ceiling1(a);
-
-                AssertSql(
-                    """
-SELECT VALUE c
-FROM root c
-WHERE (((c["$type"] = "OrderDetail") AND (c["UnitPrice"] < 7.0)) AND (CEILING(c["Discount"]) > 0.0))
-""");
-            });
-
-    public override Task Where_mathf_floor(bool async)
-        => Fixture.NoSyncTest(
-            async, async a =>
-            {
-                await base.Where_mathf_floor(a);
-
-                AssertSql(
-                    """
-SELECT VALUE c
-FROM root c
-WHERE (((c["$type"] = "OrderDetail") AND (c["Quantity"] < 5)) AND (FLOOR(c["UnitPrice"]) > 10.0))
-""");
-            });
-
-    public override Task Where_mathf_power(bool async)
-        => Fixture.NoSyncTest(
-            async, async a =>
-            {
-                await base.Where_mathf_power(a);
-
-                AssertSql(
-                    """
-SELECT VALUE c
-FROM root c
-WHERE ((c["$type"] = "OrderDetail") AND (POWER(c["Discount"], 3.0) > 0.005))
-""");
-            });
-
-    public override Task Where_mathf_square(bool async)
-        => Fixture.NoSyncTest(
-            async, async a =>
-            {
-                await base.Where_mathf_square(a);
-
-                AssertSql(
-                    """
-SELECT VALUE c
-FROM root c
-WHERE ((c["$type"] = "OrderDetail") AND (POWER(c["Discount"], 2.0) > 0.05))
-""");
-            });
-
-    public override async Task Where_mathf_round2(bool async)
-    {
-        // Cosmos client evaluation. Issue #17246.
-        await AssertTranslationFailed(() => base.Where_mathf_round2(async));
-
-        AssertSql();
-    }
-
-    public override Task Where_mathf_truncate(bool async)
-        => Fixture.NoSyncTest(
-            async, async a =>
-            {
-                await base.Where_mathf_truncate(a);
-
-                AssertSql(
-                    """
-SELECT VALUE c
-FROM root c
-WHERE (((c["$type"] = "OrderDetail") AND (c["Quantity"] < 5)) AND (TRUNC(c["UnitPrice"]) > 10.0))
-""");
-            });
-
-    public override Task Where_mathf_exp(bool async)
-        => Fixture.NoSyncTest(
-            async, async a =>
-            {
-                await base.Where_mathf_exp(a);
-
-                AssertSql(
-                    """
-SELECT VALUE c
-FROM root c
-WHERE (((c["$type"] = "OrderDetail") AND (c["OrderID"] = 11077)) AND (EXP(c["Discount"]) > 1.0))
-""");
-            });
-
-    public override Task Where_mathf_log10(bool async)
-        => Fixture.NoSyncTest(
-            async, async a =>
-            {
-                await base.Where_mathf_log10(a);
-
-                AssertSql(
-                    """
-SELECT VALUE c
-FROM root c
-WHERE (((c["$type"] = "OrderDetail") AND ((c["OrderID"] = 11077) AND (c["Discount"] > 0.0))) AND (LOG10(c["Discount"]) < 0.0))
-""");
-            });
-
-    public override Task Where_mathf_log(bool async)
-        => Fixture.NoSyncTest(
-            async, async a =>
-            {
-                await base.Where_mathf_log(a);
-
-                AssertSql(
-                    """
-SELECT VALUE c
-FROM root c
-WHERE (((c["$type"] = "OrderDetail") AND ((c["OrderID"] = 11077) AND (c["Discount"] > 0.0))) AND (LOG(c["Discount"]) < 0.0))
-""");
-            });
-
-    public override Task Where_mathf_log_new_base(bool async)
-        => Fixture.NoSyncTest(
-            async, async a =>
-            {
-                await base.Where_mathf_log_new_base(a);
-
-                AssertSql(
-                    """
-SELECT VALUE c
-FROM root c
-WHERE (((c["$type"] = "OrderDetail") AND ((c["OrderID"] = 11077) AND (c["Discount"] > 0.0))) AND (LOG(c["Discount"], 7.0) < -1.0))
-""");
-            });
-
-    public override Task Where_mathf_sqrt(bool async)
-        => Fixture.NoSyncTest(
-            async, async a =>
-            {
-                await base.Where_mathf_sqrt(a);
-
-                AssertSql(
-                    """
-SELECT VALUE c
-FROM root c
-WHERE (((c["$type"] = "OrderDetail") AND (c["OrderID"] = 11077)) AND (SQRT(c["Discount"]) > 0.0))
-""");
-            });
-
-    public override Task Where_mathf_acos(bool async)
-        => Fixture.NoSyncTest(
-            async, async a =>
-            {
-                await base.Where_mathf_acos(a);
-
-                AssertSql(
-                    """
-SELECT VALUE c
-FROM root c
-WHERE (((c["$type"] = "OrderDetail") AND (c["OrderID"] = 11077)) AND (ACOS(c["Discount"]) > 1.0))
-""");
-            });
-
-    public override Task Where_mathf_asin(bool async)
-        => Fixture.NoSyncTest(
-            async, async a =>
-            {
-                await base.Where_mathf_asin(a);
-
-                AssertSql(
-                    """
-SELECT VALUE c
-FROM root c
-WHERE (((c["$type"] = "OrderDetail") AND (c["OrderID"] = 11077)) AND (ASIN(c["Discount"]) > 0.0))
-""");
-            });
-
-    public override Task Where_mathf_atan(bool async)
-        => Fixture.NoSyncTest(
-            async, async a =>
-            {
-                await base.Where_mathf_atan(a);
-
-                AssertSql(
-                    """
-SELECT VALUE c
-FROM root c
-WHERE (((c["$type"] = "OrderDetail") AND (c["OrderID"] = 11077)) AND (ATAN(c["Discount"]) > 0.0))
-""");
-            });
-
-    public override Task Where_mathf_atan2(bool async)
-        => Fixture.NoSyncTest(
-            async, async a =>
-            {
-                await base.Where_mathf_atan2(a);
-
-                AssertSql(
-                    """
-SELECT VALUE c
-FROM root c
-WHERE (((c["$type"] = "OrderDetail") AND (c["OrderID"] = 11077)) AND (ATN2(c["Discount"], 1.0) > 0.0))
-""");
-            });
-
-    public override Task Where_mathf_cos(bool async)
-        => Fixture.NoSyncTest(
-            async, async a =>
-            {
-                await base.Where_mathf_cos(a);
-
-                AssertSql(
-                    """
-SELECT VALUE c
-FROM root c
-WHERE (((c["$type"] = "OrderDetail") AND (c["OrderID"] = 11077)) AND (COS(c["Discount"]) > 0.0))
-""");
-            });
-
-    public override Task Where_mathf_sin(bool async)
-        => Fixture.NoSyncTest(
-            async, async a =>
-            {
-                await base.Where_mathf_sin(a);
-
-                AssertSql(
-                    """
-SELECT VALUE c
-FROM root c
-WHERE (((c["$type"] = "OrderDetail") AND (c["OrderID"] = 11077)) AND (SIN(c["Discount"]) > 0.0))
-""");
-            });
-
-    public override Task Where_mathf_tan(bool async)
-        => Fixture.NoSyncTest(
-            async, async a =>
-            {
-                await base.Where_mathf_tan(a);
-
-                AssertSql(
-                    """
-SELECT VALUE c
-FROM root c
-WHERE (((c["$type"] = "OrderDetail") AND (c["OrderID"] = 11077)) AND (TAN(c["Discount"]) > 0.0))
-""");
-            });
-
-    public override Task Where_mathf_sign(bool async)
-        => Fixture.NoSyncTest(
-            async, async a =>
-            {
-                await base.Where_mathf_sign(a);
-
-                AssertSql(
-                    """
-SELECT VALUE c
-FROM root c
-WHERE (((c["$type"] = "OrderDetail") AND (c["OrderID"] = 11077)) AND (SIGN(c["Discount"]) > 0))
-""");
-            });
-
-    public override Task Where_mathf_degrees(bool async)
-        => Fixture.NoSyncTest(
-            async, async a =>
-            {
-                await base.Where_mathf_degrees(a);
-
-                AssertSql(
-                    """
-SELECT VALUE c
-FROM root c
-WHERE (((c["$type"] = "OrderDetail") AND (c["OrderID"] = 11077)) AND (DEGREES(c["Discount"]) > 0.0))
-""");
-            });
-
-    public override Task Where_mathf_radians(bool async)
-        => Fixture.NoSyncTest(
-            async, async a =>
-            {
-                await base.Where_mathf_radians(a);
-
-                AssertSql(
-                    """
-SELECT VALUE c
-FROM root c
-WHERE (((c["$type"] = "OrderDetail") AND (c["OrderID"] = 11077)) AND (RADIANS(c["Discount"]) > 0.0))
-""");
-            });
-
-    public override async Task Where_guid_newguid(bool async)
-    {
-        // Cosmos client evaluation. Issue #17246.
-        await AssertTranslationFailed(() => base.Where_guid_newguid(async));
-
-        AssertSql();
-    }
-
-    public override Task Where_string_to_upper(bool async)
-        => Fixture.NoSyncTest(
-            async, async a =>
-            {
-                await base.Where_string_to_upper(a);
-
-                AssertSql(
-                    """
-SELECT VALUE c
-FROM root c
-WHERE (UPPER(c["id"]) = "ALFKI")
-""");
-            });
-
-    public override Task Where_string_to_lower(bool async)
-        => Fixture.NoSyncTest(
-            async, async a =>
-            {
-                await base.Where_string_to_lower(a);
-
-                AssertSql(
-                    """
-SELECT VALUE c
-FROM root c
-WHERE (LOWER(c["id"]) = "alfki")
-""");
-            });
-
-    public override Task Where_functions_nested(bool async)
-        => Fixture.NoSyncTest(
-            async, async a =>
-            {
-                await base.Where_functions_nested(a);
-
-                AssertSql(
-                    """
-SELECT VALUE c
-FROM root c
-WHERE (POWER(LENGTH(c["id"]), 2.0) = 25.0)
-""");
-            });
-
-    public override async Task Convert_ToBoolean(bool async)
-    {
-        // Cosmos client evaluation. Issue #17246.
-        await AssertTranslationFailed(() => base.Convert_ToBoolean(async));
-
-        AssertSql();
-    }
-
-    public override async Task Convert_ToByte(bool async)
-    {
-        // Cosmos client evaluation. Issue #17246.
-        await AssertTranslationFailed(() => base.Convert_ToByte(async));
-
-        AssertSql();
-    }
-
-    public override async Task Convert_ToDecimal(bool async)
-    {
-        // Cosmos client evaluation. Issue #17246.
-        await AssertTranslationFailed(() => base.Convert_ToDecimal(async));
-
-        AssertSql();
-    }
-
-    public override async Task Convert_ToDouble(bool async)
-    {
-        // Cosmos client evaluation. Issue #17246.
-        await AssertTranslationFailed(() => base.Convert_ToDouble(async));
-
-        AssertSql();
-    }
-
-    public override async Task Convert_ToInt16(bool async)
-    {
-        // Cosmos client evaluation. Issue #17246.
-        await AssertTranslationFailed(() => base.Convert_ToInt16(async));
-
-        AssertSql();
-    }
-
-    public override async Task Convert_ToInt32(bool async)
-    {
-        // Cosmos client evaluation. Issue #17246.
-        await AssertTranslationFailed(() => base.Convert_ToInt32(async));
-
-        AssertSql();
-    }
-
-    public override async Task Convert_ToInt64(bool async)
-    {
-        // Cosmos client evaluation. Issue #17246.
-        await AssertTranslationFailed(() => base.Convert_ToInt64(async));
-
-        AssertSql();
-    }
-
-    public override async Task Convert_ToString(bool async)
-    {
-        // Cosmos client evaluation. Issue #17246.
-        await AssertTranslationFailed(() => base.Convert_ToString(async));
-
-        AssertSql();
-    }
-
-    public override Task Indexof_with_emptystring(bool async)
-        => Fixture.NoSyncTest(
-            async, async a =>
-            {
-                await base.Indexof_with_emptystring(a);
-
-                AssertSql(
-                    """
-SELECT VALUE c
-FROM root c
-WHERE (INDEX_OF(c["Region"], "") = 0)
-""");
-            });
-
-    public override Task Indexof_with_one_constant_arg(bool async)
-        => Fixture.NoSyncTest(
-            async, async a =>
-            {
-                await base.Indexof_with_one_constant_arg(a);
-
-                AssertSql(
-                    """
-SELECT VALUE c
-FROM root c
-WHERE (INDEX_OF(c["ContactName"], "a") = 1)
-""");
-            });
-
-    public override Task Indexof_with_one_parameter_arg(bool async)
-        => Fixture.NoSyncTest(
-            async, async a =>
-            {
-                await base.Indexof_with_one_parameter_arg(a);
-
-                AssertSql(
-                    """
-@__pattern_0='a'
-
-SELECT VALUE c
-FROM root c
-WHERE (INDEX_OF(c["ContactName"], @__pattern_0) = 1)
-""");
-            });
-
-    public override Task Indexof_with_constant_starting_position(bool async)
-        => Fixture.NoSyncTest(
-            async, async a =>
-            {
-                await base.Indexof_with_constant_starting_position(a);
-
-                AssertSql(
-                    """
-SELECT VALUE c
-FROM root c
-WHERE (INDEX_OF(c["ContactName"], "a", 2) = 4)
-""");
-            });
-
-    public override Task Indexof_with_parameter_starting_position(bool async)
-        => Fixture.NoSyncTest(
-            async, async a =>
-            {
-                await base.Indexof_with_parameter_starting_position(a);
-
-                AssertSql(
-                    """
-@__start_0='2'
-
-SELECT VALUE c
-FROM root c
-WHERE (INDEX_OF(c["ContactName"], "a", @__start_0) = 4)
-""");
-            });
-
-    public override Task Replace_with_emptystring(bool async)
-        => Fixture.NoSyncTest(
-            async, async a =>
-            {
-                await base.Replace_with_emptystring(a);
-
-                AssertSql(
-                    """
-SELECT VALUE c
-FROM root c
-WHERE (REPLACE(c["ContactName"], "ia", "") = "Mar Anders")
-""");
-            });
-
-    public override Task Replace_using_property_arguments(bool async)
-        => Fixture.NoSyncTest(
-            async, async a =>
-            {
-                await base.Replace_using_property_arguments(a);
-
-                AssertSql(
-                    """
-SELECT VALUE c
-FROM root c
-WHERE (REPLACE(c["ContactName"], c["ContactName"], c["id"]) = c["id"])
-""");
-            });
-
-    public override Task Substring_with_one_arg_with_zero_startindex(bool async)
-        => Fixture.NoSyncTest(
-            async, async a =>
-            {
-                await base.Substring_with_one_arg_with_zero_startindex(a);
-
-                AssertSql(
-                    """
-SELECT VALUE c["ContactName"]
-FROM root c
-WHERE (SUBSTRING(c["id"], 0, LENGTH(c["id"])) = "ALFKI")
-""");
-            });
-
-    public override Task Substring_with_one_arg_with_constant(bool async)
-        => Fixture.NoSyncTest(
-            async, async a =>
-            {
-                await base.Substring_with_one_arg_with_constant(a);
-
-                AssertSql(
-                    """
-SELECT VALUE c["ContactName"]
-FROM root c
-WHERE (SUBSTRING(c["id"], 1, LENGTH(c["id"])) = "LFKI")
-""");
-            });
-
-    public override Task Substring_with_one_arg_with_closure(bool async)
-        => Fixture.NoSyncTest(
-            async, async a =>
-            {
-                await base.Substring_with_one_arg_with_closure(a);
-
-                AssertSql(
-                    """
-@__start_0='2'
-
-SELECT VALUE c["ContactName"]
-FROM root c
-WHERE (SUBSTRING(c["id"], @__start_0, LENGTH(c["id"])) = "FKI")
-""");
-            });
-
-    public override Task Substring_with_two_args_with_zero_startindex(bool async)
-        => Fixture.NoSyncTest(
-            async, async a =>
-            {
-                await base.Substring_with_two_args_with_zero_startindex(a);
-
-                AssertSql(
-                    """
-SELECT VALUE LEFT(c["ContactName"], 3)
-FROM root c
-WHERE (c["id"] = "ALFKI")
-""");
-            });
-
-    public override Task Substring_with_two_args_with_zero_length(bool async)
-        => Fixture.NoSyncTest(
-            async, async a =>
-            {
-                await base.Substring_with_two_args_with_zero_length(a);
-
-                AssertSql(
-                    """
-SELECT VALUE SUBSTRING(c["ContactName"], 2, 0)
-FROM root c
-WHERE (c["id"] = "ALFKI")
-""");
-            });
-
-    public override Task Substring_with_two_args_with_constant(bool async)
-        => Fixture.NoSyncTest(
-            async, async a =>
-            {
-                await base.Substring_with_two_args_with_constant(a);
-
-                AssertSql(
-                    """
-SELECT VALUE SUBSTRING(c["ContactName"], 1, 3)
-FROM root c
-WHERE (c["id"] = "ALFKI")
-""");
-            });
-
-    public override Task Substring_with_two_args_with_closure(bool async)
-        => Fixture.NoSyncTest(
-            async, async a =>
-            {
-                await base.Substring_with_two_args_with_closure(a);
-
-                AssertSql(
-                    """
-@__start_0='2'
-
-SELECT VALUE SUBSTRING(c["ContactName"], @__start_0, 3)
-FROM root c
-WHERE (c["id"] = "ALFKI")
-""");
-            });
-
-    public override Task Substring_with_two_args_with_Index_of(bool async)
-        => Fixture.NoSyncTest(
-            async, async a =>
-            {
-                await base.Substring_with_two_args_with_Index_of(a);
-
-                AssertSql(
-                    """
-SELECT VALUE SUBSTRING(c["ContactName"], INDEX_OF(c["ContactName"], "a"), 3)
-FROM root c
-WHERE (c["id"] = "ALFKI")
-""");
-            });
-
-    public override async Task IsNullOrEmpty_in_predicate(bool async)
-    {
-        // Cosmos client evaluation. Issue #17246.
-        await AssertTranslationFailed(() => base.IsNullOrEmpty_in_predicate(async));
-
-        AssertSql();
-    }
-
-    public override async Task IsNullOrEmpty_negated_in_predicate(bool async)
-    {
-        // Cosmos client evaluation. Issue #17246.
-        await AssertTranslationFailed(() => base.IsNullOrEmpty_negated_in_predicate(async));
-
-        AssertSql();
-    }
-
-    public override async Task IsNullOrWhiteSpace_in_predicate_on_non_nullable_column(bool async)
-    {
-        // Cosmos client evaluation. Issue #17246.
-        await AssertTranslationFailed(() => base.IsNullOrWhiteSpace_in_predicate_on_non_nullable_column(async));
-
-        AssertSql();
-    }
-
-    public override Task IsNullOrEmpty_in_projection(bool async)
-        => Fixture.NoSyncTest(
-            async, async a =>
-            {
-                await base.IsNullOrEmpty_in_projection(a);
-
-                AssertSql(
-                    """
-SELECT c["id"], c["Region"]
-FROM root c
-""");
-            });
-
-    public override Task IsNullOrEmpty_negated_in_projection(bool async)
-        => Fixture.NoSyncTest(
-            async, async a =>
-            {
-                await base.IsNullOrEmpty_negated_in_projection(a);
-
-                AssertSql(
-                    """
-SELECT c["id"], c["Region"]
-FROM root c
-""");
-            });
-
-    public override async Task IsNullOrWhiteSpace_in_predicate(bool async)
-    {
-        // Cosmos client evaluation. Issue #17246.
-        await AssertTranslationFailed(() => base.IsNullOrWhiteSpace_in_predicate(async));
-
-        AssertSql();
-    }
-
-    public override Task TrimStart_without_arguments_in_predicate(bool async)
-        => Fixture.NoSyncTest(
-            async, async a =>
-            {
-                await base.TrimStart_without_arguments_in_predicate(a);
-
-                AssertSql(
-                    """
-SELECT VALUE c
-FROM root c
-WHERE (LTRIM(c["ContactTitle"]) = "Owner")
-""");
-            });
-
-    public override async Task TrimStart_with_char_argument_in_predicate(bool async)
-    {
-        // Cosmos client evaluation. Issue #17246.
-        await AssertTranslationFailed(() => base.TrimStart_with_char_argument_in_predicate(async));
-
-        AssertSql();
-    }
-
-    public override async Task TrimStart_with_char_array_argument_in_predicate(bool async)
-    {
-        // Cosmos client evaluation. Issue #17246.
-        await AssertTranslationFailed(() => base.TrimStart_with_char_array_argument_in_predicate(async));
-
-        AssertSql();
-    }
-
-    public override Task TrimEnd_without_arguments_in_predicate(bool async)
-        => Fixture.NoSyncTest(
-            async, async a =>
-            {
-                await base.TrimEnd_without_arguments_in_predicate(a);
-
-                AssertSql(
-                    """
-SELECT VALUE c
-FROM root c
-WHERE (RTRIM(c["ContactTitle"]) = "Owner")
-""");
-            });
-
-    public override async Task TrimEnd_with_char_argument_in_predicate(bool async)
-    {
-        // Cosmos client evaluation. Issue #17246.
-        await AssertTranslationFailed(() => base.TrimEnd_with_char_argument_in_predicate(async));
-
-        AssertSql();
-    }
-
-    public override async Task TrimEnd_with_char_array_argument_in_predicate(bool async)
-    {
-        // Cosmos client evaluation. Issue #17246.
-        await AssertTranslationFailed(() => base.TrimEnd_with_char_array_argument_in_predicate(async));
-
-        AssertSql();
-    }
-
-    public override Task Trim_without_argument_in_predicate(bool async)
-        => Fixture.NoSyncTest(
-            async, async a =>
-            {
-                await base.Trim_without_argument_in_predicate(a);
-
-                AssertSql(
-                    """
-SELECT VALUE c
-FROM root c
-WHERE (TRIM(c["ContactTitle"]) = "Owner")
-""");
-            });
-
-    public override async Task Trim_with_char_argument_in_predicate(bool async)
-    {
-        // Cosmos client evaluation. Issue #17246.
-        await AssertTranslationFailed(() => base.Trim_with_char_argument_in_predicate(async));
-
-        AssertSql();
-    }
-
-    public override async Task Trim_with_char_array_argument_in_predicate(bool async)
-    {
-        // Cosmos client evaluation. Issue #17246.
-        await AssertTranslationFailed(() => base.Trim_with_char_array_argument_in_predicate(async));
-
-        AssertSql();
-    }
-
-    public override async Task Order_by_length_twice(bool async)
-    {
-        // Always throws for sync.
-        if (async)
-        {
-            // Unsupported ORDER BY clause. Issue #27037.
-            await Assert.ThrowsAsync<CosmosException>(() => base.Order_by_length_twice(async));
-
-            AssertSql(
-                """
-SELECT VALUE c
-FROM root c
-ORDER BY LENGTH(c["id"]), c["id"]
-""");
-        }
-    }
-
-    public override async Task Order_by_length_twice_followed_by_projection_of_naked_collection_navigation(bool async)
-    {
-        // Cosmos client evaluation. Issue #17246.
-        await AssertTranslationFailed(
-            () => base.Order_by_length_twice_followed_by_projection_of_naked_collection_navigation(async));
-
-        AssertSql();
-    }
-
-    public override Task Static_string_equals_in_predicate(bool async)
-        => Fixture.NoSyncTest(
-            async, async a =>
-            {
-                await base.Static_string_equals_in_predicate(a);
-
-                AssertSql("ReadItem(None, ANATR)");
-            });
-
-    public override Task Static_equals_nullable_datetime_compared_to_non_nullable(bool async)
-        => Fixture.NoSyncTest(
-            async, async a =>
-            {
-                await base.Static_equals_nullable_datetime_compared_to_non_nullable(a);
-
-                AssertSql(
-                    """
-@__arg_0='1996-07-04T00:00:00'
-
-SELECT VALUE c
-FROM root c
-WHERE ((c["$type"] = "Order") AND (c["OrderDate"] = @__arg_0))
-""");
-            });
-
-    public override Task Static_equals_int_compared_to_long(bool async)
-        => Fixture.NoSyncTest(
-            async, async a =>
-            {
-                await base.Static_equals_int_compared_to_long(a);
-
-                AssertSql(
-                    """
-SELECT VALUE c
-FROM root c
-WHERE ((c["$type"] = "Order") AND false)
-""");
-            });
-
-    public override async Task Projecting_Math_Truncate_and_ordering_by_it_twice(bool async)
-    {
-        if (async)
-        {
-            // Unsupported ORDER BY clause. Issue #27037.
-            await Assert.ThrowsAsync<CosmosException>(() => base.Projecting_Math_Truncate_and_ordering_by_it_twice(async));
-
-            AssertSql(
-                """
-SELECT VALUE TRUNC(c["OrderID"])
-FROM root c
-WHERE ((c["$type"] = "Order") AND (c["OrderID"] < 10250))
-ORDER BY TRUNC(c["OrderID"])
-""");
-        }
-    }
-
-    public override async Task Projecting_Math_Truncate_and_ordering_by_it_twice2(bool async)
-    {
-        if (async)
-        {
-            // Unsupported ORDER BY clause. Issue #27037.
-            await Assert.ThrowsAsync<CosmosException>(() => base.Projecting_Math_Truncate_and_ordering_by_it_twice2(async));
-
-            AssertSql(
-                """
-SELECT VALUE TRUNC(c["OrderID"])
-FROM root c
-WHERE ((c["$type"] = "Order") AND (c["OrderID"] < 10250))
-ORDER BY TRUNC(c["OrderID"]) DESC
-""");
-        }
-    }
-
-    public override async Task Projecting_Math_Truncate_and_ordering_by_it_twice3(bool async)
-    {
-        if (async)
-        {
-            // Unsupported ORDER BY clause. Issue #27037.
-            await Assert.ThrowsAsync<CosmosException>(() => base.Projecting_Math_Truncate_and_ordering_by_it_twice3(async));
-
-            AssertSql(
-                """
-SELECT VALUE TRUNC(c["OrderID"])
-FROM root c
-WHERE ((c["$type"] = "Order") AND (c["OrderID"] < 10250))
-ORDER BY TRUNC(c["OrderID"]) DESC
-""");
-        }
-    }
-
-    public override async Task DateTime_Compare_to_simple_zero(bool async, bool compareTo)
-    {
-        // Cosmos client evaluation. Issue #17246.
-        await AssertTranslationFailed(() => base.DateTime_Compare_to_simple_zero(async, compareTo));
-
-        AssertSql();
-    }
-
-    public override async Task TimeSpan_Compare_to_simple_zero(bool async, bool compareTo)
-    {
-        // Cosmos client evaluation. Issue #17246.
-        await AssertTranslationFailed(() => base.TimeSpan_Compare_to_simple_zero(async, compareTo));
-
-        AssertSql();
-    }
-
-    public override async Task Int_Compare_to_simple_zero(bool async)
-    {
-        // Cosmos client evaluation. Issue #17246.
-        await AssertTranslationFailed(() => base.Int_Compare_to_simple_zero(async));
-
-        AssertSql();
-    }
-
-    public override Task Regex_IsMatch_MethodCall(bool async)
-        => Fixture.NoSyncTest(
-            async, async a =>
-            {
-                await base.Regex_IsMatch_MethodCall(a);
-
-                AssertSql(
-                    """
-SELECT VALUE c
-FROM root c
-WHERE RegexMatch(c["id"], "^T")
-""");
-            });
-
-    public override Task Regex_IsMatch_MethodCall_constant_input(bool async)
-        => Fixture.NoSyncTest(
-            async, async a =>
-            {
-                await base.Regex_IsMatch_MethodCall_constant_input(a);
-
-                AssertSql(
-                    """
-SELECT VALUE c
-FROM root c
-WHERE RegexMatch("ALFKI", c["id"])
-""");
-            });
-
-    [ConditionalTheory]
-    [MemberData(nameof(IsAsyncData))]
-    public virtual Task Regex_IsMatch_MethodCall_With_Option_None(bool async)
-        => Fixture.NoSyncTest(
-            async, async a =>
-            {
-                await AssertQuery(
-                    async,
-                    ss => ss.Set<Customer>().Where(o => Regex.IsMatch(o.CustomerID, "^T", RegexOptions.None)));
-
-                AssertSql(
-                    """
-SELECT VALUE c
-FROM root c
-WHERE RegexMatch(c["id"], "^T")
-""");
-            });
-
-    [ConditionalTheory]
-    [MemberData(nameof(IsAsyncData))]
-    public virtual Task Regex_IsMatch_MethodCall_With_Option_IgnoreCase(bool async)
-        => Fixture.NoSyncTest(
-            async, async a =>
-            {
-                await AssertQuery(
-                    async,
-                    ss => ss.Set<Customer>().Where(o => Regex.IsMatch(o.CustomerID, "^T", RegexOptions.IgnoreCase)));
-
-                AssertSql(
-                    """
-SELECT VALUE c
-FROM root c
-WHERE RegexMatch(c["id"], "^T", "i")
-""");
-            });
-
-    [ConditionalTheory]
-    [MemberData(nameof(IsAsyncData))]
-    public virtual Task Regex_IsMatch_MethodCall_With_Option_Multiline(bool async)
-        => Fixture.NoSyncTest(
-            async, async a =>
-            {
-                await AssertQuery(
-                    async,
-                    ss => ss.Set<Customer>().Where(o => Regex.IsMatch(o.CustomerID, "^T", RegexOptions.Multiline)));
-
-                AssertSql(
-                    """
-SELECT VALUE c
-FROM root c
-WHERE RegexMatch(c["id"], "^T", "m")
-""");
-            });
-
-    [ConditionalTheory]
-    [MemberData(nameof(IsAsyncData))]
-    public virtual Task Regex_IsMatch_MethodCall_With_Option_Singleline(bool async)
-        => Fixture.NoSyncTest(
-            async, async a =>
-            {
-                await AssertQuery(
-                    async,
-                    ss => ss.Set<Customer>().Where(o => Regex.IsMatch(o.CustomerID, "^T", RegexOptions.Singleline)));
-
-                AssertSql(
-                    """
-SELECT VALUE c
-FROM root c
-WHERE RegexMatch(c["id"], "^T", "s")
-""");
-            });
-
-    [ConditionalTheory]
-    [MemberData(nameof(IsAsyncData))]
-    public virtual Task Regex_IsMatch_MethodCall_With_Option_IgnorePatternWhitespace(bool async)
-        => Fixture.NoSyncTest(
-            async, async a =>
-            {
-                await AssertQuery(
-                    async,
-                    ss => ss.Set<Customer>().Where(o => Regex.IsMatch(o.CustomerID, "^T", RegexOptions.IgnorePatternWhitespace)));
-
-                AssertSql(
-                    """
-SELECT VALUE c
-FROM root c
-WHERE RegexMatch(c["id"], "^T", "x")
-""");
-            });
-
-    [ConditionalTheory]
-    [MemberData(nameof(IsAsyncData))]
-    public virtual Task Regex_IsMatch_MethodCall_With_Options_IgnoreCase_And_IgnorePatternWhitespace(bool async)
-        => Fixture.NoSyncTest(
-            async, async a =>
-            {
-                await AssertQuery(
-                    async,
-                    ss => ss.Set<Customer>().Where(
-                        o => Regex.IsMatch(o.CustomerID, "^T", RegexOptions.IgnoreCase | RegexOptions.IgnorePatternWhitespace)));
-
-                AssertSql(
-                    """
-SELECT VALUE c
-FROM root c
-WHERE RegexMatch(c["id"], "^T", "ix")
-""");
-            });
-
-    [ConditionalTheory]
-    [MemberData(nameof(IsAsyncData))]
-    public virtual Task Regex_IsMatch_MethodCall_With_Unsupported_Option(bool async)
-        => AssertTranslationFailed(
-            () => AssertQuery(
-                async,
-                ss => ss.Set<Customer>().Where(o => Regex.IsMatch(o.CustomerID, "^T", RegexOptions.RightToLeft))));
-
-    [ConditionalTheory]
-    [MemberData(nameof(IsAsyncData))]
-    public virtual Task Regex_IsMatch_MethodCall_With_Any_Unsupported_Option(bool async)
-        => AssertTranslationFailed(
-            () => AssertQuery(
-                async,
-                ss => ss.Set<Customer>()
-                    .Where(o => Regex.IsMatch(o.CustomerID, "^T", RegexOptions.IgnoreCase | RegexOptions.RightToLeft))));
-
-    [ConditionalTheory]
-    [MemberData(nameof(IsAsyncData))]
-    public virtual Task Case_insensitive_string_comparison_instance(bool async)
-        => Fixture.NoSyncTest(
-            async, async a =>
-            {
-                await AssertQuery(
-                    async,
-                    ss => ss.Set<Customer>().Where(c => c.CustomerID.Equals("alFkI", StringComparison.OrdinalIgnoreCase)));
-
-                AssertSql(
-                    """
-SELECT VALUE c
-FROM root c
-WHERE STRINGEQUALS(c["id"], "alFkI", true)
-""");
-            });
-
-    [ConditionalTheory]
-    [MemberData(nameof(IsAsyncData))]
-    public virtual Task Case_insensitive_string_comparison_static(bool async)
-        => Fixture.NoSyncTest(
-            async, async a =>
-            {
-                await AssertQuery(
-                    async,
-                    ss => ss.Set<Customer>().Where(c => string.Equals(c.CustomerID, "alFkI", StringComparison.OrdinalIgnoreCase)));
-
-                AssertSql(
-                    """
-SELECT VALUE c
-FROM root c
-WHERE STRINGEQUALS(c["id"], "alFkI", true)
-""");
-            });
-
-    [ConditionalTheory]
-    [MemberData(nameof(IsAsyncData))]
-    public virtual Task Case_sensitive_string_comparison_instance(bool async)
-        => Fixture.NoSyncTest(
-            async, async a =>
-            {
-                await AssertQuery(
-                    async,
-                    ss => ss.Set<Customer>().Where(c => c.CustomerID.Equals("ALFKI", StringComparison.Ordinal)));
-
-                AssertSql(
-                    """
-SELECT VALUE c
-FROM root c
-WHERE STRINGEQUALS(c["id"], "ALFKI")
-""");
-            });
-
-    [ConditionalTheory]
-    [MemberData(nameof(IsAsyncData))]
-    public virtual Task Case_sensitive_string_comparison_static(bool async)
-        => Fixture.NoSyncTest(
-            async, async a =>
-            {
-                await AssertQuery(
-                    async,
-                    ss => ss.Set<Customer>().Where(c => string.Equals(c.CustomerID, "ALFKI", StringComparison.Ordinal)));
-
-                AssertSql(
-                    """
-SELECT VALUE c
-FROM root c
-WHERE STRINGEQUALS(c["id"], "ALFKI")
-""");
-            });
-
-    public override async Task Datetime_subtraction_TotalDays(bool async)
-    {
-        // Cosmos client evaluation. Issue #17246.
-        await AssertTranslationFailed(() => base.Datetime_subtraction_TotalDays(async));
-
-        AssertSql();
-    }
-
-    public override Task String_Contains_constant_with_whitespace(bool async)
-        => Fixture.NoSyncTest(
-            async, async a =>
-            {
-                await base.String_Contains_constant_with_whitespace(a);
-
-                AssertSql(
-                    """
-SELECT VALUE c
-FROM root c
-WHERE CONTAINS(c["ContactName"], "     ")
-""");
-            });
-
-    public override Task String_Contains_parameter_with_whitespace(bool async)
-        => Fixture.NoSyncTest(
-            async, async a =>
-            {
-                await base.String_Contains_parameter_with_whitespace(a);
-
-                AssertSql(
-                    """
-@__pattern_0='     '
-
-SELECT VALUE c
-FROM root c
-WHERE CONTAINS(c["ContactName"], @__pattern_0)
-""");
-            });
-
-    public override Task Select_mathf_round(bool async)
-        => Fixture.NoSyncTest(
-            async, async a =>
-            {
-                await base.Select_mathf_round(a);
-
-                AssertSql(
-                    """
-SELECT VALUE ROUND(c["OrderID"])
-FROM root c
-WHERE ((c["$type"] = "Order") AND (c["OrderID"] < 10250))
-""");
-            });
-
-    public override Task Select_mathf_round2(bool async)
-        => Fixture.NoSyncTest(
-            async, async a =>
-            {
-                await base.Select_mathf_round2(a);
-
-                AssertSql(
-                    """
-SELECT VALUE c["UnitPrice"]
-FROM root c
-WHERE ((c["$type"] = "OrderDetail") AND (c["Quantity"] < 5))
-""");
-            });
-
-    public override Task Select_mathf_truncate(bool async)
-        => Fixture.NoSyncTest(
-            async, async a =>
-            {
-                await base.Select_mathf_truncate(a);
-
-                AssertSql(
-                    """
-SELECT VALUE TRUNC(c["UnitPrice"])
-FROM root c
-WHERE ((c["$type"] = "OrderDetail") AND (c["Quantity"] < 5))
-""");
-            });
-
-    public override Task String_Contains_negated_in_predicate(bool async)
-        => Fixture.NoSyncTest(
-            async, async a =>
-            {
-                await base.String_Contains_negated_in_predicate(a);
-
-                AssertSql(
-                    """
-SELECT VALUE c
-FROM root c
-WHERE NOT(CONTAINS(c["CompanyName"], c["ContactName"]))
-""");
-            });
-
-    public override Task String_Contains_negated_in_projection(bool async)
-        => Fixture.NoSyncTest(
-            async, async a =>
-            {
-                await base.String_Contains_negated_in_projection(a);
-
-                AssertSql(
-                    """
-SELECT VALUE
-{
-    "Id" : c["id"],
-    "Value" : NOT(CONTAINS(c["CompanyName"], c["ContactName"]))
-}
-FROM root c
-""");
-            });
-
-    [ConditionalTheory(Skip = "issue #33858")]
-    public override Task String_Contains_in_projection(bool async)
-        => Fixture.NoSyncTest(
-            async, async a =>
-            {
-                await base.String_Contains_in_projection(a);
-
-                AssertSql("");
-            });
-
-    public override Task String_Join_over_non_nullable_column(bool async)
-        => AssertTranslationFailed(() => base.String_Join_over_non_nullable_column(async));
-
-    public override Task String_Join_with_predicate(bool async)
-        => AssertTranslationFailed(() => base.String_Join_with_predicate(async));
-
-    public override Task String_Join_with_ordering(bool async)
-        => AssertTranslationFailed(() => base.String_Join_with_ordering(async));
-
-    public override Task String_Join_over_nullable_column(bool async)
-        => AssertTranslationFailed(() => base.String_Join_over_nullable_column(async));
-
-    public override Task String_Join_non_aggregate(bool async)
-        => AssertTranslationFailed(() => base.String_Join_non_aggregate(async));
-
-    public override Task String_Concat(bool async)
-        => AssertTranslationFailed(() => base.String_Concat(async));
-
-    public override Task Where_DateOnly_FromDateTime(bool async)
-        => AssertTranslationFailed(() => base.Where_DateOnly_FromDateTime(async));
-
-    public override Task Select_ToString_IndexOf(bool async)
-        => AssertTranslationFailed(() => base.Select_ToString_IndexOf(async));
-
-    public override Task Select_IndexOf_ToString(bool async)
-        => AssertTranslationFailed(() => base.Select_IndexOf_ToString(async));
-
-=======
->>>>>>> fbce1d55
     private void AssertSql(params string[] expected)
         => Fixture.TestSqlLoggerFactory.AssertBaseline(expected);
 
