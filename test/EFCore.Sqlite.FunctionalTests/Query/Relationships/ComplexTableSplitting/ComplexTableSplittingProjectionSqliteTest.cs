﻿// Licensed to the .NET Foundation under one or more agreements.
// The .NET Foundation licenses this file to you under the MIT license.

using Microsoft.EntityFrameworkCore.Sqlite.Internal;

namespace Microsoft.EntityFrameworkCore.Query.Relationships.ComplexTableSplitting;

public class ComplexTableSplittingProjectionSqliteTest(ComplexTableSplittingSqliteFixture fixture, ITestOutputHelper testOutputHelper)
    : ComplexTableSplittingProjectionRelationalTestBase<ComplexTableSplittingSqliteFixture>(fixture, testOutputHelper)
{
<<<<<<< HEAD
    public override async Task Select_related_collection(QueryTrackingBehavior queryTrackingBehavior)
    {
        await base.Select_related_collection(queryTrackingBehavior);

        AssertSql(
            """
SELECT "r"."Id", "r"."Name", "r"."OptionalRelated_Id", "r"."OptionalRelated_Int", "r"."OptionalRelated_Name", "r"."OptionalRelated_String", "r"."OptionalRelated_OptionalNested_Id", "r"."OptionalRelated_OptionalNested_Int", "r"."OptionalRelated_OptionalNested_Name", "r"."OptionalRelated_OptionalNested_String", "r"."OptionalRelated_RequiredNested_Id", "r"."OptionalRelated_RequiredNested_Int", "r"."OptionalRelated_RequiredNested_Name", "r"."OptionalRelated_RequiredNested_String", "r"."RequiredRelated_Id", "r"."RequiredRelated_Int", "r"."RequiredRelated_Name", "r"."RequiredRelated_String", "r"."RequiredRelated_OptionalNested_Id", "r"."RequiredRelated_OptionalNested_Int", "r"."RequiredRelated_OptionalNested_Name", "r"."RequiredRelated_OptionalNested_String", "r"."RequiredRelated_RequiredNested_Id", "r"."RequiredRelated_RequiredNested_Int", "r"."RequiredRelated_RequiredNested_Name", "r"."RequiredRelated_RequiredNested_String"
FROM "RootEntity" AS "r"
ORDER BY "r"."Id"
""");
    }

    public override async Task Select_nested_collection_on_required_related(QueryTrackingBehavior queryTrackingBehavior)
    {
        await base.Select_nested_collection_on_required_related(queryTrackingBehavior);

        AssertSql(
            """
SELECT "r"."Id", "r"."Name", "r"."OptionalRelated_Id", "r"."OptionalRelated_Int", "r"."OptionalRelated_Name", "r"."OptionalRelated_String", "r"."OptionalRelated_OptionalNested_Id", "r"."OptionalRelated_OptionalNested_Int", "r"."OptionalRelated_OptionalNested_Name", "r"."OptionalRelated_OptionalNested_String", "r"."OptionalRelated_RequiredNested_Id", "r"."OptionalRelated_RequiredNested_Int", "r"."OptionalRelated_RequiredNested_Name", "r"."OptionalRelated_RequiredNested_String", "r"."RequiredRelated_Id", "r"."RequiredRelated_Int", "r"."RequiredRelated_Name", "r"."RequiredRelated_String", "r"."RequiredRelated_OptionalNested_Id", "r"."RequiredRelated_OptionalNested_Int", "r"."RequiredRelated_OptionalNested_Name", "r"."RequiredRelated_OptionalNested_String", "r"."RequiredRelated_RequiredNested_Id", "r"."RequiredRelated_RequiredNested_Int", "r"."RequiredRelated_RequiredNested_Name", "r"."RequiredRelated_RequiredNested_String"
FROM "RootEntity" AS "r"
ORDER BY "r"."Id"
""");
    }

    public override async Task Select_root(QueryTrackingBehavior queryTrackingBehavior)
    {
        await base.Select_root(queryTrackingBehavior);

        AssertSql(
            """
SELECT "r"."Id", "r"."Name", "r"."OptionalRelated_Id", "r"."OptionalRelated_Int", "r"."OptionalRelated_Name", "r"."OptionalRelated_String", "r"."OptionalRelated_OptionalNested_Id", "r"."OptionalRelated_OptionalNested_Int", "r"."OptionalRelated_OptionalNested_Name", "r"."OptionalRelated_OptionalNested_String", "r"."OptionalRelated_RequiredNested_Id", "r"."OptionalRelated_RequiredNested_Int", "r"."OptionalRelated_RequiredNested_Name", "r"."OptionalRelated_RequiredNested_String", "r"."RequiredRelated_Id", "r"."RequiredRelated_Int", "r"."RequiredRelated_Name", "r"."RequiredRelated_String", "r"."RequiredRelated_OptionalNested_Id", "r"."RequiredRelated_OptionalNested_Int", "r"."RequiredRelated_OptionalNested_Name", "r"."RequiredRelated_OptionalNested_String", "r"."RequiredRelated_RequiredNested_Id", "r"."RequiredRelated_RequiredNested_Int", "r"."RequiredRelated_RequiredNested_Name", "r"."RequiredRelated_RequiredNested_String"
FROM "RootEntity" AS "r"
""");
    }

    public override async Task Select_property_on_required_related(QueryTrackingBehavior queryTrackingBehavior)
    {
        await base.Select_property_on_required_related(queryTrackingBehavior);

        AssertSql(
            """
SELECT "r"."RequiredRelated_String"
FROM "RootEntity" AS "r"
""");
    }

    public override async Task Select_property_on_optional_related(QueryTrackingBehavior queryTrackingBehavior)
    {
        await base.Select_property_on_optional_related(queryTrackingBehavior);

        AssertSql(
            """
SELECT "r"."OptionalRelated_String"
FROM "RootEntity" AS "r"
""");
    }

    public override async Task Select_value_type_property_on_null_related_throws(QueryTrackingBehavior queryTrackingBehavior)
    {
        await base.Select_value_type_property_on_null_related_throws(queryTrackingBehavior);

        AssertSql(
            """
SELECT "r"."OptionalRelated_Int"
FROM "RootEntity" AS "r"
""");
    }

    public override async Task Select_nullable_value_type_property_on_null_related(QueryTrackingBehavior queryTrackingBehavior)
    {
        await base.Select_nullable_value_type_property_on_null_related(queryTrackingBehavior);

        AssertSql(
            """
SELECT "r"."OptionalRelated_Int"
FROM "RootEntity" AS "r"
""");
    }

    public override async Task Select_related(QueryTrackingBehavior queryTrackingBehavior)
    {
        await base.Select_related(queryTrackingBehavior);

        AssertSql(
            """
SELECT "r"."RequiredRelated_Id", "r"."RequiredRelated_Int", "r"."RequiredRelated_Name", "r"."RequiredRelated_String", "r"."RequiredRelated_OptionalNested_Id", "r"."RequiredRelated_OptionalNested_Int", "r"."RequiredRelated_OptionalNested_Name", "r"."RequiredRelated_OptionalNested_String", "r"."RequiredRelated_RequiredNested_Id", "r"."RequiredRelated_RequiredNested_Int", "r"."RequiredRelated_RequiredNested_Name", "r"."RequiredRelated_RequiredNested_String"
FROM "RootEntity" AS "r"
""");
    }

    public override async Task Select_optional_related(QueryTrackingBehavior queryTrackingBehavior)
    {
        await base.Select_optional_related(queryTrackingBehavior);

        AssertSql(
            """
SELECT "r"."OptionalRelated_Id", "r"."OptionalRelated_Int", "r"."OptionalRelated_Name", "r"."OptionalRelated_String", "r"."OptionalRelated_OptionalNested_Id", "r"."OptionalRelated_OptionalNested_Int", "r"."OptionalRelated_OptionalNested_Name", "r"."OptionalRelated_OptionalNested_String", "r"."OptionalRelated_RequiredNested_Id", "r"."OptionalRelated_RequiredNested_Int", "r"."OptionalRelated_RequiredNested_Name", "r"."OptionalRelated_RequiredNested_String"
FROM "RootEntity" AS "r"
""");
    }

    public override async Task Select_required_nested_on_required_related(QueryTrackingBehavior queryTrackingBehavior)
    {
        await base.Select_required_nested_on_required_related(queryTrackingBehavior);

        AssertSql(
            """
SELECT "r"."RequiredRelated_RequiredNested_Id", "r"."RequiredRelated_RequiredNested_Int", "r"."RequiredRelated_RequiredNested_Name", "r"."RequiredRelated_RequiredNested_String"
FROM "RootEntity" AS "r"
""");
    }

    public override async Task Select_optional_nested_on_required_related(QueryTrackingBehavior queryTrackingBehavior)
    {
        await base.Select_optional_nested_on_required_related(queryTrackingBehavior);

        AssertSql(
            """
SELECT "r"."RequiredRelated_OptionalNested_Id", "r"."RequiredRelated_OptionalNested_Int", "r"."RequiredRelated_OptionalNested_Name", "r"."RequiredRelated_OptionalNested_String"
FROM "RootEntity" AS "r"
""");
    }

    public override async Task Select_required_nested_on_optional_related(QueryTrackingBehavior queryTrackingBehavior)
    {
        await base.Select_required_nested_on_optional_related(queryTrackingBehavior);

        AssertSql(
            """
SELECT "r"."OptionalRelated_RequiredNested_Id", "r"."OptionalRelated_RequiredNested_Int", "r"."OptionalRelated_RequiredNested_Name", "r"."OptionalRelated_RequiredNested_String"
FROM "RootEntity" AS "r"
""");
    }

    public override async Task Select_optional_nested_on_optional_related(QueryTrackingBehavior queryTrackingBehavior)
    {
        await base.Select_optional_nested_on_optional_related(queryTrackingBehavior);

        AssertSql(
            """
SELECT "r"."OptionalRelated_OptionalNested_Id", "r"."OptionalRelated_OptionalNested_Int", "r"."OptionalRelated_OptionalNested_Name", "r"."OptionalRelated_OptionalNested_String"
FROM "RootEntity" AS "r"
""");
    }

    public override async Task Select_required_related_via_optional_navigation(QueryTrackingBehavior queryTrackingBehavior)
    {
        await base.Select_required_related_via_optional_navigation(queryTrackingBehavior);

        AssertSql(
            """
SELECT "r0"."RequiredRelated_Id", "r0"."RequiredRelated_Int", "r0"."RequiredRelated_Name", "r0"."RequiredRelated_String", "r0"."RequiredRelated_OptionalNested_Id", "r0"."RequiredRelated_OptionalNested_Int", "r0"."RequiredRelated_OptionalNested_Name", "r0"."RequiredRelated_OptionalNested_String", "r0"."RequiredRelated_RequiredNested_Id", "r0"."RequiredRelated_RequiredNested_Int", "r0"."RequiredRelated_RequiredNested_Name", "r0"."RequiredRelated_RequiredNested_String"
FROM "RootReferencingEntity" AS "r"
LEFT JOIN "RootEntity" AS "r0" ON "r"."RootEntityId" = "r0"."Id"
""");
    }

    public override async Task Select_nested_collection_on_optional_related(QueryTrackingBehavior queryTrackingBehavior)
    {
        await base.Select_nested_collection_on_optional_related(queryTrackingBehavior);

        AssertSql(
            """
SELECT "r"."Id", "r"."Name", "r"."OptionalRelated_Id", "r"."OptionalRelated_Int", "r"."OptionalRelated_Name", "r"."OptionalRelated_String", "r"."OptionalRelated_OptionalNested_Id", "r"."OptionalRelated_OptionalNested_Int", "r"."OptionalRelated_OptionalNested_Name", "r"."OptionalRelated_OptionalNested_String", "r"."OptionalRelated_RequiredNested_Id", "r"."OptionalRelated_RequiredNested_Int", "r"."OptionalRelated_RequiredNested_Name", "r"."OptionalRelated_RequiredNested_String", "r"."RequiredRelated_Id", "r"."RequiredRelated_Int", "r"."RequiredRelated_Name", "r"."RequiredRelated_String", "r"."RequiredRelated_OptionalNested_Id", "r"."RequiredRelated_OptionalNested_Int", "r"."RequiredRelated_OptionalNested_Name", "r"."RequiredRelated_OptionalNested_String", "r"."RequiredRelated_RequiredNested_Id", "r"."RequiredRelated_RequiredNested_Int", "r"."RequiredRelated_RequiredNested_Name", "r"."RequiredRelated_RequiredNested_String"
FROM "RootEntity" AS "r"
ORDER BY "r"."Id"
""");
    }

    public override async Task SelectMany_related_collection(QueryTrackingBehavior queryTrackingBehavior)
    {
        await base.SelectMany_related_collection(queryTrackingBehavior);

        AssertSql();
    }

    public override async Task SelectMany_nested_collection_on_required_related(QueryTrackingBehavior queryTrackingBehavior)
    {
        await base.SelectMany_nested_collection_on_required_related(queryTrackingBehavior);

        AssertSql();
    }

    public override async Task SelectMany_nested_collection_on_optional_related(QueryTrackingBehavior queryTrackingBehavior)
    {
        await base.SelectMany_nested_collection_on_optional_related(queryTrackingBehavior);

        AssertSql();
    }

    public override async Task Select_root_duplicated(QueryTrackingBehavior queryTrackingBehavior)
    {
        await base.Select_root_duplicated(queryTrackingBehavior);

        AssertSql(
            """
SELECT "r"."Id", "r"."Name", "r"."OptionalRelated_Id", "r"."OptionalRelated_Int", "r"."OptionalRelated_Name", "r"."OptionalRelated_String", "r"."OptionalRelated_OptionalNested_Id", "r"."OptionalRelated_OptionalNested_Int", "r"."OptionalRelated_OptionalNested_Name", "r"."OptionalRelated_OptionalNested_String", "r"."OptionalRelated_RequiredNested_Id", "r"."OptionalRelated_RequiredNested_Int", "r"."OptionalRelated_RequiredNested_Name", "r"."OptionalRelated_RequiredNested_String", "r"."RequiredRelated_Id", "r"."RequiredRelated_Int", "r"."RequiredRelated_Name", "r"."RequiredRelated_String", "r"."RequiredRelated_OptionalNested_Id", "r"."RequiredRelated_OptionalNested_Int", "r"."RequiredRelated_OptionalNested_Name", "r"."RequiredRelated_OptionalNested_String", "r"."RequiredRelated_RequiredNested_Id", "r"."RequiredRelated_RequiredNested_Int", "r"."RequiredRelated_RequiredNested_Name", "r"."RequiredRelated_RequiredNested_String"
FROM "RootEntity" AS "r"
""");
    }

=======
>>>>>>> 23762c82
    public override Task Select_subquery_required_related_FirstOrDefault(QueryTrackingBehavior queryTrackingBehavior)
        => AssertApplyNotSupported(() => base.Select_subquery_required_related_FirstOrDefault(queryTrackingBehavior));

    public override Task Select_subquery_optional_related_FirstOrDefault(QueryTrackingBehavior queryTrackingBehavior)
        => AssertApplyNotSupported(() => base.Select_subquery_optional_related_FirstOrDefault(queryTrackingBehavior));

    private static async Task AssertApplyNotSupported(Func<Task> query)
        => Assert.Equal(
            SqliteStrings.ApplyNotSupported,
            (await Assert.ThrowsAsync<InvalidOperationException>(query))
            .Message);
}<|MERGE_RESOLUTION|>--- conflicted
+++ resolved
@@ -8,210 +8,6 @@
 public class ComplexTableSplittingProjectionSqliteTest(ComplexTableSplittingSqliteFixture fixture, ITestOutputHelper testOutputHelper)
     : ComplexTableSplittingProjectionRelationalTestBase<ComplexTableSplittingSqliteFixture>(fixture, testOutputHelper)
 {
-<<<<<<< HEAD
-    public override async Task Select_related_collection(QueryTrackingBehavior queryTrackingBehavior)
-    {
-        await base.Select_related_collection(queryTrackingBehavior);
-
-        AssertSql(
-            """
-SELECT "r"."Id", "r"."Name", "r"."OptionalRelated_Id", "r"."OptionalRelated_Int", "r"."OptionalRelated_Name", "r"."OptionalRelated_String", "r"."OptionalRelated_OptionalNested_Id", "r"."OptionalRelated_OptionalNested_Int", "r"."OptionalRelated_OptionalNested_Name", "r"."OptionalRelated_OptionalNested_String", "r"."OptionalRelated_RequiredNested_Id", "r"."OptionalRelated_RequiredNested_Int", "r"."OptionalRelated_RequiredNested_Name", "r"."OptionalRelated_RequiredNested_String", "r"."RequiredRelated_Id", "r"."RequiredRelated_Int", "r"."RequiredRelated_Name", "r"."RequiredRelated_String", "r"."RequiredRelated_OptionalNested_Id", "r"."RequiredRelated_OptionalNested_Int", "r"."RequiredRelated_OptionalNested_Name", "r"."RequiredRelated_OptionalNested_String", "r"."RequiredRelated_RequiredNested_Id", "r"."RequiredRelated_RequiredNested_Int", "r"."RequiredRelated_RequiredNested_Name", "r"."RequiredRelated_RequiredNested_String"
-FROM "RootEntity" AS "r"
-ORDER BY "r"."Id"
-""");
-    }
-
-    public override async Task Select_nested_collection_on_required_related(QueryTrackingBehavior queryTrackingBehavior)
-    {
-        await base.Select_nested_collection_on_required_related(queryTrackingBehavior);
-
-        AssertSql(
-            """
-SELECT "r"."Id", "r"."Name", "r"."OptionalRelated_Id", "r"."OptionalRelated_Int", "r"."OptionalRelated_Name", "r"."OptionalRelated_String", "r"."OptionalRelated_OptionalNested_Id", "r"."OptionalRelated_OptionalNested_Int", "r"."OptionalRelated_OptionalNested_Name", "r"."OptionalRelated_OptionalNested_String", "r"."OptionalRelated_RequiredNested_Id", "r"."OptionalRelated_RequiredNested_Int", "r"."OptionalRelated_RequiredNested_Name", "r"."OptionalRelated_RequiredNested_String", "r"."RequiredRelated_Id", "r"."RequiredRelated_Int", "r"."RequiredRelated_Name", "r"."RequiredRelated_String", "r"."RequiredRelated_OptionalNested_Id", "r"."RequiredRelated_OptionalNested_Int", "r"."RequiredRelated_OptionalNested_Name", "r"."RequiredRelated_OptionalNested_String", "r"."RequiredRelated_RequiredNested_Id", "r"."RequiredRelated_RequiredNested_Int", "r"."RequiredRelated_RequiredNested_Name", "r"."RequiredRelated_RequiredNested_String"
-FROM "RootEntity" AS "r"
-ORDER BY "r"."Id"
-""");
-    }
-
-    public override async Task Select_root(QueryTrackingBehavior queryTrackingBehavior)
-    {
-        await base.Select_root(queryTrackingBehavior);
-
-        AssertSql(
-            """
-SELECT "r"."Id", "r"."Name", "r"."OptionalRelated_Id", "r"."OptionalRelated_Int", "r"."OptionalRelated_Name", "r"."OptionalRelated_String", "r"."OptionalRelated_OptionalNested_Id", "r"."OptionalRelated_OptionalNested_Int", "r"."OptionalRelated_OptionalNested_Name", "r"."OptionalRelated_OptionalNested_String", "r"."OptionalRelated_RequiredNested_Id", "r"."OptionalRelated_RequiredNested_Int", "r"."OptionalRelated_RequiredNested_Name", "r"."OptionalRelated_RequiredNested_String", "r"."RequiredRelated_Id", "r"."RequiredRelated_Int", "r"."RequiredRelated_Name", "r"."RequiredRelated_String", "r"."RequiredRelated_OptionalNested_Id", "r"."RequiredRelated_OptionalNested_Int", "r"."RequiredRelated_OptionalNested_Name", "r"."RequiredRelated_OptionalNested_String", "r"."RequiredRelated_RequiredNested_Id", "r"."RequiredRelated_RequiredNested_Int", "r"."RequiredRelated_RequiredNested_Name", "r"."RequiredRelated_RequiredNested_String"
-FROM "RootEntity" AS "r"
-""");
-    }
-
-    public override async Task Select_property_on_required_related(QueryTrackingBehavior queryTrackingBehavior)
-    {
-        await base.Select_property_on_required_related(queryTrackingBehavior);
-
-        AssertSql(
-            """
-SELECT "r"."RequiredRelated_String"
-FROM "RootEntity" AS "r"
-""");
-    }
-
-    public override async Task Select_property_on_optional_related(QueryTrackingBehavior queryTrackingBehavior)
-    {
-        await base.Select_property_on_optional_related(queryTrackingBehavior);
-
-        AssertSql(
-            """
-SELECT "r"."OptionalRelated_String"
-FROM "RootEntity" AS "r"
-""");
-    }
-
-    public override async Task Select_value_type_property_on_null_related_throws(QueryTrackingBehavior queryTrackingBehavior)
-    {
-        await base.Select_value_type_property_on_null_related_throws(queryTrackingBehavior);
-
-        AssertSql(
-            """
-SELECT "r"."OptionalRelated_Int"
-FROM "RootEntity" AS "r"
-""");
-    }
-
-    public override async Task Select_nullable_value_type_property_on_null_related(QueryTrackingBehavior queryTrackingBehavior)
-    {
-        await base.Select_nullable_value_type_property_on_null_related(queryTrackingBehavior);
-
-        AssertSql(
-            """
-SELECT "r"."OptionalRelated_Int"
-FROM "RootEntity" AS "r"
-""");
-    }
-
-    public override async Task Select_related(QueryTrackingBehavior queryTrackingBehavior)
-    {
-        await base.Select_related(queryTrackingBehavior);
-
-        AssertSql(
-            """
-SELECT "r"."RequiredRelated_Id", "r"."RequiredRelated_Int", "r"."RequiredRelated_Name", "r"."RequiredRelated_String", "r"."RequiredRelated_OptionalNested_Id", "r"."RequiredRelated_OptionalNested_Int", "r"."RequiredRelated_OptionalNested_Name", "r"."RequiredRelated_OptionalNested_String", "r"."RequiredRelated_RequiredNested_Id", "r"."RequiredRelated_RequiredNested_Int", "r"."RequiredRelated_RequiredNested_Name", "r"."RequiredRelated_RequiredNested_String"
-FROM "RootEntity" AS "r"
-""");
-    }
-
-    public override async Task Select_optional_related(QueryTrackingBehavior queryTrackingBehavior)
-    {
-        await base.Select_optional_related(queryTrackingBehavior);
-
-        AssertSql(
-            """
-SELECT "r"."OptionalRelated_Id", "r"."OptionalRelated_Int", "r"."OptionalRelated_Name", "r"."OptionalRelated_String", "r"."OptionalRelated_OptionalNested_Id", "r"."OptionalRelated_OptionalNested_Int", "r"."OptionalRelated_OptionalNested_Name", "r"."OptionalRelated_OptionalNested_String", "r"."OptionalRelated_RequiredNested_Id", "r"."OptionalRelated_RequiredNested_Int", "r"."OptionalRelated_RequiredNested_Name", "r"."OptionalRelated_RequiredNested_String"
-FROM "RootEntity" AS "r"
-""");
-    }
-
-    public override async Task Select_required_nested_on_required_related(QueryTrackingBehavior queryTrackingBehavior)
-    {
-        await base.Select_required_nested_on_required_related(queryTrackingBehavior);
-
-        AssertSql(
-            """
-SELECT "r"."RequiredRelated_RequiredNested_Id", "r"."RequiredRelated_RequiredNested_Int", "r"."RequiredRelated_RequiredNested_Name", "r"."RequiredRelated_RequiredNested_String"
-FROM "RootEntity" AS "r"
-""");
-    }
-
-    public override async Task Select_optional_nested_on_required_related(QueryTrackingBehavior queryTrackingBehavior)
-    {
-        await base.Select_optional_nested_on_required_related(queryTrackingBehavior);
-
-        AssertSql(
-            """
-SELECT "r"."RequiredRelated_OptionalNested_Id", "r"."RequiredRelated_OptionalNested_Int", "r"."RequiredRelated_OptionalNested_Name", "r"."RequiredRelated_OptionalNested_String"
-FROM "RootEntity" AS "r"
-""");
-    }
-
-    public override async Task Select_required_nested_on_optional_related(QueryTrackingBehavior queryTrackingBehavior)
-    {
-        await base.Select_required_nested_on_optional_related(queryTrackingBehavior);
-
-        AssertSql(
-            """
-SELECT "r"."OptionalRelated_RequiredNested_Id", "r"."OptionalRelated_RequiredNested_Int", "r"."OptionalRelated_RequiredNested_Name", "r"."OptionalRelated_RequiredNested_String"
-FROM "RootEntity" AS "r"
-""");
-    }
-
-    public override async Task Select_optional_nested_on_optional_related(QueryTrackingBehavior queryTrackingBehavior)
-    {
-        await base.Select_optional_nested_on_optional_related(queryTrackingBehavior);
-
-        AssertSql(
-            """
-SELECT "r"."OptionalRelated_OptionalNested_Id", "r"."OptionalRelated_OptionalNested_Int", "r"."OptionalRelated_OptionalNested_Name", "r"."OptionalRelated_OptionalNested_String"
-FROM "RootEntity" AS "r"
-""");
-    }
-
-    public override async Task Select_required_related_via_optional_navigation(QueryTrackingBehavior queryTrackingBehavior)
-    {
-        await base.Select_required_related_via_optional_navigation(queryTrackingBehavior);
-
-        AssertSql(
-            """
-SELECT "r0"."RequiredRelated_Id", "r0"."RequiredRelated_Int", "r0"."RequiredRelated_Name", "r0"."RequiredRelated_String", "r0"."RequiredRelated_OptionalNested_Id", "r0"."RequiredRelated_OptionalNested_Int", "r0"."RequiredRelated_OptionalNested_Name", "r0"."RequiredRelated_OptionalNested_String", "r0"."RequiredRelated_RequiredNested_Id", "r0"."RequiredRelated_RequiredNested_Int", "r0"."RequiredRelated_RequiredNested_Name", "r0"."RequiredRelated_RequiredNested_String"
-FROM "RootReferencingEntity" AS "r"
-LEFT JOIN "RootEntity" AS "r0" ON "r"."RootEntityId" = "r0"."Id"
-""");
-    }
-
-    public override async Task Select_nested_collection_on_optional_related(QueryTrackingBehavior queryTrackingBehavior)
-    {
-        await base.Select_nested_collection_on_optional_related(queryTrackingBehavior);
-
-        AssertSql(
-            """
-SELECT "r"."Id", "r"."Name", "r"."OptionalRelated_Id", "r"."OptionalRelated_Int", "r"."OptionalRelated_Name", "r"."OptionalRelated_String", "r"."OptionalRelated_OptionalNested_Id", "r"."OptionalRelated_OptionalNested_Int", "r"."OptionalRelated_OptionalNested_Name", "r"."OptionalRelated_OptionalNested_String", "r"."OptionalRelated_RequiredNested_Id", "r"."OptionalRelated_RequiredNested_Int", "r"."OptionalRelated_RequiredNested_Name", "r"."OptionalRelated_RequiredNested_String", "r"."RequiredRelated_Id", "r"."RequiredRelated_Int", "r"."RequiredRelated_Name", "r"."RequiredRelated_String", "r"."RequiredRelated_OptionalNested_Id", "r"."RequiredRelated_OptionalNested_Int", "r"."RequiredRelated_OptionalNested_Name", "r"."RequiredRelated_OptionalNested_String", "r"."RequiredRelated_RequiredNested_Id", "r"."RequiredRelated_RequiredNested_Int", "r"."RequiredRelated_RequiredNested_Name", "r"."RequiredRelated_RequiredNested_String"
-FROM "RootEntity" AS "r"
-ORDER BY "r"."Id"
-""");
-    }
-
-    public override async Task SelectMany_related_collection(QueryTrackingBehavior queryTrackingBehavior)
-    {
-        await base.SelectMany_related_collection(queryTrackingBehavior);
-
-        AssertSql();
-    }
-
-    public override async Task SelectMany_nested_collection_on_required_related(QueryTrackingBehavior queryTrackingBehavior)
-    {
-        await base.SelectMany_nested_collection_on_required_related(queryTrackingBehavior);
-
-        AssertSql();
-    }
-
-    public override async Task SelectMany_nested_collection_on_optional_related(QueryTrackingBehavior queryTrackingBehavior)
-    {
-        await base.SelectMany_nested_collection_on_optional_related(queryTrackingBehavior);
-
-        AssertSql();
-    }
-
-    public override async Task Select_root_duplicated(QueryTrackingBehavior queryTrackingBehavior)
-    {
-        await base.Select_root_duplicated(queryTrackingBehavior);
-
-        AssertSql(
-            """
-SELECT "r"."Id", "r"."Name", "r"."OptionalRelated_Id", "r"."OptionalRelated_Int", "r"."OptionalRelated_Name", "r"."OptionalRelated_String", "r"."OptionalRelated_OptionalNested_Id", "r"."OptionalRelated_OptionalNested_Int", "r"."OptionalRelated_OptionalNested_Name", "r"."OptionalRelated_OptionalNested_String", "r"."OptionalRelated_RequiredNested_Id", "r"."OptionalRelated_RequiredNested_Int", "r"."OptionalRelated_RequiredNested_Name", "r"."OptionalRelated_RequiredNested_String", "r"."RequiredRelated_Id", "r"."RequiredRelated_Int", "r"."RequiredRelated_Name", "r"."RequiredRelated_String", "r"."RequiredRelated_OptionalNested_Id", "r"."RequiredRelated_OptionalNested_Int", "r"."RequiredRelated_OptionalNested_Name", "r"."RequiredRelated_OptionalNested_String", "r"."RequiredRelated_RequiredNested_Id", "r"."RequiredRelated_RequiredNested_Int", "r"."RequiredRelated_RequiredNested_Name", "r"."RequiredRelated_RequiredNested_String"
-FROM "RootEntity" AS "r"
-""");
-    }
-
-=======
->>>>>>> 23762c82
     public override Task Select_subquery_required_related_FirstOrDefault(QueryTrackingBehavior queryTrackingBehavior)
         => AssertApplyNotSupported(() => base.Select_subquery_required_related_FirstOrDefault(queryTrackingBehavior));
 
