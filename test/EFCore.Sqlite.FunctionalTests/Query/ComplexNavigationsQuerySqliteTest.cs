--- conflicted
+++ resolved
@@ -42,8 +42,6 @@
             CoreStrings.QueryUnableToTranslateMethod(
                 "Microsoft.EntityFrameworkCore.Query.ComplexNavigationsQueryTestBase<Microsoft.EntityFrameworkCore.Query.ComplexNavigationsQuerySqliteFixture>",
                 "ClientMethodNullableInt"));
-<<<<<<< HEAD
-=======
 
     public override async Task GroupJoin_with_subquery_on_inner(bool async)
         => Assert.Equal(
@@ -56,5 +54,4 @@
             SqliteStrings.ApplyNotSupported,
             (await Assert.ThrowsAsync<InvalidOperationException>(
                 () => base.GroupJoin_with_subquery_on_inner_and_no_DefaultIfEmpty(async))).Message);
->>>>>>> 5d0d937a
 }