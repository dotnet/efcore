--- conflicted
+++ resolved
@@ -137,7 +137,17 @@
 WHERE length(""s"".""Banner"") = length(@__byteArrayParam)");
         }
 
-<<<<<<< HEAD
+        public override async Task Byte_array_filter_by_SequenceEqual(bool async)
+        {
+            await base.Byte_array_filter_by_SequenceEqual(async);
+
+            AssertSql(@"@__byteArrayParam_0='0x0405060708' (Size = 5) (DbType = String)
+
+SELECT ""s"".""Id"", ""s"".""Banner"", ""s"".""Banner5"", ""s"".""InternalNumber"", ""s"".""Name""
+FROM ""Squads"" AS ""s""
+WHERE ""s"".""Banner5"" = @__byteArrayParam_0");
+        }
+
         [ConditionalTheory(Skip = "PR #19774")]
         public override Task TimeSpan_Hours(bool async)
         {
@@ -184,17 +194,6 @@
         public override Task Where_TimeSpan_Milliseconds(bool async)
         {
             return base.Where_TimeSpan_Milliseconds(async);
-=======
-        public override async Task Byte_array_filter_by_SequenceEqual(bool async)
-        {
-            await base.Byte_array_filter_by_SequenceEqual(async);
-
-            AssertSql(@"@__byteArrayParam_0='0x0405060708' (Size = 5) (DbType = String)
-
-SELECT ""s"".""Id"", ""s"".""Banner"", ""s"".""Banner5"", ""s"".""InternalNumber"", ""s"".""Name""
-FROM ""Squads"" AS ""s""
-WHERE ""s"".""Banner5"" = @__byteArrayParam_0");
->>>>>>> c2c469d9
         }
 
         private void AssertSql(params string[] expected)
