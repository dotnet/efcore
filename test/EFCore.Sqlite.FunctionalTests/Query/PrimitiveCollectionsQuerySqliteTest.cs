--- conflicted
+++ resolved
@@ -1508,19 +1508,11 @@
 WHERE (
     SELECT COUNT(*)
     FROM (
-<<<<<<< HEAD
-        SELECT "p0"."value"
+        SELECT 1
         FROM json_each(@__p_0) AS "p0"
         UNION ALL
-        SELECT "i"."value"
+        SELECT 1
         FROM json_each("p"."Ints") AS "i"
-    ) AS "t") = 2
-=======
-        SELECT 1
-        FROM json_each(@__ints_0) AS "i"
-        UNION ALL
-        SELECT 1
-        FROM json_each("p"."Ints") AS "i0"
     ) AS "u") = 2
 """);
     }
@@ -1538,7 +1530,6 @@
     ELSE 'foo'
 END
 FROM "PrimitiveCollectionsEntity" AS "p"
->>>>>>> 67bfa608
 """);
     }
 
