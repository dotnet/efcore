// Licensed to the .NET Foundation under one or more agreements.
// The .NET Foundation licenses this file to you under the MIT license.

using Microsoft.Data.Sqlite;
using Microsoft.EntityFrameworkCore.Sqlite.Internal;
using Xunit.Sdk;

namespace Microsoft.EntityFrameworkCore.Query;

#nullable disable

public class PrimitiveCollectionsQuerySqliteTest : PrimitiveCollectionsQueryRelationalTestBase<
    PrimitiveCollectionsQuerySqliteTest.PrimitiveCollectionsQuerySqlServerFixture>
{
    public PrimitiveCollectionsQuerySqliteTest(PrimitiveCollectionsQuerySqlServerFixture fixture, ITestOutputHelper testOutputHelper)
        : base(fixture)
    {
        Fixture.TestSqlLoggerFactory.Clear();
        Fixture.TestSqlLoggerFactory.SetTestOutputHelper(testOutputHelper);
    }

    public override async Task Inline_collection_of_ints_Contains()
    {
        await base.Inline_collection_of_ints_Contains();

        AssertSql(
            """
SELECT "p"."Id", "p"."Bool", "p"."Bools", "p"."DateTime", "p"."DateTimes", "p"."Enum", "p"."Enums", "p"."Int", "p"."Ints", "p"."NullableInt", "p"."NullableInts", "p"."NullableString", "p"."NullableStrings", "p"."NullableWrappedId", "p"."NullableWrappedIdWithNullableComparer", "p"."String", "p"."Strings", "p"."WrappedId"
FROM "PrimitiveCollectionsEntity" AS "p"
WHERE "p"."Int" IN (10, 999)
""");
    }

    public override async Task Inline_collection_of_nullable_ints_Contains()
    {
        await base.Inline_collection_of_nullable_ints_Contains();

        AssertSql(
            """
SELECT "p"."Id", "p"."Bool", "p"."Bools", "p"."DateTime", "p"."DateTimes", "p"."Enum", "p"."Enums", "p"."Int", "p"."Ints", "p"."NullableInt", "p"."NullableInts", "p"."NullableString", "p"."NullableStrings", "p"."NullableWrappedId", "p"."NullableWrappedIdWithNullableComparer", "p"."String", "p"."Strings", "p"."WrappedId"
FROM "PrimitiveCollectionsEntity" AS "p"
WHERE "p"."NullableInt" IN (10, 999)
""");
    }

    public override async Task Inline_collection_of_nullable_ints_Contains_null()
    {
        await base.Inline_collection_of_nullable_ints_Contains_null();

        AssertSql(
            """
SELECT "p"."Id", "p"."Bool", "p"."Bools", "p"."DateTime", "p"."DateTimes", "p"."Enum", "p"."Enums", "p"."Int", "p"."Ints", "p"."NullableInt", "p"."NullableInts", "p"."NullableString", "p"."NullableStrings", "p"."NullableWrappedId", "p"."NullableWrappedIdWithNullableComparer", "p"."String", "p"."Strings", "p"."WrappedId"
FROM "PrimitiveCollectionsEntity" AS "p"
WHERE "p"."NullableInt" IS NULL OR "p"."NullableInt" = 999
""");
    }

    public override async Task Inline_collection_Count_with_zero_values()
    {
        await base.Inline_collection_Count_with_zero_values();

        AssertSql();
    }

    public override async Task Inline_collection_Count_with_one_value()
    {
        await base.Inline_collection_Count_with_one_value();

        AssertSql(
            """
SELECT "p"."Id", "p"."Bool", "p"."Bools", "p"."DateTime", "p"."DateTimes", "p"."Enum", "p"."Enums", "p"."Int", "p"."Ints", "p"."NullableInt", "p"."NullableInts", "p"."NullableString", "p"."NullableStrings", "p"."NullableWrappedId", "p"."NullableWrappedIdWithNullableComparer", "p"."String", "p"."Strings", "p"."WrappedId"
FROM "PrimitiveCollectionsEntity" AS "p"
WHERE (
    SELECT COUNT(*)
    FROM (SELECT CAST(2 AS INTEGER) AS "Value") AS "v"
    WHERE "v"."Value" > "p"."Id") = 1
""");
    }

    public override async Task Inline_collection_Count_with_two_values()
    {
        await base.Inline_collection_Count_with_two_values();

        AssertSql(
            """
SELECT "p"."Id", "p"."Bool", "p"."Bools", "p"."DateTime", "p"."DateTimes", "p"."Enum", "p"."Enums", "p"."Int", "p"."Ints", "p"."NullableInt", "p"."NullableInts", "p"."NullableString", "p"."NullableStrings", "p"."NullableWrappedId", "p"."NullableWrappedIdWithNullableComparer", "p"."String", "p"."Strings", "p"."WrappedId"
FROM "PrimitiveCollectionsEntity" AS "p"
WHERE (
    SELECT COUNT(*)
    FROM (SELECT CAST(2 AS INTEGER) AS "Value" UNION ALL VALUES (999)) AS "v"
    WHERE "v"."Value" > "p"."Id") = 1
""");
    }

    public override async Task Inline_collection_Count_with_three_values()
    {
        await base.Inline_collection_Count_with_three_values();

        AssertSql(
            """
SELECT "p"."Id", "p"."Bool", "p"."Bools", "p"."DateTime", "p"."DateTimes", "p"."Enum", "p"."Enums", "p"."Int", "p"."Ints", "p"."NullableInt", "p"."NullableInts", "p"."NullableString", "p"."NullableStrings", "p"."NullableWrappedId", "p"."NullableWrappedIdWithNullableComparer", "p"."String", "p"."Strings", "p"."WrappedId"
FROM "PrimitiveCollectionsEntity" AS "p"
WHERE (
    SELECT COUNT(*)
    FROM (SELECT CAST(2 AS INTEGER) AS "Value" UNION ALL VALUES (999), (1000)) AS "v"
    WHERE "v"."Value" > "p"."Id") = 2
""");
    }

    public override async Task Inline_collection_Contains_with_zero_values()
    {
        await base.Inline_collection_Contains_with_zero_values();

        AssertSql(
            """
SELECT "p"."Id", "p"."Bool", "p"."Bools", "p"."DateTime", "p"."DateTimes", "p"."Enum", "p"."Enums", "p"."Int", "p"."Ints", "p"."NullableInt", "p"."NullableInts", "p"."NullableString", "p"."NullableStrings", "p"."NullableWrappedId", "p"."NullableWrappedIdWithNullableComparer", "p"."String", "p"."Strings", "p"."WrappedId"
FROM "PrimitiveCollectionsEntity" AS "p"
WHERE 0
""");
    }

    public override async Task Inline_collection_Contains_with_one_value()
    {
        await base.Inline_collection_Contains_with_one_value();

        AssertSql(
            """
SELECT "p"."Id", "p"."Bool", "p"."Bools", "p"."DateTime", "p"."DateTimes", "p"."Enum", "p"."Enums", "p"."Int", "p"."Ints", "p"."NullableInt", "p"."NullableInts", "p"."NullableString", "p"."NullableStrings", "p"."NullableWrappedId", "p"."NullableWrappedIdWithNullableComparer", "p"."String", "p"."Strings", "p"."WrappedId"
FROM "PrimitiveCollectionsEntity" AS "p"
WHERE "p"."Id" = 2
""");
    }

    public override async Task Inline_collection_Contains_with_two_values()
    {
        await base.Inline_collection_Contains_with_two_values();

        AssertSql(
            """
SELECT "p"."Id", "p"."Bool", "p"."Bools", "p"."DateTime", "p"."DateTimes", "p"."Enum", "p"."Enums", "p"."Int", "p"."Ints", "p"."NullableInt", "p"."NullableInts", "p"."NullableString", "p"."NullableStrings", "p"."NullableWrappedId", "p"."NullableWrappedIdWithNullableComparer", "p"."String", "p"."Strings", "p"."WrappedId"
FROM "PrimitiveCollectionsEntity" AS "p"
WHERE "p"."Id" IN (2, 999)
""");
    }

    public override async Task Inline_collection_Contains_with_three_values()
    {
        await base.Inline_collection_Contains_with_three_values();

        AssertSql(
            """
SELECT "p"."Id", "p"."Bool", "p"."Bools", "p"."DateTime", "p"."DateTimes", "p"."Enum", "p"."Enums", "p"."Int", "p"."Ints", "p"."NullableInt", "p"."NullableInts", "p"."NullableString", "p"."NullableStrings", "p"."NullableWrappedId", "p"."NullableWrappedIdWithNullableComparer", "p"."String", "p"."Strings", "p"."WrappedId"
FROM "PrimitiveCollectionsEntity" AS "p"
WHERE "p"."Id" IN (2, 999, 1000)
""");
    }

    public override async Task Inline_collection_Contains_with_all_parameters()
    {
        await base.Inline_collection_Contains_with_all_parameters();

        AssertSql(
            """
@i='2'
@j='999'

SELECT "p"."Id", "p"."Bool", "p"."Bools", "p"."DateTime", "p"."DateTimes", "p"."Enum", "p"."Enums", "p"."Int", "p"."Ints", "p"."NullableInt", "p"."NullableInts", "p"."NullableString", "p"."NullableStrings", "p"."NullableWrappedId", "p"."NullableWrappedIdWithNullableComparer", "p"."String", "p"."Strings", "p"."WrappedId"
FROM "PrimitiveCollectionsEntity" AS "p"
WHERE "p"."Id" IN (@i, @j)
""");
    }

    public override async Task Inline_collection_Contains_with_constant_and_parameter()
    {
        await base.Inline_collection_Contains_with_constant_and_parameter();

        AssertSql(
            """
@j='999'

SELECT "p"."Id", "p"."Bool", "p"."Bools", "p"."DateTime", "p"."DateTimes", "p"."Enum", "p"."Enums", "p"."Int", "p"."Ints", "p"."NullableInt", "p"."NullableInts", "p"."NullableString", "p"."NullableStrings", "p"."NullableWrappedId", "p"."NullableWrappedIdWithNullableComparer", "p"."String", "p"."Strings", "p"."WrappedId"
FROM "PrimitiveCollectionsEntity" AS "p"
WHERE "p"."Id" IN (2, @j)
""");
    }

    public override async Task Inline_collection_Contains_with_mixed_value_types()
    {
        await base.Inline_collection_Contains_with_mixed_value_types();

        AssertSql(
            """
@i='11'

SELECT "p"."Id", "p"."Bool", "p"."Bools", "p"."DateTime", "p"."DateTimes", "p"."Enum", "p"."Enums", "p"."Int", "p"."Ints", "p"."NullableInt", "p"."NullableInts", "p"."NullableString", "p"."NullableStrings", "p"."NullableWrappedId", "p"."NullableWrappedIdWithNullableComparer", "p"."String", "p"."Strings", "p"."WrappedId"
FROM "PrimitiveCollectionsEntity" AS "p"
WHERE "p"."Int" IN (999, @i, "p"."Id", "p"."Id" + "p"."Int")
""");
    }

    public override async Task Inline_collection_List_Contains_with_mixed_value_types()
    {
        await base.Inline_collection_List_Contains_with_mixed_value_types();

        AssertSql(
            """
@i='11'

SELECT "p"."Id", "p"."Bool", "p"."Bools", "p"."DateTime", "p"."DateTimes", "p"."Enum", "p"."Enums", "p"."Int", "p"."Ints", "p"."NullableInt", "p"."NullableInts", "p"."NullableString", "p"."NullableStrings", "p"."NullableWrappedId", "p"."NullableWrappedIdWithNullableComparer", "p"."String", "p"."Strings", "p"."WrappedId"
FROM "PrimitiveCollectionsEntity" AS "p"
WHERE "p"."Int" IN (999, @i, "p"."Id", "p"."Id" + "p"."Int")
""");
    }

    public override async Task Inline_collection_Contains_as_Any_with_predicate()
    {
        await base.Inline_collection_Contains_as_Any_with_predicate();

        AssertSql(
            """
SELECT "p"."Id", "p"."Bool", "p"."Bools", "p"."DateTime", "p"."DateTimes", "p"."Enum", "p"."Enums", "p"."Int", "p"."Ints", "p"."NullableInt", "p"."NullableInts", "p"."NullableString", "p"."NullableStrings", "p"."NullableWrappedId", "p"."NullableWrappedIdWithNullableComparer", "p"."String", "p"."Strings", "p"."WrappedId"
FROM "PrimitiveCollectionsEntity" AS "p"
WHERE "p"."Id" IN (2, 999)
""");
    }

    public override async Task Inline_collection_negated_Contains_as_All()
    {
        await base.Inline_collection_negated_Contains_as_All();

        AssertSql(
            """
SELECT "p"."Id", "p"."Bool", "p"."Bools", "p"."DateTime", "p"."DateTimes", "p"."Enum", "p"."Enums", "p"."Int", "p"."Ints", "p"."NullableInt", "p"."NullableInts", "p"."NullableString", "p"."NullableStrings", "p"."NullableWrappedId", "p"."NullableWrappedIdWithNullableComparer", "p"."String", "p"."Strings", "p"."WrappedId"
FROM "PrimitiveCollectionsEntity" AS "p"
WHERE "p"."Id" NOT IN (2, 999)
""");
    }

    public override async Task Inline_collection_Min_with_two_values()
    {
        await base.Inline_collection_Min_with_two_values();

        AssertSql(
            """
SELECT "p"."Id", "p"."Bool", "p"."Bools", "p"."DateTime", "p"."DateTimes", "p"."Enum", "p"."Enums", "p"."Int", "p"."Ints", "p"."NullableInt", "p"."NullableInts", "p"."NullableString", "p"."NullableStrings", "p"."NullableWrappedId", "p"."NullableWrappedIdWithNullableComparer", "p"."String", "p"."Strings", "p"."WrappedId"
FROM "PrimitiveCollectionsEntity" AS "p"
WHERE min(30, "p"."Int") = 30
""");
    }

    public override async Task Inline_collection_List_Min_with_two_values()
    {
        await base.Inline_collection_List_Min_with_two_values();

        AssertSql(
            """
SELECT "p"."Id", "p"."Bool", "p"."Bools", "p"."DateTime", "p"."DateTimes", "p"."Enum", "p"."Enums", "p"."Int", "p"."Ints", "p"."NullableInt", "p"."NullableInts", "p"."NullableString", "p"."NullableStrings", "p"."NullableWrappedId", "p"."NullableWrappedIdWithNullableComparer", "p"."String", "p"."Strings", "p"."WrappedId"
FROM "PrimitiveCollectionsEntity" AS "p"
WHERE min(30, "p"."Int") = 30
""");
    }

    public override async Task Inline_collection_Max_with_two_values()
    {
        await base.Inline_collection_Max_with_two_values();

        AssertSql(
            """
SELECT "p"."Id", "p"."Bool", "p"."Bools", "p"."DateTime", "p"."DateTimes", "p"."Enum", "p"."Enums", "p"."Int", "p"."Ints", "p"."NullableInt", "p"."NullableInts", "p"."NullableString", "p"."NullableStrings", "p"."NullableWrappedId", "p"."NullableWrappedIdWithNullableComparer", "p"."String", "p"."Strings", "p"."WrappedId"
FROM "PrimitiveCollectionsEntity" AS "p"
WHERE max(30, "p"."Int") = 30
""");
    }

    public override async Task Inline_collection_List_Max_with_two_values()
    {
        await base.Inline_collection_List_Max_with_two_values();

        AssertSql(
            """
SELECT "p"."Id", "p"."Bool", "p"."Bools", "p"."DateTime", "p"."DateTimes", "p"."Enum", "p"."Enums", "p"."Int", "p"."Ints", "p"."NullableInt", "p"."NullableInts", "p"."NullableString", "p"."NullableStrings", "p"."NullableWrappedId", "p"."NullableWrappedIdWithNullableComparer", "p"."String", "p"."Strings", "p"."WrappedId"
FROM "PrimitiveCollectionsEntity" AS "p"
WHERE max(30, "p"."Int") = 30
""");
    }

    public override async Task Inline_collection_Min_with_three_values()
    {
        await base.Inline_collection_Min_with_three_values();

        AssertSql(
            """
@i='25'

SELECT "p"."Id", "p"."Bool", "p"."Bools", "p"."DateTime", "p"."DateTimes", "p"."Enum", "p"."Enums", "p"."Int", "p"."Ints", "p"."NullableInt", "p"."NullableInts", "p"."NullableString", "p"."NullableStrings", "p"."NullableWrappedId", "p"."NullableWrappedIdWithNullableComparer", "p"."String", "p"."Strings", "p"."WrappedId"
FROM "PrimitiveCollectionsEntity" AS "p"
WHERE min(30, "p"."Int", @i) = 25
""");
    }

    public override async Task Inline_collection_List_Min_with_three_values()
    {
        await base.Inline_collection_List_Min_with_three_values();

        AssertSql(
            """
@i='25'

SELECT "p"."Id", "p"."Bool", "p"."Bools", "p"."DateTime", "p"."DateTimes", "p"."Enum", "p"."Enums", "p"."Int", "p"."Ints", "p"."NullableInt", "p"."NullableInts", "p"."NullableString", "p"."NullableStrings", "p"."NullableWrappedId", "p"."NullableWrappedIdWithNullableComparer", "p"."String", "p"."Strings", "p"."WrappedId"
FROM "PrimitiveCollectionsEntity" AS "p"
WHERE min(30, "p"."Int", @i) = 25
""");
    }

    public override async Task Inline_collection_Max_with_three_values()
    {
        await base.Inline_collection_Max_with_three_values();

        AssertSql(
            """
@i='35'

SELECT "p"."Id", "p"."Bool", "p"."Bools", "p"."DateTime", "p"."DateTimes", "p"."Enum", "p"."Enums", "p"."Int", "p"."Ints", "p"."NullableInt", "p"."NullableInts", "p"."NullableString", "p"."NullableStrings", "p"."NullableWrappedId", "p"."NullableWrappedIdWithNullableComparer", "p"."String", "p"."Strings", "p"."WrappedId"
FROM "PrimitiveCollectionsEntity" AS "p"
WHERE max(30, "p"."Int", @i) = 35
""");
    }

    public override async Task Inline_collection_List_Max_with_three_values()
    {
        await base.Inline_collection_List_Max_with_three_values();

        AssertSql(
            """
@i='35'

SELECT "p"."Id", "p"."Bool", "p"."Bools", "p"."DateTime", "p"."DateTimes", "p"."Enum", "p"."Enums", "p"."Int", "p"."Ints", "p"."NullableInt", "p"."NullableInts", "p"."NullableString", "p"."NullableStrings", "p"."NullableWrappedId", "p"."NullableWrappedIdWithNullableComparer", "p"."String", "p"."Strings", "p"."WrappedId"
FROM "PrimitiveCollectionsEntity" AS "p"
WHERE max(30, "p"."Int", @i) = 35
""");
    }

    public override async Task Inline_collection_of_nullable_value_type_Min()
    {
        await base.Inline_collection_of_nullable_value_type_Min();

        AssertSql(
            """
@i='25' (Nullable = true)

SELECT "p"."Id", "p"."Bool", "p"."Bools", "p"."DateTime", "p"."DateTimes", "p"."Enum", "p"."Enums", "p"."Int", "p"."Ints", "p"."NullableInt", "p"."NullableInts", "p"."NullableString", "p"."NullableStrings", "p"."NullableWrappedId", "p"."NullableWrappedIdWithNullableComparer", "p"."String", "p"."Strings", "p"."WrappedId"
FROM "PrimitiveCollectionsEntity" AS "p"
WHERE (
    SELECT MIN("v"."Value")
    FROM (SELECT CAST(30 AS INTEGER) AS "Value" UNION ALL VALUES ("p"."Int"), (@i)) AS "v") = 25
""");
    }

    public override async Task Inline_collection_of_nullable_value_type_Max()
    {
        await base.Inline_collection_of_nullable_value_type_Max();

        AssertSql(
            """
@i='35' (Nullable = true)

SELECT "p"."Id", "p"."Bool", "p"."Bools", "p"."DateTime", "p"."DateTimes", "p"."Enum", "p"."Enums", "p"."Int", "p"."Ints", "p"."NullableInt", "p"."NullableInts", "p"."NullableString", "p"."NullableStrings", "p"."NullableWrappedId", "p"."NullableWrappedIdWithNullableComparer", "p"."String", "p"."Strings", "p"."WrappedId"
FROM "PrimitiveCollectionsEntity" AS "p"
WHERE (
    SELECT MAX("v"."Value")
    FROM (SELECT CAST(30 AS INTEGER) AS "Value" UNION ALL VALUES ("p"."Int"), (@i)) AS "v") = 35
""");
    }

    public override async Task Inline_collection_of_nullable_value_type_with_null_Min()
    {
        await base.Inline_collection_of_nullable_value_type_with_null_Min();

        AssertSql(
            """
SELECT "p"."Id", "p"."Bool", "p"."Bools", "p"."DateTime", "p"."DateTimes", "p"."Enum", "p"."Enums", "p"."Int", "p"."Ints", "p"."NullableInt", "p"."NullableInts", "p"."NullableString", "p"."NullableStrings", "p"."NullableWrappedId", "p"."NullableWrappedIdWithNullableComparer", "p"."String", "p"."Strings", "p"."WrappedId"
FROM "PrimitiveCollectionsEntity" AS "p"
WHERE (
    SELECT MIN("v"."Value")
    FROM (SELECT CAST(30 AS INTEGER) AS "Value" UNION ALL VALUES ("p"."NullableInt"), (NULL)) AS "v") = 30
""");
    }

    public override async Task Inline_collection_of_nullable_value_type_with_null_Max()
    {
        await base.Inline_collection_of_nullable_value_type_with_null_Max();

        AssertSql(
            """
SELECT "p"."Id", "p"."Bool", "p"."Bools", "p"."DateTime", "p"."DateTimes", "p"."Enum", "p"."Enums", "p"."Int", "p"."Ints", "p"."NullableInt", "p"."NullableInts", "p"."NullableString", "p"."NullableStrings", "p"."NullableWrappedId", "p"."NullableWrappedIdWithNullableComparer", "p"."String", "p"."Strings", "p"."WrappedId"
FROM "PrimitiveCollectionsEntity" AS "p"
WHERE (
    SELECT MAX("v"."Value")
    FROM (SELECT CAST(30 AS INTEGER) AS "Value" UNION ALL VALUES ("p"."NullableInt"), (NULL)) AS "v") = 30
""");
    }

    public override async Task Inline_collection_with_single_parameter_element_Contains()
    {
        await base.Inline_collection_with_single_parameter_element_Contains();

        AssertSql(
            """
@i='2'

SELECT "p"."Id", "p"."Bool", "p"."Bools", "p"."DateTime", "p"."DateTimes", "p"."Enum", "p"."Enums", "p"."Int", "p"."Ints", "p"."NullableInt", "p"."NullableInts", "p"."NullableString", "p"."NullableStrings", "p"."NullableWrappedId", "p"."NullableWrappedIdWithNullableComparer", "p"."String", "p"."Strings", "p"."WrappedId"
FROM "PrimitiveCollectionsEntity" AS "p"
WHERE "p"."Id" = @i
""");
    }

    public override async Task Inline_collection_with_single_parameter_element_Count()
    {
        await base.Inline_collection_with_single_parameter_element_Count();

        AssertSql(
            """
@i='2'

SELECT "p"."Id", "p"."Bool", "p"."Bools", "p"."DateTime", "p"."DateTimes", "p"."Enum", "p"."Enums", "p"."Int", "p"."Ints", "p"."NullableInt", "p"."NullableInts", "p"."NullableString", "p"."NullableStrings", "p"."NullableWrappedId", "p"."NullableWrappedIdWithNullableComparer", "p"."String", "p"."Strings", "p"."WrappedId"
FROM "PrimitiveCollectionsEntity" AS "p"
WHERE (
    SELECT COUNT(*)
    FROM (SELECT CAST(@i AS INTEGER) AS "Value") AS "v"
    WHERE "v"."Value" > "p"."Id") = 1
""");
    }

    public override async Task Inline_collection_Contains_with_EF_Parameter()
    {
        await base.Inline_collection_Contains_with_EF_Parameter();

        AssertSql(
            """
@p='[2,999,1000]' (Size = 12)

SELECT "p"."Id", "p"."Bool", "p"."Bools", "p"."DateTime", "p"."DateTimes", "p"."Enum", "p"."Enums", "p"."Int", "p"."Ints", "p"."NullableInt", "p"."NullableInts", "p"."NullableString", "p"."NullableStrings", "p"."NullableWrappedId", "p"."NullableWrappedIdWithNullableComparer", "p"."String", "p"."Strings", "p"."WrappedId"
FROM "PrimitiveCollectionsEntity" AS "p"
WHERE "p"."Id" IN (
    SELECT "p0"."value"
    FROM json_each(@p) AS "p0"
)
""");
    }

    public override async Task Inline_collection_Count_with_column_predicate_with_EF_Parameter()
    {
        await base.Inline_collection_Count_with_column_predicate_with_EF_Parameter();

        AssertSql(
            """
@p='[2,999,1000]' (Size = 12)

SELECT "p"."Id", "p"."Bool", "p"."Bools", "p"."DateTime", "p"."DateTimes", "p"."Enum", "p"."Enums", "p"."Int", "p"."Ints", "p"."NullableInt", "p"."NullableInts", "p"."NullableString", "p"."NullableStrings", "p"."NullableWrappedId", "p"."NullableWrappedIdWithNullableComparer", "p"."String", "p"."Strings", "p"."WrappedId"
FROM "PrimitiveCollectionsEntity" AS "p"
WHERE (
    SELECT COUNT(*)
    FROM json_each(@p) AS "p0"
    WHERE "p0"."value" > "p"."Id") = 2
""");
    }

    public override async Task Parameter_collection_Count()
    {
        await base.Parameter_collection_Count();

        AssertSql(
            """
@ids1='2'
@ids2='999'

SELECT "p"."Id", "p"."Bool", "p"."Bools", "p"."DateTime", "p"."DateTimes", "p"."Enum", "p"."Enums", "p"."Int", "p"."Ints", "p"."NullableInt", "p"."NullableInts", "p"."NullableString", "p"."NullableStrings", "p"."NullableWrappedId", "p"."NullableWrappedIdWithNullableComparer", "p"."String", "p"."Strings", "p"."WrappedId"
FROM "PrimitiveCollectionsEntity" AS "p"
WHERE (
    SELECT COUNT(*)
    FROM (SELECT @ids1 AS "Value" UNION ALL VALUES (@ids2)) AS "i"
    WHERE "i"."Value" > "p"."Id") = 1
""");
    }

    public override async Task Parameter_collection_of_ints_Contains_int()
    {
        await base.Parameter_collection_of_ints_Contains_int();

        AssertSql(
            """
@ints1='10'
@ints2='999'

SELECT "p"."Id", "p"."Bool", "p"."Bools", "p"."DateTime", "p"."DateTimes", "p"."Enum", "p"."Enums", "p"."Int", "p"."Ints", "p"."NullableInt", "p"."NullableInts", "p"."NullableString", "p"."NullableStrings", "p"."NullableWrappedId", "p"."NullableWrappedIdWithNullableComparer", "p"."String", "p"."Strings", "p"."WrappedId"
FROM "PrimitiveCollectionsEntity" AS "p"
WHERE "p"."Int" IN (@ints1, @ints2)
""",
            //
            """
@ints1='10'
@ints2='999'

SELECT "p"."Id", "p"."Bool", "p"."Bools", "p"."DateTime", "p"."DateTimes", "p"."Enum", "p"."Enums", "p"."Int", "p"."Ints", "p"."NullableInt", "p"."NullableInts", "p"."NullableString", "p"."NullableStrings", "p"."NullableWrappedId", "p"."NullableWrappedIdWithNullableComparer", "p"."String", "p"."Strings", "p"."WrappedId"
FROM "PrimitiveCollectionsEntity" AS "p"
WHERE "p"."Int" NOT IN (@ints1, @ints2)
""");
    }

    public override async Task Parameter_collection_HashSet_of_ints_Contains_int()
    {
        await base.Parameter_collection_HashSet_of_ints_Contains_int();

        AssertSql(
            """
@ints1='10'
@ints2='999'

SELECT "p"."Id", "p"."Bool", "p"."Bools", "p"."DateTime", "p"."DateTimes", "p"."Enum", "p"."Enums", "p"."Int", "p"."Ints", "p"."NullableInt", "p"."NullableInts", "p"."NullableString", "p"."NullableStrings", "p"."NullableWrappedId", "p"."NullableWrappedIdWithNullableComparer", "p"."String", "p"."Strings", "p"."WrappedId"
FROM "PrimitiveCollectionsEntity" AS "p"
WHERE "p"."Int" IN (@ints1, @ints2)
""",
            //
            """
@ints1='10'
@ints2='999'

SELECT "p"."Id", "p"."Bool", "p"."Bools", "p"."DateTime", "p"."DateTimes", "p"."Enum", "p"."Enums", "p"."Int", "p"."Ints", "p"."NullableInt", "p"."NullableInts", "p"."NullableString", "p"."NullableStrings", "p"."NullableWrappedId", "p"."NullableWrappedIdWithNullableComparer", "p"."String", "p"."Strings", "p"."WrappedId"
FROM "PrimitiveCollectionsEntity" AS "p"
WHERE "p"."Int" NOT IN (@ints1, @ints2)
""");
    }

    public override async Task Parameter_collection_ImmutableArray_of_ints_Contains_int()
    {
        await base.Parameter_collection_ImmutableArray_of_ints_Contains_int();

        AssertSql(
            """
@ints1='10'
@ints2='999'

SELECT "p"."Id", "p"."Bool", "p"."Bools", "p"."DateTime", "p"."DateTimes", "p"."Enum", "p"."Enums", "p"."Int", "p"."Ints", "p"."NullableInt", "p"."NullableInts", "p"."NullableString", "p"."NullableStrings", "p"."NullableWrappedId", "p"."NullableWrappedIdWithNullableComparer", "p"."String", "p"."Strings", "p"."WrappedId"
FROM "PrimitiveCollectionsEntity" AS "p"
WHERE "p"."Int" IN (@ints1, @ints2)
""",
            //
            """
@ints1='10'
@ints2='999'

SELECT "p"."Id", "p"."Bool", "p"."Bools", "p"."DateTime", "p"."DateTimes", "p"."Enum", "p"."Enums", "p"."Int", "p"."Ints", "p"."NullableInt", "p"."NullableInts", "p"."NullableString", "p"."NullableStrings", "p"."NullableWrappedId", "p"."NullableWrappedIdWithNullableComparer", "p"."String", "p"."Strings", "p"."WrappedId"
FROM "PrimitiveCollectionsEntity" AS "p"
WHERE "p"."Int" NOT IN (@ints1, @ints2)
""");
    }

    public override async Task Parameter_collection_of_ints_Contains_nullable_int()
    {
        await base.Parameter_collection_of_ints_Contains_nullable_int();

        AssertSql(
            """
@ints1='10'
@ints2='999'

SELECT "p"."Id", "p"."Bool", "p"."Bools", "p"."DateTime", "p"."DateTimes", "p"."Enum", "p"."Enums", "p"."Int", "p"."Ints", "p"."NullableInt", "p"."NullableInts", "p"."NullableString", "p"."NullableStrings", "p"."NullableWrappedId", "p"."NullableWrappedIdWithNullableComparer", "p"."String", "p"."Strings", "p"."WrappedId"
FROM "PrimitiveCollectionsEntity" AS "p"
WHERE "p"."NullableInt" IN (@ints1, @ints2)
""",
            //
            """
@ints1='10'
@ints2='999'

SELECT "p"."Id", "p"."Bool", "p"."Bools", "p"."DateTime", "p"."DateTimes", "p"."Enum", "p"."Enums", "p"."Int", "p"."Ints", "p"."NullableInt", "p"."NullableInts", "p"."NullableString", "p"."NullableStrings", "p"."NullableWrappedId", "p"."NullableWrappedIdWithNullableComparer", "p"."String", "p"."Strings", "p"."WrappedId"
FROM "PrimitiveCollectionsEntity" AS "p"
WHERE "p"."NullableInt" NOT IN (@ints1, @ints2) OR "p"."NullableInt" IS NULL
""");
    }

    public override async Task Parameter_collection_of_nullable_ints_Contains_int()
    {
        await base.Parameter_collection_of_nullable_ints_Contains_int();

        AssertSql(
            """
@nullableInts1='10'
@nullableInts2='999'

SELECT "p"."Id", "p"."Bool", "p"."Bools", "p"."DateTime", "p"."DateTimes", "p"."Enum", "p"."Enums", "p"."Int", "p"."Ints", "p"."NullableInt", "p"."NullableInts", "p"."NullableString", "p"."NullableStrings", "p"."NullableWrappedId", "p"."NullableWrappedIdWithNullableComparer", "p"."String", "p"."Strings", "p"."WrappedId"
FROM "PrimitiveCollectionsEntity" AS "p"
WHERE "p"."Int" IN (@nullableInts1, @nullableInts2)
""",
            //
            """
@nullableInts1='10'
@nullableInts2='999'

SELECT "p"."Id", "p"."Bool", "p"."Bools", "p"."DateTime", "p"."DateTimes", "p"."Enum", "p"."Enums", "p"."Int", "p"."Ints", "p"."NullableInt", "p"."NullableInts", "p"."NullableString", "p"."NullableStrings", "p"."NullableWrappedId", "p"."NullableWrappedIdWithNullableComparer", "p"."String", "p"."Strings", "p"."WrappedId"
FROM "PrimitiveCollectionsEntity" AS "p"
WHERE "p"."Int" NOT IN (@nullableInts1, @nullableInts2)
""");
    }

    public override async Task Parameter_collection_of_nullable_ints_Contains_nullable_int()
    {
        await base.Parameter_collection_of_nullable_ints_Contains_nullable_int();

        AssertSql(
            """
@nullableInts1='999'

SELECT "p"."Id", "p"."Bool", "p"."Bools", "p"."DateTime", "p"."DateTimes", "p"."Enum", "p"."Enums", "p"."Int", "p"."Ints", "p"."NullableInt", "p"."NullableInts", "p"."NullableString", "p"."NullableStrings", "p"."NullableWrappedId", "p"."NullableWrappedIdWithNullableComparer", "p"."String", "p"."Strings", "p"."WrappedId"
FROM "PrimitiveCollectionsEntity" AS "p"
WHERE "p"."NullableInt" IS NULL OR "p"."NullableInt" = @nullableInts1
""",
            //
            """
@nullableInts1='999'

SELECT "p"."Id", "p"."Bool", "p"."Bools", "p"."DateTime", "p"."DateTimes", "p"."Enum", "p"."Enums", "p"."Int", "p"."Ints", "p"."NullableInt", "p"."NullableInts", "p"."NullableString", "p"."NullableStrings", "p"."NullableWrappedId", "p"."NullableWrappedIdWithNullableComparer", "p"."String", "p"."Strings", "p"."WrappedId"
FROM "PrimitiveCollectionsEntity" AS "p"
WHERE "p"."NullableInt" IS NOT NULL AND "p"."NullableInt" <> @nullableInts1
""");
    }

    public override async Task Parameter_collection_of_strings_Contains_string()
    {
        await base.Parameter_collection_of_strings_Contains_string();

        AssertSql(
            """
@strings1='10' (Size = 2)
@strings2='999' (Size = 3)

SELECT "p"."Id", "p"."Bool", "p"."Bools", "p"."DateTime", "p"."DateTimes", "p"."Enum", "p"."Enums", "p"."Int", "p"."Ints", "p"."NullableInt", "p"."NullableInts", "p"."NullableString", "p"."NullableStrings", "p"."NullableWrappedId", "p"."NullableWrappedIdWithNullableComparer", "p"."String", "p"."Strings", "p"."WrappedId"
FROM "PrimitiveCollectionsEntity" AS "p"
WHERE "p"."String" IN (@strings1, @strings2)
""",
            //
            """
@strings1='10' (Size = 2)
@strings2='999' (Size = 3)

SELECT "p"."Id", "p"."Bool", "p"."Bools", "p"."DateTime", "p"."DateTimes", "p"."Enum", "p"."Enums", "p"."Int", "p"."Ints", "p"."NullableInt", "p"."NullableInts", "p"."NullableString", "p"."NullableStrings", "p"."NullableWrappedId", "p"."NullableWrappedIdWithNullableComparer", "p"."String", "p"."Strings", "p"."WrappedId"
FROM "PrimitiveCollectionsEntity" AS "p"
WHERE "p"."String" NOT IN (@strings1, @strings2)
""");
    }

    public override async Task Parameter_collection_of_strings_Contains_nullable_string()
    {
        await base.Parameter_collection_of_strings_Contains_nullable_string();

        AssertSql(
            """
@strings1='10' (Size = 2)
@strings2='999' (Size = 3)

SELECT "p"."Id", "p"."Bool", "p"."Bools", "p"."DateTime", "p"."DateTimes", "p"."Enum", "p"."Enums", "p"."Int", "p"."Ints", "p"."NullableInt", "p"."NullableInts", "p"."NullableString", "p"."NullableStrings", "p"."NullableWrappedId", "p"."NullableWrappedIdWithNullableComparer", "p"."String", "p"."Strings", "p"."WrappedId"
FROM "PrimitiveCollectionsEntity" AS "p"
WHERE "p"."NullableString" IN (@strings1, @strings2)
""",
            //
            """
@strings1='10' (Size = 2)
@strings2='999' (Size = 3)

SELECT "p"."Id", "p"."Bool", "p"."Bools", "p"."DateTime", "p"."DateTimes", "p"."Enum", "p"."Enums", "p"."Int", "p"."Ints", "p"."NullableInt", "p"."NullableInts", "p"."NullableString", "p"."NullableStrings", "p"."NullableWrappedId", "p"."NullableWrappedIdWithNullableComparer", "p"."String", "p"."Strings", "p"."WrappedId"
FROM "PrimitiveCollectionsEntity" AS "p"
WHERE "p"."NullableString" NOT IN (@strings1, @strings2) OR "p"."NullableString" IS NULL
""");
    }

    public override async Task Parameter_collection_of_nullable_strings_Contains_string()
    {
        await base.Parameter_collection_of_nullable_strings_Contains_string();

        AssertSql(
            """
@strings1='10' (Size = 2)

SELECT "p"."Id", "p"."Bool", "p"."Bools", "p"."DateTime", "p"."DateTimes", "p"."Enum", "p"."Enums", "p"."Int", "p"."Ints", "p"."NullableInt", "p"."NullableInts", "p"."NullableString", "p"."NullableStrings", "p"."NullableWrappedId", "p"."NullableWrappedIdWithNullableComparer", "p"."String", "p"."Strings", "p"."WrappedId"
FROM "PrimitiveCollectionsEntity" AS "p"
WHERE "p"."String" = @strings1
""",
            //
            """
@strings1='10' (Size = 2)

SELECT "p"."Id", "p"."Bool", "p"."Bools", "p"."DateTime", "p"."DateTimes", "p"."Enum", "p"."Enums", "p"."Int", "p"."Ints", "p"."NullableInt", "p"."NullableInts", "p"."NullableString", "p"."NullableStrings", "p"."NullableWrappedId", "p"."NullableWrappedIdWithNullableComparer", "p"."String", "p"."Strings", "p"."WrappedId"
FROM "PrimitiveCollectionsEntity" AS "p"
WHERE "p"."String" <> @strings1
""");
    }

    public override async Task Parameter_collection_of_nullable_strings_Contains_nullable_string()
    {
        await base.Parameter_collection_of_nullable_strings_Contains_nullable_string();

        AssertSql(
            """
@strings1='999' (Size = 3)

SELECT "p"."Id", "p"."Bool", "p"."Bools", "p"."DateTime", "p"."DateTimes", "p"."Enum", "p"."Enums", "p"."Int", "p"."Ints", "p"."NullableInt", "p"."NullableInts", "p"."NullableString", "p"."NullableStrings", "p"."NullableWrappedId", "p"."NullableWrappedIdWithNullableComparer", "p"."String", "p"."Strings", "p"."WrappedId"
FROM "PrimitiveCollectionsEntity" AS "p"
WHERE "p"."NullableString" IS NULL OR "p"."NullableString" = @strings1
""",
            //
            """
@strings1='999' (Size = 3)

SELECT "p"."Id", "p"."Bool", "p"."Bools", "p"."DateTime", "p"."DateTimes", "p"."Enum", "p"."Enums", "p"."Int", "p"."Ints", "p"."NullableInt", "p"."NullableInts", "p"."NullableString", "p"."NullableStrings", "p"."NullableWrappedId", "p"."NullableWrappedIdWithNullableComparer", "p"."String", "p"."Strings", "p"."WrappedId"
FROM "PrimitiveCollectionsEntity" AS "p"
WHERE "p"."NullableString" IS NOT NULL AND "p"."NullableString" <> @strings1
""");
    }

    public override async Task Parameter_collection_of_DateTimes_Contains()
    {
        await base.Parameter_collection_of_DateTimes_Contains();

        AssertSql(
            """
@dateTimes1='2020-01-10T12:30:00.0000000Z' (DbType = DateTime)
@dateTimes2='9999-01-01T00:00:00.0000000Z' (DbType = DateTime)

SELECT "p"."Id", "p"."Bool", "p"."Bools", "p"."DateTime", "p"."DateTimes", "p"."Enum", "p"."Enums", "p"."Int", "p"."Ints", "p"."NullableInt", "p"."NullableInts", "p"."NullableString", "p"."NullableStrings", "p"."NullableWrappedId", "p"."NullableWrappedIdWithNullableComparer", "p"."String", "p"."Strings", "p"."WrappedId"
FROM "PrimitiveCollectionsEntity" AS "p"
WHERE "p"."DateTime" IN (@dateTimes1, @dateTimes2)
""");
    }

    public override async Task Parameter_collection_of_bools_Contains()
    {
        await base.Parameter_collection_of_bools_Contains();

        AssertSql(
            """
@bools1='True'

SELECT "p"."Id", "p"."Bool", "p"."Bools", "p"."DateTime", "p"."DateTimes", "p"."Enum", "p"."Enums", "p"."Int", "p"."Ints", "p"."NullableInt", "p"."NullableInts", "p"."NullableString", "p"."NullableStrings", "p"."NullableWrappedId", "p"."NullableWrappedIdWithNullableComparer", "p"."String", "p"."Strings", "p"."WrappedId"
FROM "PrimitiveCollectionsEntity" AS "p"
WHERE "p"."Bool" = @bools1
""");
    }

    public override async Task Parameter_collection_of_enums_Contains()
    {
        await base.Parameter_collection_of_enums_Contains();

        AssertSql(
            """
@enums1='0'
@enums2='3'

SELECT "p"."Id", "p"."Bool", "p"."Bools", "p"."DateTime", "p"."DateTimes", "p"."Enum", "p"."Enums", "p"."Int", "p"."Ints", "p"."NullableInt", "p"."NullableInts", "p"."NullableString", "p"."NullableStrings", "p"."NullableWrappedId", "p"."NullableWrappedIdWithNullableComparer", "p"."String", "p"."Strings", "p"."WrappedId"
FROM "PrimitiveCollectionsEntity" AS "p"
WHERE "p"."Enum" IN (@enums1, @enums2)
""");
    }

    public override async Task Parameter_collection_null_Contains()
    {
        await base.Parameter_collection_null_Contains();

        AssertSql(
            """
SELECT "p"."Id", "p"."Bool", "p"."Bools", "p"."DateTime", "p"."DateTimes", "p"."Enum", "p"."Enums", "p"."Int", "p"."Ints", "p"."NullableInt", "p"."NullableInts", "p"."NullableString", "p"."NullableStrings", "p"."NullableWrappedId", "p"."NullableWrappedIdWithNullableComparer", "p"."String", "p"."Strings", "p"."WrappedId"
FROM "PrimitiveCollectionsEntity" AS "p"
WHERE 0
""");
    }

    public override async Task Parameter_collection_Contains_with_EF_Constant()
    {
        await base.Parameter_collection_Contains_with_EF_Constant();

        AssertSql(
            """
SELECT "p"."Id", "p"."Bool", "p"."Bools", "p"."DateTime", "p"."DateTimes", "p"."Enum", "p"."Enums", "p"."Int", "p"."Ints", "p"."NullableInt", "p"."NullableInts", "p"."NullableString", "p"."NullableStrings", "p"."NullableWrappedId", "p"."NullableWrappedIdWithNullableComparer", "p"."String", "p"."Strings", "p"."WrappedId"
FROM "PrimitiveCollectionsEntity" AS "p"
WHERE "p"."Id" IN (2, 999, 1000)
""");
    }

    public override async Task Parameter_collection_Where_with_EF_Constant_Where_Any()
    {
        await base.Parameter_collection_Where_with_EF_Constant_Where_Any();

        AssertSql(
            """
SELECT "p"."Id", "p"."Bool", "p"."Bools", "p"."DateTime", "p"."DateTimes", "p"."Enum", "p"."Enums", "p"."Int", "p"."Ints", "p"."NullableInt", "p"."NullableInts", "p"."NullableString", "p"."NullableStrings", "p"."NullableWrappedId", "p"."NullableWrappedIdWithNullableComparer", "p"."String", "p"."Strings", "p"."WrappedId"
FROM "PrimitiveCollectionsEntity" AS "p"
WHERE EXISTS (
    SELECT 1
    FROM (SELECT CAST(2 AS INTEGER) AS "Value" UNION ALL VALUES (999), (1000)) AS "i"
    WHERE "i"."Value" > 0)
""");
    }

    public override async Task Parameter_collection_Count_with_column_predicate_with_EF_Constant()
    {
        await base.Parameter_collection_Count_with_column_predicate_with_EF_Constant();

        AssertSql(
            """
SELECT "p"."Id", "p"."Bool", "p"."Bools", "p"."DateTime", "p"."DateTimes", "p"."Enum", "p"."Enums", "p"."Int", "p"."Ints", "p"."NullableInt", "p"."NullableInts", "p"."NullableString", "p"."NullableStrings", "p"."NullableWrappedId", "p"."NullableWrappedIdWithNullableComparer", "p"."String", "p"."Strings", "p"."WrappedId"
FROM "PrimitiveCollectionsEntity" AS "p"
WHERE (
    SELECT COUNT(*)
    FROM (SELECT CAST(2 AS INTEGER) AS "Value" UNION ALL VALUES (999), (1000)) AS "i"
    WHERE "i"."Value" > "p"."Id") = 2
""");
    }

    // nothing to test here
    public override Task Parameter_collection_Count_with_huge_number_of_values()
        => base.Parameter_collection_Count_with_huge_number_of_values();

    // nothing to test here
    public override Task Parameter_collection_of_ints_Contains_int_with_huge_number_of_values()
        => base.Parameter_collection_of_ints_Contains_int_with_huge_number_of_values();

    public override async Task Column_collection_of_ints_Contains()
    {
        await base.Column_collection_of_ints_Contains();

        AssertSql(
            """
SELECT "p"."Id", "p"."Bool", "p"."Bools", "p"."DateTime", "p"."DateTimes", "p"."Enum", "p"."Enums", "p"."Int", "p"."Ints", "p"."NullableInt", "p"."NullableInts", "p"."NullableString", "p"."NullableStrings", "p"."NullableWrappedId", "p"."NullableWrappedIdWithNullableComparer", "p"."String", "p"."Strings", "p"."WrappedId"
FROM "PrimitiveCollectionsEntity" AS "p"
WHERE 10 IN (
    SELECT "i"."value"
    FROM json_each("p"."Ints") AS "i"
)
""");
    }

    public override async Task Column_collection_of_nullable_ints_Contains()
    {
        await base.Column_collection_of_nullable_ints_Contains();

        AssertSql(
            """
SELECT "p"."Id", "p"."Bool", "p"."Bools", "p"."DateTime", "p"."DateTimes", "p"."Enum", "p"."Enums", "p"."Int", "p"."Ints", "p"."NullableInt", "p"."NullableInts", "p"."NullableString", "p"."NullableStrings", "p"."NullableWrappedId", "p"."NullableWrappedIdWithNullableComparer", "p"."String", "p"."Strings", "p"."WrappedId"
FROM "PrimitiveCollectionsEntity" AS "p"
WHERE 10 IN (
    SELECT "n"."value"
    FROM json_each("p"."NullableInts") AS "n"
)
""");
    }

    public override async Task Column_collection_of_nullable_ints_Contains_null()
    {
        await base.Column_collection_of_nullable_ints_Contains_null();

        AssertSql(
            """
SELECT "p"."Id", "p"."Bool", "p"."Bools", "p"."DateTime", "p"."DateTimes", "p"."Enum", "p"."Enums", "p"."Int", "p"."Ints", "p"."NullableInt", "p"."NullableInts", "p"."NullableString", "p"."NullableStrings", "p"."NullableWrappedId", "p"."NullableWrappedIdWithNullableComparer", "p"."String", "p"."Strings", "p"."WrappedId"
FROM "PrimitiveCollectionsEntity" AS "p"
WHERE EXISTS (
    SELECT 1
    FROM json_each("p"."NullableInts") AS "n"
    WHERE "n"."value" IS NULL)
""");
    }

    public override async Task Column_collection_of_strings_contains_null()
    {
        await base.Column_collection_of_strings_contains_null();

        AssertSql(
            """
SELECT "p"."Id", "p"."Bool", "p"."Bools", "p"."DateTime", "p"."DateTimes", "p"."Enum", "p"."Enums", "p"."Int", "p"."Ints", "p"."NullableInt", "p"."NullableInts", "p"."NullableString", "p"."NullableStrings", "p"."NullableWrappedId", "p"."NullableWrappedIdWithNullableComparer", "p"."String", "p"."Strings", "p"."WrappedId"
FROM "PrimitiveCollectionsEntity" AS "p"
WHERE 0
""");
    }

    public override async Task Column_collection_of_nullable_strings_contains_null()
    {
        await base.Column_collection_of_nullable_strings_contains_null();

        AssertSql(
            """
SELECT "p"."Id", "p"."Bool", "p"."Bools", "p"."DateTime", "p"."DateTimes", "p"."Enum", "p"."Enums", "p"."Int", "p"."Ints", "p"."NullableInt", "p"."NullableInts", "p"."NullableString", "p"."NullableStrings", "p"."NullableWrappedId", "p"."NullableWrappedIdWithNullableComparer", "p"."String", "p"."Strings", "p"."WrappedId"
FROM "PrimitiveCollectionsEntity" AS "p"
WHERE EXISTS (
    SELECT 1
    FROM json_each("p"."NullableStrings") AS "n"
    WHERE "n"."value" IS NULL)
""");
    }

    public override async Task Column_collection_of_bools_Contains()
    {
        await base.Column_collection_of_bools_Contains();

        AssertSql(
            """
SELECT "p"."Id", "p"."Bool", "p"."Bools", "p"."DateTime", "p"."DateTimes", "p"."Enum", "p"."Enums", "p"."Int", "p"."Ints", "p"."NullableInt", "p"."NullableInts", "p"."NullableString", "p"."NullableStrings", "p"."NullableWrappedId", "p"."NullableWrappedIdWithNullableComparer", "p"."String", "p"."Strings", "p"."WrappedId"
FROM "PrimitiveCollectionsEntity" AS "p"
WHERE 1 IN (
    SELECT "b"."value"
    FROM json_each("p"."Bools") AS "b"
)
""");
    }

    public override async Task Column_collection_Count_method()
    {
        await base.Column_collection_Count_method();

        AssertSql(
            """
SELECT "p"."Id", "p"."Bool", "p"."Bools", "p"."DateTime", "p"."DateTimes", "p"."Enum", "p"."Enums", "p"."Int", "p"."Ints", "p"."NullableInt", "p"."NullableInts", "p"."NullableString", "p"."NullableStrings", "p"."NullableWrappedId", "p"."NullableWrappedIdWithNullableComparer", "p"."String", "p"."Strings", "p"."WrappedId"
FROM "PrimitiveCollectionsEntity" AS "p"
WHERE json_array_length("p"."Ints") = 2
""");
    }

    public override async Task Column_collection_Length()
    {
        await base.Column_collection_Length();

        AssertSql(
            """
SELECT "p"."Id", "p"."Bool", "p"."Bools", "p"."DateTime", "p"."DateTimes", "p"."Enum", "p"."Enums", "p"."Int", "p"."Ints", "p"."NullableInt", "p"."NullableInts", "p"."NullableString", "p"."NullableStrings", "p"."NullableWrappedId", "p"."NullableWrappedIdWithNullableComparer", "p"."String", "p"."Strings", "p"."WrappedId"
FROM "PrimitiveCollectionsEntity" AS "p"
WHERE json_array_length("p"."Ints") = 2
""");
    }

    public override async Task Column_collection_Count_with_predicate()
    {
        await base.Column_collection_Count_with_predicate();

        AssertSql(
            """
SELECT "p"."Id", "p"."Bool", "p"."Bools", "p"."DateTime", "p"."DateTimes", "p"."Enum", "p"."Enums", "p"."Int", "p"."Ints", "p"."NullableInt", "p"."NullableInts", "p"."NullableString", "p"."NullableStrings", "p"."NullableWrappedId", "p"."NullableWrappedIdWithNullableComparer", "p"."String", "p"."Strings", "p"."WrappedId"
FROM "PrimitiveCollectionsEntity" AS "p"
WHERE (
    SELECT COUNT(*)
    FROM json_each("p"."Ints") AS "i"
    WHERE "i"."value" > 1) = 2
""");
    }

    // #33932
    public override async Task Column_collection_Where_Count()
    {
        await base.Column_collection_Where_Count();

        AssertSql(
            """
SELECT "p"."Id", "p"."Bool", "p"."Bools", "p"."DateTime", "p"."DateTimes", "p"."Enum", "p"."Enums", "p"."Int", "p"."Ints", "p"."NullableInt", "p"."NullableInts", "p"."NullableString", "p"."NullableStrings", "p"."NullableWrappedId", "p"."NullableWrappedIdWithNullableComparer", "p"."String", "p"."Strings", "p"."WrappedId"
FROM "PrimitiveCollectionsEntity" AS "p"
WHERE (
    SELECT COUNT(*)
    FROM json_each("p"."Ints") AS "i"
    WHERE "i"."value" > 1) = 2
""");
    }

    public override async Task Column_collection_index_int()
    {
        await base.Column_collection_index_int();

        AssertSql(
            """
SELECT "p"."Id", "p"."Bool", "p"."Bools", "p"."DateTime", "p"."DateTimes", "p"."Enum", "p"."Enums", "p"."Int", "p"."Ints", "p"."NullableInt", "p"."NullableInts", "p"."NullableString", "p"."NullableStrings", "p"."NullableWrappedId", "p"."NullableWrappedIdWithNullableComparer", "p"."String", "p"."Strings", "p"."WrappedId"
FROM "PrimitiveCollectionsEntity" AS "p"
WHERE "p"."Ints" ->> 1 = 10
""");
    }

    public override async Task Column_collection_index_string()
    {
        await base.Column_collection_index_string();

        AssertSql(
            """
SELECT "p"."Id", "p"."Bool", "p"."Bools", "p"."DateTime", "p"."DateTimes", "p"."Enum", "p"."Enums", "p"."Int", "p"."Ints", "p"."NullableInt", "p"."NullableInts", "p"."NullableString", "p"."NullableStrings", "p"."NullableWrappedId", "p"."NullableWrappedIdWithNullableComparer", "p"."String", "p"."Strings", "p"."WrappedId"
FROM "PrimitiveCollectionsEntity" AS "p"
WHERE "p"."Strings" ->> 1 = '10'
""");
    }

    public override async Task Column_collection_index_datetime()
    {
        await base.Column_collection_index_datetime();

        AssertSql(
            """
SELECT "p"."Id", "p"."Bool", "p"."Bools", "p"."DateTime", "p"."DateTimes", "p"."Enum", "p"."Enums", "p"."Int", "p"."Ints", "p"."NullableInt", "p"."NullableInts", "p"."NullableString", "p"."NullableStrings", "p"."NullableWrappedId", "p"."NullableWrappedIdWithNullableComparer", "p"."String", "p"."Strings", "p"."WrappedId"
FROM "PrimitiveCollectionsEntity" AS "p"
WHERE "p"."DateTimes" ->> 1 = '2020-01-10 12:30:00'
""");
    }

    public override async Task Column_collection_index_beyond_end()
    {
        await base.Column_collection_index_beyond_end();

        AssertSql(
            """
SELECT "p"."Id", "p"."Bool", "p"."Bools", "p"."DateTime", "p"."DateTimes", "p"."Enum", "p"."Enums", "p"."Int", "p"."Ints", "p"."NullableInt", "p"."NullableInts", "p"."NullableString", "p"."NullableStrings", "p"."NullableWrappedId", "p"."NullableWrappedIdWithNullableComparer", "p"."String", "p"."Strings", "p"."WrappedId"
FROM "PrimitiveCollectionsEntity" AS "p"
WHERE "p"."Ints" ->> 999 = 10
""");
    }

    public override async Task Nullable_reference_column_collection_index_equals_nullable_column()
    {
        await base.Nullable_reference_column_collection_index_equals_nullable_column();

        AssertSql(
            """
SELECT "p"."Id", "p"."Bool", "p"."Bools", "p"."DateTime", "p"."DateTimes", "p"."Enum", "p"."Enums", "p"."Int", "p"."Ints", "p"."NullableInt", "p"."NullableInts", "p"."NullableString", "p"."NullableStrings", "p"."NullableWrappedId", "p"."NullableWrappedIdWithNullableComparer", "p"."String", "p"."Strings", "p"."WrappedId"
FROM "PrimitiveCollectionsEntity" AS "p"
WHERE "p"."NullableStrings" ->> 2 = "p"."NullableString" OR ("p"."NullableStrings" ->> 2 IS NULL AND "p"."NullableString" IS NULL)
""");
    }

    public override async Task Non_nullable_reference_column_collection_index_equals_nullable_column()
    {
        await base.Non_nullable_reference_column_collection_index_equals_nullable_column();

        AssertSql(
            """
SELECT "p"."Id", "p"."Bool", "p"."Bools", "p"."DateTime", "p"."DateTimes", "p"."Enum", "p"."Enums", "p"."Int", "p"."Ints", "p"."NullableInt", "p"."NullableInts", "p"."NullableString", "p"."NullableStrings", "p"."NullableWrappedId", "p"."NullableWrappedIdWithNullableComparer", "p"."String", "p"."Strings", "p"."WrappedId"
FROM "PrimitiveCollectionsEntity" AS "p"
WHERE json_array_length("p"."Strings") > 0 AND "p"."Strings" ->> 1 = "p"."NullableString"
""");
    }

    public override async Task Inline_collection_index_Column()
    {
        // SQLite doesn't support correlated subqueries where the outer column is used as the LIMIT/OFFSET (see OFFSET "p"."Int" below)
        await Assert.ThrowsAsync<SqliteException>(() => base.Inline_collection_index_Column());

        AssertSql(
            """
SELECT "p"."Id", "p"."Bool", "p"."Bools", "p"."DateTime", "p"."DateTimes", "p"."Enum", "p"."Enums", "p"."Int", "p"."Ints", "p"."NullableInt", "p"."NullableInts", "p"."NullableString", "p"."NullableStrings", "p"."NullableWrappedId", "p"."NullableWrappedIdWithNullableComparer", "p"."String", "p"."Strings", "p"."WrappedId"
FROM "PrimitiveCollectionsEntity" AS "p"
WHERE (
    SELECT "v"."Value"
    FROM (SELECT 0 AS "_ord", CAST(1 AS INTEGER) AS "Value" UNION ALL VALUES (1, 2), (2, 3)) AS "v"
    ORDER BY "v"."_ord"
    LIMIT 1 OFFSET "p"."Int") = 1
""");
    }

    public override async Task Inline_collection_index_Column_with_EF_Constant()
    {
        await base.Inline_collection_index_Column_with_EF_Constant();

        AssertSql(
            """
SELECT "p"."Id", "p"."Bool", "p"."Bools", "p"."DateTime", "p"."DateTimes", "p"."Enum", "p"."Enums", "p"."Int", "p"."Ints", "p"."NullableInt", "p"."NullableInts", "p"."NullableString", "p"."NullableStrings", "p"."NullableWrappedId", "p"."NullableWrappedIdWithNullableComparer", "p"."String", "p"."Strings", "p"."WrappedId"
FROM "PrimitiveCollectionsEntity" AS "p"
WHERE '[1,2,3]' ->> "p"."Int" = 1
""");
    }

    public override async Task Inline_collection_value_index_Column()
    {
        // SQLite doesn't support correlated subqueries where the outer column is used as the LIMIT/OFFSET (see OFFSET "p"."Int" below)
        await Assert.ThrowsAsync<SqliteException>(() => base.Inline_collection_value_index_Column());

        AssertSql(
            """
SELECT "p"."Id", "p"."Bool", "p"."Bools", "p"."DateTime", "p"."DateTimes", "p"."Enum", "p"."Enums", "p"."Int", "p"."Ints", "p"."NullableInt", "p"."NullableInts", "p"."NullableString", "p"."NullableStrings", "p"."NullableWrappedId", "p"."NullableWrappedIdWithNullableComparer", "p"."String", "p"."Strings", "p"."WrappedId"
FROM "PrimitiveCollectionsEntity" AS "p"
WHERE (
    SELECT "v"."Value"
    FROM (SELECT 0 AS "_ord", CAST(1 AS INTEGER) AS "Value" UNION ALL VALUES (1, "p"."Int"), (2, 3)) AS "v"
    ORDER BY "v"."_ord"
    LIMIT 1 OFFSET "p"."Int") = 1
""");
    }

    public override async Task Inline_collection_List_value_index_Column()
    {
        // SQLite doesn't support correlated subqueries where the outer column is used as the LIMIT/OFFSET (see OFFSET "p"."Int" below)
        await Assert.ThrowsAsync<SqliteException>(() => base.Inline_collection_List_value_index_Column());

        AssertSql(
            """
SELECT "p"."Id", "p"."Bool", "p"."Bools", "p"."DateTime", "p"."DateTimes", "p"."Enum", "p"."Enums", "p"."Int", "p"."Ints", "p"."NullableInt", "p"."NullableInts", "p"."NullableString", "p"."NullableStrings", "p"."NullableWrappedId", "p"."NullableWrappedIdWithNullableComparer", "p"."String", "p"."Strings", "p"."WrappedId"
FROM "PrimitiveCollectionsEntity" AS "p"
WHERE (
    SELECT "v"."Value"
    FROM (SELECT 0 AS "_ord", CAST(1 AS INTEGER) AS "Value" UNION ALL VALUES (1, "p"."Int"), (2, 3)) AS "v"
    ORDER BY "v"."_ord"
    LIMIT 1 OFFSET "p"."Int") = 1
""");
    }

    public override async Task Parameter_collection_index_Column_equal_Column()
    {
        await base.Parameter_collection_index_Column_equal_Column();

        AssertSql(
            """
@ints='[0,2,3]' (Size = 7)

SELECT "p"."Id", "p"."Bool", "p"."Bools", "p"."DateTime", "p"."DateTimes", "p"."Enum", "p"."Enums", "p"."Int", "p"."Ints", "p"."NullableInt", "p"."NullableInts", "p"."NullableString", "p"."NullableStrings", "p"."NullableWrappedId", "p"."NullableWrappedIdWithNullableComparer", "p"."String", "p"."Strings", "p"."WrappedId"
FROM "PrimitiveCollectionsEntity" AS "p"
WHERE @ints ->> "p"."Int" = "p"."Int"
""");
    }

    public override async Task Parameter_collection_index_Column_equal_constant()
    {
        await base.Parameter_collection_index_Column_equal_constant();

        AssertSql(
            """
@ints='[1,2,3]' (Size = 7)

SELECT "p"."Id", "p"."Bool", "p"."Bools", "p"."DateTime", "p"."DateTimes", "p"."Enum", "p"."Enums", "p"."Int", "p"."Ints", "p"."NullableInt", "p"."NullableInts", "p"."NullableString", "p"."NullableStrings", "p"."NullableWrappedId", "p"."NullableWrappedIdWithNullableComparer", "p"."String", "p"."Strings", "p"."WrappedId"
FROM "PrimitiveCollectionsEntity" AS "p"
WHERE @ints ->> "p"."Int" = 1
""");
    }

    public override async Task Column_collection_ElementAt()
    {
        await base.Column_collection_ElementAt();

        AssertSql(
            """
SELECT "p"."Id", "p"."Bool", "p"."Bools", "p"."DateTime", "p"."DateTimes", "p"."Enum", "p"."Enums", "p"."Int", "p"."Ints", "p"."NullableInt", "p"."NullableInts", "p"."NullableString", "p"."NullableStrings", "p"."NullableWrappedId", "p"."NullableWrappedIdWithNullableComparer", "p"."String", "p"."Strings", "p"."WrappedId"
FROM "PrimitiveCollectionsEntity" AS "p"
WHERE "p"."Ints" ->> 1 = 10
""");
    }

    public override async Task Column_collection_First()
    {
        await base.Column_collection_First();

        AssertSql(
            """
SELECT "p"."Id", "p"."Bool", "p"."Bools", "p"."DateTime", "p"."DateTimes", "p"."Enum", "p"."Enums", "p"."Int", "p"."Ints", "p"."NullableInt", "p"."NullableInts", "p"."NullableString", "p"."NullableStrings", "p"."NullableWrappedId", "p"."NullableWrappedIdWithNullableComparer", "p"."String", "p"."Strings", "p"."WrappedId"
FROM "PrimitiveCollectionsEntity" AS "p"
WHERE (
    SELECT "i"."value"
    FROM json_each("p"."Ints") AS "i"
    ORDER BY "i"."key"
    LIMIT 1) = 1
""");
    }

    public override async Task Column_collection_FirstOrDefault()
    {
        await base.Column_collection_FirstOrDefault();

        AssertSql(
            """
SELECT "p"."Id", "p"."Bool", "p"."Bools", "p"."DateTime", "p"."DateTimes", "p"."Enum", "p"."Enums", "p"."Int", "p"."Ints", "p"."NullableInt", "p"."NullableInts", "p"."NullableString", "p"."NullableStrings", "p"."NullableWrappedId", "p"."NullableWrappedIdWithNullableComparer", "p"."String", "p"."Strings", "p"."WrappedId"
FROM "PrimitiveCollectionsEntity" AS "p"
WHERE COALESCE((
    SELECT "i"."value"
    FROM json_each("p"."Ints") AS "i"
    ORDER BY "i"."key"
    LIMIT 1), 0) = 1
""");
    }

    public override async Task Column_collection_Single()
    {
        await base.Column_collection_Single();

        AssertSql(
            """
SELECT "p"."Id", "p"."Bool", "p"."Bools", "p"."DateTime", "p"."DateTimes", "p"."Enum", "p"."Enums", "p"."Int", "p"."Ints", "p"."NullableInt", "p"."NullableInts", "p"."NullableString", "p"."NullableStrings", "p"."NullableWrappedId", "p"."NullableWrappedIdWithNullableComparer", "p"."String", "p"."Strings", "p"."WrappedId"
FROM "PrimitiveCollectionsEntity" AS "p"
WHERE (
    SELECT "i"."value"
    FROM json_each("p"."Ints") AS "i"
    ORDER BY "i"."key"
    LIMIT 1) = 1
""");
    }

    public override async Task Column_collection_SingleOrDefault()
    {
        await base.Column_collection_SingleOrDefault();

        AssertSql(
            """
SELECT "p"."Id", "p"."Bool", "p"."Bools", "p"."DateTime", "p"."DateTimes", "p"."Enum", "p"."Enums", "p"."Int", "p"."Ints", "p"."NullableInt", "p"."NullableInts", "p"."NullableString", "p"."NullableStrings", "p"."NullableWrappedId", "p"."NullableWrappedIdWithNullableComparer", "p"."String", "p"."Strings", "p"."WrappedId"
FROM "PrimitiveCollectionsEntity" AS "p"
WHERE COALESCE((
    SELECT "i"."value"
    FROM json_each("p"."Ints") AS "i"
    ORDER BY "i"."key"
    LIMIT 1), 0) = 1
""");
    }

    public override async Task Column_collection_Skip()
    {
        await base.Column_collection_Skip();

        AssertSql(
            """
SELECT "p"."Id", "p"."Bool", "p"."Bools", "p"."DateTime", "p"."DateTimes", "p"."Enum", "p"."Enums", "p"."Int", "p"."Ints", "p"."NullableInt", "p"."NullableInts", "p"."NullableString", "p"."NullableStrings", "p"."NullableWrappedId", "p"."NullableWrappedIdWithNullableComparer", "p"."String", "p"."Strings", "p"."WrappedId"
FROM "PrimitiveCollectionsEntity" AS "p"
WHERE (
    SELECT COUNT(*)
    FROM (
        SELECT 1
        FROM json_each("p"."Ints") AS "i"
        ORDER BY "i"."key"
        LIMIT -1 OFFSET 1
    ) AS "i0") = 2
""");
    }

    public override async Task Column_collection_Take()
    {
        await base.Column_collection_Take();

        AssertSql(
            """
SELECT "p"."Id", "p"."Bool", "p"."Bools", "p"."DateTime", "p"."DateTimes", "p"."Enum", "p"."Enums", "p"."Int", "p"."Ints", "p"."NullableInt", "p"."NullableInts", "p"."NullableString", "p"."NullableStrings", "p"."NullableWrappedId", "p"."NullableWrappedIdWithNullableComparer", "p"."String", "p"."Strings", "p"."WrappedId"
FROM "PrimitiveCollectionsEntity" AS "p"
WHERE 11 IN (
    SELECT "i"."value"
    FROM json_each("p"."Ints") AS "i"
    ORDER BY "i"."key"
    LIMIT 2
)
""");
    }

    public override async Task Column_collection_Skip_Take()
    {
        await base.Column_collection_Skip_Take();

        AssertSql(
            """
SELECT "p"."Id", "p"."Bool", "p"."Bools", "p"."DateTime", "p"."DateTimes", "p"."Enum", "p"."Enums", "p"."Int", "p"."Ints", "p"."NullableInt", "p"."NullableInts", "p"."NullableString", "p"."NullableStrings", "p"."NullableWrappedId", "p"."NullableWrappedIdWithNullableComparer", "p"."String", "p"."Strings", "p"."WrappedId"
FROM "PrimitiveCollectionsEntity" AS "p"
WHERE 11 IN (
    SELECT "i"."value"
    FROM json_each("p"."Ints") AS "i"
    ORDER BY "i"."key"
    LIMIT 2 OFFSET 1
)
""");
    }

    public override async Task Column_collection_Where_Skip()
    {
        await base.Column_collection_Where_Skip();

        AssertSql(
            """
SELECT "p"."Id", "p"."Bool", "p"."Bools", "p"."DateTime", "p"."DateTimes", "p"."Enum", "p"."Enums", "p"."Int", "p"."Ints", "p"."NullableInt", "p"."NullableInts", "p"."NullableString", "p"."NullableStrings", "p"."NullableWrappedId", "p"."NullableWrappedIdWithNullableComparer", "p"."String", "p"."Strings", "p"."WrappedId"
FROM "PrimitiveCollectionsEntity" AS "p"
WHERE (
    SELECT COUNT(*)
    FROM (
        SELECT 1
        FROM json_each("p"."Ints") AS "i"
        WHERE "i"."value" > 1
        ORDER BY "i"."key"
        LIMIT -1 OFFSET 1
    ) AS "i0") = 3
""");
    }

    public override async Task Column_collection_Where_Take()
    {
        await base.Column_collection_Where_Take();

        AssertSql(
            """
SELECT "p"."Id", "p"."Bool", "p"."Bools", "p"."DateTime", "p"."DateTimes", "p"."Enum", "p"."Enums", "p"."Int", "p"."Ints", "p"."NullableInt", "p"."NullableInts", "p"."NullableString", "p"."NullableStrings", "p"."NullableWrappedId", "p"."NullableWrappedIdWithNullableComparer", "p"."String", "p"."Strings", "p"."WrappedId"
FROM "PrimitiveCollectionsEntity" AS "p"
WHERE (
    SELECT COUNT(*)
    FROM (
        SELECT 1
        FROM json_each("p"."Ints") AS "i"
        WHERE "i"."value" > 1
        ORDER BY "i"."key"
        LIMIT 2
    ) AS "i0") = 2
""");
    }

    public override async Task Column_collection_Where_Skip_Take()
    {
        await base.Column_collection_Where_Skip_Take();

        AssertSql(
            """
SELECT "p"."Id", "p"."Bool", "p"."Bools", "p"."DateTime", "p"."DateTimes", "p"."Enum", "p"."Enums", "p"."Int", "p"."Ints", "p"."NullableInt", "p"."NullableInts", "p"."NullableString", "p"."NullableStrings", "p"."NullableWrappedId", "p"."NullableWrappedIdWithNullableComparer", "p"."String", "p"."Strings", "p"."WrappedId"
FROM "PrimitiveCollectionsEntity" AS "p"
WHERE (
    SELECT COUNT(*)
    FROM (
        SELECT 1
        FROM json_each("p"."Ints") AS "i"
        WHERE "i"."value" > 1
        ORDER BY "i"."key"
        LIMIT 2 OFFSET 1
    ) AS "i0") = 1
""");
    }

    public override async Task Column_collection_Contains_over_subquery()
    {
        await base.Column_collection_Contains_over_subquery();

        AssertSql(
            """
SELECT "p"."Id", "p"."Bool", "p"."Bools", "p"."DateTime", "p"."DateTimes", "p"."Enum", "p"."Enums", "p"."Int", "p"."Ints", "p"."NullableInt", "p"."NullableInts", "p"."NullableString", "p"."NullableStrings", "p"."NullableWrappedId", "p"."NullableWrappedIdWithNullableComparer", "p"."String", "p"."Strings", "p"."WrappedId"
FROM "PrimitiveCollectionsEntity" AS "p"
WHERE 11 IN (
    SELECT "i"."value"
    FROM json_each("p"."Ints") AS "i"
    WHERE "i"."value" > 1
)
""");
    }

    public override async Task Column_collection_OrderByDescending_ElementAt()
    {
        await base.Column_collection_OrderByDescending_ElementAt();

        AssertSql(
            """
SELECT "p"."Id", "p"."Bool", "p"."Bools", "p"."DateTime", "p"."DateTimes", "p"."Enum", "p"."Enums", "p"."Int", "p"."Ints", "p"."NullableInt", "p"."NullableInts", "p"."NullableString", "p"."NullableStrings", "p"."NullableWrappedId", "p"."NullableWrappedIdWithNullableComparer", "p"."String", "p"."Strings", "p"."WrappedId"
FROM "PrimitiveCollectionsEntity" AS "p"
WHERE (
    SELECT "i"."value"
    FROM json_each("p"."Ints") AS "i"
    ORDER BY "i"."value" DESC
    LIMIT 1 OFFSET 0) = 111
""");
    }

    public override async Task Column_collection_Where_ElementAt()
    {
        await base.Column_collection_Where_ElementAt();

        AssertSql(
            """
SELECT "p"."Id", "p"."Bool", "p"."Bools", "p"."DateTime", "p"."DateTimes", "p"."Enum", "p"."Enums", "p"."Int", "p"."Ints", "p"."NullableInt", "p"."NullableInts", "p"."NullableString", "p"."NullableStrings", "p"."NullableWrappedId", "p"."NullableWrappedIdWithNullableComparer", "p"."String", "p"."Strings", "p"."WrappedId"
FROM "PrimitiveCollectionsEntity" AS "p"
WHERE (
    SELECT "i"."value"
    FROM json_each("p"."Ints") AS "i"
    WHERE "i"."value" > 1
    ORDER BY "i"."key"
    LIMIT 1 OFFSET 0) = 11
""");
    }

    public override async Task Column_collection_Any()
    {
        await base.Column_collection_Any();

        AssertSql(
            """
SELECT "p"."Id", "p"."Bool", "p"."Bools", "p"."DateTime", "p"."DateTimes", "p"."Enum", "p"."Enums", "p"."Int", "p"."Ints", "p"."NullableInt", "p"."NullableInts", "p"."NullableString", "p"."NullableStrings", "p"."NullableWrappedId", "p"."NullableWrappedIdWithNullableComparer", "p"."String", "p"."Strings", "p"."WrappedId"
FROM "PrimitiveCollectionsEntity" AS "p"
WHERE json_array_length("p"."Ints") > 0
""");
    }

    public override async Task Column_collection_Distinct()
    {
        await base.Column_collection_Distinct();

        AssertSql(
            """
SELECT "p"."Id", "p"."Bool", "p"."Bools", "p"."DateTime", "p"."DateTimes", "p"."Enum", "p"."Enums", "p"."Int", "p"."Ints", "p"."NullableInt", "p"."NullableInts", "p"."NullableString", "p"."NullableStrings", "p"."NullableWrappedId", "p"."NullableWrappedIdWithNullableComparer", "p"."String", "p"."Strings", "p"."WrappedId"
FROM "PrimitiveCollectionsEntity" AS "p"
WHERE (
    SELECT COUNT(*)
    FROM (
        SELECT DISTINCT "i"."value"
        FROM json_each("p"."Ints") AS "i"
    ) AS "i0") = 3
""");
    }

    public override async Task Column_collection_SelectMany()
        => Assert.Equal(
            SqliteStrings.ApplyNotSupported,
            (await Assert.ThrowsAsync<InvalidOperationException>(() => base.Column_collection_SelectMany())).Message);

    public override async Task Column_collection_SelectMany_with_filter()
        => Assert.Equal(
            SqliteStrings.ApplyNotSupported,
            (await Assert.ThrowsAsync<InvalidOperationException>(() => base.Column_collection_SelectMany_with_filter())).Message);

    public override async Task Column_collection_SelectMany_with_Select_to_anonymous_type()
        => Assert.Equal(
            SqliteStrings.ApplyNotSupported,
            (await Assert.ThrowsAsync<InvalidOperationException>(() => base.Column_collection_SelectMany_with_Select_to_anonymous_type()))
            .Message);

    public override async Task Column_collection_projection_from_top_level()
    {
        await base.Column_collection_projection_from_top_level();

        AssertSql(
            """
SELECT "p"."Ints"
FROM "PrimitiveCollectionsEntity" AS "p"
ORDER BY "p"."Id"
""");
    }

    public override async Task Column_collection_Join_parameter_collection()
    {
        await base.Column_collection_Join_parameter_collection();

        AssertSql(
            """
@ints1='11'
@ints2='111'

SELECT "p"."Id", "p"."Bool", "p"."Bools", "p"."DateTime", "p"."DateTimes", "p"."Enum", "p"."Enums", "p"."Int", "p"."Ints", "p"."NullableInt", "p"."NullableInts", "p"."NullableString", "p"."NullableStrings", "p"."NullableWrappedId", "p"."NullableWrappedIdWithNullableComparer", "p"."String", "p"."Strings", "p"."WrappedId"
FROM "PrimitiveCollectionsEntity" AS "p"
WHERE (
    SELECT COUNT(*)
    FROM json_each("p"."Ints") AS "i"
    INNER JOIN (SELECT @ints1 AS "Value" UNION ALL VALUES (@ints2)) AS "i0" ON "i"."value" = "i0"."Value") = 2
""");
    }

    public override async Task Inline_collection_Join_ordered_column_collection()
    {
        await base.Inline_collection_Join_ordered_column_collection();

        AssertSql(
            """
SELECT "p"."Id", "p"."Bool", "p"."Bools", "p"."DateTime", "p"."DateTimes", "p"."Enum", "p"."Enums", "p"."Int", "p"."Ints", "p"."NullableInt", "p"."NullableInts", "p"."NullableString", "p"."NullableStrings", "p"."NullableWrappedId", "p"."NullableWrappedIdWithNullableComparer", "p"."String", "p"."Strings", "p"."WrappedId"
FROM "PrimitiveCollectionsEntity" AS "p"
WHERE (
    SELECT COUNT(*)
    FROM (SELECT CAST(11 AS INTEGER) AS "Value" UNION ALL VALUES (111)) AS "v"
    INNER JOIN json_each("p"."Ints") AS "i" ON "v"."Value" = "i"."value") = 2
""");
    }

    [ConditionalFact]
    public override async Task Parameter_collection_Concat_column_collection()
    {
        // Issue #32561
        await Assert.ThrowsAsync<EqualException>(() => base.Parameter_collection_Concat_column_collection());

        AssertSql(
            """
<<<<<<< HEAD
@__p_0='[11,111]' (Size = 8)
=======
@ints1='11'
@ints2='111'
>>>>>>> 351fe723

SELECT "p"."Id", "p"."Bool", "p"."Bools", "p"."DateTime", "p"."DateTimes", "p"."Enum", "p"."Enums", "p"."Int", "p"."Ints", "p"."NullableInt", "p"."NullableInts", "p"."NullableString", "p"."NullableStrings", "p"."NullableWrappedId", "p"."NullableWrappedIdWithNullableComparer", "p"."String", "p"."Strings", "p"."WrappedId"
FROM "PrimitiveCollectionsEntity" AS "p"
WHERE (
    SELECT COUNT(*)
    FROM (
<<<<<<< HEAD
        SELECT 1
        FROM json_each(@__p_0) AS "p0"
=======
        SELECT * FROM (
            SELECT 1
            FROM (SELECT @ints1 AS "Value" UNION ALL VALUES (@ints2)) AS "i"
        )
>>>>>>> 351fe723
        UNION ALL
        SELECT 1
        FROM json_each("p"."Ints") AS "i"
    ) AS "u") = 2
""");
    }

    public override async Task Parameter_collection_with_type_inference_for_JsonScalarExpression()
    {
        await base.Parameter_collection_with_type_inference_for_JsonScalarExpression();

        AssertSql(
            """
@values='["one","two"]' (Size = 13)

SELECT CASE
    WHEN "p"."Id" <> 0 THEN @values ->> ("p"."Int" % 2)
    ELSE 'foo'
END
FROM "PrimitiveCollectionsEntity" AS "p"
""");
    }

    public override async Task Column_collection_Union_parameter_collection()
    {
        await base.Column_collection_Union_parameter_collection();

        AssertSql(
            """
@ints1='11'
@ints2='111'

SELECT "p"."Id", "p"."Bool", "p"."Bools", "p"."DateTime", "p"."DateTimes", "p"."Enum", "p"."Enums", "p"."Int", "p"."Ints", "p"."NullableInt", "p"."NullableInts", "p"."NullableString", "p"."NullableStrings", "p"."NullableWrappedId", "p"."NullableWrappedIdWithNullableComparer", "p"."String", "p"."Strings", "p"."WrappedId"
FROM "PrimitiveCollectionsEntity" AS "p"
WHERE (
    SELECT COUNT(*)
    FROM (
        SELECT "i"."value"
        FROM json_each("p"."Ints") AS "i"
        UNION
        SELECT * FROM (
            SELECT @ints1 AS "Value" UNION ALL VALUES (@ints2)
        )
    ) AS "u") = 2
""");
    }

    public override async Task Column_collection_Intersect_inline_collection()
    {
        await base.Column_collection_Intersect_inline_collection();

        AssertSql(
            """
SELECT "p"."Id", "p"."Bool", "p"."Bools", "p"."DateTime", "p"."DateTimes", "p"."Enum", "p"."Enums", "p"."Int", "p"."Ints", "p"."NullableInt", "p"."NullableInts", "p"."NullableString", "p"."NullableStrings", "p"."NullableWrappedId", "p"."NullableWrappedIdWithNullableComparer", "p"."String", "p"."Strings", "p"."WrappedId"
FROM "PrimitiveCollectionsEntity" AS "p"
WHERE (
    SELECT COUNT(*)
    FROM (
        SELECT "i"."value"
        FROM json_each("p"."Ints") AS "i"
        INTERSECT
        SELECT * FROM (
            SELECT CAST(11 AS INTEGER) AS "Value" UNION ALL VALUES (111)
        )
    ) AS "i0") = 2
""");
    }

    public override async Task Inline_collection_Except_column_collection()
    {
        await base.Inline_collection_Except_column_collection();

        AssertSql(
            """
SELECT "p"."Id", "p"."Bool", "p"."Bools", "p"."DateTime", "p"."DateTimes", "p"."Enum", "p"."Enums", "p"."Int", "p"."Ints", "p"."NullableInt", "p"."NullableInts", "p"."NullableString", "p"."NullableStrings", "p"."NullableWrappedId", "p"."NullableWrappedIdWithNullableComparer", "p"."String", "p"."Strings", "p"."WrappedId"
FROM "PrimitiveCollectionsEntity" AS "p"
WHERE (
    SELECT COUNT(*)
    FROM (
        SELECT * FROM (
            SELECT CAST(11 AS INTEGER) AS "Value" UNION ALL VALUES (111)
        )
        EXCEPT
        SELECT "i"."value" AS "Value"
        FROM json_each("p"."Ints") AS "i"
    ) AS "e"
    WHERE "e"."Value" % 2 = 1) = 2
""");
    }

    public override async Task Column_collection_Where_Union()
    {
        await base.Column_collection_Where_Union();

        AssertSql(
            """
SELECT "p"."Id", "p"."Bool", "p"."Bools", "p"."DateTime", "p"."DateTimes", "p"."Enum", "p"."Enums", "p"."Int", "p"."Ints", "p"."NullableInt", "p"."NullableInts", "p"."NullableString", "p"."NullableStrings", "p"."NullableWrappedId", "p"."NullableWrappedIdWithNullableComparer", "p"."String", "p"."Strings", "p"."WrappedId"
FROM "PrimitiveCollectionsEntity" AS "p"
WHERE (
    SELECT COUNT(*)
    FROM (
        SELECT "i"."value"
        FROM json_each("p"."Ints") AS "i"
        WHERE "i"."value" > 100
        UNION
        SELECT CAST(50 AS INTEGER) AS "Value"
    ) AS "u") = 2
""");
    }

    public override async Task Column_collection_equality_parameter_collection()
    {
        await base.Column_collection_equality_parameter_collection();

        AssertSql(
            """
@ints='[1,10]' (Size = 6)

SELECT "p"."Id", "p"."Bool", "p"."Bools", "p"."DateTime", "p"."DateTimes", "p"."Enum", "p"."Enums", "p"."Int", "p"."Ints", "p"."NullableInt", "p"."NullableInts", "p"."NullableString", "p"."NullableStrings", "p"."NullableWrappedId", "p"."NullableWrappedIdWithNullableComparer", "p"."String", "p"."Strings", "p"."WrappedId"
FROM "PrimitiveCollectionsEntity" AS "p"
WHERE "p"."Ints" = @ints
""");
    }

    public override async Task Column_collection_Concat_parameter_collection_equality_inline_collection()
    {
        await base.Column_collection_Concat_parameter_collection_equality_inline_collection();

        AssertSql();
    }

    public override async Task Column_collection_equality_inline_collection()
    {
        await base.Column_collection_equality_inline_collection();

        AssertSql(
            """
SELECT "p"."Id", "p"."Bool", "p"."Bools", "p"."DateTime", "p"."DateTimes", "p"."Enum", "p"."Enums", "p"."Int", "p"."Ints", "p"."NullableInt", "p"."NullableInts", "p"."NullableString", "p"."NullableStrings", "p"."NullableWrappedId", "p"."NullableWrappedIdWithNullableComparer", "p"."String", "p"."Strings", "p"."WrappedId"
FROM "PrimitiveCollectionsEntity" AS "p"
WHERE "p"."Ints" = '[1,10]'
""");
    }

    public override async Task Column_collection_equality_inline_collection_with_parameters()
    {
        await base.Column_collection_equality_inline_collection_with_parameters();

        AssertSql();
    }

    public override async Task Column_collection_Where_equality_inline_collection()
    {
        await base.Column_collection_Where_equality_inline_collection();

        AssertSql();
    }

    public override async Task Parameter_collection_in_subquery_Count_as_compiled_query()
    {
        await base.Parameter_collection_in_subquery_Count_as_compiled_query();

        AssertSql(
            """
@ints1='10'
@ints2='111'

SELECT COUNT(*)
FROM "PrimitiveCollectionsEntity" AS "p"
WHERE (
    SELECT COUNT(*)
    FROM (
        SELECT "i"."Value" AS "Value0"
        FROM (SELECT 0 AS "_ord", @ints1 AS "Value" UNION ALL VALUES (1, @ints2)) AS "i"
        ORDER BY "i"."_ord"
        LIMIT -1 OFFSET 1
    ) AS "i0"
    WHERE "i0"."Value0" > "p"."Id") = 1
""");
    }

    public override async Task Parameter_collection_in_subquery_Union_another_parameter_collection_as_compiled_query()
    {
        await base.Parameter_collection_in_subquery_Union_another_parameter_collection_as_compiled_query();

        AssertSql();
    }

    public override async Task Parameter_collection_in_subquery_Union_column_collection_as_compiled_query()
    {
        await base.Parameter_collection_in_subquery_Union_column_collection_as_compiled_query();

        AssertSql(
            """
@ints1='10'
@ints2='111'

SELECT "p"."Id", "p"."Bool", "p"."Bools", "p"."DateTime", "p"."DateTimes", "p"."Enum", "p"."Enums", "p"."Int", "p"."Ints", "p"."NullableInt", "p"."NullableInts", "p"."NullableString", "p"."NullableStrings", "p"."NullableWrappedId", "p"."NullableWrappedIdWithNullableComparer", "p"."String", "p"."Strings", "p"."WrappedId"
FROM "PrimitiveCollectionsEntity" AS "p"
WHERE (
    SELECT COUNT(*)
    FROM (
        SELECT "i1"."Value"
        FROM (
            SELECT "i"."Value"
            FROM (SELECT 0 AS "_ord", @ints1 AS "Value" UNION ALL VALUES (1, @ints2)) AS "i"
            ORDER BY "i"."_ord"
            LIMIT -1 OFFSET 1
        ) AS "i1"
        UNION
        SELECT "i0"."value" AS "Value"
        FROM json_each("p"."Ints") AS "i0"
    ) AS "u") = 3
""");
    }

    public override async Task Parameter_collection_in_subquery_Union_column_collection()
    {
        await base.Parameter_collection_in_subquery_Union_column_collection();

        AssertSql(
            """
@Skip1='111'

SELECT "p"."Id", "p"."Bool", "p"."Bools", "p"."DateTime", "p"."DateTimes", "p"."Enum", "p"."Enums", "p"."Int", "p"."Ints", "p"."NullableInt", "p"."NullableInts", "p"."NullableString", "p"."NullableStrings", "p"."NullableWrappedId", "p"."NullableWrappedIdWithNullableComparer", "p"."String", "p"."Strings", "p"."WrappedId"
FROM "PrimitiveCollectionsEntity" AS "p"
WHERE (
    SELECT COUNT(*)
    FROM (
        SELECT @Skip1 AS "Value"
        UNION
        SELECT "i"."value" AS "Value"
        FROM json_each("p"."Ints") AS "i"
    ) AS "u") = 3
""");
    }

    public override async Task Parameter_collection_in_subquery_Union_column_collection_nested()
    {
        await base.Parameter_collection_in_subquery_Union_column_collection_nested();

        AssertSql(
            """
@Skip1='111'

SELECT "p"."Id", "p"."Bool", "p"."Bools", "p"."DateTime", "p"."DateTimes", "p"."Enum", "p"."Enums", "p"."Int", "p"."Ints", "p"."NullableInt", "p"."NullableInts", "p"."NullableString", "p"."NullableStrings", "p"."NullableWrappedId", "p"."NullableWrappedIdWithNullableComparer", "p"."String", "p"."Strings", "p"."WrappedId"
FROM "PrimitiveCollectionsEntity" AS "p"
WHERE (
    SELECT COUNT(*)
    FROM (
        SELECT @Skip1 AS "Value"
        UNION
        SELECT "i2"."value" AS "Value"
        FROM (
            SELECT "i1"."value"
            FROM (
                SELECT DISTINCT "i0"."value"
                FROM (
                    SELECT "i"."value"
                    FROM json_each("p"."Ints") AS "i"
                    ORDER BY "i"."value"
                    LIMIT -1 OFFSET 1
                ) AS "i0"
            ) AS "i1"
            ORDER BY "i1"."value" DESC
            LIMIT 20
        ) AS "i2"
    ) AS "u") = 3
""");
    }

    public override void Parameter_collection_in_subquery_and_Convert_as_compiled_query()
    {
        base.Parameter_collection_in_subquery_and_Convert_as_compiled_query();

        AssertSql();
    }

    public override async Task Column_collection_in_subquery_Union_parameter_collection()
    {
        await base.Column_collection_in_subquery_Union_parameter_collection();

        AssertSql(
            """
@ints1='10'
@ints2='111'

SELECT "p"."Id", "p"."Bool", "p"."Bools", "p"."DateTime", "p"."DateTimes", "p"."Enum", "p"."Enums", "p"."Int", "p"."Ints", "p"."NullableInt", "p"."NullableInts", "p"."NullableString", "p"."NullableStrings", "p"."NullableWrappedId", "p"."NullableWrappedIdWithNullableComparer", "p"."String", "p"."Strings", "p"."WrappedId"
FROM "PrimitiveCollectionsEntity" AS "p"
WHERE (
    SELECT COUNT(*)
    FROM (
        SELECT "i1"."value"
        FROM (
            SELECT "i"."value"
            FROM json_each("p"."Ints") AS "i"
            ORDER BY "i"."key"
            LIMIT -1 OFFSET 1
        ) AS "i1"
        UNION
        SELECT * FROM (
            SELECT @ints1 AS "Value" UNION ALL VALUES (@ints2)
        )
    ) AS "u") = 3
""");
    }

    public override async Task Project_collection_of_ints_simple()
    {
        await base.Project_collection_of_ints_simple();

        AssertSql(
            """
SELECT "p"."Ints"
FROM "PrimitiveCollectionsEntity" AS "p"
ORDER BY "p"."Id"
""");
    }

    public override async Task Project_collection_of_ints_ordered()
        => Assert.Equal(
            SqliteStrings.ApplyNotSupported,
            (await Assert.ThrowsAsync<InvalidOperationException>(() => base.Project_collection_of_ints_ordered())).Message);

    public override async Task Project_collection_of_datetimes_filtered()
        => Assert.Equal(
            SqliteStrings.ApplyNotSupported,
            (await Assert.ThrowsAsync<InvalidOperationException>(() => base.Project_collection_of_datetimes_filtered())).Message);

    public override async Task Project_collection_of_nullable_ints_with_paging()
        => Assert.Equal(
            SqliteStrings.ApplyNotSupported,
            (await Assert.ThrowsAsync<InvalidOperationException>(() => base.Project_collection_of_nullable_ints_with_paging())).Message);

    public override async Task Project_collection_of_nullable_ints_with_paging2()
        => Assert.Equal(
            SqliteStrings.ApplyNotSupported,
            (await Assert.ThrowsAsync<InvalidOperationException>(() => base.Project_collection_of_nullable_ints_with_paging2())).Message);

    public override async Task Project_collection_of_nullable_ints_with_paging3()
        => Assert.Equal(
            SqliteStrings.ApplyNotSupported,
            (await Assert.ThrowsAsync<InvalidOperationException>(() => base.Project_collection_of_nullable_ints_with_paging3())).Message);

    public override async Task Project_collection_of_ints_with_distinct()
        => Assert.Equal(
            SqliteStrings.ApplyNotSupported,
            (await Assert.ThrowsAsync<InvalidOperationException>(() => base.Project_collection_of_ints_with_distinct())).Message);

    public override async Task Project_collection_of_nullable_ints_with_distinct()
        => Assert.Equal(
            SqliteStrings.ApplyNotSupported,
            (await Assert.ThrowsAsync<InvalidOperationException>(() => base.Project_collection_of_nullable_ints_with_distinct())).Message);

    public override async Task Project_collection_of_ints_with_ToList_and_FirstOrDefault()
        => Assert.Equal(
            SqliteStrings.ApplyNotSupported,
            (await Assert.ThrowsAsync<InvalidOperationException>(() => base.Project_collection_of_ints_with_ToList_and_FirstOrDefault()))
            .Message);

    public override async Task Project_multiple_collections()
        => Assert.Equal(
            SqliteStrings.ApplyNotSupported,
            (await Assert.ThrowsAsync<InvalidOperationException>(() => base.Project_multiple_collections())).Message);

    public override async Task Project_primitive_collections_element()
    {
        await base.Project_primitive_collections_element();

        AssertSql(
            """
SELECT "p"."Ints" ->> 0 AS "Indexer", "p"."DateTimes" ->> 0 AS "EnumerableElementAt", "p"."Strings" ->> 1 AS "QueryableElementAt"
FROM "PrimitiveCollectionsEntity" AS "p"
WHERE "p"."Id" < 4
ORDER BY "p"."Id"
""");
    }

    public override async Task Project_inline_collection()
    {
        await base.Project_inline_collection();

        AssertSql(
            """
SELECT "p"."String"
FROM "PrimitiveCollectionsEntity" AS "p"
""");
    }

    public override async Task Project_inline_collection_with_Union()
        => Assert.Equal(
            SqliteStrings.ApplyNotSupported,
            (await Assert.ThrowsAsync<InvalidOperationException>(() => base.Project_inline_collection_with_Union())).Message);

    public override async Task Project_inline_collection_with_Concat()
    {
        await base.Project_inline_collection_with_Concat();

        AssertSql();
    }

    public override async Task Project_empty_collection_of_nullables_and_collection_only_containing_nulls()
        => Assert.Equal(
            SqliteStrings.ApplyNotSupported,
            (await Assert.ThrowsAsync<InvalidOperationException>(()
                => base.Project_empty_collection_of_nullables_and_collection_only_containing_nulls())).Message);

    public override async Task Nested_contains_with_Lists_and_no_inferred_type_mapping()
    {
        await base.Nested_contains_with_Lists_and_no_inferred_type_mapping();

        AssertSql(
            """
@ints1='1'
@ints2='2'
@ints3='3'
@strings1='one' (Size = 3)
@strings2='two' (Size = 3)
@strings3='three' (Size = 5)

SELECT "p"."Id", "p"."Bool", "p"."Bools", "p"."DateTime", "p"."DateTimes", "p"."Enum", "p"."Enums", "p"."Int", "p"."Ints", "p"."NullableInt", "p"."NullableInts", "p"."NullableString", "p"."NullableStrings", "p"."NullableWrappedId", "p"."NullableWrappedIdWithNullableComparer", "p"."String", "p"."Strings", "p"."WrappedId"
FROM "PrimitiveCollectionsEntity" AS "p"
WHERE CASE
    WHEN "p"."Int" IN (@ints1, @ints2, @ints3) THEN 'one'
    ELSE 'two'
END IN (@strings1, @strings2, @strings3)
""");
    }

    public override async Task Nested_contains_with_arrays_and_no_inferred_type_mapping()
    {
        await base.Nested_contains_with_arrays_and_no_inferred_type_mapping();

        AssertSql(
            """
@ints1='1'
@ints2='2'
@ints3='3'
@strings1='one' (Size = 3)
@strings2='two' (Size = 3)
@strings3='three' (Size = 5)

SELECT "p"."Id", "p"."Bool", "p"."Bools", "p"."DateTime", "p"."DateTimes", "p"."Enum", "p"."Enums", "p"."Int", "p"."Ints", "p"."NullableInt", "p"."NullableInts", "p"."NullableString", "p"."NullableStrings", "p"."NullableWrappedId", "p"."NullableWrappedIdWithNullableComparer", "p"."String", "p"."Strings", "p"."WrappedId"
FROM "PrimitiveCollectionsEntity" AS "p"
WHERE CASE
    WHEN "p"."Int" IN (@ints1, @ints2, @ints3) THEN 'one'
    ELSE 'two'
END IN (@strings1, @strings2, @strings3)
""");
    }

    [ConditionalFact]
    public async Task Empty_string_used_for_primitive_collection_throws()
    {
        await using var connection = new SqliteConnection("DataSource=:memory:");
        await connection.OpenAsync();

        await using var context = new SimpleContext(connection);
        await context.Database.EnsureDeletedAsync();
        await context.Database.EnsureCreatedAsync();

        await context.Database.ExecuteSqlRawAsync("INSERT INTO SimpleEntities (List) VALUES ('');");

        var set = context.SimpleEntities;

        var message = await Assert.ThrowsAsync<InvalidOperationException>(() => set.FirstAsync());

        Assert.Equal(CoreStrings.EmptyJsonString, message.Message);
    }

    public class SimpleContext(SqliteConnection connection) : DbContext
    {
        public DbSet<SimpleEntity> SimpleEntities
            => Set<SimpleEntity>();

        protected override void OnConfiguring(DbContextOptionsBuilder optionsBuilder)
            => optionsBuilder.UseSqlite(connection);
    }

    public record SimpleEntity(int Id, IEnumerable<string> List);

    public override async Task Parameter_collection_of_structs_Contains_struct()
    {
        await base.Parameter_collection_of_structs_Contains_struct();

        AssertSql(
            """
@values1='22'
@values2='33'

SELECT "p"."Id", "p"."Bool", "p"."Bools", "p"."DateTime", "p"."DateTimes", "p"."Enum", "p"."Enums", "p"."Int", "p"."Ints", "p"."NullableInt", "p"."NullableInts", "p"."NullableString", "p"."NullableStrings", "p"."NullableWrappedId", "p"."NullableWrappedIdWithNullableComparer", "p"."String", "p"."Strings", "p"."WrappedId"
FROM "PrimitiveCollectionsEntity" AS "p"
WHERE "p"."WrappedId" IN (@values1, @values2)
""",
            //
            """
@values1='11'
@values2='44'

SELECT "p"."Id", "p"."Bool", "p"."Bools", "p"."DateTime", "p"."DateTimes", "p"."Enum", "p"."Enums", "p"."Int", "p"."Ints", "p"."NullableInt", "p"."NullableInts", "p"."NullableString", "p"."NullableStrings", "p"."NullableWrappedId", "p"."NullableWrappedIdWithNullableComparer", "p"."String", "p"."Strings", "p"."WrappedId"
FROM "PrimitiveCollectionsEntity" AS "p"
WHERE "p"."WrappedId" NOT IN (@values1, @values2)
""");
    }

    public override async Task Parameter_collection_of_structs_Contains_nullable_struct()
    {
        await base.Parameter_collection_of_structs_Contains_nullable_struct();

        AssertSql(
            """
@values1='22'
@values2='33'

SELECT "p"."Id", "p"."Bool", "p"."Bools", "p"."DateTime", "p"."DateTimes", "p"."Enum", "p"."Enums", "p"."Int", "p"."Ints", "p"."NullableInt", "p"."NullableInts", "p"."NullableString", "p"."NullableStrings", "p"."NullableWrappedId", "p"."NullableWrappedIdWithNullableComparer", "p"."String", "p"."Strings", "p"."WrappedId"
FROM "PrimitiveCollectionsEntity" AS "p"
WHERE "p"."NullableWrappedId" IN (@values1, @values2)
""",
            //
            """
@values1='11'
@values2='44'

SELECT "p"."Id", "p"."Bool", "p"."Bools", "p"."DateTime", "p"."DateTimes", "p"."Enum", "p"."Enums", "p"."Int", "p"."Ints", "p"."NullableInt", "p"."NullableInts", "p"."NullableString", "p"."NullableStrings", "p"."NullableWrappedId", "p"."NullableWrappedIdWithNullableComparer", "p"."String", "p"."Strings", "p"."WrappedId"
FROM "PrimitiveCollectionsEntity" AS "p"
WHERE "p"."NullableWrappedId" NOT IN (@values1, @values2) OR "p"."NullableWrappedId" IS NULL
""");
    }

    public override async Task Parameter_collection_of_structs_Contains_nullable_struct_with_nullable_comparer()
    {
        await base.Parameter_collection_of_structs_Contains_nullable_struct_with_nullable_comparer();

        AssertSql(
            """
@values1='22'
@values2='33'

SELECT "p"."Id", "p"."Bool", "p"."Bools", "p"."DateTime", "p"."DateTimes", "p"."Enum", "p"."Enums", "p"."Int", "p"."Ints", "p"."NullableInt", "p"."NullableInts", "p"."NullableString", "p"."NullableStrings", "p"."NullableWrappedId", "p"."NullableWrappedIdWithNullableComparer", "p"."String", "p"."Strings", "p"."WrappedId"
FROM "PrimitiveCollectionsEntity" AS "p"
WHERE "p"."NullableWrappedIdWithNullableComparer" IN (@values1, @values2)
""",
            //
            """
@values1='11'
@values2='44'

SELECT "p"."Id", "p"."Bool", "p"."Bools", "p"."DateTime", "p"."DateTimes", "p"."Enum", "p"."Enums", "p"."Int", "p"."Ints", "p"."NullableInt", "p"."NullableInts", "p"."NullableString", "p"."NullableStrings", "p"."NullableWrappedId", "p"."NullableWrappedIdWithNullableComparer", "p"."String", "p"."Strings", "p"."WrappedId"
FROM "PrimitiveCollectionsEntity" AS "p"
WHERE "p"."NullableWrappedId" NOT IN (@values1, @values2) OR "p"."NullableWrappedId" IS NULL
""");
    }

    public override async Task Parameter_collection_of_nullable_structs_Contains_struct()
    {
        await base.Parameter_collection_of_nullable_structs_Contains_struct();

        AssertSql(
            """
@values1='22'

SELECT "p"."Id", "p"."Bool", "p"."Bools", "p"."DateTime", "p"."DateTimes", "p"."Enum", "p"."Enums", "p"."Int", "p"."Ints", "p"."NullableInt", "p"."NullableInts", "p"."NullableString", "p"."NullableStrings", "p"."NullableWrappedId", "p"."NullableWrappedIdWithNullableComparer", "p"."String", "p"."Strings", "p"."WrappedId"
FROM "PrimitiveCollectionsEntity" AS "p"
WHERE "p"."WrappedId" = @values1
""",
            //
            """
@values1='11'
@values2='44'

SELECT "p"."Id", "p"."Bool", "p"."Bools", "p"."DateTime", "p"."DateTimes", "p"."Enum", "p"."Enums", "p"."Int", "p"."Ints", "p"."NullableInt", "p"."NullableInts", "p"."NullableString", "p"."NullableStrings", "p"."NullableWrappedId", "p"."NullableWrappedIdWithNullableComparer", "p"."String", "p"."Strings", "p"."WrappedId"
FROM "PrimitiveCollectionsEntity" AS "p"
WHERE "p"."WrappedId" NOT IN (@values1, @values2)
""");
    }

    public override async Task Parameter_collection_of_nullable_structs_Contains_nullable_struct()
    {
        await base.Parameter_collection_of_nullable_structs_Contains_nullable_struct();

        AssertSql(
            """
@values1='22'

SELECT "p"."Id", "p"."Bool", "p"."Bools", "p"."DateTime", "p"."DateTimes", "p"."Enum", "p"."Enums", "p"."Int", "p"."Ints", "p"."NullableInt", "p"."NullableInts", "p"."NullableString", "p"."NullableStrings", "p"."NullableWrappedId", "p"."NullableWrappedIdWithNullableComparer", "p"."String", "p"."Strings", "p"."WrappedId"
FROM "PrimitiveCollectionsEntity" AS "p"
WHERE "p"."NullableWrappedId" IS NULL OR "p"."NullableWrappedId" = @values1
""",
            //
            """
@values1='11'
@values2='44'

SELECT "p"."Id", "p"."Bool", "p"."Bools", "p"."DateTime", "p"."DateTimes", "p"."Enum", "p"."Enums", "p"."Int", "p"."Ints", "p"."NullableInt", "p"."NullableInts", "p"."NullableString", "p"."NullableStrings", "p"."NullableWrappedId", "p"."NullableWrappedIdWithNullableComparer", "p"."String", "p"."Strings", "p"."WrappedId"
FROM "PrimitiveCollectionsEntity" AS "p"
WHERE "p"."NullableWrappedId" NOT IN (@values1, @values2) OR "p"."NullableWrappedId" IS NULL
""");
    }

    public override async Task Parameter_collection_of_nullable_structs_Contains_nullable_struct_with_nullable_comparer()
    {
        await base.Parameter_collection_of_nullable_structs_Contains_nullable_struct_with_nullable_comparer();

        AssertSql(
            """
@values1='22'

SELECT "p"."Id", "p"."Bool", "p"."Bools", "p"."DateTime", "p"."DateTimes", "p"."Enum", "p"."Enums", "p"."Int", "p"."Ints", "p"."NullableInt", "p"."NullableInts", "p"."NullableString", "p"."NullableStrings", "p"."NullableWrappedId", "p"."NullableWrappedIdWithNullableComparer", "p"."String", "p"."Strings", "p"."WrappedId"
FROM "PrimitiveCollectionsEntity" AS "p"
WHERE "p"."NullableWrappedIdWithNullableComparer" IS NULL OR "p"."NullableWrappedIdWithNullableComparer" = @values1
""",
            //
            """
@values1='11'
@values2='44'

SELECT "p"."Id", "p"."Bool", "p"."Bools", "p"."DateTime", "p"."DateTimes", "p"."Enum", "p"."Enums", "p"."Int", "p"."Ints", "p"."NullableInt", "p"."NullableInts", "p"."NullableString", "p"."NullableStrings", "p"."NullableWrappedId", "p"."NullableWrappedIdWithNullableComparer", "p"."String", "p"."Strings", "p"."WrappedId"
FROM "PrimitiveCollectionsEntity" AS "p"
WHERE "p"."NullableWrappedIdWithNullableComparer" NOT IN (@values1, @values2) OR "p"."NullableWrappedIdWithNullableComparer" IS NULL
""");
    }

    public override async Task Values_of_enum_casted_to_underlying_value()
    {
        await base.Values_of_enum_casted_to_underlying_value();

        AssertSql(
            """
SELECT "p"."Id", "p"."Bool", "p"."Bools", "p"."DateTime", "p"."DateTimes", "p"."Enum", "p"."Enums", "p"."Int", "p"."Ints", "p"."NullableInt", "p"."NullableInts", "p"."NullableString", "p"."NullableStrings", "p"."NullableWrappedId", "p"."NullableWrappedIdWithNullableComparer", "p"."String", "p"."Strings", "p"."WrappedId"
FROM "PrimitiveCollectionsEntity" AS "p"
WHERE (
    SELECT COUNT(*)
    FROM (SELECT CAST(0 AS INTEGER) AS "Value" UNION ALL VALUES (1), (2), (3)) AS "v"
    WHERE "v"."Value" = "p"."Int") > 0
""");
    }

    [ConditionalFact]
    public virtual void Check_all_tests_overridden()
        => TestHelpers.AssertAllMethodsOverridden(GetType());

    private void AssertSql(params string[] expected)
        => Fixture.TestSqlLoggerFactory.AssertBaseline(expected);

    private PrimitiveCollectionsContext CreateContext()
        => Fixture.CreateContext();

    public class PrimitiveCollectionsQuerySqlServerFixture : PrimitiveCollectionsQueryFixtureBase, ITestSqlLoggerFactory
    {
        public TestSqlLoggerFactory TestSqlLoggerFactory
            => (TestSqlLoggerFactory)ListLoggerFactory;

        protected override ITestStoreFactory TestStoreFactory
            => SqliteTestStoreFactory.Instance;
    }
}<|MERGE_RESOLUTION|>--- conflicted
+++ resolved
@@ -1464,27 +1464,18 @@
 
         AssertSql(
             """
-<<<<<<< HEAD
-@__p_0='[11,111]' (Size = 8)
-=======
-@ints1='11'
-@ints2='111'
->>>>>>> 351fe723
+@p1='11'
+@p2='111'
 
 SELECT "p"."Id", "p"."Bool", "p"."Bools", "p"."DateTime", "p"."DateTimes", "p"."Enum", "p"."Enums", "p"."Int", "p"."Ints", "p"."NullableInt", "p"."NullableInts", "p"."NullableString", "p"."NullableStrings", "p"."NullableWrappedId", "p"."NullableWrappedIdWithNullableComparer", "p"."String", "p"."Strings", "p"."WrappedId"
 FROM "PrimitiveCollectionsEntity" AS "p"
 WHERE (
     SELECT COUNT(*)
     FROM (
-<<<<<<< HEAD
-        SELECT 1
-        FROM json_each(@__p_0) AS "p0"
-=======
         SELECT * FROM (
             SELECT 1
-            FROM (SELECT @ints1 AS "Value" UNION ALL VALUES (@ints2)) AS "i"
+            FROM (SELECT @p1 AS "Value" UNION ALL VALUES (@p2)) AS "p0"
         )
->>>>>>> 351fe723
         UNION ALL
         SELECT 1
         FROM json_each("p"."Ints") AS "i"
