--- conflicted
+++ resolved
@@ -3,19 +3,9 @@
 
 namespace Microsoft.EntityFrameworkCore.Query;
 
-<<<<<<< HEAD
-public class NorthwindFunctionsQueryInMemoryTest : NorthwindFunctionsQueryTestBase<NorthwindQueryInMemoryFixture<NoopModelCustomizer>>
+public class NorthwindFunctionsQueryInMemoryTest(NorthwindQueryInMemoryFixture<NoopModelCustomizer> fixture)
+    : NorthwindFunctionsQueryTestBase<NorthwindQueryInMemoryFixture<NoopModelCustomizer>>(fixture)
 {
-    public NorthwindFunctionsQueryInMemoryTest(
-        NorthwindQueryInMemoryFixture<NoopModelCustomizer> fixture,
-#pragma warning disable IDE0060 // Remove unused parameter
-        ITestOutputHelper testOutputHelper)
-#pragma warning restore IDE0060 // Remove unused parameter
-        : base(fixture)
-    {
-        //TestLoggerFactory.TestOutputHelper = testOutputHelper;
-    }
-
     public override Task Byte_Parse_Non_Numeric_Bad_Format(bool async)
         => Assert.ThrowsAsync<FormatException>(
             () => base.Byte_Parse_Non_Numeric_Bad_Format(async));
@@ -67,8 +57,4 @@
     public override Task Long_Parse_Decimal_Bad_Format(bool async)
         => Assert.ThrowsAsync<FormatException>(
             () => base.Long_Parse_Decimal_Bad_Format(async));
-}
-=======
-public class NorthwindFunctionsQueryInMemoryTest(NorthwindQueryInMemoryFixture<NoopModelCustomizer> fixture)
-    : NorthwindFunctionsQueryTestBase<NorthwindQueryInMemoryFixture<NoopModelCustomizer>>(fixture);
->>>>>>> 1f43fd3c
+}