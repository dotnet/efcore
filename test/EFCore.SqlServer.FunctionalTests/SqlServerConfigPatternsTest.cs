--- conflicted
+++ resolved
@@ -764,7 +764,6 @@
             Assert.IsType<SqlServerRetryingExecutionStrategy>(context.Database.CreateExecutionStrategy());
         }
 
-<<<<<<< HEAD
         [Fact]
         public void Fallback_execution_strategy_used()
         {
@@ -825,10 +824,7 @@
             Assert.IsType<DummyExecutionStrategy>(context.Database.CreateExecutionStrategy());
         }
 
-        private class NorthwindContext : DbContext
-=======
         private class NorthwindContext(DbContextOptions options) : DbContext(options)
->>>>>>> 75fb32a8
         {
             public DbSet<Customer> Customers { get; set; }
 
