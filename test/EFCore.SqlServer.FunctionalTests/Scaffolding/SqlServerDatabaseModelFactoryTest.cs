// Licensed to the .NET Foundation under one or more agreements.
// The .NET Foundation licenses this file to you under the MIT license.

using Microsoft.EntityFrameworkCore.Metadata.Internal;
using Microsoft.EntityFrameworkCore.Scaffolding.Metadata;
using Microsoft.EntityFrameworkCore.SqlServer.Diagnostics.Internal;
using Microsoft.EntityFrameworkCore.SqlServer.Internal;
using Microsoft.EntityFrameworkCore.SqlServer.Metadata.Internal;

// ReSharper disable InconsistentNaming

namespace Microsoft.EntityFrameworkCore.Scaffolding;

public class SqlServerDatabaseModelFactoryTest : IClassFixture<SqlServerDatabaseModelFactoryTest.SqlServerDatabaseModelFixture>
{
    protected SqlServerDatabaseModelFixture Fixture { get; }

    public SqlServerDatabaseModelFactoryTest(SqlServerDatabaseModelFixture fixture)
    {
        Fixture = fixture;
        Fixture.OperationReporter.Clear();
    }

    #region Sequences

    [ConditionalFact]
    public void Create_sequences_with_facets()
        => Test(
            @"
CREATE SEQUENCE DefaultFacetsSequence;

CREATE SEQUENCE db2.CustomFacetsSequence
    AS int
    START WITH 1
    INCREMENT BY 2
    MAXVALUE 8
    MINVALUE -3
    CYCLE;",
            Enumerable.Empty<string>(),
            Enumerable.Empty<string>(),
            dbModel =>
            {
                var defaultSequence = dbModel.Sequences.First(ds => ds.Name == "DefaultFacetsSequence");
                Assert.Equal("dbo", defaultSequence.Schema);
                Assert.Equal("DefaultFacetsSequence", defaultSequence.Name);
                Assert.Equal("bigint", defaultSequence.StoreType);
                Assert.False(defaultSequence.IsCyclic);
                Assert.Equal(1, defaultSequence.IncrementBy);
                Assert.Null(defaultSequence.StartValue);
                Assert.Null(defaultSequence.MinValue);
                Assert.Null(defaultSequence.MaxValue);

                var customSequence = dbModel.Sequences.First(ds => ds.Name == "CustomFacetsSequence");
                Assert.Equal("db2", customSequence.Schema);
                Assert.Equal("CustomFacetsSequence", customSequence.Name);
                Assert.Equal("int", customSequence.StoreType);
                Assert.True(customSequence.IsCyclic);
                Assert.Equal(2, customSequence.IncrementBy);
                Assert.Equal(1, customSequence.StartValue);
                Assert.Equal(-3, customSequence.MinValue);
                Assert.Equal(8, customSequence.MaxValue);
            },
            @"
DROP SEQUENCE DefaultFacetsSequence;

DROP SEQUENCE db2.CustomFacetsSequence");

    [ConditionalFact]
    public void Sequence_min_max_start_values_are_null_if_default()
        => Test(
            @"
CREATE SEQUENCE [TinyIntSequence] AS tinyint;

CREATE SEQUENCE [SmallIntSequence] AS smallint;

CREATE SEQUENCE [IntSequence] AS int;

CREATE SEQUENCE [BigIntSequence] AS bigint;",
            Enumerable.Empty<string>(),
            Enumerable.Empty<string>(),
            dbModel =>
            {
                Assert.All(
                    dbModel.Sequences,
                    s =>
                    {
                        Assert.Null(s.StartValue);
                        Assert.Null(s.MinValue);
                        Assert.Null(s.MaxValue);
                    });
            },
            @"
DROP SEQUENCE [TinyIntSequence];

DROP SEQUENCE [SmallIntSequence];

DROP SEQUENCE [IntSequence];

DROP SEQUENCE [BigIntSequence];");

    [ConditionalFact]
    public void Sequence_min_max_start_values_are_not_null_if_decimal()
        => Test(
            @"
CREATE SEQUENCE [DecimalSequence] AS decimal;

CREATE SEQUENCE [NumericSequence] AS numeric;",
            Enumerable.Empty<string>(),
            Enumerable.Empty<string>(),
            dbModel =>
            {
                Assert.All(
                    dbModel.Sequences,
                    s =>
                    {
                        Assert.NotNull(s.StartValue);
                        Assert.NotNull(s.MinValue);
                        Assert.NotNull(s.MaxValue);
                    });
            },
            @"
DROP SEQUENCE [DecimalSequence];

DROP SEQUENCE [NumericSequence];");

    [ConditionalFact]
    public void Sequence_high_min_max_start_values_are_not_null_if_decimal()
        => Test(
            @"
CREATE SEQUENCE [dbo].[HighDecimalSequence]
 AS [numeric](38, 0)
 START WITH -99999999999999999999999999999999999999
 INCREMENT BY 1
 MINVALUE -99999999999999999999999999999999999999
 MAXVALUE 99999999999999999999999999999999999999
 CACHE;",
            Enumerable.Empty<string>(),
            Enumerable.Empty<string>(),
            dbModel =>
            {
                Assert.All(
                    dbModel.Sequences,
                    s =>
                    {
                        Assert.NotNull(s.StartValue);
                        Assert.Equal(long.MinValue, s.StartValue);
                        Assert.NotNull(s.MinValue);
                        Assert.Equal(long.MinValue, s.MinValue);
                        Assert.NotNull(s.MaxValue);
                        Assert.Equal(long.MaxValue, s.MaxValue);
                    });
            },
            @"
DROP SEQUENCE [HighDecimalSequence];");

    [ConditionalFact]
    public void Sequence_using_type_alias()
    {
        Fixture.TestStore.ExecuteNonQuery(
            @"
CREATE TYPE [dbo].[TestTypeAlias] FROM int;");

        Test(
            @"
CREATE SEQUENCE [TypeAliasSequence] AS [dbo].[TestTypeAlias];",
            Enumerable.Empty<string>(),
            Enumerable.Empty<string>(),
            dbModel =>
            {
                var sequence = Assert.Single(dbModel.Sequences);
                // ReSharper disable once PossibleNullReferenceException
                Assert.Equal("dbo", sequence.Schema);
                Assert.Equal("TypeAliasSequence", sequence.Name);
                Assert.Equal("int", sequence.StoreType);
                Assert.False(sequence.IsCyclic);
                Assert.Equal(1, sequence.IncrementBy);
                Assert.Null(sequence.StartValue);
                Assert.Null(sequence.MinValue);
                Assert.Null(sequence.MaxValue);
            },
            @"
DROP SEQUENCE [TypeAliasSequence];
DROP TYPE [dbo].[TestTypeAlias];");
    }

    [ConditionalFact]
    public void Sequence_using_type_with_facets()
        => Test(
            @"
CREATE SEQUENCE [TypeFacetSequence] AS decimal(10, 0);",
            Enumerable.Empty<string>(),
            Enumerable.Empty<string>(),
            dbModel =>
            {
                var sequence = Assert.Single(dbModel.Sequences);
                // ReSharper disable once PossibleNullReferenceException
                Assert.Equal("dbo", sequence.Schema);
                Assert.Equal("TypeFacetSequence", sequence.Name);
                Assert.Equal("decimal(10, 0)", sequence.StoreType);
                Assert.False(sequence.IsCyclic);
                Assert.Equal(1, sequence.IncrementBy);
            },
            @"
DROP SEQUENCE [TypeFacetSequence];");

    [ConditionalFact]
    public void Filter_sequences_based_on_schema()
        => Test(
            @"
CREATE SEQUENCE [dbo].[Sequence];

CREATE SEQUENCE [db2].[Sequence]",
            Enumerable.Empty<string>(),
            new[] { "db2" },
            dbModel =>
            {
                var sequence = Assert.Single(dbModel.Sequences);
                // ReSharper disable once PossibleNullReferenceException
                Assert.Equal("db2", sequence.Schema);
                Assert.Equal("Sequence", sequence.Name);
                Assert.Equal("bigint", sequence.StoreType);
                Assert.False(sequence.IsCyclic);
                Assert.Equal(1, sequence.IncrementBy);
            },
            @"
DROP SEQUENCE [dbo].[Sequence];

DROP SEQUENCE [db2].[Sequence];");

    #endregion

    #region Model

    [ConditionalFact]
    public void Set_default_schema()
        => Test(
            "SELECT 1",
            Enumerable.Empty<string>(),
            Enumerable.Empty<string>(),
            dbModel =>
            {
                var defaultSchema = Fixture.TestStore.ExecuteScalar<string>("SELECT SCHEMA_NAME()");
                Assert.Equal(defaultSchema, dbModel.DefaultSchema);
            },
            null);

    [ConditionalFact]
    public void Create_tables()
        => Test(
            @"
CREATE TABLE [dbo].[Everest] ( id int );

CREATE TABLE [dbo].[Denali] ( id int );",
            Enumerable.Empty<string>(),
            Enumerable.Empty<string>(),
            dbModel =>
            {
                Assert.Collection(
                    dbModel.Tables.OrderBy(t => t.Name),
                    d =>
                    {
                        Assert.Equal("dbo", d.Schema);
                        Assert.Equal("Denali", d.Name);
                    },
                    e =>
                    {
                        Assert.Equal("dbo", e.Schema);
                        Assert.Equal("Everest", e.Name);
                    });
            },
            @"
DROP TABLE [dbo].[Everest];

DROP TABLE [dbo].[Denali];");

    [ConditionalFact]
    public void Default_database_collation_is_not_scaffolded()
        => Test(
            @"",
            Enumerable.Empty<string>(),
            Enumerable.Empty<string>(),
            dbModel => Assert.Null(dbModel.Collation),
            @"");

    #endregion

    #region FilteringSchemaTable

    [ConditionalFact]
    public void Filter_schemas()
        => Test(
            @"
CREATE TABLE [db2].[K2] ( Id int, A varchar, UNIQUE (A ) );

CREATE TABLE [dbo].[Kilimanjaro] ( Id int, B varchar, UNIQUE (B));",
            Enumerable.Empty<string>(),
            new[] { "db2" },
            dbModel =>
            {
                var table = Assert.Single(dbModel.Tables);
                // ReSharper disable once PossibleNullReferenceException
                Assert.Equal("K2", table.Name);
                Assert.Equal(2, table.Columns.Count);
                Assert.Equal(1, table.UniqueConstraints.Count);
                Assert.Empty(table.ForeignKeys);
            },
            @"
DROP TABLE [dbo].[Kilimanjaro];

DROP TABLE [db2].[K2];");

    [ConditionalFact]
    public void Filter_tables()
        => Test(
            @"
CREATE TABLE [dbo].[K2] ( Id int, A varchar, UNIQUE (A ) );

CREATE TABLE [dbo].[Kilimanjaro] ( Id int, B varchar, UNIQUE (B), FOREIGN KEY (B) REFERENCES K2 (A) );",
            new[] { "K2" },
            Enumerable.Empty<string>(),
            dbModel =>
            {
                var table = Assert.Single(dbModel.Tables);
                // ReSharper disable once PossibleNullReferenceException
                Assert.Equal("K2", table.Name);
                Assert.Equal(2, table.Columns.Count);
                Assert.Equal(1, table.UniqueConstraints.Count);
                Assert.Empty(table.ForeignKeys);
            },
            @"
DROP TABLE [dbo].[Kilimanjaro];

DROP TABLE [dbo].[K2];");

    [ConditionalFact]
    public void Filter_tables_with_quote_in_name()
        => Test(
            @"
CREATE TABLE [dbo].[K2'] ( Id int, A varchar, UNIQUE (A ) );

CREATE TABLE [dbo].[Kilimanjaro] ( Id int, B varchar, UNIQUE (B), FOREIGN KEY (B) REFERENCES [K2'] (A) );",
            new[] { "K2'" },
            Enumerable.Empty<string>(),
            dbModel =>
            {
                var table = Assert.Single(dbModel.Tables);
                // ReSharper disable once PossibleNullReferenceException
                Assert.Equal("K2'", table.Name);
                Assert.Equal(2, table.Columns.Count);
                Assert.Equal(1, table.UniqueConstraints.Count);
                Assert.Empty(table.ForeignKeys);
            },
            @"
DROP TABLE [dbo].[Kilimanjaro];

DROP TABLE [dbo].[K2'];");

    [ConditionalFact]
    public void Filter_tables_with_qualified_name()
        => Test(
            @"
CREATE TABLE [dbo].[K.2] ( Id int, A varchar, UNIQUE (A ) );

CREATE TABLE [dbo].[Kilimanjaro] ( Id int, B varchar, UNIQUE (B) );",
            new[] { "[K.2]" },
            Enumerable.Empty<string>(),
            dbModel =>
            {
                var table = Assert.Single(dbModel.Tables);
                // ReSharper disable once PossibleNullReferenceException
                Assert.Equal("K.2", table.Name);
                Assert.Equal(2, table.Columns.Count);
                Assert.Equal(1, table.UniqueConstraints.Count);
                Assert.Empty(table.ForeignKeys);
            },
            @"
DROP TABLE [dbo].[Kilimanjaro];

DROP TABLE [dbo].[K.2];");

    [ConditionalFact]
    public void Filter_tables_with_schema_qualified_name1()
        => Test(
            @"
CREATE TABLE [dbo].[K2] ( Id int, A varchar, UNIQUE (A ) );

CREATE TABLE [db2].[K2] ( Id int, A varchar, UNIQUE (A ) );

CREATE TABLE [dbo].[Kilimanjaro] ( Id int, B varchar, UNIQUE (B) );",
            new[] { "dbo.K2" },
            Enumerable.Empty<string>(),
            dbModel =>
            {
                var table = Assert.Single(dbModel.Tables);
                // ReSharper disable once PossibleNullReferenceException
                Assert.Equal("K2", table.Name);
                Assert.Equal(2, table.Columns.Count);
                Assert.Equal(1, table.UniqueConstraints.Count);
                Assert.Empty(table.ForeignKeys);
            },
            @"
DROP TABLE [dbo].[Kilimanjaro];

DROP TABLE [dbo].[K2];

DROP TABLE [db2].[K2];");

    [ConditionalFact]
    public void Filter_tables_with_schema_qualified_name2()
        => Test(
            @"
CREATE TABLE [dbo].[K.2] ( Id int, A varchar, UNIQUE (A ) );

CREATE TABLE [db.2].[K.2] ( Id int, A varchar, UNIQUE (A ) );

CREATE TABLE [db.2].[Kilimanjaro] ( Id int, B varchar, UNIQUE (B) );",
            new[] { "[db.2].[K.2]" },
            Enumerable.Empty<string>(),
            dbModel =>
            {
                var table = Assert.Single(dbModel.Tables);
                // ReSharper disable once PossibleNullReferenceException
                Assert.Equal("K.2", table.Name);
                Assert.Equal(2, table.Columns.Count);
                Assert.Equal(1, table.UniqueConstraints.Count);
                Assert.Empty(table.ForeignKeys);
            },
            @"
DROP TABLE [db.2].[Kilimanjaro];

DROP TABLE [dbo].[K.2];

DROP TABLE [db.2].[K.2];");

    [ConditionalFact]
    public void Filter_tables_with_schema_qualified_name3()
        => Test(
            @"
CREATE TABLE [dbo].[K.2] ( Id int, A varchar, UNIQUE (A ) );

CREATE TABLE [db2].[K.2] ( Id int, A varchar, UNIQUE (A ) );

CREATE TABLE [dbo].[Kilimanjaro] ( Id int, B varchar, UNIQUE (B) );",
            new[] { "dbo.[K.2]" },
            Enumerable.Empty<string>(),
            dbModel =>
            {
                var table = Assert.Single(dbModel.Tables);
                // ReSharper disable once PossibleNullReferenceException
                Assert.Equal("K.2", table.Name);
                Assert.Equal(2, table.Columns.Count);
                Assert.Equal(1, table.UniqueConstraints.Count);
                Assert.Empty(table.ForeignKeys);
            },
            @"
DROP TABLE [dbo].[Kilimanjaro];

DROP TABLE [dbo].[K.2];

DROP TABLE [db2].[K.2];");

    [ConditionalFact]
    public void Filter_tables_with_schema_qualified_name4()
        => Test(
            @"
CREATE TABLE [dbo].[K2] ( Id int, A varchar, UNIQUE (A ) );

CREATE TABLE [db.2].[K2] ( Id int, A varchar, UNIQUE (A ) );

CREATE TABLE [db.2].[Kilimanjaro] ( Id int, B varchar, UNIQUE (B) );",
            new[] { "[db.2].K2" },
            Enumerable.Empty<string>(),
            dbModel =>
            {
                var table = Assert.Single(dbModel.Tables);
                // ReSharper disable once PossibleNullReferenceException
                Assert.Equal("K2", table.Name);
                Assert.Equal(2, table.Columns.Count);
                Assert.Equal(1, table.UniqueConstraints.Count);
                Assert.Empty(table.ForeignKeys);
            },
            @"
DROP TABLE [db.2].[Kilimanjaro];

DROP TABLE [dbo].[K2];

DROP TABLE [db.2].[K2];");

    [ConditionalFact]
    public void Complex_filtering_validation()
        => Test(
            @"
CREATE SEQUENCE [dbo].[Sequence];
CREATE SEQUENCE [db2].[Sequence];

CREATE TABLE [db.2].[QuotedTableName] ( Id int PRIMARY KEY );
CREATE TABLE [db.2].[Table.With.Dot] ( Id int PRIMARY KEY );
CREATE TABLE [db.2].[SimpleTableName] ( Id int PRIMARY KEY );
CREATE TABLE [db.2].[JustTableName] ( Id int PRIMARY KEY );

CREATE TABLE [dbo].[QuotedTableName] ( Id int PRIMARY KEY );
CREATE TABLE [dbo].[Table.With.Dot] ( Id int PRIMARY KEY );
CREATE TABLE [dbo].[SimpleTableName] ( Id int PRIMARY KEY );
CREATE TABLE [dbo].[JustTableName] ( Id int PRIMARY KEY );

CREATE TABLE [db2].[QuotedTableName] ( Id int PRIMARY KEY );
CREATE TABLE [db2].[Table.With.Dot] ( Id int PRIMARY KEY );
CREATE TABLE [db2].[SimpleTableName] ( Id int PRIMARY KEY );
CREATE TABLE [db2].[JustTableName] ( Id int PRIMARY KEY );

CREATE TABLE [db2].[PrincipalTable] (
    Id int PRIMARY KEY,
    UC1 nvarchar(450),
    UC2 int,
    Index1 bit,
    Index2 bigint
    CONSTRAINT UX UNIQUE (UC1, UC2),
)

CREATE INDEX IX_COMPOSITE ON [db2].[PrincipalTable] ( Index2, Index1 );

CREATE TABLE [db2].[DependentTable] (
    Id int PRIMARY KEY,
    ForeignKeyId1 nvarchar(450),
    ForeignKeyId2 int,
    FOREIGN KEY (ForeignKeyId1, ForeignKeyId2) REFERENCES [db2].[PrincipalTable](UC1, UC2) ON DELETE CASCADE,
);",
            new[] { "[db.2].[QuotedTableName]", "[db.2].SimpleTableName", "dbo.[Table.With.Dot]", "dbo.SimpleTableName", "JustTableName" },
            new[] { "db2" },
            dbModel =>
            {
                var sequence = Assert.Single(dbModel.Sequences);
                // ReSharper disable once PossibleNullReferenceException
                Assert.Equal("db2", sequence.Schema);

                Assert.Single(dbModel.Tables.Where(t => t.Schema == "db.2" && t.Name == "QuotedTableName"));
                Assert.Empty(dbModel.Tables.Where(t => t.Schema == "db.2" && t.Name == "Table.With.Dot"));
                Assert.Single(dbModel.Tables.Where(t => t.Schema == "db.2" && t.Name == "SimpleTableName"));
                Assert.Single(dbModel.Tables.Where(t => t.Schema == "db.2" && t.Name == "JustTableName"));

                Assert.Empty(dbModel.Tables.Where(t => t.Schema == "dbo" && t.Name == "QuotedTableName"));
                Assert.Single(dbModel.Tables.Where(t => t.Schema == "dbo" && t.Name == "Table.With.Dot"));
                Assert.Single(dbModel.Tables.Where(t => t.Schema == "dbo" && t.Name == "SimpleTableName"));
                Assert.Single(dbModel.Tables.Where(t => t.Schema == "dbo" && t.Name == "JustTableName"));

                Assert.Single(dbModel.Tables.Where(t => t.Schema == "db2" && t.Name == "QuotedTableName"));
                Assert.Single(dbModel.Tables.Where(t => t.Schema == "db2" && t.Name == "Table.With.Dot"));
                Assert.Single(dbModel.Tables.Where(t => t.Schema == "db2" && t.Name == "SimpleTableName"));
                Assert.Single(dbModel.Tables.Where(t => t.Schema == "db2" && t.Name == "JustTableName"));

                var principalTable = Assert.Single(dbModel.Tables.Where(t => t.Schema == "db2" && t.Name == "PrincipalTable"));
                // ReSharper disable once PossibleNullReferenceException
                Assert.NotNull(principalTable.PrimaryKey);
                Assert.Single(principalTable.UniqueConstraints);
                Assert.Single(principalTable.Indexes);

                var dependentTable = Assert.Single(dbModel.Tables.Where(t => t.Schema == "db2" && t.Name == "DependentTable"));
                // ReSharper disable once PossibleNullReferenceException
                Assert.Single(dependentTable.ForeignKeys);
            },
            @"
DROP SEQUENCE [dbo].[Sequence];
DROP SEQUENCE [db2].[Sequence];

DROP TABLE [db.2].[QuotedTableName];
DROP TABLE [db.2].[Table.With.Dot];
DROP TABLE [db.2].[SimpleTableName];
DROP TABLE [db.2].[JustTableName];

DROP TABLE [dbo].[QuotedTableName];
DROP TABLE [dbo].[Table.With.Dot];
DROP TABLE [dbo].[SimpleTableName];
DROP TABLE [dbo].[JustTableName];

DROP TABLE [db2].[QuotedTableName];
DROP TABLE [db2].[Table.With.Dot];
DROP TABLE [db2].[SimpleTableName];
DROP TABLE [db2].[JustTableName];
DROP TABLE [db2].[DependentTable];
DROP TABLE [db2].[PrincipalTable];");

    #endregion

    #region Table

    [ConditionalFact]
    [SqlServerCondition(SqlServerCondition.SupportsMemoryOptimized)]
    public void Set_memory_optimized_table_annotation()
        => Test(
            @"
IF SERVERPROPERTY('IsXTPSupported') = 1 AND SERVERPROPERTY('EngineEdition') <> 5
BEGIN
IF NOT EXISTS (
    SELECT 1 FROM [sys].[filegroups] [FG] JOIN [sys].[database_files] [F] ON [FG].[data_space_id] = [F].[data_space_id] WHERE [FG].[type] = N'FX' AND [F].[type] = 2)
    BEGIN
    DECLARE @db_name nvarchar(max) = DB_NAME();
    DECLARE @fg_name nvarchar(max);
    SELECT TOP(1) @fg_name = [name] FROM [sys].[filegroups] WHERE [type] = N'FX';

    IF @fg_name IS NULL
        BEGIN
        SET @fg_name = @db_name + N'_MODFG';
        EXEC(N'ALTER DATABASE CURRENT ADD FILEGROUP [' + @fg_name + '] CONTAINS MEMORY_OPTIMIZED_DATA;');
        END

    DECLARE @path nvarchar(max);
    SELECT TOP(1) @path = [physical_name] FROM [sys].[database_files] WHERE charindex('\', [physical_name]) > 0 ORDER BY [file_id];
    IF (@path IS NULL)
        SET @path = '\' + @db_name;

    DECLARE @filename nvarchar(max) = right(@path, charindex('\', reverse(@path)) - 1);
    SET @filename = REPLACE(left(@filename, len(@filename) - charindex('.', reverse(@filename))), '''', '''''') + N'_MOD';
    DECLARE @new_path nvarchar(max) = REPLACE(CAST(SERVERPROPERTY('InstanceDefaultDataPath') AS nvarchar(max)), '''', '''''') + @filename;

    EXEC(N'
        ALTER DATABASE CURRENT
        ADD FILE (NAME=''' + @filename + ''', filename=''' + @new_path + ''')
        TO FILEGROUP [' + @fg_name + '];')
    END
END

IF SERVERPROPERTY('IsXTPSupported') = 1
EXEC(N'ALTER DATABASE CURRENT SET MEMORY_OPTIMIZED_ELEVATE_TO_SNAPSHOT ON;');

CREATE TABLE [Blogs] (
    [Id] int NOT NULL IDENTITY,
    CONSTRAINT [PK_Blogs] PRIMARY KEY NONCLUSTERED ([Id])
) WITH (MEMORY_OPTIMIZED = ON);",
            Enumerable.Empty<string>(),
            Enumerable.Empty<string>(),
            dbModel =>
            {
                var table = Assert.Single(dbModel.Tables.Where(t => t.Name == "Blogs"));

                // ReSharper disable once PossibleNullReferenceException
                Assert.True((bool)table[SqlServerAnnotationNames.MemoryOptimized]);
            },
            "DROP TABLE [Blogs]");

    [ConditionalFact]
    public void Create_columns()
        => Test(
            @"
CREATE TABLE [dbo].[Blogs] (
    Id int,
    Name nvarchar(100) NOT NULL,
);
EXECUTE sys.sp_addextendedproperty @name = N'MS_Description', @value = N'Blog table comment.
On multiple lines.',
    @level0type = N'SCHEMA', @level0name = 'dbo',
    @level1type = N'TABLE', @level1name = 'Blogs';
EXECUTE sys.sp_addextendedproperty @name = N'MS_Description', @value = N'Blog.Id column comment.',
    @level0type = N'SCHEMA', @level0name = 'dbo',
    @level1type = N'TABLE', @level1name = 'Blogs',
    @level2type = N'COLUMN', @level2name = 'Id';
",
            Enumerable.Empty<string>(),
            Enumerable.Empty<string>(),
            dbModel =>
            {
                var table = dbModel.Tables.Single();

                Assert.Equal(2, table.Columns.Count);
                Assert.All(
                    table.Columns, c =>
                    {
                        Assert.Equal("dbo", c.Table.Schema);
                        Assert.Equal("Blogs", c.Table.Name);
                        Assert.Equal(
                            @"Blog table comment.
On multiple lines.", c.Table.Comment);
                    });

                Assert.Single(table.Columns.Where(c => c.Name == "Id"));
                Assert.Single(table.Columns.Where(c => c.Name == "Name"));
                Assert.Single(table.Columns.Where(c => c.Comment == "Blog.Id column comment."));
                Assert.Single(table.Columns.Where(c => c.Comment != null));
            },
            "DROP TABLE [dbo].[Blogs]");

    [ConditionalFact]
    public void Create_view_columns()
        => Test(
            @"
CREATE VIEW [dbo].[BlogsView]
 AS
SELECT
 CAST(100 AS int) AS Id,
 CAST(N'' AS nvarchar(100)) AS Name;",
            Enumerable.Empty<string>(),
            Enumerable.Empty<string>(),
            dbModel =>
            {
                var table = Assert.IsType<DatabaseView>(dbModel.Tables.Single());

                Assert.Equal(2, table.Columns.Count);
                Assert.Null(table.PrimaryKey);
                Assert.All(
                    table.Columns, c =>
                    {
                        Assert.Equal("dbo", c.Table.Schema);
                        Assert.Equal("BlogsView", c.Table.Name);
                    });

                Assert.Single(table.Columns.Where(c => c.Name == "Id"));
                Assert.Single(table.Columns.Where(c => c.Name == "Name"));
            },
            "DROP VIEW [dbo].[BlogsView];");

    [ConditionalFact]
    public void Create_primary_key()
        => Test(
            @"
CREATE TABLE PrimaryKeyTable (
    Id int PRIMARY KEY
);",
            Enumerable.Empty<string>(),
            Enumerable.Empty<string>(),
            dbModel =>
            {
                var pk = dbModel.Tables.Single().PrimaryKey;

                Assert.Equal("dbo", pk.Table.Schema);
                Assert.Equal("PrimaryKeyTable", pk.Table.Name);
                Assert.StartsWith("PK__PrimaryK", pk.Name);
                Assert.Null(pk[SqlServerAnnotationNames.Clustered]);
                Assert.Equal(
                    new List<string> { "Id" }, pk.Columns.Select(ic => ic.Name).ToList());
            },
            "DROP TABLE PrimaryKeyTable;");

    [ConditionalFact]
    public void Create_unique_constraints()
        => Test(
            @"
CREATE TABLE UniqueConstraint (
    Id int,
    Name int Unique,
    IndexProperty int,
);

CREATE INDEX IX_INDEX on UniqueConstraint ( IndexProperty );",
            Enumerable.Empty<string>(),
            Enumerable.Empty<string>(),
            dbModel =>
            {
                var uniqueConstraint = Assert.Single(dbModel.Tables.Single().UniqueConstraints);

                // ReSharper disable once PossibleNullReferenceException
                Assert.Equal("dbo", uniqueConstraint.Table.Schema);
                Assert.Equal("UniqueConstraint", uniqueConstraint.Table.Name);
                Assert.StartsWith("UQ__UniqueCo", uniqueConstraint.Name);
                Assert.Null(uniqueConstraint[SqlServerAnnotationNames.Clustered]);
                Assert.Equal(
                    new List<string> { "Name" }, uniqueConstraint.Columns.Select(ic => ic.Name).ToList());
            },
            "DROP TABLE UniqueConstraint;");

    [ConditionalFact]
    public void Create_indexes()
        => Test(
            @"
CREATE TABLE IndexTable (
    Id int,
    Name int,
    IndexProperty int,
);

CREATE INDEX IX_NAME on IndexTable ( Name );
CREATE INDEX IX_INDEX on IndexTable ( IndexProperty );",
            Enumerable.Empty<string>(),
            Enumerable.Empty<string>(),
            dbModel =>
            {
                var table = dbModel.Tables.Single();

                Assert.Equal(2, table.Indexes.Count);
                Assert.All(
                    table.Indexes, c =>
                    {
                        Assert.Equal("dbo", c.Table.Schema);
                        Assert.Equal("IndexTable", c.Table.Name);
                    });

                Assert.Single(table.Indexes.Where(c => c.Name == "IX_NAME"));
                Assert.Single(table.Indexes.Where(c => c.Name == "IX_INDEX"));
            },
            "DROP TABLE IndexTable;");

    [ConditionalFact]
    public void Create_multiple_indexes_on_same_column()
        => Test(
            @"
CREATE TABLE IndexTable (
    Id int,
    IndexProperty int
);

CREATE INDEX IX_One on IndexTable ( IndexProperty ) WITH (FILLFACTOR = 100);
CREATE INDEX IX_Two on IndexTable ( IndexProperty ) WITH (FILLFACTOR = 50);",
            Enumerable.Empty<string>(),
            Enumerable.Empty<string>(),
            dbModel =>
            {
                var table = dbModel.Tables.Single();

                Assert.Equal(2, table.Indexes.Count);
                Assert.All(
                    table.Indexes, c =>
                    {
                        Assert.Equal("dbo", c.Table.Schema);
                        Assert.Equal("IndexTable", c.Table.Name);
                    });

                Assert.Collection(
                    table.Indexes.OrderBy(i => i.Name),
                    index =>
                    {
                        Assert.Equal("IX_One", index.Name);
                        Assert.Equal(100, index[SqlServerAnnotationNames.FillFactor]);
                    },
                    index =>
                    {
                        Assert.Equal("IX_Two", index.Name);
                        Assert.Equal(50, index[SqlServerAnnotationNames.FillFactor]);
                    });
            },
            "DROP TABLE IndexTable;");

    [ConditionalFact]
    public void Create_foreign_keys()
        => Test(
            @"
CREATE TABLE PrincipalTable (
    Id int PRIMARY KEY,
);

CREATE TABLE FirstDependent (
    Id int PRIMARY KEY,
    ForeignKeyId int,
    FOREIGN KEY (ForeignKeyId) REFERENCES PrincipalTable(Id) ON DELETE CASCADE,
);

CREATE TABLE SecondDependent (
    Id int PRIMARY KEY,
    FOREIGN KEY (Id) REFERENCES PrincipalTable(Id) ON DELETE NO ACTION,
);",
            Enumerable.Empty<string>(),
            Enumerable.Empty<string>(),
            dbModel =>
            {
                var firstFk = Assert.Single(dbModel.Tables.Single(t => t.Name == "FirstDependent").ForeignKeys);

                // ReSharper disable once PossibleNullReferenceException
                Assert.Equal("dbo", firstFk.Table.Schema);
                Assert.Equal("FirstDependent", firstFk.Table.Name);
                Assert.Equal("dbo", firstFk.PrincipalTable.Schema);
                Assert.Equal("PrincipalTable", firstFk.PrincipalTable.Name);
                Assert.Equal(
                    new List<string> { "ForeignKeyId" }, firstFk.Columns.Select(ic => ic.Name).ToList());
                Assert.Equal(
                    new List<string> { "Id" }, firstFk.PrincipalColumns.Select(ic => ic.Name).ToList());
                Assert.Equal(ReferentialAction.Cascade, firstFk.OnDelete);

                var secondFk = Assert.Single(dbModel.Tables.Single(t => t.Name == "SecondDependent").ForeignKeys);

                // ReSharper disable once PossibleNullReferenceException
                Assert.Equal("dbo", secondFk.Table.Schema);
                Assert.Equal("SecondDependent", secondFk.Table.Name);
                Assert.Equal("dbo", secondFk.PrincipalTable.Schema);
                Assert.Equal("PrincipalTable", secondFk.PrincipalTable.Name);
                Assert.Equal(
                    new List<string> { "Id" }, secondFk.Columns.Select(ic => ic.Name).ToList());
                Assert.Equal(
                    new List<string> { "Id" }, secondFk.PrincipalColumns.Select(ic => ic.Name).ToList());
                Assert.Equal(ReferentialAction.NoAction, secondFk.OnDelete);
            },
            @"
DROP TABLE SecondDependent;
DROP TABLE FirstDependent;
DROP TABLE PrincipalTable;");

    #endregion

    #region ColumnFacets

    [ConditionalFact]
    public void Column_with_type_alias_assigns_underlying_store_type()
    {
        Fixture.TestStore.ExecuteNonQuery(
            @"
CREATE TYPE dbo.TestTypeAlias FROM nvarchar(max);
CREATE TYPE db2.TestTypeAlias FROM int;");

        Test(
            @"
CREATE TABLE TypeAlias (
    Id int,
    typeAliasColumn dbo.TestTypeAlias NULL
);",
            Enumerable.Empty<string>(),
            Enumerable.Empty<string>(),
            dbModel =>
            {
                var column = Assert.Single(dbModel.Tables.Single().Columns.Where(c => c.Name == "typeAliasColumn"));

                // ReSharper disable once PossibleNullReferenceException
                Assert.Equal("nvarchar(max)", column.StoreType);
            },
            @"
DROP TABLE TypeAlias;
DROP TYPE dbo.TestTypeAlias;
DROP TYPE db2.TestTypeAlias;");
    }

    [ConditionalFact]
    public void Column_with_sysname_assigns_underlying_store_type_and_nullability()
        => Test(
            @"
CREATE TABLE TypeAlias (
    Id int,
    typeAliasColumn sysname
);",
            Enumerable.Empty<string>(),
            Enumerable.Empty<string>(),
            dbModel =>
            {
                var column = Assert.Single(dbModel.Tables.Single().Columns.Where(c => c.Name == "typeAliasColumn"));

                // ReSharper disable once PossibleNullReferenceException
                Assert.Equal("nvarchar(128)", column.StoreType);
                Assert.False(column.IsNullable);
            },
            @"
DROP TABLE TypeAlias;");

    [ConditionalFact]
    public void Decimal_numeric_types_have_precision_scale()
        => Test(
            @"
CREATE TABLE NumericColumns (
    Id int,
    decimalColumn decimal NOT NULL,
    decimal105Column decimal(10, 5) NOT NULL,
    decimalDefaultColumn decimal(18, 2) NOT NULL,
    numericColumn numeric NOT NULL,
    numeric152Column numeric(15, 2) NOT NULL,
    numericDefaultColumn numeric(18, 2) NOT NULL,
    numericDefaultPrecisionColumn numeric(38, 5) NOT NULL,
);",
            Enumerable.Empty<string>(),
            Enumerable.Empty<string>(),
            dbModel =>
            {
                var columns = dbModel.Tables.Single().Columns;

                Assert.Equal("decimal(18, 0)", columns.Single(c => c.Name == "decimalColumn").StoreType);
                Assert.Equal("decimal(10, 5)", columns.Single(c => c.Name == "decimal105Column").StoreType);
                Assert.Equal("decimal(18, 2)", columns.Single(c => c.Name == "decimalDefaultColumn").StoreType);
                Assert.Equal("numeric(18, 0)", columns.Single(c => c.Name == "numericColumn").StoreType);
                Assert.Equal("numeric(15, 2)", columns.Single(c => c.Name == "numeric152Column").StoreType);
                Assert.Equal("numeric(18, 2)", columns.Single(c => c.Name == "numericDefaultColumn").StoreType);
                Assert.Equal("numeric(38, 5)", columns.Single(c => c.Name == "numericDefaultPrecisionColumn").StoreType);
            },
            "DROP TABLE NumericColumns;");

    [ConditionalFact]
    public void Max_length_of_negative_one_translate_to_max_in_store_type()
        => Test(
            @"
CREATE TABLE MaxColumns (
    Id int,
    varcharMaxColumn varchar(max) NULL,
    nvarcharMaxColumn nvarchar(max) NULL,
    varbinaryMaxColumn varbinary(max) NULL,
    binaryVaryingMaxColumn binary varying(max) NULL,
    charVaryingMaxColumn char varying(max) NULL,
    characterVaryingMaxColumn character varying(max) NULL,
    nationalCharVaryingMaxColumn national char varying(max) NULL,
    nationalCharacterVaryingMaxColumn national char varying(max) NULL
);",
            Enumerable.Empty<string>(),
            Enumerable.Empty<string>(),
            dbModel =>
            {
                var columns = dbModel.Tables.Single().Columns;

                Assert.Equal("varchar(max)", columns.Single(c => c.Name == "varcharMaxColumn").StoreType);
                Assert.Equal("nvarchar(max)", columns.Single(c => c.Name == "nvarcharMaxColumn").StoreType);
                Assert.Equal("varbinary(max)", columns.Single(c => c.Name == "varbinaryMaxColumn").StoreType);
                Assert.Equal("varbinary(max)", columns.Single(c => c.Name == "binaryVaryingMaxColumn").StoreType);
                Assert.Equal("varchar(max)", columns.Single(c => c.Name == "charVaryingMaxColumn").StoreType);
                Assert.Equal("nvarchar(max)", columns.Single(c => c.Name == "nationalCharVaryingMaxColumn").StoreType);
                Assert.Equal("nvarchar(max)", columns.Single(c => c.Name == "nationalCharacterVaryingMaxColumn").StoreType);
            },
            "DROP TABLE MaxColumns;");

    [ConditionalFact]
    public void Specific_max_length_are_add_to_store_type()
        => Test(
            @"
CREATE TABLE LengthColumns (
    Id int,
    char10Column char(10) NULL,
    varchar66Column varchar(66) NULL,
    nchar99Column nchar(99) NULL,
    nvarchar100Column nvarchar(100) NULL,
    binary111Column binary(111) NULL,
    varbinary123Column varbinary(123) NULL,
    binaryVarying133Column binary varying(133) NULL,
    charVarying144Column char varying(144) NULL,
    character155Column character(155) NULL,
    characterVarying166Column character varying(166) NULL,
    nationalCharacter171Column national character(171) NULL,
    nationalCharVarying177Column national char varying(177) NULL,
    nationalCharacterVarying188Column national char varying(188) NULL,
);",
            Enumerable.Empty<string>(),
            Enumerable.Empty<string>(),
            dbModel =>
            {
                var columns = dbModel.Tables.Single().Columns;

                Assert.Equal("char(10)", columns.Single(c => c.Name == "char10Column").StoreType);
                Assert.Equal("varchar(66)", columns.Single(c => c.Name == "varchar66Column").StoreType);
                Assert.Equal("nchar(99)", columns.Single(c => c.Name == "nchar99Column").StoreType);
                Assert.Equal("nvarchar(100)", columns.Single(c => c.Name == "nvarchar100Column").StoreType);
                Assert.Equal("binary(111)", columns.Single(c => c.Name == "binary111Column").StoreType);
                Assert.Equal("varbinary(123)", columns.Single(c => c.Name == "varbinary123Column").StoreType);
                Assert.Equal("varbinary(133)", columns.Single(c => c.Name == "binaryVarying133Column").StoreType);
                Assert.Equal("varchar(144)", columns.Single(c => c.Name == "charVarying144Column").StoreType);
                Assert.Equal("char(155)", columns.Single(c => c.Name == "character155Column").StoreType);
                Assert.Equal("varchar(166)", columns.Single(c => c.Name == "characterVarying166Column").StoreType);
                Assert.Equal("nchar(171)", columns.Single(c => c.Name == "nationalCharacter171Column").StoreType);
                Assert.Equal("nvarchar(177)", columns.Single(c => c.Name == "nationalCharVarying177Column").StoreType);
                Assert.Equal("nvarchar(188)", columns.Single(c => c.Name == "nationalCharacterVarying188Column").StoreType);
            },
            "DROP TABLE LengthColumns;");

    [ConditionalFact]
    public void Default_max_length_are_added_to_binary_varbinary()
        => Test(
            @"
CREATE TABLE DefaultRequiredLengthBinaryColumns (
    Id int,
    binaryColumn binary(8000),
    binaryVaryingColumn binary varying(8000),
    varbinaryColumn varbinary(8000)
);",
            Enumerable.Empty<string>(),
            Enumerable.Empty<string>(),
            dbModel =>
            {
                var columns = dbModel.Tables.Single().Columns;

                Assert.Equal("binary(8000)", columns.Single(c => c.Name == "binaryColumn").StoreType);
                Assert.Equal("varbinary(8000)", columns.Single(c => c.Name == "binaryVaryingColumn").StoreType);
                Assert.Equal("varbinary(8000)", columns.Single(c => c.Name == "varbinaryColumn").StoreType);
            },
            "DROP TABLE DefaultRequiredLengthBinaryColumns;");

    [ConditionalFact]
    public void Default_max_length_are_added_to_char_1()
        => Test(
            @"
CREATE TABLE DefaultRequiredLengthCharColumns (
    Id int,
    charColumn char(8000)
);",
            Enumerable.Empty<string>(),
            Enumerable.Empty<string>(),
            dbModel =>
            {
                var columns = dbModel.Tables.Single().Columns;

                Assert.Equal("char(8000)", columns.Single(c => c.Name == "charColumn").StoreType);
            },
            "DROP TABLE DefaultRequiredLengthCharColumns;");

    [ConditionalFact]
    public void Default_max_length_are_added_to_char_2()
        => Test(
            @"
CREATE TABLE DefaultRequiredLengthCharColumns (
    Id int,
    characterColumn character(8000)
);",
            Enumerable.Empty<string>(),
            Enumerable.Empty<string>(),
            dbModel =>
            {
                var columns = dbModel.Tables.Single().Columns;

                Assert.Equal("char(8000)", columns.Single(c => c.Name == "characterColumn").StoreType);
            },
            "DROP TABLE DefaultRequiredLengthCharColumns;");

    [ConditionalFact]
    public void Default_max_length_are_added_to_varchar()
        => Test(
            @"
CREATE TABLE DefaultRequiredLengthVarcharColumns (
    Id int,
    charVaryingColumn char varying(8000),
    characterVaryingColumn character varying(8000),
    varcharColumn varchar(8000)
);",
            Enumerable.Empty<string>(),
            Enumerable.Empty<string>(),
            dbModel =>
            {
                var columns = dbModel.Tables.Single().Columns;

                Assert.Equal("varchar(8000)", columns.Single(c => c.Name == "charVaryingColumn").StoreType);
                Assert.Equal("varchar(8000)", columns.Single(c => c.Name == "characterVaryingColumn").StoreType);
                Assert.Equal("varchar(8000)", columns.Single(c => c.Name == "varcharColumn").StoreType);
            },
            "DROP TABLE DefaultRequiredLengthVarcharColumns;");

    [ConditionalFact]
    public void Default_max_length_are_added_to_nchar_1()
        => Test(
            @"
CREATE TABLE DefaultRequiredLengthNcharColumns (
    Id int,
    nationalCharColumn national char(4000),
);",
            Enumerable.Empty<string>(),
            Enumerable.Empty<string>(),
            dbModel =>
            {
                var columns = dbModel.Tables.Single().Columns;

                Assert.Equal("nchar(4000)", columns.Single(c => c.Name == "nationalCharColumn").StoreType);
            },
            "DROP TABLE DefaultRequiredLengthNcharColumns;");

    [ConditionalFact]
    public void Default_max_length_are_added_to_nchar_2()
        => Test(
            @"
CREATE TABLE DefaultRequiredLengthNcharColumns (
    Id int,
    nationalCharacterColumn national character(4000),
);",
            Enumerable.Empty<string>(),
            Enumerable.Empty<string>(),
            dbModel =>
            {
                var columns = dbModel.Tables.Single().Columns;

                Assert.Equal("nchar(4000)", columns.Single(c => c.Name == "nationalCharacterColumn").StoreType);
            },
            "DROP TABLE DefaultRequiredLengthNcharColumns;");

    [ConditionalFact]
    public void Default_max_length_are_added_to_nchar_3()
        => Test(
            @"
CREATE TABLE DefaultRequiredLengthNcharColumns (
    Id int,
    ncharColumn nchar(4000),
);",
            Enumerable.Empty<string>(),
            Enumerable.Empty<string>(),
            dbModel =>
            {
                var columns = dbModel.Tables.Single().Columns;

                Assert.Equal("nchar(4000)", columns.Single(c => c.Name == "ncharColumn").StoreType);
            },
            "DROP TABLE DefaultRequiredLengthNcharColumns;");

    [ConditionalFact]
    public void Default_max_length_are_added_to_nvarchar()
        => Test(
            @"
CREATE TABLE DefaultRequiredLengthNvarcharColumns (
    Id int,
    nationalCharVaryingColumn national char varying(4000),
    nationalCharacterVaryingColumn national character varying(4000),
    nvarcharColumn nvarchar(4000)
);",
            Enumerable.Empty<string>(),
            Enumerable.Empty<string>(),
            dbModel =>
            {
                var columns = dbModel.Tables.Single().Columns;

                Assert.Equal("nvarchar(4000)", columns.Single(c => c.Name == "nationalCharVaryingColumn").StoreType);
                Assert.Equal("nvarchar(4000)", columns.Single(c => c.Name == "nationalCharacterVaryingColumn").StoreType);
                Assert.Equal("nvarchar(4000)", columns.Single(c => c.Name == "nvarcharColumn").StoreType);
            },
            "DROP TABLE DefaultRequiredLengthNvarcharColumns;");

    [ConditionalFact]
    public void Datetime_types_have_precision_if_non_null_scale()
        => Test(
            @"
CREATE TABLE LengthColumns (
    Id int,
    time4Column time(4) NULL,
    datetime24Column datetime2(4) NULL,
    datetimeoffset5Column datetimeoffset(5) NULL,
);",
            Enumerable.Empty<string>(),
            Enumerable.Empty<string>(),
            dbModel =>
            {
                var columns = dbModel.Tables.Single().Columns;

                Assert.Equal("time(4)", columns.Single(c => c.Name == "time4Column").StoreType);
                Assert.Equal("datetime2(4)", columns.Single(c => c.Name == "datetime24Column").StoreType);
                Assert.Equal("datetimeoffset(5)", columns.Single(c => c.Name == "datetimeoffset5Column").StoreType);
            },
            "DROP TABLE LengthColumns;");

    [ConditionalFact]
    public void Types_with_required_length_uses_length_of_one()
        => Test(
            @"
CREATE TABLE OneLengthColumns (
    Id int,
    binaryColumn binary NULL,
    binaryVaryingColumn binary varying NULL,
    characterColumn character NULL,
    characterVaryingColumn character varying NULL,
    charColumn char NULL,
    charVaryingColumn char varying NULL,
    nationalCharColumn national char NULL,
    nationalCharacterColumn national character NULL,
    nationalCharacterVaryingColumn national char varying NULL,
    nationalCharVaryingColumn national char varying NULL,
    ncharColumn nchar NULL,
    nvarcharColumn nvarchar NULL,
    varbinaryColumn varbinary NULL,
    varcharColumn varchar NULL,
);",
            Enumerable.Empty<string>(),
            Enumerable.Empty<string>(),
            dbModel =>
            {
                var columns = dbModel.Tables.Single().Columns;

                Assert.Equal("binary(1)", columns.Single(c => c.Name == "binaryColumn").StoreType);
                Assert.Equal("varbinary(1)", columns.Single(c => c.Name == "binaryVaryingColumn").StoreType);
                Assert.Equal("char(1)", columns.Single(c => c.Name == "characterColumn").StoreType);
                Assert.Equal("varchar(1)", columns.Single(c => c.Name == "characterVaryingColumn").StoreType);
                Assert.Equal("char(1)", columns.Single(c => c.Name == "charColumn").StoreType);
                Assert.Equal("varchar(1)", columns.Single(c => c.Name == "charVaryingColumn").StoreType);
                Assert.Equal("nchar(1)", columns.Single(c => c.Name == "nationalCharColumn").StoreType);
                Assert.Equal("nchar(1)", columns.Single(c => c.Name == "nationalCharacterColumn").StoreType);
                Assert.Equal("nvarchar(1)", columns.Single(c => c.Name == "nationalCharacterVaryingColumn").StoreType);
                Assert.Equal("nvarchar(1)", columns.Single(c => c.Name == "nationalCharVaryingColumn").StoreType);
                Assert.Equal("nchar(1)", columns.Single(c => c.Name == "ncharColumn").StoreType);
                Assert.Equal("nvarchar(1)", columns.Single(c => c.Name == "nvarcharColumn").StoreType);
                Assert.Equal("varbinary(1)", columns.Single(c => c.Name == "varbinaryColumn").StoreType);
                Assert.Equal("varchar(1)", columns.Single(c => c.Name == "varcharColumn").StoreType);
            },
            "DROP TABLE OneLengthColumns;");

    [ConditionalFact]
    public void Store_types_without_any_facets()
        => Test(
            @"
CREATE TABLE NoFacetTypes (
    Id int,
    bigintColumn bigint NOT NULL,
    bitColumn bit NOT NULL,
    dateColumn date NOT NULL,
    datetime2Column datetime2 NULL,
    datetimeColumn datetime NULL,
    datetimeoffsetColumn datetimeoffset NULL,
    floatColumn float NOT NULL,
    geographyColumn geography NULL,
    geometryColumn geometry NULL,
    hierarchyidColumn hierarchyid NULL,
    imageColumn image NULL,
    intColumn int NOT NULL,
    moneyColumn money NOT NULL,
    ntextColumn ntext NULL,
    realColumn real NULL,
    smalldatetimeColumn smalldatetime NULL,
    smallintColumn smallint NOT NULL,
    smallmoneyColumn smallmoney NOT NULL,
    sql_variantColumn sql_variant NULL,
    textColumn text NULL,
    timeColumn time NULL,
    timestampColumn timestamp NULL,
    tinyintColumn tinyint NOT NULL,
    uniqueidentifierColumn uniqueidentifier NULL,
    xmlColumn xml NULL,
)

CREATE TABLE RowversionType (
    Id int,
    rowversionColumn rowversion NULL,
);",
            Enumerable.Empty<string>(),
            Enumerable.Empty<string>(),
            dbModel =>
            {
                var columns = dbModel.Tables.Single(t => t.Name == "NoFacetTypes").Columns;

                Assert.Equal("bigint", columns.Single(c => c.Name == "bigintColumn").StoreType);
                Assert.Equal("bit", columns.Single(c => c.Name == "bitColumn").StoreType);
                Assert.Equal("date", columns.Single(c => c.Name == "dateColumn").StoreType);
                Assert.Equal("datetime2", columns.Single(c => c.Name == "datetime2Column").StoreType);
                Assert.Equal("datetime", columns.Single(c => c.Name == "datetimeColumn").StoreType);
                Assert.Equal("datetimeoffset", columns.Single(c => c.Name == "datetimeoffsetColumn").StoreType);
                Assert.Equal("float", columns.Single(c => c.Name == "floatColumn").StoreType);
                Assert.Equal("geography", columns.Single(c => c.Name == "geographyColumn").StoreType);
                Assert.Equal("geometry", columns.Single(c => c.Name == "geometryColumn").StoreType);
                Assert.Equal("hierarchyid", columns.Single(c => c.Name == "hierarchyidColumn").StoreType);
                Assert.Equal("image", columns.Single(c => c.Name == "imageColumn").StoreType);
                Assert.Equal("int", columns.Single(c => c.Name == "intColumn").StoreType);
                Assert.Equal("money", columns.Single(c => c.Name == "moneyColumn").StoreType);
                Assert.Equal("ntext", columns.Single(c => c.Name == "ntextColumn").StoreType);
                Assert.Equal("real", columns.Single(c => c.Name == "realColumn").StoreType);
                Assert.Equal("smalldatetime", columns.Single(c => c.Name == "smalldatetimeColumn").StoreType);
                Assert.Equal("smallint", columns.Single(c => c.Name == "smallintColumn").StoreType);
                Assert.Equal("smallmoney", columns.Single(c => c.Name == "smallmoneyColumn").StoreType);
                Assert.Equal("sql_variant", columns.Single(c => c.Name == "sql_variantColumn").StoreType);
                Assert.Equal("text", columns.Single(c => c.Name == "textColumn").StoreType);
                Assert.Equal("time", columns.Single(c => c.Name == "timeColumn").StoreType);
                Assert.Equal("tinyint", columns.Single(c => c.Name == "tinyintColumn").StoreType);
                Assert.Equal("uniqueidentifier", columns.Single(c => c.Name == "uniqueidentifierColumn").StoreType);
                Assert.Equal("xml", columns.Single(c => c.Name == "xmlColumn").StoreType);

                Assert.Equal(
                    "rowversion",
                    dbModel.Tables.Single(t => t.Name == "RowversionType").Columns.Single(c => c.Name == "rowversionColumn").StoreType);
            },
            @"
DROP TABLE NoFacetTypes;
DROP TABLE RowversionType;");

    [ConditionalFact]
    public void Default_and_computed_values_are_stored()
        => Test(
            @"
CREATE TABLE DefaultComputedValues (
    Id int,
    FixedDefaultValue datetime2 NOT NULL DEFAULT ('October 20, 2015 11am'),
    ComputedValue AS GETDATE(),
    A int NOT NULL,
    B int NOT NULL,
    SumOfAAndB AS A + B,
    SumOfAAndBPersisted AS A + B PERSISTED,
);",
            Enumerable.Empty<string>(),
            Enumerable.Empty<string>(),
            dbModel =>
            {
                var columns = dbModel.Tables.Single().Columns;

                var fixedDefaultValue = columns.Single(c => c.Name == "FixedDefaultValue");
                Assert.Equal("('October 20, 2015 11am')", fixedDefaultValue.DefaultValueSql);
                Assert.Null(fixedDefaultValue.ComputedColumnSql);

                var computedValue = columns.Single(c => c.Name == "ComputedValue");
                Assert.Null(computedValue.DefaultValueSql);
                Assert.Equal("(getdate())", computedValue.ComputedColumnSql);

                var sumOfAAndB = columns.Single(c => c.Name == "SumOfAAndB");
                Assert.Null(sumOfAAndB.DefaultValueSql);
                Assert.Equal("([A]+[B])", sumOfAAndB.ComputedColumnSql);
                Assert.False(sumOfAAndB.IsStored);

                var sumOfAAndBPersisted = columns.Single(c => c.Name == "SumOfAAndBPersisted");
                Assert.Null(sumOfAAndBPersisted.DefaultValueSql);
                Assert.Equal("([A]+[B])", sumOfAAndBPersisted.ComputedColumnSql);
                Assert.True(sumOfAAndBPersisted.IsStored);
            },
            "DROP TABLE DefaultComputedValues;");

    [ConditionalFact]
    public void Default_value_matching_clr_default_is_not_stored()
    {
        Fixture.TestStore.ExecuteNonQuery(
            @"
CREATE TYPE datetime2Alias FROM datetime2(6);
CREATE TYPE datetimeoffsetAlias FROM datetimeoffset(6);
CREATE TYPE decimalAlias FROM decimal(17, 0);
CREATE TYPE numericAlias FROM numeric(17, 0);
CREATE TYPE timeAlias FROM time(6);");

        Test(
            @"
CREATE TABLE DefaultValues (
    IgnoredDefault1 int DEFAULT NULL,
    IgnoredDefault2 int NOT NULL DEFAULT NULL,
    IgnoredDefault3 bigint NOT NULL DEFAULT 0,
    IgnoredDefault4 bit NOT NULL DEFAULT 0,
    IgnoredDefault5 decimal NOT NULL DEFAULT 0,
    IgnoredDefault6 decimalAlias NOT NULL DEFAULT 0,
    IgnoredDefault7 float NOT NULL DEFAULT 0,
    IgnoredDefault9 int NOT NULL DEFAULT 0,
    IgnoredDefault10 money NOT NULL DEFAULT 0,
    IgnoredDefault11 numeric NOT NULL DEFAULT 0,
    IgnoredDefault12 numericAlias NOT NULL DEFAULT 0,
    IgnoredDefault13 real NOT NULL DEFAULT 0,
    IgnoredDefault14 smallint NOT NULL DEFAULT 0,
    IgnoredDefault15 smallmoney NOT NULL DEFAULT 0,
    IgnoredDefault16 tinyint NOT NULL DEFAULT 0,
    IgnoredDefault17 decimal NOT NULL DEFAULT 0.0,
    IgnoredDefault18 float NOT NULL DEFAULT 0.0,
    IgnoredDefault19 money NOT NULL DEFAULT 0.0,
    IgnoredDefault20 numeric NOT NULL DEFAULT 0.0,
    IgnoredDefault21 real NOT NULL DEFAULT 0.0,
    IgnoredDefault22 smallmoney NOT NULL DEFAULT 0.0,
    IgnoredDefault23 real NOT NULL DEFAULT CAST(0 AS real),
    IgnoredDefault24 float NOT NULL DEFAULT 0.0E0,
    IgnoredDefault25 date NOT NULL DEFAULT '0001-01-01',
    IgnoredDefault26 datetime NOT NULL DEFAULT '1900-01-01T00:00:00.000',
    IgnoredDefault27 smalldatetime NOT NULL DEFAULT '1900-01-01T00:00:00.000',
    IgnoredDefault28 datetime2 NOT NULL DEFAULT '0001-01-01T00:00:00.000',
    IgnoredDefault29 datetime2Alias NOT NULL DEFAULT '0001-01-01T00:00:00.000',
    IgnoredDefault30 datetimeoffset NOT NULL DEFAULT '0001-01-01T00:00:00.000+00:00',
    IgnoredDefault31 datetimeoffsetAlias NOT NULL DEFAULT '0001-01-01T00:00:00.000+00:00',
    IgnoredDefault32 time NOT NULL DEFAULT '00:00:00',
    IgnoredDefault33 timeAlias NOT NULL DEFAULT '00:00:00',
    IgnoredDefault34 uniqueidentifier NOT NULL DEFAULT '00000000-0000-0000-0000-000000000000'
);",
            Enumerable.Empty<string>(),
            Enumerable.Empty<string>(),
            dbModel =>
            {
                var columns = dbModel.Tables.Single().Columns;

                Assert.All(
                    columns,
                    t => Assert.Null(t.DefaultValueSql));
            },
            @"
DROP TABLE DefaultValues;
DROP TYPE datetime2Alias;
DROP TYPE datetimeoffsetAlias;
DROP TYPE decimalAlias;
DROP TYPE numericAlias;
DROP TYPE timeAlias;");
    }

    [ConditionalFact]
    public void ValueGenerated_is_set_for_identity_and_computed_column()
        => Test(
            @"
CREATE TABLE ValueGeneratedProperties (
    Id int IDENTITY(1, 1),
    NoValueGenerationColumn nvarchar(max),
    FixedDefaultValue datetime2 NOT NULL DEFAULT ('October 20, 2015 11am'),
    ComputedValue AS GETDATE(),
    rowversionColumn rowversion NULL,
);",
            Enumerable.Empty<string>(),
            Enumerable.Empty<string>(),
            dbModel =>
            {
                var columns = dbModel.Tables.Single().Columns;

                Assert.Equal(ValueGenerated.OnAdd, columns.Single(c => c.Name == "Id").ValueGenerated);
                Assert.Null(columns.Single(c => c.Name == "NoValueGenerationColumn").ValueGenerated);
                Assert.Null(columns.Single(c => c.Name == "FixedDefaultValue").ValueGenerated);
                Assert.Null(columns.Single(c => c.Name == "ComputedValue").ValueGenerated);
                Assert.Equal(ValueGenerated.OnAddOrUpdate, columns.Single(c => c.Name == "rowversionColumn").ValueGenerated);
            },
            "DROP TABLE ValueGeneratedProperties;");

    [ConditionalFact]
    public void ConcurrencyToken_is_set_for_rowVersion()
        => Test(
            @"
CREATE TABLE RowVersionTable (
    Id int,
    rowversionColumn rowversion,
);",
            Enumerable.Empty<string>(),
            Enumerable.Empty<string>(),
            dbModel =>
            {
                var columns = dbModel.Tables.Single().Columns;

                Assert.True((bool)columns.Single(c => c.Name == "rowversionColumn")[ScaffoldingAnnotationNames.ConcurrencyToken]);
            },
            "DROP TABLE RowVersionTable;");

    [ConditionalFact]
    public void Column_nullability_is_set()
        => Test(
            @"
CREATE TABLE NullableColumns (
    Id int,
    NullableInt int NULL,
    NonNullString nvarchar(max) NOT NULL,
);",
            Enumerable.Empty<string>(),
            Enumerable.Empty<string>(),
            dbModel =>
            {
                var columns = dbModel.Tables.Single().Columns;

                Assert.True(columns.Single(c => c.Name == "NullableInt").IsNullable);
                Assert.False(columns.Single(c => c.Name == "NonNullString").IsNullable);
            },
            "DROP TABLE NullableColumns;");

    [ConditionalFact]
    public void Column_collation_is_set()
        => Test(
            @"
CREATE TABLE ColumnsWithCollation (
    Id int,
    DefaultCollation nvarchar(max),
    NonDefaultCollation nvarchar(max) COLLATE German_PhoneBook_CI_AS,
);",
            Enumerable.Empty<string>(),
            Enumerable.Empty<string>(),
            dbModel =>
            {
                var columns = dbModel.Tables.Single().Columns;

                Assert.Null(columns.Single(c => c.Name == "DefaultCollation").Collation);
                Assert.Equal("German_PhoneBook_CI_AS", columns.Single(c => c.Name == "NonDefaultCollation").Collation);
            },
            "DROP TABLE ColumnsWithCollation;");

    [ConditionalFact]
    public void Column_sparseness_is_set()
        => Test(
            @"
CREATE TABLE ColumnsWithSparseness (
    Id int,
    Sparse nvarchar(max) SPARSE NULL,
    NonSparse nvarchar(max) NULL
);",
            Enumerable.Empty<string>(),
            Enumerable.Empty<string>(),
            dbModel =>
            {
                var columns = dbModel.Tables.Single().Columns;

                Assert.True((bool)columns.Single(c => c.Name == "Sparse")[SqlServerAnnotationNames.Sparse]);
                Assert.Null(columns.Single(c => c.Name == "NonSparse")[SqlServerAnnotationNames.Sparse]);
            },
            "DROP TABLE ColumnsWithSparseness;");

    [ConditionalFact]
    [SqlServerCondition(SqlServerCondition.SupportsHiddenColumns)]
    public void Hidden_period_columns_are_not_created()
        => Test(
            @"
CREATE TABLE dbo.HiddenColumnsTable
(
     Id int NOT NULL PRIMARY KEY CLUSTERED,
     Name varchar(50) NOT NULL,
     SysStartTime datetime2 GENERATED ALWAYS AS ROW START HIDDEN NOT NULL,
     SysEndTime datetime2 GENERATED ALWAYS AS ROW END HIDDEN NOT NULL,
     PERIOD FOR SYSTEM_TIME(SysStartTime, SysEndTime)
)
WITH (SYSTEM_VERSIONING = ON (HISTORY_TABLE = dbo.HiddenColumnsTableHistory));
CREATE INDEX IX_HiddenColumnsTable_1 ON dbo.HiddenColumnsTable ( Name, SysStartTime);
CREATE INDEX IX_HiddenColumnsTable_2 ON dbo.HiddenColumnsTable ( SysStartTime);
CREATE INDEX IX_HiddenColumnsTable_3 ON dbo.HiddenColumnsTable ( Name );
",
            Enumerable.Empty<string>(),
            Enumerable.Empty<string>(),
            dbModel =>
            {
                var columns = dbModel.Tables.Single().Columns;

                Assert.Equal(2, columns.Count);
                Assert.DoesNotContain(columns, c => c.Name == "SysStartTime");
                Assert.DoesNotContain(columns, c => c.Name == "SysEndTime");
                Assert.Equal("IX_HiddenColumnsTable_3", dbModel.Tables.Single().Indexes.Single().Name);
            },
            @"
ALTER TABLE dbo.HiddenColumnsTable SET (SYSTEM_VERSIONING = OFF);
DROP TABLE dbo.HiddenColumnsTableHistory;
DROP TABLE dbo.HiddenColumnsTable;
");

    [ConditionalFact]
    [SqlServerCondition(SqlServerCondition.SupportsHiddenColumns)]
    public void Period_columns_are_not_created()
        => Test(
            @"
CREATE TABLE dbo.HiddenColumnsTable
(
     Id int NOT NULL PRIMARY KEY CLUSTERED,
     Name varchar(50) NOT NULL,
     SysStartTime datetime2 GENERATED ALWAYS AS ROW START NOT NULL,
     SysEndTime datetime2 GENERATED ALWAYS AS ROW END NOT NULL,
     PERIOD FOR SYSTEM_TIME(SysStartTime, SysEndTime)
)
WITH (SYSTEM_VERSIONING = ON (HISTORY_TABLE = dbo.HiddenColumnsTableHistory));
CREATE INDEX IX_HiddenColumnsTable_1 ON dbo.HiddenColumnsTable ( Name, SysStartTime);
CREATE INDEX IX_HiddenColumnsTable_2 ON dbo.HiddenColumnsTable ( SysStartTime);
CREATE INDEX IX_HiddenColumnsTable_3 ON dbo.HiddenColumnsTable ( Name );
",
            Enumerable.Empty<string>(),
            Enumerable.Empty<string>(),
            dbModel =>
            {
                var columns = dbModel.Tables.Single().Columns;

                Assert.Equal(2, columns.Count);
                Assert.DoesNotContain(columns, c => c.Name == "SysStartTime");
                Assert.DoesNotContain(columns, c => c.Name == "SysEndTime");
                Assert.Equal("IX_HiddenColumnsTable_3", dbModel.Tables.Single().Indexes.Single().Name);
            },
            @"
ALTER TABLE dbo.HiddenColumnsTable SET (SYSTEM_VERSIONING = OFF);
DROP TABLE dbo.HiddenColumnsTableHistory;
DROP TABLE dbo.HiddenColumnsTable;
");

    #endregion

    #region PrimaryKeyFacets

    [ConditionalFact]
    public void Create_composite_primary_key()
        => Test(
            @"
CREATE TABLE CompositePrimaryKeyTable (
    Id1 int,
    Id2 int,
    PRIMARY KEY (Id2, Id1)
);",
            Enumerable.Empty<string>(),
            Enumerable.Empty<string>(),
            dbModel =>
            {
                var pk = dbModel.Tables.Single().PrimaryKey;

                Assert.Equal("dbo", pk.Table.Schema);
                Assert.Equal("CompositePrimaryKeyTable", pk.Table.Name);
                Assert.StartsWith("PK__Composit", pk.Name);
                Assert.Equal(
                    new List<string> { "Id2", "Id1" }, pk.Columns.Select(ic => ic.Name).ToList());
            },
            "DROP TABLE CompositePrimaryKeyTable;");

    [ConditionalFact]
    public void Set_clustered_false_for_non_clustered_primary_key()
        => Test(
            @"
CREATE TABLE NonClusteredPrimaryKeyTable (
    Id1 int PRIMARY KEY NONCLUSTERED,
    Id2 int,
);",
            Enumerable.Empty<string>(),
            Enumerable.Empty<string>(),
            dbModel =>
            {
                var pk = dbModel.Tables.Single().PrimaryKey;

                Assert.Equal("dbo", pk.Table.Schema);
                Assert.Equal("NonClusteredPrimaryKeyTable", pk.Table.Name);
                Assert.StartsWith("PK__NonClust", pk.Name);
                Assert.False((bool)pk[SqlServerAnnotationNames.Clustered]);
                Assert.Equal(
                    new List<string> { "Id1" }, pk.Columns.Select(ic => ic.Name).ToList());
            },
            "DROP TABLE NonClusteredPrimaryKeyTable;");

    [ConditionalFact]
    public void Set_clustered_false_for_primary_key_if_different_clustered_index()
        => Test(
            @"
CREATE TABLE NonClusteredPrimaryKeyTableWithClusteredIndex (
    Id1 int PRIMARY KEY NONCLUSTERED,
    Id2 int,
);

CREATE CLUSTERED INDEX ClusteredIndex ON NonClusteredPrimaryKeyTableWithClusteredIndex( Id2 );",
            Enumerable.Empty<string>(),
            Enumerable.Empty<string>(),
            dbModel =>
            {
                var pk = dbModel.Tables.Single().PrimaryKey;

                Assert.Equal("dbo", pk.Table.Schema);
                Assert.Equal("NonClusteredPrimaryKeyTableWithClusteredIndex", pk.Table.Name);
                Assert.StartsWith("PK__NonClust", pk.Name);
                Assert.False((bool)pk[SqlServerAnnotationNames.Clustered]);
                Assert.Equal(
                    new List<string> { "Id1" }, pk.Columns.Select(ic => ic.Name).ToList());
            },
            "DROP TABLE NonClusteredPrimaryKeyTableWithClusteredIndex;");

    [ConditionalFact]
    public void Set_clustered_false_for_primary_key_if_different_clustered_constraint()
        => Test(
            @"
CREATE TABLE NonClusteredPrimaryKeyTableWithClusteredConstraint (
    Id1 int PRIMARY KEY,
    Id2 int,
    CONSTRAINT UK_Clustered UNIQUE CLUSTERED ( Id2 ),
);",
            Enumerable.Empty<string>(),
            Enumerable.Empty<string>(),
            dbModel =>
            {
                var pk = dbModel.Tables.Single().PrimaryKey;

                Assert.Equal("dbo", pk.Table.Schema);
                Assert.Equal("NonClusteredPrimaryKeyTableWithClusteredConstraint", pk.Table.Name);
                Assert.StartsWith("PK__NonClust", pk.Name);
                Assert.False((bool)pk[SqlServerAnnotationNames.Clustered]);
                Assert.Equal(
                    new List<string> { "Id1" }, pk.Columns.Select(ic => ic.Name).ToList());
            },
            "DROP TABLE NonClusteredPrimaryKeyTableWithClusteredConstraint;");

    [ConditionalFact]
    public void Set_primary_key_name_from_index()
        => Test(
            @"
CREATE TABLE PrimaryKeyName (
    Id1 int,
    Id2 int,
    CONSTRAINT MyPK PRIMARY KEY ( Id2 ),
);",
            Enumerable.Empty<string>(),
            Enumerable.Empty<string>(),
            dbModel =>
            {
                var pk = dbModel.Tables.Single().PrimaryKey;

                Assert.Equal("dbo", pk.Table.Schema);
                Assert.Equal("PrimaryKeyName", pk.Table.Name);
                Assert.StartsWith("MyPK", pk.Name);
                Assert.Null(pk[SqlServerAnnotationNames.Clustered]);
                Assert.Equal(
                    new List<string> { "Id2" }, pk.Columns.Select(ic => ic.Name).ToList());
            },
            "DROP TABLE PrimaryKeyName;");

    #endregion

    #region UniqueConstraintFacets

    [ConditionalFact]
    public void Create_composite_unique_constraint()
        => Test(
            @"
CREATE TABLE CompositeUniqueConstraintTable (
    Id1 int,
    Id2 int,
    CONSTRAINT UX UNIQUE (Id2, Id1)
);",
            Enumerable.Empty<string>(),
            Enumerable.Empty<string>(),
            dbModel =>
            {
                var uniqueConstraint = Assert.Single(dbModel.Tables.Single().UniqueConstraints);

                // ReSharper disable once PossibleNullReferenceException
                Assert.Equal("dbo", uniqueConstraint.Table.Schema);
                Assert.Equal("CompositeUniqueConstraintTable", uniqueConstraint.Table.Name);
                Assert.Equal("UX", uniqueConstraint.Name);
                Assert.Equal(
                    new List<string> { "Id2", "Id1" }, uniqueConstraint.Columns.Select(ic => ic.Name).ToList());
            },
            "DROP TABLE CompositeUniqueConstraintTable;");

    [ConditionalFact]
    public void Set_clustered_true_for_clustered_unique_constraint()
        => Test(
            @"
CREATE TABLE ClusteredUniqueConstraintTable (
    Id1 int,
    Id2 int UNIQUE CLUSTERED,
);",
            Enumerable.Empty<string>(),
            Enumerable.Empty<string>(),
            dbModel =>
            {
                var uniqueConstraint = Assert.Single(dbModel.Tables.Single().UniqueConstraints);

                // ReSharper disable once PossibleNullReferenceException
                Assert.Equal("dbo", uniqueConstraint.Table.Schema);
                Assert.Equal("ClusteredUniqueConstraintTable", uniqueConstraint.Table.Name);
                Assert.StartsWith("UQ__Clustere", uniqueConstraint.Name);
                Assert.True((bool)uniqueConstraint[SqlServerAnnotationNames.Clustered]);
                Assert.Equal(
                    new List<string> { "Id2" }, uniqueConstraint.Columns.Select(ic => ic.Name).ToList());
            },
            "DROP TABLE ClusteredUniqueConstraintTable;");

    [ConditionalFact]
    public void Set_unique_constraint_name_from_index()
        => Test(
            @"
CREATE TABLE UniqueConstraintName (
    Id1 int,
    Id2 int,
    CONSTRAINT MyUC UNIQUE ( Id2 ),
);",
            Enumerable.Empty<string>(),
            Enumerable.Empty<string>(),
            dbModel =>
            {
                var uniqueConstraint = Assert.Single(dbModel.Tables.Single().UniqueConstraints);

                // ReSharper disable once PossibleNullReferenceException
                Assert.Equal("dbo", uniqueConstraint.Table.Schema);
                Assert.Equal("UniqueConstraintName", uniqueConstraint.Table.Name);
                Assert.Equal("MyUC", uniqueConstraint.Name);
                Assert.Equal(
                    new List<string> { "Id2" }, uniqueConstraint.Columns.Select(ic => ic.Name).ToList());
            },
            "DROP TABLE UniqueConstraintName;");

    #endregion

    #region IndexFacets

    [ConditionalFact]
    public void Create_composite_index()
        => Test(
            @"
CREATE TABLE CompositeIndexTable (
    Id1 int,
    Id2 int,
);

CREATE INDEX IX_COMPOSITE ON CompositeIndexTable ( Id2, Id1 );",
            Enumerable.Empty<string>(),
            Enumerable.Empty<string>(),
            dbModel =>
            {
                var index = Assert.Single(dbModel.Tables.Single().Indexes);

                // ReSharper disable once PossibleNullReferenceException
                Assert.Equal("dbo", index.Table.Schema);
                Assert.Equal("CompositeIndexTable", index.Table.Name);
                Assert.Equal("IX_COMPOSITE", index.Name);
                Assert.Equal(
                    new List<string> { "Id2", "Id1" }, index.Columns.Select(ic => ic.Name).ToList());
            },
            "DROP TABLE CompositeIndexTable;");

    [ConditionalFact]
    public void Set_clustered_true_for_clustered_index()
        => Test(
            @"
CREATE TABLE ClusteredIndexTable (
    Id1 int,
    Id2 int,
);

CREATE CLUSTERED INDEX IX_CLUSTERED ON ClusteredIndexTable ( Id2 );",
            Enumerable.Empty<string>(),
            Enumerable.Empty<string>(),
            dbModel =>
            {
                var index = Assert.Single(dbModel.Tables.Single().Indexes);

                // ReSharper disable once PossibleNullReferenceException
                Assert.Equal("dbo", index.Table.Schema);
                Assert.Equal("ClusteredIndexTable", index.Table.Name);
                Assert.Equal("IX_CLUSTERED", index.Name);
                Assert.True((bool)index[SqlServerAnnotationNames.Clustered]);
                Assert.Equal(
                    new List<string> { "Id2" }, index.Columns.Select(ic => ic.Name).ToList());
            },
            "DROP TABLE ClusteredIndexTable;");

    [ConditionalFact]
    public void Set_unique_true_for_unique_index()
        => Test(
            @"
CREATE TABLE UniqueIndexTable (
    Id1 int,
    Id2 int,
);

CREATE UNIQUE INDEX IX_UNIQUE ON UniqueIndexTable ( Id2 );",
            Enumerable.Empty<string>(),
            Enumerable.Empty<string>(),
            dbModel =>
            {
                var index = Assert.Single(dbModel.Tables.Single().Indexes);

                // ReSharper disable once PossibleNullReferenceException
                Assert.Equal("dbo", index.Table.Schema);
                Assert.Equal("UniqueIndexTable", index.Table.Name);
                Assert.Equal("IX_UNIQUE", index.Name);
                Assert.True(index.IsUnique);
                Assert.Null(index.Filter);
                Assert.Equal(
                    new List<string> { "Id2" }, index.Columns.Select(ic => ic.Name).ToList());
            },
            "DROP TABLE UniqueIndexTable;");

    [ConditionalFact]
    public void Set_filter_for_filtered_index()
        => Test(
            @"
CREATE TABLE FilteredIndexTable (
    Id1 int,
    Id2 int NULL,
);

CREATE UNIQUE INDEX IX_UNIQUE ON FilteredIndexTable ( Id2 ) WHERE Id2 > 10;",
            Enumerable.Empty<string>(),
            Enumerable.Empty<string>(),
            dbModel =>
            {
                var index = Assert.Single(dbModel.Tables.Single().Indexes);

                // ReSharper disable once PossibleNullReferenceException
                Assert.Equal("dbo", index.Table.Schema);
                Assert.Equal("FilteredIndexTable", index.Table.Name);
                Assert.Equal("IX_UNIQUE", index.Name);
                Assert.Equal("([Id2]>(10))", index.Filter);
                Assert.Equal(
                    new List<string> { "Id2" }, index.Columns.Select(ic => ic.Name).ToList());
            },
            "DROP TABLE FilteredIndexTable;");

    [ConditionalFact]
    public void Ignore_hypothetical_index()
        => Test(
            @"
CREATE TABLE HypotheticalIndexTable (
    Id1 int,
    Id2 int NULL,
);

CREATE INDEX ixHypo ON HypotheticalIndexTable ( Id1 ) WITH STATISTICS_ONLY = -1;",
            Enumerable.Empty<string>(),
            Enumerable.Empty<string>(),
            dbModel =>
            {
                Assert.Empty(dbModel.Tables.Single().Indexes);
            },
            "DROP TABLE HypotheticalIndexTable;");

    [ConditionalFact]
    public void Ignore_columnstore_index()
        => Test(
            @"
CREATE TABLE ColumnStoreIndexTable (
    Id1 int,
    Id2 int NULL,
);

CREATE NONCLUSTERED COLUMNSTORE INDEX ixColumnStore ON ColumnStoreIndexTable ( Id1, Id2 )",
            Enumerable.Empty<string>(),
            Enumerable.Empty<string>(),
            dbModel =>
            {
                Assert.Empty(dbModel.Tables.Single().Indexes);
            },
            "DROP TABLE ColumnStoreIndexTable;");

    [ConditionalFact]
    public void Set_include_for_index()
        => Test(
            @"
CREATE TABLE IncludeIndexTable (
    Id int,
    IndexProperty int,
    IncludeProperty int
);

CREATE INDEX IX_INCLUDE ON IncludeIndexTable(IndexProperty) INCLUDE (IncludeProperty);",
            Enumerable.Empty<string>(),
            Enumerable.Empty<string>(),
            dbModel =>
            {
                var index = Assert.Single(dbModel.Tables.Single().Indexes);
                Assert.Equal(new[] { "IndexProperty" }, index.Columns.Select(ic => ic.Name).ToList());
                Assert.Null(index[SqlServerAnnotationNames.Include]);
            },
            "DROP TABLE IncludeIndexTable;");

    [ConditionalFact]
    public void Index_fill_factor()
        => Test(
            @"
CREATE TABLE IndexFillFactor
(
    Id INT IDENTITY,
    Name NVARCHAR(100)
);

CREATE NONCLUSTERED INDEX [IX_Name] ON [dbo].[IndexFillFactor]
(
     [Name] ASC
)
WITH (FILLFACTOR = 80) ON [PRIMARY]",
            Enumerable.Empty<string>(),
            Enumerable.Empty<string>(),
            dbModel =>
            {
                var index = Assert.Single(dbModel.Tables.Single().Indexes);
                Assert.Equal(new[] { "Name" }, index.Columns.Select(ic => ic.Name).ToList());
                Assert.Equal(80, index[SqlServerAnnotationNames.FillFactor]);
            },
            "DROP TABLE IndexFillFactor;");

    #endregion

    #region ForeignKeyFacets

    [ConditionalFact]
    public void Create_composite_foreign_key()
        => Test(
            @"
CREATE TABLE PrincipalTable (
    Id1 int,
    Id2 int,
    PRIMARY KEY (Id1, Id2)
);

CREATE TABLE DependentTable (
    Id int PRIMARY KEY,
    ForeignKeyId1 int,
    ForeignKeyId2 int,
    FOREIGN KEY (ForeignKeyId1, ForeignKeyId2) REFERENCES PrincipalTable(Id1, Id2) ON DELETE CASCADE,
);",
            Enumerable.Empty<string>(),
            Enumerable.Empty<string>(),
            dbModel =>
            {
                var fk = Assert.Single(dbModel.Tables.Single(t => t.Name == "DependentTable").ForeignKeys);

                // ReSharper disable once PossibleNullReferenceException
                Assert.Equal("dbo", fk.Table.Schema);
                Assert.Equal("DependentTable", fk.Table.Name);
                Assert.Equal("dbo", fk.PrincipalTable.Schema);
                Assert.Equal("PrincipalTable", fk.PrincipalTable.Name);
                Assert.Equal(
                    new List<string> { "ForeignKeyId1", "ForeignKeyId2" }, fk.Columns.Select(ic => ic.Name).ToList());
                Assert.Equal(
                    new List<string> { "Id1", "Id2" }, fk.PrincipalColumns.Select(ic => ic.Name).ToList());
                Assert.Equal(ReferentialAction.Cascade, fk.OnDelete);
            },
            @"
DROP TABLE DependentTable;
DROP TABLE PrincipalTable;");

    [ConditionalFact]
    public void Create_multiple_foreign_key_in_same_table()
        => Test(
            @"
CREATE TABLE PrincipalTable (
    Id int PRIMARY KEY,
);

CREATE TABLE AnotherPrincipalTable (
    Id int PRIMARY KEY,
);

CREATE TABLE DependentTable (
    Id int PRIMARY KEY,
    ForeignKeyId1 int,
    ForeignKeyId2 int,
    FOREIGN KEY (ForeignKeyId1) REFERENCES PrincipalTable(Id) ON DELETE CASCADE,
    FOREIGN KEY (ForeignKeyId2) REFERENCES AnotherPrincipalTable(Id) ON DELETE CASCADE,
);",
            Enumerable.Empty<string>(),
            Enumerable.Empty<string>(),
            dbModel =>
            {
                var foreignKeys = dbModel.Tables.Single(t => t.Name == "DependentTable").ForeignKeys;

                Assert.Equal(2, foreignKeys.Count);

                var principalFk = Assert.Single(foreignKeys.Where(f => f.PrincipalTable.Name == "PrincipalTable"));

                // ReSharper disable once PossibleNullReferenceException
                Assert.Equal("dbo", principalFk.Table.Schema);
                Assert.Equal("DependentTable", principalFk.Table.Name);
                Assert.Equal("dbo", principalFk.PrincipalTable.Schema);
                Assert.Equal("PrincipalTable", principalFk.PrincipalTable.Name);
                Assert.Equal(
                    new List<string> { "ForeignKeyId1" }, principalFk.Columns.Select(ic => ic.Name).ToList());
                Assert.Equal(
                    new List<string> { "Id" }, principalFk.PrincipalColumns.Select(ic => ic.Name).ToList());
                Assert.Equal(ReferentialAction.Cascade, principalFk.OnDelete);

                var anotherPrincipalFk = Assert.Single(foreignKeys.Where(f => f.PrincipalTable.Name == "AnotherPrincipalTable"));

                // ReSharper disable once PossibleNullReferenceException
                Assert.Equal("dbo", anotherPrincipalFk.Table.Schema);
                Assert.Equal("DependentTable", anotherPrincipalFk.Table.Name);
                Assert.Equal("dbo", anotherPrincipalFk.PrincipalTable.Schema);
                Assert.Equal("AnotherPrincipalTable", anotherPrincipalFk.PrincipalTable.Name);
                Assert.Equal(
                    new List<string> { "ForeignKeyId2" }, anotherPrincipalFk.Columns.Select(ic => ic.Name).ToList());
                Assert.Equal(
                    new List<string> { "Id" }, anotherPrincipalFk.PrincipalColumns.Select(ic => ic.Name).ToList());
                Assert.Equal(ReferentialAction.Cascade, anotherPrincipalFk.OnDelete);
            },
            @"
DROP TABLE DependentTable;
DROP TABLE AnotherPrincipalTable;
DROP TABLE PrincipalTable;");

    [ConditionalFact]
    public void Create_foreign_key_referencing_unique_constraint()
        => Test(
            @"
CREATE TABLE PrincipalTable (
    Id1 int,
    Id2 int UNIQUE,
);

CREATE TABLE DependentTable (
    Id int PRIMARY KEY,
    ForeignKeyId int,
    FOREIGN KEY (ForeignKeyId) REFERENCES PrincipalTable(Id2) ON DELETE CASCADE,
);",
            Enumerable.Empty<string>(),
            Enumerable.Empty<string>(),
            dbModel =>
            {
                var fk = Assert.Single(dbModel.Tables.Single(t => t.Name == "DependentTable").ForeignKeys);

                // ReSharper disable once PossibleNullReferenceException
                Assert.Equal("dbo", fk.Table.Schema);
                Assert.Equal("DependentTable", fk.Table.Name);
                Assert.Equal("dbo", fk.PrincipalTable.Schema);
                Assert.Equal("PrincipalTable", fk.PrincipalTable.Name);
                Assert.Equal(
                    new List<string> { "ForeignKeyId" }, fk.Columns.Select(ic => ic.Name).ToList());
                Assert.Equal(
                    new List<string> { "Id2" }, fk.PrincipalColumns.Select(ic => ic.Name).ToList());
                Assert.Equal(ReferentialAction.Cascade, fk.OnDelete);
            },
            @"
DROP TABLE DependentTable;
DROP TABLE PrincipalTable;");

    [ConditionalFact]
    public void Set_name_for_foreign_key()
        => Test(
            @"
CREATE TABLE PrincipalTable (
    Id int PRIMARY KEY,
);

CREATE TABLE DependentTable (
    Id int PRIMARY KEY,
    ForeignKeyId int,
    CONSTRAINT MYFK FOREIGN KEY (ForeignKeyId) REFERENCES PrincipalTable(Id) ON DELETE CASCADE,
);",
            Enumerable.Empty<string>(),
            Enumerable.Empty<string>(),
            dbModel =>
            {
                var fk = Assert.Single(dbModel.Tables.Single(t => t.Name == "DependentTable").ForeignKeys);

                // ReSharper disable once PossibleNullReferenceException
                Assert.Equal("dbo", fk.Table.Schema);
                Assert.Equal("DependentTable", fk.Table.Name);
                Assert.Equal("dbo", fk.PrincipalTable.Schema);
                Assert.Equal("PrincipalTable", fk.PrincipalTable.Name);
                Assert.Equal(
                    new List<string> { "ForeignKeyId" }, fk.Columns.Select(ic => ic.Name).ToList());
                Assert.Equal(
                    new List<string> { "Id" }, fk.PrincipalColumns.Select(ic => ic.Name).ToList());
                Assert.Equal(ReferentialAction.Cascade, fk.OnDelete);
                Assert.Equal("MYFK", fk.Name);
            },
            @"
DROP TABLE DependentTable;
DROP TABLE PrincipalTable;");

    [ConditionalFact]
    public void Set_referential_action_for_foreign_key()
        => Test(
            @"
CREATE TABLE PrincipalTable (
    Id int PRIMARY KEY,
);

CREATE TABLE DependentTable (
    Id int PRIMARY KEY,
    ForeignKeyId int,
    FOREIGN KEY (ForeignKeyId) REFERENCES PrincipalTable(Id) ON DELETE SET NULL,
);",
            Enumerable.Empty<string>(),
            Enumerable.Empty<string>(),
            dbModel =>
            {
                var fk = Assert.Single(dbModel.Tables.Single(t => t.Name == "DependentTable").ForeignKeys);

                // ReSharper disable once PossibleNullReferenceException
                Assert.Equal("dbo", fk.Table.Schema);
                Assert.Equal("DependentTable", fk.Table.Name);
                Assert.Equal("dbo", fk.PrincipalTable.Schema);
                Assert.Equal("PrincipalTable", fk.PrincipalTable.Name);
                Assert.Equal(
                    new List<string> { "ForeignKeyId" }, fk.Columns.Select(ic => ic.Name).ToList());
                Assert.Equal(
                    new List<string> { "Id" }, fk.PrincipalColumns.Select(ic => ic.Name).ToList());
                Assert.Equal(ReferentialAction.SetNull, fk.OnDelete);
            },
            @"
DROP TABLE DependentTable;
DROP TABLE PrincipalTable;");

    #endregion

    #region Warnings

    [ConditionalFact]
    public void Warn_missing_schema()
        => Test(
            @"
CREATE TABLE Blank (
    Id int,
);",
            Enumerable.Empty<string>(),
            new[] { "MySchema" },
            dbModel =>
            {
                Assert.Empty(dbModel.Tables);

                var message = Fixture.OperationReporter.Messages.Single(m => m.Level == LogLevel.Warning).Message;

                Assert.Equal(
                    SqlServerResources.LogMissingSchema(new TestLogger<SqlServerLoggingDefinitions>()).GenerateMessage("MySchema"),
                    message);
            },
            "DROP TABLE Blank;");

    [ConditionalFact]
    public void Warn_missing_table()
        => Test(
            @"
CREATE TABLE Blank (
    Id int,
);",
            new[] { "MyTable" },
            Enumerable.Empty<string>(),
            dbModel =>
            {
                Assert.Empty(dbModel.Tables);

                var message = Fixture.OperationReporter.Messages.Single(m => m.Level == LogLevel.Warning).Message;

                Assert.Equal(
                    SqlServerResources.LogMissingTable(new TestLogger<SqlServerLoggingDefinitions>()).GenerateMessage("MyTable"),
                    message);
            },
            "DROP TABLE Blank;");

    [ConditionalFact]
    public void Warn_missing_principal_table_for_foreign_key()
        => Test(
            @"
CREATE TABLE PrincipalTable (
    Id int PRIMARY KEY,
);

CREATE TABLE DependentTable (
    Id int PRIMARY KEY,
    ForeignKeyId int,
    CONSTRAINT MYFK FOREIGN KEY (ForeignKeyId) REFERENCES PrincipalTable(Id) ON DELETE CASCADE,
);",
            new[] { "DependentTable" },
            Enumerable.Empty<string>(),
            dbModel =>
            {
                var message = Fixture.OperationReporter.Messages.Single(m => m.Level == LogLevel.Warning).Message;

                Assert.Equal(
                    SqlServerResources.LogPrincipalTableNotInSelectionSet(new TestLogger<SqlServerLoggingDefinitions>())
                        .GenerateMessage(
                            "MYFK", "dbo.DependentTable", "dbo.PrincipalTable"), message);
            },
            @"
DROP TABLE DependentTable;
DROP TABLE PrincipalTable;");

    [ConditionalFact]
    public void Skip_reflexive_foreign_key()
        => Test(
            @"
CREATE TABLE PrincipalTable (
    Id int PRIMARY KEY,
    CONSTRAINT MYFK FOREIGN KEY (Id) REFERENCES PrincipalTable(Id)
);",
            Enumerable.Empty<string>(),
            Enumerable.Empty<string>(),
            dbModel =>
            {
                var level = Fixture.OperationReporter.Messages
                    .Single(
                        m => m.Message
                            == SqlServerResources.LogReflexiveConstraintIgnored(new TestLogger<SqlServerLoggingDefinitions>())
                                .GenerateMessage("MYFK", "dbo.PrincipalTable")).Level;

                Assert.Equal(LogLevel.Debug, level);

                var table = Assert.Single(dbModel.Tables);
                Assert.Empty(table.ForeignKeys);
            },
            @"
DROP TABLE PrincipalTable;");

    [ConditionalFact]
    public void Skip_duplicate_foreign_key()
        => Test(
            @"CREATE TABLE PrincipalTable (
    Id int PRIMARY KEY,
);

CREATE TABLE OtherPrincipalTable (
    Id int PRIMARY KEY,
);

CREATE TABLE DependentTable (
    Id int PRIMARY KEY,
    ForeignKeyId int,
    CONSTRAINT MYFK1 FOREIGN KEY (ForeignKeyId) REFERENCES PrincipalTable(Id),
    CONSTRAINT MYFK2 FOREIGN KEY (ForeignKeyId) REFERENCES PrincipalTable(Id),
    CONSTRAINT MYFK3 FOREIGN KEY (ForeignKeyId) REFERENCES OtherPrincipalTable(Id),
);",
            Enumerable.Empty<string>(),
            Enumerable.Empty<string>(),
            dbModel =>
            {
                var level = Fixture.OperationReporter.Messages
                    .Single(
                        m => m.Message
                            == SqlServerResources.LogDuplicateForeignKeyConstraintIgnored(new TestLogger<SqlServerLoggingDefinitions>())
                                .GenerateMessage("MYFK2", "dbo.DependentTable", "MYFK1")).Level;

                Assert.Equal(LogLevel.Warning, level);

                var table = dbModel.Tables.Single(t => t.Name == "DependentTable");
                Assert.Equal(2, table.ForeignKeys.Count);
            },
            @"
DROP TABLE DependentTable;
DROP TABLE PrincipalTable;
DROP TABLE OtherPrincipalTable;");

<<<<<<< HEAD
        [ConditionalFact]
        public void No_warning_missing_view_definition()
        {
            Test(
                @"CREATE TABLE TestViewDefinition (
    Id int PRIMARY KEY,
);",
                Enumerable.Empty<string>(),
                Enumerable.Empty<string>(),
                dbModel =>
                {
                    var message = Fixture.OperationReporter.Messages
                        .SingleOrDefault(m => m.Message == SqlServerResources.LogMissingViewDefinitionRights(new TestLogger<SqlServerLoggingDefinitions>())
                            .GenerateMessage()).Message;

                    Assert.Null(message);
                },
                @"
DROP TABLE TestViewDefinition;");
        }

        #endregion
=======
    #endregion
>>>>>>> e41f9124

    private void Test(
        string createSql,
        IEnumerable<string> tables,
        IEnumerable<string> schemas,
        Action<DatabaseModel> asserter,
        string cleanupSql)
    {
        if (!string.IsNullOrEmpty(createSql))
        {
            Fixture.TestStore.ExecuteNonQuery(createSql);
        }

        try
        {
            var databaseModelFactory = SqlServerTestHelpers.Instance.CreateDesignServiceProvider(
                    reporter: Fixture.OperationReporter)
                .CreateScope().ServiceProvider.GetRequiredService<IDatabaseModelFactory>();

            var databaseModel = databaseModelFactory.Create(
                Fixture.TestStore.ConnectionString,
                new DatabaseModelFactoryOptions(tables, schemas));
            Assert.NotNull(databaseModel);
            asserter(databaseModel);
        }
        finally
        {
            if (!string.IsNullOrEmpty(cleanupSql))
            {
                Fixture.TestStore.ExecuteNonQuery(cleanupSql);
            }
        }
    }

    public class SqlServerDatabaseModelFixture : SharedStoreFixtureBase<PoolableDbContext>
    {
        protected override string StoreName { get; } = nameof(SqlServerDatabaseModelFactoryTest);

        protected override ITestStoreFactory TestStoreFactory
            => SqlServerTestStoreFactory.Instance;

        public new SqlServerTestStore TestStore
            => (SqlServerTestStore)base.TestStore;

        public TestOperationReporter OperationReporter { get; } = new();

        public override async Task InitializeAsync()
        {
            await base.InitializeAsync();
            await TestStore.ExecuteNonQueryAsync("CREATE SCHEMA db2");
            await TestStore.ExecuteNonQueryAsync("CREATE SCHEMA [db.2]");
        }

        protected override bool ShouldLogCategory(string logCategory)
            => logCategory == DbLoggerCategory.Scaffolding.Name;
    }
}<|MERGE_RESOLUTION|>--- conflicted
+++ resolved
@@ -2344,7 +2344,6 @@
 DROP TABLE PrincipalTable;
 DROP TABLE OtherPrincipalTable;");
 
-<<<<<<< HEAD
         [ConditionalFact]
         public void No_warning_missing_view_definition()
         {
@@ -2367,9 +2366,6 @@
         }
 
         #endregion
-=======
-    #endregion
->>>>>>> e41f9124
 
     private void Test(
         string createSql,
