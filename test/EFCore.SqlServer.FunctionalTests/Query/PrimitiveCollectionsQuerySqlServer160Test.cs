﻿// Licensed to the .NET Foundation under one or more agreements.
// The .NET Foundation licenses this file to you under the MIT license.

namespace Microsoft.EntityFrameworkCore.Query;

[SqlServerCondition(SqlServerCondition.SupportsFunctions2022)]
public class PrimitiveCollectionsQuerySqlServer160Test : PrimitiveCollectionsQueryRelationalTestBase<
    PrimitiveCollectionsQuerySqlServer160Test.PrimitiveCollectionsQuerySqlServerFixture>
{
    public override int? NumberOfValuesForHugeParameterCollectionTests { get; } = 5000;

    public PrimitiveCollectionsQuerySqlServer160Test(PrimitiveCollectionsQuerySqlServerFixture fixture, ITestOutputHelper testOutputHelper)
        : base(fixture)
    {
        Fixture.TestSqlLoggerFactory.Clear();
        Fixture.TestSqlLoggerFactory.SetTestOutputHelper(testOutputHelper);
    }

    public override async Task Inline_collection_of_ints_Contains()
    {
        await base.Inline_collection_of_ints_Contains();

        AssertSql(
            """
SELECT [p].[Id], [p].[Bool], [p].[Bools], [p].[DateTime], [p].[DateTimes], [p].[Enum], [p].[Enums], [p].[Int], [p].[Ints], [p].[NullableInt], [p].[NullableInts], [p].[NullableString], [p].[NullableStrings], [p].[NullableWrappedId], [p].[NullableWrappedIdWithNullableComparer], [p].[String], [p].[Strings], [p].[WrappedId]
FROM [PrimitiveCollectionsEntity] AS [p]
WHERE [p].[Int] IN (10, 999)
""");
    }

    public override async Task Inline_collection_of_nullable_ints_Contains()
    {
        await base.Inline_collection_of_nullable_ints_Contains();

        AssertSql(
            """
SELECT [p].[Id], [p].[Bool], [p].[Bools], [p].[DateTime], [p].[DateTimes], [p].[Enum], [p].[Enums], [p].[Int], [p].[Ints], [p].[NullableInt], [p].[NullableInts], [p].[NullableString], [p].[NullableStrings], [p].[NullableWrappedId], [p].[NullableWrappedIdWithNullableComparer], [p].[String], [p].[Strings], [p].[WrappedId]
FROM [PrimitiveCollectionsEntity] AS [p]
WHERE [p].[NullableInt] IN (10, 999)
""");
    }

    public override async Task Inline_collection_of_nullable_ints_Contains_null()
    {
        await base.Inline_collection_of_nullable_ints_Contains_null();

        AssertSql(
            """
SELECT [p].[Id], [p].[Bool], [p].[Bools], [p].[DateTime], [p].[DateTimes], [p].[Enum], [p].[Enums], [p].[Int], [p].[Ints], [p].[NullableInt], [p].[NullableInts], [p].[NullableString], [p].[NullableStrings], [p].[NullableWrappedId], [p].[NullableWrappedIdWithNullableComparer], [p].[String], [p].[Strings], [p].[WrappedId]
FROM [PrimitiveCollectionsEntity] AS [p]
WHERE [p].[NullableInt] IS NULL OR [p].[NullableInt] = 999
""");
    }

    public override async Task Inline_collection_Count_with_zero_values()
    {
        await base.Inline_collection_Count_with_zero_values();

        AssertSql();
    }

    public override async Task Inline_collection_Count_with_one_value()
    {
        await base.Inline_collection_Count_with_one_value();

        AssertSql(
            """
SELECT [p].[Id], [p].[Bool], [p].[Bools], [p].[DateTime], [p].[DateTimes], [p].[Enum], [p].[Enums], [p].[Int], [p].[Ints], [p].[NullableInt], [p].[NullableInts], [p].[NullableString], [p].[NullableStrings], [p].[NullableWrappedId], [p].[NullableWrappedIdWithNullableComparer], [p].[String], [p].[Strings], [p].[WrappedId]
FROM [PrimitiveCollectionsEntity] AS [p]
WHERE (
    SELECT COUNT(*)
    FROM (VALUES (CAST(2 AS int))) AS [v]([Value])
    WHERE [v].[Value] > [p].[Id]) = 1
""");
    }

    public override async Task Inline_collection_Count_with_two_values()
    {
        await base.Inline_collection_Count_with_two_values();

        AssertSql(
            """
SELECT [p].[Id], [p].[Bool], [p].[Bools], [p].[DateTime], [p].[DateTimes], [p].[Enum], [p].[Enums], [p].[Int], [p].[Ints], [p].[NullableInt], [p].[NullableInts], [p].[NullableString], [p].[NullableStrings], [p].[NullableWrappedId], [p].[NullableWrappedIdWithNullableComparer], [p].[String], [p].[Strings], [p].[WrappedId]
FROM [PrimitiveCollectionsEntity] AS [p]
WHERE (
    SELECT COUNT(*)
    FROM (VALUES (CAST(2 AS int)), (999)) AS [v]([Value])
    WHERE [v].[Value] > [p].[Id]) = 1
""");
    }

    public override async Task Inline_collection_Count_with_three_values()
    {
        await base.Inline_collection_Count_with_three_values();

        AssertSql(
            """
SELECT [p].[Id], [p].[Bool], [p].[Bools], [p].[DateTime], [p].[DateTimes], [p].[Enum], [p].[Enums], [p].[Int], [p].[Ints], [p].[NullableInt], [p].[NullableInts], [p].[NullableString], [p].[NullableStrings], [p].[NullableWrappedId], [p].[NullableWrappedIdWithNullableComparer], [p].[String], [p].[Strings], [p].[WrappedId]
FROM [PrimitiveCollectionsEntity] AS [p]
WHERE (
    SELECT COUNT(*)
    FROM (VALUES (CAST(2 AS int)), (999), (1000)) AS [v]([Value])
    WHERE [v].[Value] > [p].[Id]) = 2
""");
    }

    public override async Task Inline_collection_Contains_with_zero_values()
    {
        await base.Inline_collection_Contains_with_zero_values();

        AssertSql(
            """
SELECT [p].[Id], [p].[Bool], [p].[Bools], [p].[DateTime], [p].[DateTimes], [p].[Enum], [p].[Enums], [p].[Int], [p].[Ints], [p].[NullableInt], [p].[NullableInts], [p].[NullableString], [p].[NullableStrings], [p].[NullableWrappedId], [p].[NullableWrappedIdWithNullableComparer], [p].[String], [p].[Strings], [p].[WrappedId]
FROM [PrimitiveCollectionsEntity] AS [p]
WHERE 0 = 1
""");
    }

    public override async Task Inline_collection_Contains_with_one_value()
    {
        await base.Inline_collection_Contains_with_one_value();

        AssertSql(
            """
SELECT [p].[Id], [p].[Bool], [p].[Bools], [p].[DateTime], [p].[DateTimes], [p].[Enum], [p].[Enums], [p].[Int], [p].[Ints], [p].[NullableInt], [p].[NullableInts], [p].[NullableString], [p].[NullableStrings], [p].[NullableWrappedId], [p].[NullableWrappedIdWithNullableComparer], [p].[String], [p].[Strings], [p].[WrappedId]
FROM [PrimitiveCollectionsEntity] AS [p]
WHERE [p].[Id] = 2
""");
    }

    public override async Task Inline_collection_Contains_with_two_values()
    {
        await base.Inline_collection_Contains_with_two_values();

        AssertSql(
            """
SELECT [p].[Id], [p].[Bool], [p].[Bools], [p].[DateTime], [p].[DateTimes], [p].[Enum], [p].[Enums], [p].[Int], [p].[Ints], [p].[NullableInt], [p].[NullableInts], [p].[NullableString], [p].[NullableStrings], [p].[NullableWrappedId], [p].[NullableWrappedIdWithNullableComparer], [p].[String], [p].[Strings], [p].[WrappedId]
FROM [PrimitiveCollectionsEntity] AS [p]
WHERE [p].[Id] IN (2, 999)
""");
    }

    public override async Task Inline_collection_Contains_with_three_values()
    {
        await base.Inline_collection_Contains_with_three_values();

        AssertSql(
            """
SELECT [p].[Id], [p].[Bool], [p].[Bools], [p].[DateTime], [p].[DateTimes], [p].[Enum], [p].[Enums], [p].[Int], [p].[Ints], [p].[NullableInt], [p].[NullableInts], [p].[NullableString], [p].[NullableStrings], [p].[NullableWrappedId], [p].[NullableWrappedIdWithNullableComparer], [p].[String], [p].[Strings], [p].[WrappedId]
FROM [PrimitiveCollectionsEntity] AS [p]
WHERE [p].[Id] IN (2, 999, 1000)
""");
    }

    public override async Task Inline_collection_Contains_with_all_parameters()
    {
        await base.Inline_collection_Contains_with_all_parameters();

        AssertSql(
            """
@i='2'
@j='999'

SELECT [p].[Id], [p].[Bool], [p].[Bools], [p].[DateTime], [p].[DateTimes], [p].[Enum], [p].[Enums], [p].[Int], [p].[Ints], [p].[NullableInt], [p].[NullableInts], [p].[NullableString], [p].[NullableStrings], [p].[NullableWrappedId], [p].[NullableWrappedIdWithNullableComparer], [p].[String], [p].[Strings], [p].[WrappedId]
FROM [PrimitiveCollectionsEntity] AS [p]
WHERE [p].[Id] IN (@i, @j)
""");
    }

    public override async Task Inline_collection_Contains_with_constant_and_parameter()
    {
        await base.Inline_collection_Contains_with_constant_and_parameter();

        AssertSql(
            """
@j='999'

SELECT [p].[Id], [p].[Bool], [p].[Bools], [p].[DateTime], [p].[DateTimes], [p].[Enum], [p].[Enums], [p].[Int], [p].[Ints], [p].[NullableInt], [p].[NullableInts], [p].[NullableString], [p].[NullableStrings], [p].[NullableWrappedId], [p].[NullableWrappedIdWithNullableComparer], [p].[String], [p].[Strings], [p].[WrappedId]
FROM [PrimitiveCollectionsEntity] AS [p]
WHERE [p].[Id] IN (2, @j)
""");
    }

    public override async Task Inline_collection_Contains_with_mixed_value_types()
    {
        await base.Inline_collection_Contains_with_mixed_value_types();

        AssertSql(
            """
@i='11'

SELECT [p].[Id], [p].[Bool], [p].[Bools], [p].[DateTime], [p].[DateTimes], [p].[Enum], [p].[Enums], [p].[Int], [p].[Ints], [p].[NullableInt], [p].[NullableInts], [p].[NullableString], [p].[NullableStrings], [p].[NullableWrappedId], [p].[NullableWrappedIdWithNullableComparer], [p].[String], [p].[Strings], [p].[WrappedId]
FROM [PrimitiveCollectionsEntity] AS [p]
WHERE [p].[Int] IN (999, @i, [p].[Id], [p].[Id] + [p].[Int])
""");
    }

    public override async Task Inline_collection_List_Contains_with_mixed_value_types()
    {
        await base.Inline_collection_List_Contains_with_mixed_value_types();

        AssertSql(
            """
@i='11'

SELECT [p].[Id], [p].[Bool], [p].[Bools], [p].[DateTime], [p].[DateTimes], [p].[Enum], [p].[Enums], [p].[Int], [p].[Ints], [p].[NullableInt], [p].[NullableInts], [p].[NullableString], [p].[NullableStrings], [p].[NullableWrappedId], [p].[NullableWrappedIdWithNullableComparer], [p].[String], [p].[Strings], [p].[WrappedId]
FROM [PrimitiveCollectionsEntity] AS [p]
WHERE [p].[Int] IN (999, @i, [p].[Id], [p].[Id] + [p].[Int])
""");
    }

    public override async Task Inline_collection_Contains_as_Any_with_predicate()
    {
        await base.Inline_collection_Contains_as_Any_with_predicate();

        AssertSql(
            """
SELECT [p].[Id], [p].[Bool], [p].[Bools], [p].[DateTime], [p].[DateTimes], [p].[Enum], [p].[Enums], [p].[Int], [p].[Ints], [p].[NullableInt], [p].[NullableInts], [p].[NullableString], [p].[NullableStrings], [p].[NullableWrappedId], [p].[NullableWrappedIdWithNullableComparer], [p].[String], [p].[Strings], [p].[WrappedId]
FROM [PrimitiveCollectionsEntity] AS [p]
WHERE [p].[Id] IN (2, 999)
""");
    }

    public override async Task Inline_collection_negated_Contains_as_All()
    {
        await base.Inline_collection_negated_Contains_as_All();

        AssertSql(
            """
SELECT [p].[Id], [p].[Bool], [p].[Bools], [p].[DateTime], [p].[DateTimes], [p].[Enum], [p].[Enums], [p].[Int], [p].[Ints], [p].[NullableInt], [p].[NullableInts], [p].[NullableString], [p].[NullableStrings], [p].[NullableWrappedId], [p].[NullableWrappedIdWithNullableComparer], [p].[String], [p].[Strings], [p].[WrappedId]
FROM [PrimitiveCollectionsEntity] AS [p]
WHERE [p].[Id] NOT IN (2, 999)
""");
    }

    public override async Task Inline_collection_Min_with_two_values()
    {
        await base.Inline_collection_Min_with_two_values();

        AssertSql(
            """
SELECT [p].[Id], [p].[Bool], [p].[Bools], [p].[DateTime], [p].[DateTimes], [p].[Enum], [p].[Enums], [p].[Int], [p].[Ints], [p].[NullableInt], [p].[NullableInts], [p].[NullableString], [p].[NullableStrings], [p].[NullableWrappedId], [p].[NullableWrappedIdWithNullableComparer], [p].[String], [p].[Strings], [p].[WrappedId]
FROM [PrimitiveCollectionsEntity] AS [p]
WHERE LEAST(30, [p].[Int]) = 30
""");
    }

    public override async Task Inline_collection_List_Min_with_two_values()
    {
        await base.Inline_collection_List_Min_with_two_values();

        AssertSql(
            """
SELECT [p].[Id], [p].[Bool], [p].[Bools], [p].[DateTime], [p].[DateTimes], [p].[Enum], [p].[Enums], [p].[Int], [p].[Ints], [p].[NullableInt], [p].[NullableInts], [p].[NullableString], [p].[NullableStrings], [p].[NullableWrappedId], [p].[NullableWrappedIdWithNullableComparer], [p].[String], [p].[Strings], [p].[WrappedId]
FROM [PrimitiveCollectionsEntity] AS [p]
WHERE LEAST(30, [p].[Int]) = 30
""");
    }

    public override async Task Inline_collection_Max_with_two_values()
    {
        await base.Inline_collection_Max_with_two_values();

        AssertSql(
            """
SELECT [p].[Id], [p].[Bool], [p].[Bools], [p].[DateTime], [p].[DateTimes], [p].[Enum], [p].[Enums], [p].[Int], [p].[Ints], [p].[NullableInt], [p].[NullableInts], [p].[NullableString], [p].[NullableStrings], [p].[NullableWrappedId], [p].[NullableWrappedIdWithNullableComparer], [p].[String], [p].[Strings], [p].[WrappedId]
FROM [PrimitiveCollectionsEntity] AS [p]
WHERE GREATEST(30, [p].[Int]) = 30
""");
    }

    public override async Task Inline_collection_List_Max_with_two_values()
    {
        await base.Inline_collection_List_Max_with_two_values();

        AssertSql(
            """
SELECT [p].[Id], [p].[Bool], [p].[Bools], [p].[DateTime], [p].[DateTimes], [p].[Enum], [p].[Enums], [p].[Int], [p].[Ints], [p].[NullableInt], [p].[NullableInts], [p].[NullableString], [p].[NullableStrings], [p].[NullableWrappedId], [p].[NullableWrappedIdWithNullableComparer], [p].[String], [p].[Strings], [p].[WrappedId]
FROM [PrimitiveCollectionsEntity] AS [p]
WHERE GREATEST(30, [p].[Int]) = 30
""");
    }

    public override async Task Inline_collection_Min_with_three_values()
    {
        await base.Inline_collection_Min_with_three_values();

        AssertSql(
            """
@i='25'

SELECT [p].[Id], [p].[Bool], [p].[Bools], [p].[DateTime], [p].[DateTimes], [p].[Enum], [p].[Enums], [p].[Int], [p].[Ints], [p].[NullableInt], [p].[NullableInts], [p].[NullableString], [p].[NullableStrings], [p].[NullableWrappedId], [p].[NullableWrappedIdWithNullableComparer], [p].[String], [p].[Strings], [p].[WrappedId]
FROM [PrimitiveCollectionsEntity] AS [p]
WHERE LEAST(30, [p].[Int], @i) = 25
""");
    }

    public override async Task Inline_collection_List_Min_with_three_values()
    {
        await base.Inline_collection_List_Min_with_three_values();

        AssertSql(
            """
@i='25'

SELECT [p].[Id], [p].[Bool], [p].[Bools], [p].[DateTime], [p].[DateTimes], [p].[Enum], [p].[Enums], [p].[Int], [p].[Ints], [p].[NullableInt], [p].[NullableInts], [p].[NullableString], [p].[NullableStrings], [p].[NullableWrappedId], [p].[NullableWrappedIdWithNullableComparer], [p].[String], [p].[Strings], [p].[WrappedId]
FROM [PrimitiveCollectionsEntity] AS [p]
WHERE LEAST(30, [p].[Int], @i) = 25
""");
    }

    public override async Task Inline_collection_Max_with_three_values()
    {
        await base.Inline_collection_Max_with_three_values();

        AssertSql(
            """
@i='35'

SELECT [p].[Id], [p].[Bool], [p].[Bools], [p].[DateTime], [p].[DateTimes], [p].[Enum], [p].[Enums], [p].[Int], [p].[Ints], [p].[NullableInt], [p].[NullableInts], [p].[NullableString], [p].[NullableStrings], [p].[NullableWrappedId], [p].[NullableWrappedIdWithNullableComparer], [p].[String], [p].[Strings], [p].[WrappedId]
FROM [PrimitiveCollectionsEntity] AS [p]
WHERE GREATEST(30, [p].[Int], @i) = 35
""");
    }

    public override async Task Inline_collection_List_Max_with_three_values()
    {
        await base.Inline_collection_List_Max_with_three_values();

        AssertSql(
            """
@i='35'

SELECT [p].[Id], [p].[Bool], [p].[Bools], [p].[DateTime], [p].[DateTimes], [p].[Enum], [p].[Enums], [p].[Int], [p].[Ints], [p].[NullableInt], [p].[NullableInts], [p].[NullableString], [p].[NullableStrings], [p].[NullableWrappedId], [p].[NullableWrappedIdWithNullableComparer], [p].[String], [p].[Strings], [p].[WrappedId]
FROM [PrimitiveCollectionsEntity] AS [p]
WHERE GREATEST(30, [p].[Int], @i) = 35
""");
    }

    public override async Task Inline_collection_of_nullable_value_type_Min()
    {
        await base.Inline_collection_of_nullable_value_type_Min();

        AssertSql(
            """
@i='25' (Nullable = true)

SELECT [p].[Id], [p].[Bool], [p].[Bools], [p].[DateTime], [p].[DateTimes], [p].[Enum], [p].[Enums], [p].[Int], [p].[Ints], [p].[NullableInt], [p].[NullableInts], [p].[NullableString], [p].[NullableStrings], [p].[NullableWrappedId], [p].[NullableWrappedIdWithNullableComparer], [p].[String], [p].[Strings], [p].[WrappedId]
FROM [PrimitiveCollectionsEntity] AS [p]
WHERE LEAST(30, [p].[Int], @i) = 25
""");
    }

    public override async Task Inline_collection_of_nullable_value_type_Max()
    {
        await base.Inline_collection_of_nullable_value_type_Max();

        AssertSql(
            """
@i='35' (Nullable = true)

SELECT [p].[Id], [p].[Bool], [p].[Bools], [p].[DateTime], [p].[DateTimes], [p].[Enum], [p].[Enums], [p].[Int], [p].[Ints], [p].[NullableInt], [p].[NullableInts], [p].[NullableString], [p].[NullableStrings], [p].[NullableWrappedId], [p].[NullableWrappedIdWithNullableComparer], [p].[String], [p].[Strings], [p].[WrappedId]
FROM [PrimitiveCollectionsEntity] AS [p]
WHERE GREATEST(30, [p].[Int], @i) = 35
""");
    }

    public override async Task Inline_collection_of_nullable_value_type_with_null_Min()
    {
        await base.Inline_collection_of_nullable_value_type_with_null_Min();

        AssertSql(
            """
SELECT [p].[Id], [p].[Bool], [p].[Bools], [p].[DateTime], [p].[DateTimes], [p].[Enum], [p].[Enums], [p].[Int], [p].[Ints], [p].[NullableInt], [p].[NullableInts], [p].[NullableString], [p].[NullableStrings], [p].[NullableWrappedId], [p].[NullableWrappedIdWithNullableComparer], [p].[String], [p].[Strings], [p].[WrappedId]
FROM [PrimitiveCollectionsEntity] AS [p]
WHERE LEAST(30, [p].[NullableInt], NULL) = 30
""");
    }

    public override async Task Inline_collection_of_nullable_value_type_with_null_Max()
    {
        await base.Inline_collection_of_nullable_value_type_with_null_Max();

        AssertSql(
            """
SELECT [p].[Id], [p].[Bool], [p].[Bools], [p].[DateTime], [p].[DateTimes], [p].[Enum], [p].[Enums], [p].[Int], [p].[Ints], [p].[NullableInt], [p].[NullableInts], [p].[NullableString], [p].[NullableStrings], [p].[NullableWrappedId], [p].[NullableWrappedIdWithNullableComparer], [p].[String], [p].[Strings], [p].[WrappedId]
FROM [PrimitiveCollectionsEntity] AS [p]
WHERE GREATEST(30, [p].[NullableInt], NULL) = 30
""");
    }

    public override async Task Inline_collection_with_single_parameter_element_Contains()
    {
        await base.Inline_collection_with_single_parameter_element_Contains();

        AssertSql(
            """
@i='2'

SELECT [p].[Id], [p].[Bool], [p].[Bools], [p].[DateTime], [p].[DateTimes], [p].[Enum], [p].[Enums], [p].[Int], [p].[Ints], [p].[NullableInt], [p].[NullableInts], [p].[NullableString], [p].[NullableStrings], [p].[NullableWrappedId], [p].[NullableWrappedIdWithNullableComparer], [p].[String], [p].[Strings], [p].[WrappedId]
FROM [PrimitiveCollectionsEntity] AS [p]
WHERE [p].[Id] = @i
""");
    }

    public override async Task Inline_collection_with_single_parameter_element_Count()
    {
        await base.Inline_collection_with_single_parameter_element_Count();

        AssertSql(
            """
@i='2'

SELECT [p].[Id], [p].[Bool], [p].[Bools], [p].[DateTime], [p].[DateTimes], [p].[Enum], [p].[Enums], [p].[Int], [p].[Ints], [p].[NullableInt], [p].[NullableInts], [p].[NullableString], [p].[NullableStrings], [p].[NullableWrappedId], [p].[NullableWrappedIdWithNullableComparer], [p].[String], [p].[Strings], [p].[WrappedId]
FROM [PrimitiveCollectionsEntity] AS [p]
WHERE (
    SELECT COUNT(*)
    FROM (VALUES (CAST(@i AS int))) AS [v]([Value])
    WHERE [v].[Value] > [p].[Id]) = 1
""");
    }

    public override async Task Inline_collection_Contains_with_EF_Parameter()
    {
        await base.Inline_collection_Contains_with_EF_Parameter();

        AssertSql(
            """
@p='[2,999,1000]' (Size = 4000)

SELECT [p].[Id], [p].[Bool], [p].[Bools], [p].[DateTime], [p].[DateTimes], [p].[Enum], [p].[Enums], [p].[Int], [p].[Ints], [p].[NullableInt], [p].[NullableInts], [p].[NullableString], [p].[NullableStrings], [p].[NullableWrappedId], [p].[NullableWrappedIdWithNullableComparer], [p].[String], [p].[Strings], [p].[WrappedId]
FROM [PrimitiveCollectionsEntity] AS [p]
WHERE [p].[Id] IN (
    SELECT [p0].[value]
    FROM OPENJSON(@p) WITH ([value] int '$') AS [p0]
)
""");
    }

    public override async Task Inline_collection_Count_with_column_predicate_with_EF_Parameter()
    {
        await base.Inline_collection_Count_with_column_predicate_with_EF_Parameter();

        AssertSql(
            """
@p='[2,999,1000]' (Size = 4000)

SELECT [p].[Id], [p].[Bool], [p].[Bools], [p].[DateTime], [p].[DateTimes], [p].[Enum], [p].[Enums], [p].[Int], [p].[Ints], [p].[NullableInt], [p].[NullableInts], [p].[NullableString], [p].[NullableStrings], [p].[NullableWrappedId], [p].[NullableWrappedIdWithNullableComparer], [p].[String], [p].[Strings], [p].[WrappedId]
FROM [PrimitiveCollectionsEntity] AS [p]
WHERE (
    SELECT COUNT(*)
    FROM OPENJSON(@p) WITH ([value] int '$') AS [p0]
    WHERE [p0].[value] > [p].[Id]) = 2
""");
    }

    public override async Task Parameter_collection_Count()
    {
        await base.Parameter_collection_Count();

        AssertSql(
            """
@ids1='2'
@ids2='999'

SELECT [p].[Id], [p].[Bool], [p].[Bools], [p].[DateTime], [p].[DateTimes], [p].[Enum], [p].[Enums], [p].[Int], [p].[Ints], [p].[NullableInt], [p].[NullableInts], [p].[NullableString], [p].[NullableStrings], [p].[NullableWrappedId], [p].[NullableWrappedIdWithNullableComparer], [p].[String], [p].[Strings], [p].[WrappedId]
FROM [PrimitiveCollectionsEntity] AS [p]
WHERE (
    SELECT COUNT(*)
    FROM (VALUES (@ids1), (@ids2)) AS [i]([Value])
    WHERE [i].[Value] > [p].[Id]) = 1
""");
    }

    public override async Task Parameter_collection_of_ints_Contains_int()
    {
        await base.Parameter_collection_of_ints_Contains_int();

        AssertSql(
            """
@ints1='10'
@ints2='999'

SELECT [p].[Id], [p].[Bool], [p].[Bools], [p].[DateTime], [p].[DateTimes], [p].[Enum], [p].[Enums], [p].[Int], [p].[Ints], [p].[NullableInt], [p].[NullableInts], [p].[NullableString], [p].[NullableStrings], [p].[NullableWrappedId], [p].[NullableWrappedIdWithNullableComparer], [p].[String], [p].[Strings], [p].[WrappedId]
FROM [PrimitiveCollectionsEntity] AS [p]
WHERE [p].[Int] IN (@ints1, @ints2)
""",
            //
            """
@ints1='10'
@ints2='999'

SELECT [p].[Id], [p].[Bool], [p].[Bools], [p].[DateTime], [p].[DateTimes], [p].[Enum], [p].[Enums], [p].[Int], [p].[Ints], [p].[NullableInt], [p].[NullableInts], [p].[NullableString], [p].[NullableStrings], [p].[NullableWrappedId], [p].[NullableWrappedIdWithNullableComparer], [p].[String], [p].[Strings], [p].[WrappedId]
FROM [PrimitiveCollectionsEntity] AS [p]
WHERE [p].[Int] NOT IN (@ints1, @ints2)
""");
    }

    public override async Task Parameter_collection_HashSet_of_ints_Contains_int()
    {
        await base.Parameter_collection_HashSet_of_ints_Contains_int();

        AssertSql(
            """
@ints1='10'
@ints2='999'

SELECT [p].[Id], [p].[Bool], [p].[Bools], [p].[DateTime], [p].[DateTimes], [p].[Enum], [p].[Enums], [p].[Int], [p].[Ints], [p].[NullableInt], [p].[NullableInts], [p].[NullableString], [p].[NullableStrings], [p].[NullableWrappedId], [p].[NullableWrappedIdWithNullableComparer], [p].[String], [p].[Strings], [p].[WrappedId]
FROM [PrimitiveCollectionsEntity] AS [p]
WHERE [p].[Int] IN (@ints1, @ints2)
""",
            //
            """
@ints1='10'
@ints2='999'

SELECT [p].[Id], [p].[Bool], [p].[Bools], [p].[DateTime], [p].[DateTimes], [p].[Enum], [p].[Enums], [p].[Int], [p].[Ints], [p].[NullableInt], [p].[NullableInts], [p].[NullableString], [p].[NullableStrings], [p].[NullableWrappedId], [p].[NullableWrappedIdWithNullableComparer], [p].[String], [p].[Strings], [p].[WrappedId]
FROM [PrimitiveCollectionsEntity] AS [p]
WHERE [p].[Int] NOT IN (@ints1, @ints2)
""");
    }

    public override async Task Parameter_collection_ImmutableArray_of_ints_Contains_int()
    {
        await base.Parameter_collection_ImmutableArray_of_ints_Contains_int();

        AssertSql(
            """
@ints1='10'
@ints2='999'

SELECT [p].[Id], [p].[Bool], [p].[Bools], [p].[DateTime], [p].[DateTimes], [p].[Enum], [p].[Enums], [p].[Int], [p].[Ints], [p].[NullableInt], [p].[NullableInts], [p].[NullableString], [p].[NullableStrings], [p].[NullableWrappedId], [p].[NullableWrappedIdWithNullableComparer], [p].[String], [p].[Strings], [p].[WrappedId]
FROM [PrimitiveCollectionsEntity] AS [p]
WHERE [p].[Int] IN (@ints1, @ints2)
""",
            //
            """
@ints1='10'
@ints2='999'

SELECT [p].[Id], [p].[Bool], [p].[Bools], [p].[DateTime], [p].[DateTimes], [p].[Enum], [p].[Enums], [p].[Int], [p].[Ints], [p].[NullableInt], [p].[NullableInts], [p].[NullableString], [p].[NullableStrings], [p].[NullableWrappedId], [p].[NullableWrappedIdWithNullableComparer], [p].[String], [p].[Strings], [p].[WrappedId]
FROM [PrimitiveCollectionsEntity] AS [p]
WHERE [p].[Int] NOT IN (@ints1, @ints2)
""");
    }

    public override async Task Parameter_collection_of_ints_Contains_nullable_int()
    {
        await base.Parameter_collection_of_ints_Contains_nullable_int();

        AssertSql(
            """
@ints1='10'
@ints2='999'

SELECT [p].[Id], [p].[Bool], [p].[Bools], [p].[DateTime], [p].[DateTimes], [p].[Enum], [p].[Enums], [p].[Int], [p].[Ints], [p].[NullableInt], [p].[NullableInts], [p].[NullableString], [p].[NullableStrings], [p].[NullableWrappedId], [p].[NullableWrappedIdWithNullableComparer], [p].[String], [p].[Strings], [p].[WrappedId]
FROM [PrimitiveCollectionsEntity] AS [p]
WHERE [p].[NullableInt] IN (@ints1, @ints2)
""",
            //
            """
@ints1='10'
@ints2='999'

SELECT [p].[Id], [p].[Bool], [p].[Bools], [p].[DateTime], [p].[DateTimes], [p].[Enum], [p].[Enums], [p].[Int], [p].[Ints], [p].[NullableInt], [p].[NullableInts], [p].[NullableString], [p].[NullableStrings], [p].[NullableWrappedId], [p].[NullableWrappedIdWithNullableComparer], [p].[String], [p].[Strings], [p].[WrappedId]
FROM [PrimitiveCollectionsEntity] AS [p]
WHERE [p].[NullableInt] NOT IN (@ints1, @ints2) OR [p].[NullableInt] IS NULL
""");
    }

    public override async Task Parameter_collection_of_nullable_ints_Contains_int()
    {
        await base.Parameter_collection_of_nullable_ints_Contains_int();

        AssertSql(
            """
@nullableInts1='10'
@nullableInts2='999'

SELECT [p].[Id], [p].[Bool], [p].[Bools], [p].[DateTime], [p].[DateTimes], [p].[Enum], [p].[Enums], [p].[Int], [p].[Ints], [p].[NullableInt], [p].[NullableInts], [p].[NullableString], [p].[NullableStrings], [p].[NullableWrappedId], [p].[NullableWrappedIdWithNullableComparer], [p].[String], [p].[Strings], [p].[WrappedId]
FROM [PrimitiveCollectionsEntity] AS [p]
WHERE [p].[Int] IN (@nullableInts1, @nullableInts2)
""",
            //
            """
@nullableInts1='10'
@nullableInts2='999'

SELECT [p].[Id], [p].[Bool], [p].[Bools], [p].[DateTime], [p].[DateTimes], [p].[Enum], [p].[Enums], [p].[Int], [p].[Ints], [p].[NullableInt], [p].[NullableInts], [p].[NullableString], [p].[NullableStrings], [p].[NullableWrappedId], [p].[NullableWrappedIdWithNullableComparer], [p].[String], [p].[Strings], [p].[WrappedId]
FROM [PrimitiveCollectionsEntity] AS [p]
WHERE [p].[Int] NOT IN (@nullableInts1, @nullableInts2)
""");
    }

    public override async Task Parameter_collection_of_nullable_ints_Contains_nullable_int()
    {
        await base.Parameter_collection_of_nullable_ints_Contains_nullable_int();

        AssertSql(
            """
@nullableInts1='999'

SELECT [p].[Id], [p].[Bool], [p].[Bools], [p].[DateTime], [p].[DateTimes], [p].[Enum], [p].[Enums], [p].[Int], [p].[Ints], [p].[NullableInt], [p].[NullableInts], [p].[NullableString], [p].[NullableStrings], [p].[NullableWrappedId], [p].[NullableWrappedIdWithNullableComparer], [p].[String], [p].[Strings], [p].[WrappedId]
FROM [PrimitiveCollectionsEntity] AS [p]
WHERE [p].[NullableInt] IS NULL OR [p].[NullableInt] = @nullableInts1
""",
            //
            """
@nullableInts1='999'

SELECT [p].[Id], [p].[Bool], [p].[Bools], [p].[DateTime], [p].[DateTimes], [p].[Enum], [p].[Enums], [p].[Int], [p].[Ints], [p].[NullableInt], [p].[NullableInts], [p].[NullableString], [p].[NullableStrings], [p].[NullableWrappedId], [p].[NullableWrappedIdWithNullableComparer], [p].[String], [p].[Strings], [p].[WrappedId]
FROM [PrimitiveCollectionsEntity] AS [p]
WHERE [p].[NullableInt] IS NOT NULL AND [p].[NullableInt] <> @nullableInts1
""");
    }

    public override async Task Parameter_collection_of_strings_Contains_string()
    {
        await base.Parameter_collection_of_strings_Contains_string();

        AssertSql(
            """
@strings1='10' (Size = 4000)
@strings2='999' (Size = 4000)

SELECT [p].[Id], [p].[Bool], [p].[Bools], [p].[DateTime], [p].[DateTimes], [p].[Enum], [p].[Enums], [p].[Int], [p].[Ints], [p].[NullableInt], [p].[NullableInts], [p].[NullableString], [p].[NullableStrings], [p].[NullableWrappedId], [p].[NullableWrappedIdWithNullableComparer], [p].[String], [p].[Strings], [p].[WrappedId]
FROM [PrimitiveCollectionsEntity] AS [p]
WHERE [p].[String] IN (@strings1, @strings2)
""",
            //
            """
@strings1='10' (Size = 4000)
@strings2='999' (Size = 4000)

SELECT [p].[Id], [p].[Bool], [p].[Bools], [p].[DateTime], [p].[DateTimes], [p].[Enum], [p].[Enums], [p].[Int], [p].[Ints], [p].[NullableInt], [p].[NullableInts], [p].[NullableString], [p].[NullableStrings], [p].[NullableWrappedId], [p].[NullableWrappedIdWithNullableComparer], [p].[String], [p].[Strings], [p].[WrappedId]
FROM [PrimitiveCollectionsEntity] AS [p]
WHERE [p].[String] NOT IN (@strings1, @strings2)
""");
    }

    public override async Task Parameter_collection_of_strings_Contains_nullable_string()
    {
        await base.Parameter_collection_of_strings_Contains_nullable_string();

        AssertSql(
            """
@strings1='10' (Size = 4000)
@strings2='999' (Size = 4000)

SELECT [p].[Id], [p].[Bool], [p].[Bools], [p].[DateTime], [p].[DateTimes], [p].[Enum], [p].[Enums], [p].[Int], [p].[Ints], [p].[NullableInt], [p].[NullableInts], [p].[NullableString], [p].[NullableStrings], [p].[NullableWrappedId], [p].[NullableWrappedIdWithNullableComparer], [p].[String], [p].[Strings], [p].[WrappedId]
FROM [PrimitiveCollectionsEntity] AS [p]
WHERE [p].[NullableString] IN (@strings1, @strings2)
""",
            //
            """
@strings1='10' (Size = 4000)
@strings2='999' (Size = 4000)

SELECT [p].[Id], [p].[Bool], [p].[Bools], [p].[DateTime], [p].[DateTimes], [p].[Enum], [p].[Enums], [p].[Int], [p].[Ints], [p].[NullableInt], [p].[NullableInts], [p].[NullableString], [p].[NullableStrings], [p].[NullableWrappedId], [p].[NullableWrappedIdWithNullableComparer], [p].[String], [p].[Strings], [p].[WrappedId]
FROM [PrimitiveCollectionsEntity] AS [p]
WHERE [p].[NullableString] NOT IN (@strings1, @strings2) OR [p].[NullableString] IS NULL
""");
    }

    public override async Task Parameter_collection_of_nullable_strings_Contains_string()
    {
        await base.Parameter_collection_of_nullable_strings_Contains_string();

        AssertSql(
            """
@strings1='10' (Size = 4000)

SELECT [p].[Id], [p].[Bool], [p].[Bools], [p].[DateTime], [p].[DateTimes], [p].[Enum], [p].[Enums], [p].[Int], [p].[Ints], [p].[NullableInt], [p].[NullableInts], [p].[NullableString], [p].[NullableStrings], [p].[NullableWrappedId], [p].[NullableWrappedIdWithNullableComparer], [p].[String], [p].[Strings], [p].[WrappedId]
FROM [PrimitiveCollectionsEntity] AS [p]
WHERE [p].[String] = @strings1
""",
            //
            """
@strings1='10' (Size = 4000)

SELECT [p].[Id], [p].[Bool], [p].[Bools], [p].[DateTime], [p].[DateTimes], [p].[Enum], [p].[Enums], [p].[Int], [p].[Ints], [p].[NullableInt], [p].[NullableInts], [p].[NullableString], [p].[NullableStrings], [p].[NullableWrappedId], [p].[NullableWrappedIdWithNullableComparer], [p].[String], [p].[Strings], [p].[WrappedId]
FROM [PrimitiveCollectionsEntity] AS [p]
WHERE [p].[String] <> @strings1
""");
    }

    public override async Task Parameter_collection_of_nullable_strings_Contains_nullable_string()
    {
        await base.Parameter_collection_of_nullable_strings_Contains_nullable_string();

        AssertSql(
            """
@strings1='999' (Size = 4000)

SELECT [p].[Id], [p].[Bool], [p].[Bools], [p].[DateTime], [p].[DateTimes], [p].[Enum], [p].[Enums], [p].[Int], [p].[Ints], [p].[NullableInt], [p].[NullableInts], [p].[NullableString], [p].[NullableStrings], [p].[NullableWrappedId], [p].[NullableWrappedIdWithNullableComparer], [p].[String], [p].[Strings], [p].[WrappedId]
FROM [PrimitiveCollectionsEntity] AS [p]
WHERE [p].[NullableString] IS NULL OR [p].[NullableString] = @strings1
""",
            //
            """
@strings1='999' (Size = 4000)

SELECT [p].[Id], [p].[Bool], [p].[Bools], [p].[DateTime], [p].[DateTimes], [p].[Enum], [p].[Enums], [p].[Int], [p].[Ints], [p].[NullableInt], [p].[NullableInts], [p].[NullableString], [p].[NullableStrings], [p].[NullableWrappedId], [p].[NullableWrappedIdWithNullableComparer], [p].[String], [p].[Strings], [p].[WrappedId]
FROM [PrimitiveCollectionsEntity] AS [p]
WHERE [p].[NullableString] IS NOT NULL AND [p].[NullableString] <> @strings1
""");
    }

    public override async Task Parameter_collection_of_DateTimes_Contains()
    {
        await base.Parameter_collection_of_DateTimes_Contains();

        AssertSql(
            """
@dateTimes1='2020-01-10T12:30:00.0000000Z' (DbType = DateTime)
@dateTimes2='9999-01-01T00:00:00.0000000Z' (DbType = DateTime)

SELECT [p].[Id], [p].[Bool], [p].[Bools], [p].[DateTime], [p].[DateTimes], [p].[Enum], [p].[Enums], [p].[Int], [p].[Ints], [p].[NullableInt], [p].[NullableInts], [p].[NullableString], [p].[NullableStrings], [p].[NullableWrappedId], [p].[NullableWrappedIdWithNullableComparer], [p].[String], [p].[Strings], [p].[WrappedId]
FROM [PrimitiveCollectionsEntity] AS [p]
WHERE [p].[DateTime] IN (@dateTimes1, @dateTimes2)
""");
    }

    public override async Task Parameter_collection_of_bools_Contains()
    {
        await base.Parameter_collection_of_bools_Contains();

        AssertSql(
            """
@bools1='True'

SELECT [p].[Id], [p].[Bool], [p].[Bools], [p].[DateTime], [p].[DateTimes], [p].[Enum], [p].[Enums], [p].[Int], [p].[Ints], [p].[NullableInt], [p].[NullableInts], [p].[NullableString], [p].[NullableStrings], [p].[NullableWrappedId], [p].[NullableWrappedIdWithNullableComparer], [p].[String], [p].[Strings], [p].[WrappedId]
FROM [PrimitiveCollectionsEntity] AS [p]
WHERE [p].[Bool] = @bools1
""");
    }

    public override async Task Parameter_collection_of_enums_Contains()
    {
        await base.Parameter_collection_of_enums_Contains();

        AssertSql(
            """
@enums1='0'
@enums2='3'

SELECT [p].[Id], [p].[Bool], [p].[Bools], [p].[DateTime], [p].[DateTimes], [p].[Enum], [p].[Enums], [p].[Int], [p].[Ints], [p].[NullableInt], [p].[NullableInts], [p].[NullableString], [p].[NullableStrings], [p].[NullableWrappedId], [p].[NullableWrappedIdWithNullableComparer], [p].[String], [p].[Strings], [p].[WrappedId]
FROM [PrimitiveCollectionsEntity] AS [p]
WHERE [p].[Enum] IN (@enums1, @enums2)
""");
    }

    public override async Task Parameter_collection_null_Contains()
    {
        await base.Parameter_collection_null_Contains();

        AssertSql(
            """
SELECT [p].[Id], [p].[Bool], [p].[Bools], [p].[DateTime], [p].[DateTimes], [p].[Enum], [p].[Enums], [p].[Int], [p].[Ints], [p].[NullableInt], [p].[NullableInts], [p].[NullableString], [p].[NullableStrings], [p].[NullableWrappedId], [p].[NullableWrappedIdWithNullableComparer], [p].[String], [p].[Strings], [p].[WrappedId]
FROM [PrimitiveCollectionsEntity] AS [p]
WHERE 0 = 1
""");
    }

    public override async Task Parameter_collection_Contains_with_EF_Constant()
    {
        await base.Parameter_collection_Contains_with_EF_Constant();

        AssertSql(
            """
SELECT [p].[Id], [p].[Bool], [p].[Bools], [p].[DateTime], [p].[DateTimes], [p].[Enum], [p].[Enums], [p].[Int], [p].[Ints], [p].[NullableInt], [p].[NullableInts], [p].[NullableString], [p].[NullableStrings], [p].[NullableWrappedId], [p].[NullableWrappedIdWithNullableComparer], [p].[String], [p].[Strings], [p].[WrappedId]
FROM [PrimitiveCollectionsEntity] AS [p]
WHERE [p].[Id] IN (2, 999, 1000)
""");
    }

    public override async Task Parameter_collection_Where_with_EF_Constant_Where_Any()
    {
        await base.Parameter_collection_Where_with_EF_Constant_Where_Any();

        AssertSql(
            """
SELECT [p].[Id], [p].[Bool], [p].[Bools], [p].[DateTime], [p].[DateTimes], [p].[Enum], [p].[Enums], [p].[Int], [p].[Ints], [p].[NullableInt], [p].[NullableInts], [p].[NullableString], [p].[NullableStrings], [p].[NullableWrappedId], [p].[NullableWrappedIdWithNullableComparer], [p].[String], [p].[Strings], [p].[WrappedId]
FROM [PrimitiveCollectionsEntity] AS [p]
WHERE EXISTS (
    SELECT 1
    FROM (VALUES (CAST(2 AS int)), (999), (1000)) AS [i]([Value])
    WHERE [i].[Value] > 0)
""");
    }

    public override async Task Parameter_collection_Count_with_column_predicate_with_EF_Constant()
    {
        await base.Parameter_collection_Count_with_column_predicate_with_EF_Constant();

        AssertSql(
            """
SELECT [p].[Id], [p].[Bool], [p].[Bools], [p].[DateTime], [p].[DateTimes], [p].[Enum], [p].[Enums], [p].[Int], [p].[Ints], [p].[NullableInt], [p].[NullableInts], [p].[NullableString], [p].[NullableStrings], [p].[NullableWrappedId], [p].[NullableWrappedIdWithNullableComparer], [p].[String], [p].[Strings], [p].[WrappedId]
FROM [PrimitiveCollectionsEntity] AS [p]
WHERE (
    SELECT COUNT(*)
    FROM (VALUES (CAST(2 AS int)), (999), (1000)) AS [i]([Value])
    WHERE [i].[Value] > [p].[Id]) = 2
""");
    }

    public override async Task Parameter_collection_Count_with_huge_number_of_values()
    {
        await base.Parameter_collection_Count_with_huge_number_of_values();

        Assert.Contains("OPENJSON(@ids) WITH ([value] int '$')", Fixture.TestSqlLoggerFactory.SqlStatements[0], StringComparison.Ordinal);
    }

    public override async Task Parameter_collection_of_ints_Contains_int_with_huge_number_of_values()
    {
        await base.Parameter_collection_of_ints_Contains_int_with_huge_number_of_values();

        Assert.Contains("OPENJSON(@ints) WITH ([value] int '$')", Fixture.TestSqlLoggerFactory.SqlStatements[0], StringComparison.Ordinal);
        Assert.Contains("OPENJSON(@ints) WITH ([value] int '$')", Fixture.TestSqlLoggerFactory.SqlStatements[1], StringComparison.Ordinal);
    }

    public override async Task Column_collection_of_ints_Contains()
    {
        await base.Column_collection_of_ints_Contains();

        AssertSql(
            """
SELECT [p].[Id], [p].[Bool], [p].[Bools], [p].[DateTime], [p].[DateTimes], [p].[Enum], [p].[Enums], [p].[Int], [p].[Ints], [p].[NullableInt], [p].[NullableInts], [p].[NullableString], [p].[NullableStrings], [p].[NullableWrappedId], [p].[NullableWrappedIdWithNullableComparer], [p].[String], [p].[Strings], [p].[WrappedId]
FROM [PrimitiveCollectionsEntity] AS [p]
WHERE 10 IN (
    SELECT [i].[value]
    FROM OPENJSON([p].[Ints]) WITH ([value] int '$') AS [i]
)
""");
    }

    public override async Task Column_collection_of_nullable_ints_Contains()
    {
        await base.Column_collection_of_nullable_ints_Contains();

        AssertSql(
            """
SELECT [p].[Id], [p].[Bool], [p].[Bools], [p].[DateTime], [p].[DateTimes], [p].[Enum], [p].[Enums], [p].[Int], [p].[Ints], [p].[NullableInt], [p].[NullableInts], [p].[NullableString], [p].[NullableStrings], [p].[NullableWrappedId], [p].[NullableWrappedIdWithNullableComparer], [p].[String], [p].[Strings], [p].[WrappedId]
FROM [PrimitiveCollectionsEntity] AS [p]
WHERE 10 IN (
    SELECT [n].[value]
    FROM OPENJSON([p].[NullableInts]) WITH ([value] int '$') AS [n]
)
""");
    }

    public override async Task Column_collection_of_nullable_ints_Contains_null()
    {
        await base.Column_collection_of_nullable_ints_Contains_null();

        AssertSql(
            """
SELECT [p].[Id], [p].[Bool], [p].[Bools], [p].[DateTime], [p].[DateTimes], [p].[Enum], [p].[Enums], [p].[Int], [p].[Ints], [p].[NullableInt], [p].[NullableInts], [p].[NullableString], [p].[NullableStrings], [p].[NullableWrappedId], [p].[NullableWrappedIdWithNullableComparer], [p].[String], [p].[Strings], [p].[WrappedId]
FROM [PrimitiveCollectionsEntity] AS [p]
WHERE EXISTS (
    SELECT 1
    FROM OPENJSON([p].[NullableInts]) WITH ([value] int '$') AS [n]
    WHERE [n].[value] IS NULL)
""");
    }

    public override async Task Column_collection_of_strings_contains_null()
    {
        await base.Column_collection_of_strings_contains_null();

        AssertSql(
            """
SELECT [p].[Id], [p].[Bool], [p].[Bools], [p].[DateTime], [p].[DateTimes], [p].[Enum], [p].[Enums], [p].[Int], [p].[Ints], [p].[NullableInt], [p].[NullableInts], [p].[NullableString], [p].[NullableStrings], [p].[NullableWrappedId], [p].[NullableWrappedIdWithNullableComparer], [p].[String], [p].[Strings], [p].[WrappedId]
FROM [PrimitiveCollectionsEntity] AS [p]
WHERE 0 = 1
""");
    }

    public override async Task Column_collection_of_nullable_strings_contains_null()
    {
        await base.Column_collection_of_nullable_strings_contains_null();

        AssertSql(
            """
SELECT [p].[Id], [p].[Bool], [p].[Bools], [p].[DateTime], [p].[DateTimes], [p].[Enum], [p].[Enums], [p].[Int], [p].[Ints], [p].[NullableInt], [p].[NullableInts], [p].[NullableString], [p].[NullableStrings], [p].[NullableWrappedId], [p].[NullableWrappedIdWithNullableComparer], [p].[String], [p].[Strings], [p].[WrappedId]
FROM [PrimitiveCollectionsEntity] AS [p]
WHERE EXISTS (
    SELECT 1
    FROM OPENJSON([p].[NullableStrings]) WITH ([value] nvarchar(max) '$') AS [n]
    WHERE [n].[value] IS NULL)
""");
    }

    public override async Task Column_collection_of_bools_Contains()
    {
        await base.Column_collection_of_bools_Contains();

        AssertSql(
            """
SELECT [p].[Id], [p].[Bool], [p].[Bools], [p].[DateTime], [p].[DateTimes], [p].[Enum], [p].[Enums], [p].[Int], [p].[Ints], [p].[NullableInt], [p].[NullableInts], [p].[NullableString], [p].[NullableStrings], [p].[NullableWrappedId], [p].[NullableWrappedIdWithNullableComparer], [p].[String], [p].[Strings], [p].[WrappedId]
FROM [PrimitiveCollectionsEntity] AS [p]
WHERE CAST(1 AS bit) IN (
    SELECT [b].[value]
    FROM OPENJSON([p].[Bools]) WITH ([value] bit '$') AS [b]
)
""");
    }

    [ConditionalFact]
    public virtual async Task Json_representation_of_bool_array()
    {
        await using var context = CreateContext();

        Assert.Equal(
            "[true,false]",
            await context.Database.SqlQuery<string>($"SELECT [Bools] AS [Value] FROM [PrimitiveCollectionsEntity] WHERE [Id] = 1")
                .SingleAsync());
    }

    public override async Task Column_collection_Count_method()
    {
        await base.Column_collection_Count_method();

        AssertSql(
            """
SELECT [p].[Id], [p].[Bool], [p].[Bools], [p].[DateTime], [p].[DateTimes], [p].[Enum], [p].[Enums], [p].[Int], [p].[Ints], [p].[NullableInt], [p].[NullableInts], [p].[NullableString], [p].[NullableStrings], [p].[NullableWrappedId], [p].[NullableWrappedIdWithNullableComparer], [p].[String], [p].[Strings], [p].[WrappedId]
FROM [PrimitiveCollectionsEntity] AS [p]
WHERE (
    SELECT COUNT(*)
    FROM OPENJSON([p].[Ints]) AS [i]) = 2
""");
    }

    public override async Task Column_collection_Length()
    {
        await base.Column_collection_Length();

        AssertSql(
            """
SELECT [p].[Id], [p].[Bool], [p].[Bools], [p].[DateTime], [p].[DateTimes], [p].[Enum], [p].[Enums], [p].[Int], [p].[Ints], [p].[NullableInt], [p].[NullableInts], [p].[NullableString], [p].[NullableStrings], [p].[NullableWrappedId], [p].[NullableWrappedIdWithNullableComparer], [p].[String], [p].[Strings], [p].[WrappedId]
FROM [PrimitiveCollectionsEntity] AS [p]
WHERE (
    SELECT COUNT(*)
    FROM OPENJSON([p].[Ints]) AS [i]) = 2
""");
    }

    public override async Task Column_collection_Count_with_predicate()
    {
        await base.Column_collection_Count_with_predicate();

        AssertSql(
            """
SELECT [p].[Id], [p].[Bool], [p].[Bools], [p].[DateTime], [p].[DateTimes], [p].[Enum], [p].[Enums], [p].[Int], [p].[Ints], [p].[NullableInt], [p].[NullableInts], [p].[NullableString], [p].[NullableStrings], [p].[NullableWrappedId], [p].[NullableWrappedIdWithNullableComparer], [p].[String], [p].[Strings], [p].[WrappedId]
FROM [PrimitiveCollectionsEntity] AS [p]
WHERE (
    SELECT COUNT(*)
    FROM OPENJSON([p].[Ints]) WITH ([value] int '$') AS [i]
    WHERE [i].[value] > 1) = 2
""");
    }

    public override async Task Column_collection_Where_Count()
    {
        await base.Column_collection_Where_Count();

        AssertSql(
            """
SELECT [p].[Id], [p].[Bool], [p].[Bools], [p].[DateTime], [p].[DateTimes], [p].[Enum], [p].[Enums], [p].[Int], [p].[Ints], [p].[NullableInt], [p].[NullableInts], [p].[NullableString], [p].[NullableStrings], [p].[NullableWrappedId], [p].[NullableWrappedIdWithNullableComparer], [p].[String], [p].[Strings], [p].[WrappedId]
FROM [PrimitiveCollectionsEntity] AS [p]
WHERE (
    SELECT COUNT(*)
    FROM OPENJSON([p].[Ints]) WITH ([value] int '$') AS [i]
    WHERE [i].[value] > 1) = 2
""");
    }

    public override async Task Column_collection_index_int()
    {
        await base.Column_collection_index_int();

        AssertSql(
            """
SELECT [p].[Id], [p].[Bool], [p].[Bools], [p].[DateTime], [p].[DateTimes], [p].[Enum], [p].[Enums], [p].[Int], [p].[Ints], [p].[NullableInt], [p].[NullableInts], [p].[NullableString], [p].[NullableStrings], [p].[NullableWrappedId], [p].[NullableWrappedIdWithNullableComparer], [p].[String], [p].[Strings], [p].[WrappedId]
FROM [PrimitiveCollectionsEntity] AS [p]
WHERE CAST(JSON_VALUE([p].[Ints], '$[1]') AS int) = 10
""");
    }

    public override async Task Column_collection_index_string()
    {
        await base.Column_collection_index_string();

        AssertSql(
            """
SELECT [p].[Id], [p].[Bool], [p].[Bools], [p].[DateTime], [p].[DateTimes], [p].[Enum], [p].[Enums], [p].[Int], [p].[Ints], [p].[NullableInt], [p].[NullableInts], [p].[NullableString], [p].[NullableStrings], [p].[NullableWrappedId], [p].[NullableWrappedIdWithNullableComparer], [p].[String], [p].[Strings], [p].[WrappedId]
FROM [PrimitiveCollectionsEntity] AS [p]
WHERE JSON_VALUE([p].[Strings], '$[1]') = N'10'
""");
    }

    public override async Task Column_collection_index_datetime()
    {
        await base.Column_collection_index_datetime();

        AssertSql(
            """
SELECT [p].[Id], [p].[Bool], [p].[Bools], [p].[DateTime], [p].[DateTimes], [p].[Enum], [p].[Enums], [p].[Int], [p].[Ints], [p].[NullableInt], [p].[NullableInts], [p].[NullableString], [p].[NullableStrings], [p].[NullableWrappedId], [p].[NullableWrappedIdWithNullableComparer], [p].[String], [p].[Strings], [p].[WrappedId]
FROM [PrimitiveCollectionsEntity] AS [p]
WHERE CAST(JSON_VALUE([p].[DateTimes], '$[1]') AS datetime2) = '2020-01-10T12:30:00.0000000Z'
""");
    }

    public override async Task Column_collection_index_beyond_end()
    {
        await base.Column_collection_index_beyond_end();

        AssertSql(
            """
SELECT [p].[Id], [p].[Bool], [p].[Bools], [p].[DateTime], [p].[DateTimes], [p].[Enum], [p].[Enums], [p].[Int], [p].[Ints], [p].[NullableInt], [p].[NullableInts], [p].[NullableString], [p].[NullableStrings], [p].[NullableWrappedId], [p].[NullableWrappedIdWithNullableComparer], [p].[String], [p].[Strings], [p].[WrappedId]
FROM [PrimitiveCollectionsEntity] AS [p]
WHERE CAST(JSON_VALUE([p].[Ints], '$[999]') AS int) = 10
""");
    }

    public override async Task Nullable_reference_column_collection_index_equals_nullable_column()
    {
        // TODO: This test is incorrect, see #33784
        await base.Nullable_reference_column_collection_index_equals_nullable_column();

        AssertSql(
            """
SELECT [p].[Id], [p].[Bool], [p].[Bools], [p].[DateTime], [p].[DateTimes], [p].[Enum], [p].[Enums], [p].[Int], [p].[Ints], [p].[NullableInt], [p].[NullableInts], [p].[NullableString], [p].[NullableStrings], [p].[NullableWrappedId], [p].[NullableWrappedIdWithNullableComparer], [p].[String], [p].[Strings], [p].[WrappedId]
FROM [PrimitiveCollectionsEntity] AS [p]
WHERE JSON_VALUE([p].[NullableStrings], '$[2]') = [p].[NullableString] OR (JSON_VALUE([p].[NullableStrings], '$[2]') IS NULL AND [p].[NullableString] IS NULL)
""");
    }

    public override async Task Non_nullable_reference_column_collection_index_equals_nullable_column()
    {
        await base.Non_nullable_reference_column_collection_index_equals_nullable_column();

        AssertSql(
            """
SELECT [p].[Id], [p].[Bool], [p].[Bools], [p].[DateTime], [p].[DateTimes], [p].[Enum], [p].[Enums], [p].[Int], [p].[Ints], [p].[NullableInt], [p].[NullableInts], [p].[NullableString], [p].[NullableStrings], [p].[NullableWrappedId], [p].[NullableWrappedIdWithNullableComparer], [p].[String], [p].[Strings], [p].[WrappedId]
FROM [PrimitiveCollectionsEntity] AS [p]
WHERE EXISTS (
    SELECT 1
    FROM OPENJSON([p].[Strings]) AS [s]) AND JSON_VALUE([p].[Strings], '$[1]') = [p].[NullableString]
""");
    }

    public override async Task Inline_collection_index_Column()
    {
        await base.Inline_collection_index_Column();

        AssertSql(
            """
SELECT [p].[Id], [p].[Bool], [p].[Bools], [p].[DateTime], [p].[DateTimes], [p].[Enum], [p].[Enums], [p].[Int], [p].[Ints], [p].[NullableInt], [p].[NullableInts], [p].[NullableString], [p].[NullableStrings], [p].[NullableWrappedId], [p].[NullableWrappedIdWithNullableComparer], [p].[String], [p].[Strings], [p].[WrappedId]
FROM [PrimitiveCollectionsEntity] AS [p]
WHERE (
    SELECT [v].[Value]
    FROM (VALUES (0, CAST(1 AS int)), (1, 2), (2, 3)) AS [v]([_ord], [Value])
    ORDER BY [v].[_ord]
    OFFSET [p].[Int] ROWS FETCH NEXT 1 ROWS ONLY) = 1
""");
    }

    public override async Task Inline_collection_index_Column_with_EF_Constant()
    {
        await base.Inline_collection_index_Column_with_EF_Constant();

        AssertSql(
            """
SELECT [p].[Id], [p].[Bool], [p].[Bools], [p].[DateTime], [p].[DateTimes], [p].[Enum], [p].[Enums], [p].[Int], [p].[Ints], [p].[NullableInt], [p].[NullableInts], [p].[NullableString], [p].[NullableStrings], [p].[NullableWrappedId], [p].[NullableWrappedIdWithNullableComparer], [p].[String], [p].[Strings], [p].[WrappedId]
FROM [PrimitiveCollectionsEntity] AS [p]
WHERE CAST(JSON_VALUE(N'[1,2,3]', '$[' + CAST([p].[Int] AS nvarchar(max)) + ']') AS int) = 1
""");
    }

    public override async Task Inline_collection_value_index_Column()
    {
        await base.Inline_collection_value_index_Column();

        AssertSql(
            """
SELECT [p].[Id], [p].[Bool], [p].[Bools], [p].[DateTime], [p].[DateTimes], [p].[Enum], [p].[Enums], [p].[Int], [p].[Ints], [p].[NullableInt], [p].[NullableInts], [p].[NullableString], [p].[NullableStrings], [p].[NullableWrappedId], [p].[NullableWrappedIdWithNullableComparer], [p].[String], [p].[Strings], [p].[WrappedId]
FROM [PrimitiveCollectionsEntity] AS [p]
WHERE (
    SELECT [v].[Value]
    FROM (VALUES (0, CAST(1 AS int)), (1, [p].[Int]), (2, 3)) AS [v]([_ord], [Value])
    ORDER BY [v].[_ord]
    OFFSET [p].[Int] ROWS FETCH NEXT 1 ROWS ONLY) = 1
""");
    }

    public override async Task Inline_collection_List_value_index_Column()
    {
        await base.Inline_collection_List_value_index_Column();

        AssertSql(
            """
SELECT [p].[Id], [p].[Bool], [p].[Bools], [p].[DateTime], [p].[DateTimes], [p].[Enum], [p].[Enums], [p].[Int], [p].[Ints], [p].[NullableInt], [p].[NullableInts], [p].[NullableString], [p].[NullableStrings], [p].[NullableWrappedId], [p].[NullableWrappedIdWithNullableComparer], [p].[String], [p].[Strings], [p].[WrappedId]
FROM [PrimitiveCollectionsEntity] AS [p]
WHERE (
    SELECT [v].[Value]
    FROM (VALUES (0, CAST(1 AS int)), (1, [p].[Int]), (2, 3)) AS [v]([_ord], [Value])
    ORDER BY [v].[_ord]
    OFFSET [p].[Int] ROWS FETCH NEXT 1 ROWS ONLY) = 1
""");
    }

    [SqlServerCondition(SqlServerCondition.SupportsJsonPathExpressions)]
    public override async Task Parameter_collection_index_Column_equal_Column()
    {
        await base.Parameter_collection_index_Column_equal_Column();

        AssertSql(
            """
@ints='[0,2,3]' (Size = 4000)

SELECT [p].[Id], [p].[Bool], [p].[Bools], [p].[DateTime], [p].[DateTimes], [p].[Enum], [p].[Enums], [p].[Int], [p].[Ints], [p].[NullableInt], [p].[NullableInts], [p].[NullableString], [p].[NullableStrings], [p].[NullableWrappedId], [p].[NullableWrappedIdWithNullableComparer], [p].[String], [p].[Strings], [p].[WrappedId]
FROM [PrimitiveCollectionsEntity] AS [p]
WHERE CAST(JSON_VALUE(@ints, '$[' + CAST([p].[Int] AS nvarchar(max)) + ']') AS int) = [p].[Int]
""");
    }

    [SqlServerCondition(SqlServerCondition.SupportsJsonPathExpressions)]
    public override async Task Parameter_collection_index_Column_equal_constant()
    {
        await base.Parameter_collection_index_Column_equal_constant();

        AssertSql(
            """
@ints='[1,2,3]' (Size = 4000)

SELECT [p].[Id], [p].[Bool], [p].[Bools], [p].[DateTime], [p].[DateTimes], [p].[Enum], [p].[Enums], [p].[Int], [p].[Ints], [p].[NullableInt], [p].[NullableInts], [p].[NullableString], [p].[NullableStrings], [p].[NullableWrappedId], [p].[NullableWrappedIdWithNullableComparer], [p].[String], [p].[Strings], [p].[WrappedId]
FROM [PrimitiveCollectionsEntity] AS [p]
WHERE CAST(JSON_VALUE(@ints, '$[' + CAST([p].[Int] AS nvarchar(max)) + ']') AS int) = 1
""");
    }

    public override async Task Column_collection_ElementAt()
    {
        await base.Column_collection_ElementAt();

        AssertSql(
            """
SELECT [p].[Id], [p].[Bool], [p].[Bools], [p].[DateTime], [p].[DateTimes], [p].[Enum], [p].[Enums], [p].[Int], [p].[Ints], [p].[NullableInt], [p].[NullableInts], [p].[NullableString], [p].[NullableStrings], [p].[NullableWrappedId], [p].[NullableWrappedIdWithNullableComparer], [p].[String], [p].[Strings], [p].[WrappedId]
FROM [PrimitiveCollectionsEntity] AS [p]
WHERE CAST(JSON_VALUE([p].[Ints], '$[1]') AS int) = 10
""");
    }

    public override async Task Column_collection_First()
    {
        await base.Column_collection_First();

        AssertSql(
            """
SELECT [p].[Id], [p].[Bool], [p].[Bools], [p].[DateTime], [p].[DateTimes], [p].[Enum], [p].[Enums], [p].[Int], [p].[Ints], [p].[NullableInt], [p].[NullableInts], [p].[NullableString], [p].[NullableStrings], [p].[NullableWrappedId], [p].[NullableWrappedIdWithNullableComparer], [p].[String], [p].[Strings], [p].[WrappedId]
FROM [PrimitiveCollectionsEntity] AS [p]
WHERE (
    SELECT TOP(1) CAST([i].[value] AS int) AS [value]
    FROM OPENJSON([p].[Ints]) AS [i]
    ORDER BY CAST([i].[key] AS int)) = 1
""");
    }

    public override async Task Column_collection_FirstOrDefault()
    {
        await base.Column_collection_FirstOrDefault();

        AssertSql(
            """
SELECT [p].[Id], [p].[Bool], [p].[Bools], [p].[DateTime], [p].[DateTimes], [p].[Enum], [p].[Enums], [p].[Int], [p].[Ints], [p].[NullableInt], [p].[NullableInts], [p].[NullableString], [p].[NullableStrings], [p].[NullableWrappedId], [p].[NullableWrappedIdWithNullableComparer], [p].[String], [p].[Strings], [p].[WrappedId]
FROM [PrimitiveCollectionsEntity] AS [p]
WHERE COALESCE((
    SELECT TOP(1) CAST([i].[value] AS int) AS [value]
    FROM OPENJSON([p].[Ints]) AS [i]
    ORDER BY CAST([i].[key] AS int)), 0) = 1
""");
    }

    public override async Task Column_collection_Single()
    {
        await base.Column_collection_Single();

        AssertSql(
            """
SELECT [p].[Id], [p].[Bool], [p].[Bools], [p].[DateTime], [p].[DateTimes], [p].[Enum], [p].[Enums], [p].[Int], [p].[Ints], [p].[NullableInt], [p].[NullableInts], [p].[NullableString], [p].[NullableStrings], [p].[NullableWrappedId], [p].[NullableWrappedIdWithNullableComparer], [p].[String], [p].[Strings], [p].[WrappedId]
FROM [PrimitiveCollectionsEntity] AS [p]
WHERE (
    SELECT TOP(1) CAST([i].[value] AS int) AS [value]
    FROM OPENJSON([p].[Ints]) AS [i]
    ORDER BY CAST([i].[key] AS int)) = 1
""");
    }

    public override async Task Column_collection_SingleOrDefault()
    {
        await base.Column_collection_SingleOrDefault();

        AssertSql(
            """
SELECT [p].[Id], [p].[Bool], [p].[Bools], [p].[DateTime], [p].[DateTimes], [p].[Enum], [p].[Enums], [p].[Int], [p].[Ints], [p].[NullableInt], [p].[NullableInts], [p].[NullableString], [p].[NullableStrings], [p].[NullableWrappedId], [p].[NullableWrappedIdWithNullableComparer], [p].[String], [p].[Strings], [p].[WrappedId]
FROM [PrimitiveCollectionsEntity] AS [p]
WHERE COALESCE((
    SELECT TOP(1) CAST([i].[value] AS int) AS [value]
    FROM OPENJSON([p].[Ints]) AS [i]
    ORDER BY CAST([i].[key] AS int)), 0) = 1
""");
    }

    public override async Task Column_collection_Skip()
    {
        await base.Column_collection_Skip();

        AssertSql(
            """
SELECT [p].[Id], [p].[Bool], [p].[Bools], [p].[DateTime], [p].[DateTimes], [p].[Enum], [p].[Enums], [p].[Int], [p].[Ints], [p].[NullableInt], [p].[NullableInts], [p].[NullableString], [p].[NullableStrings], [p].[NullableWrappedId], [p].[NullableWrappedIdWithNullableComparer], [p].[String], [p].[Strings], [p].[WrappedId]
FROM [PrimitiveCollectionsEntity] AS [p]
WHERE (
    SELECT COUNT(*)
    FROM (
        SELECT 1 AS empty
        FROM OPENJSON([p].[Ints]) AS [i]
        ORDER BY CAST([i].[key] AS int)
        OFFSET 1 ROWS
    ) AS [i0]) = 2
""");
    }

    public override async Task Column_collection_Take()
    {
        await base.Column_collection_Take();

        AssertSql(
            """
SELECT [p].[Id], [p].[Bool], [p].[Bools], [p].[DateTime], [p].[DateTimes], [p].[Enum], [p].[Enums], [p].[Int], [p].[Ints], [p].[NullableInt], [p].[NullableInts], [p].[NullableString], [p].[NullableStrings], [p].[NullableWrappedId], [p].[NullableWrappedIdWithNullableComparer], [p].[String], [p].[Strings], [p].[WrappedId]
FROM [PrimitiveCollectionsEntity] AS [p]
WHERE 11 IN (
    SELECT TOP(2) CAST([i].[value] AS int) AS [value]
    FROM OPENJSON([p].[Ints]) AS [i]
    ORDER BY CAST([i].[key] AS int)
)
""");
    }

    public override async Task Column_collection_Skip_Take()
    {
        await base.Column_collection_Skip_Take();

        AssertSql(
            """
SELECT [p].[Id], [p].[Bool], [p].[Bools], [p].[DateTime], [p].[DateTimes], [p].[Enum], [p].[Enums], [p].[Int], [p].[Ints], [p].[NullableInt], [p].[NullableInts], [p].[NullableString], [p].[NullableStrings], [p].[NullableWrappedId], [p].[NullableWrappedIdWithNullableComparer], [p].[String], [p].[Strings], [p].[WrappedId]
FROM [PrimitiveCollectionsEntity] AS [p]
WHERE 11 IN (
    SELECT CAST([i].[value] AS int) AS [value]
    FROM OPENJSON([p].[Ints]) AS [i]
    ORDER BY CAST([i].[key] AS int)
    OFFSET 1 ROWS FETCH NEXT 2 ROWS ONLY
)
""");
    }

    public override async Task Column_collection_Where_Skip()
    {
        await base.Column_collection_Where_Skip();

        AssertSql(
            """
SELECT [p].[Id], [p].[Bool], [p].[Bools], [p].[DateTime], [p].[DateTimes], [p].[Enum], [p].[Enums], [p].[Int], [p].[Ints], [p].[NullableInt], [p].[NullableInts], [p].[NullableString], [p].[NullableStrings], [p].[NullableWrappedId], [p].[NullableWrappedIdWithNullableComparer], [p].[String], [p].[Strings], [p].[WrappedId]
FROM [PrimitiveCollectionsEntity] AS [p]
WHERE (
    SELECT COUNT(*)
    FROM (
        SELECT 1 AS empty
        FROM OPENJSON([p].[Ints]) AS [i]
        WHERE CAST([i].[value] AS int) > 1
        ORDER BY CAST([i].[key] AS int)
        OFFSET 1 ROWS
    ) AS [i0]) = 3
""");
    }

    public override async Task Column_collection_Where_Take()
    {
        await base.Column_collection_Where_Take();

        AssertSql(
            """
SELECT [p].[Id], [p].[Bool], [p].[Bools], [p].[DateTime], [p].[DateTimes], [p].[Enum], [p].[Enums], [p].[Int], [p].[Ints], [p].[NullableInt], [p].[NullableInts], [p].[NullableString], [p].[NullableStrings], [p].[NullableWrappedId], [p].[NullableWrappedIdWithNullableComparer], [p].[String], [p].[Strings], [p].[WrappedId]
FROM [PrimitiveCollectionsEntity] AS [p]
WHERE (
    SELECT COUNT(*)
    FROM (
        SELECT TOP(2) 1 AS empty
        FROM OPENJSON([p].[Ints]) AS [i]
        WHERE CAST([i].[value] AS int) > 1
        ORDER BY CAST([i].[key] AS int)
    ) AS [i0]) = 2
""");
    }

    public override async Task Column_collection_Where_Skip_Take()
    {
        await base.Column_collection_Where_Skip_Take();

        AssertSql(
            """
SELECT [p].[Id], [p].[Bool], [p].[Bools], [p].[DateTime], [p].[DateTimes], [p].[Enum], [p].[Enums], [p].[Int], [p].[Ints], [p].[NullableInt], [p].[NullableInts], [p].[NullableString], [p].[NullableStrings], [p].[NullableWrappedId], [p].[NullableWrappedIdWithNullableComparer], [p].[String], [p].[Strings], [p].[WrappedId]
FROM [PrimitiveCollectionsEntity] AS [p]
WHERE (
    SELECT COUNT(*)
    FROM (
        SELECT 1 AS empty
        FROM OPENJSON([p].[Ints]) AS [i]
        WHERE CAST([i].[value] AS int) > 1
        ORDER BY CAST([i].[key] AS int)
        OFFSET 1 ROWS FETCH NEXT 2 ROWS ONLY
    ) AS [i0]) = 1
""");
    }

    public override async Task Column_collection_Contains_over_subquery()
    {
        await base.Column_collection_Contains_over_subquery();

        AssertSql(
            """
SELECT [p].[Id], [p].[Bool], [p].[Bools], [p].[DateTime], [p].[DateTimes], [p].[Enum], [p].[Enums], [p].[Int], [p].[Ints], [p].[NullableInt], [p].[NullableInts], [p].[NullableString], [p].[NullableStrings], [p].[NullableWrappedId], [p].[NullableWrappedIdWithNullableComparer], [p].[String], [p].[Strings], [p].[WrappedId]
FROM [PrimitiveCollectionsEntity] AS [p]
WHERE 11 IN (
    SELECT [i].[value]
    FROM OPENJSON([p].[Ints]) WITH ([value] int '$') AS [i]
    WHERE [i].[value] > 1
)
""");
    }

    public override async Task Column_collection_OrderByDescending_ElementAt()
    {
        await base.Column_collection_OrderByDescending_ElementAt();

        AssertSql(
            """
SELECT [p].[Id], [p].[Bool], [p].[Bools], [p].[DateTime], [p].[DateTimes], [p].[Enum], [p].[Enums], [p].[Int], [p].[Ints], [p].[NullableInt], [p].[NullableInts], [p].[NullableString], [p].[NullableStrings], [p].[NullableWrappedId], [p].[NullableWrappedIdWithNullableComparer], [p].[String], [p].[Strings], [p].[WrappedId]
FROM [PrimitiveCollectionsEntity] AS [p]
WHERE (
    SELECT [i].[value]
    FROM OPENJSON([p].[Ints]) WITH ([value] int '$') AS [i]
    ORDER BY [i].[value] DESC
    OFFSET 0 ROWS FETCH NEXT 1 ROWS ONLY) = 111
""");
    }

    public override async Task Column_collection_Where_ElementAt()
    {
        await base.Column_collection_Where_ElementAt();

        AssertSql(
            """
SELECT [p].[Id], [p].[Bool], [p].[Bools], [p].[DateTime], [p].[DateTimes], [p].[Enum], [p].[Enums], [p].[Int], [p].[Ints], [p].[NullableInt], [p].[NullableInts], [p].[NullableString], [p].[NullableStrings], [p].[NullableWrappedId], [p].[NullableWrappedIdWithNullableComparer], [p].[String], [p].[Strings], [p].[WrappedId]
FROM [PrimitiveCollectionsEntity] AS [p]
WHERE (
    SELECT CAST([i].[value] AS int) AS [value]
    FROM OPENJSON([p].[Ints]) AS [i]
    WHERE CAST([i].[value] AS int) > 1
    ORDER BY CAST([i].[key] AS int)
    OFFSET 0 ROWS FETCH NEXT 1 ROWS ONLY) = 11
""");
    }

    public override async Task Column_collection_Any()
    {
        await base.Column_collection_Any();

        AssertSql(
            """
SELECT [p].[Id], [p].[Bool], [p].[Bools], [p].[DateTime], [p].[DateTimes], [p].[Enum], [p].[Enums], [p].[Int], [p].[Ints], [p].[NullableInt], [p].[NullableInts], [p].[NullableString], [p].[NullableStrings], [p].[NullableWrappedId], [p].[NullableWrappedIdWithNullableComparer], [p].[String], [p].[Strings], [p].[WrappedId]
FROM [PrimitiveCollectionsEntity] AS [p]
WHERE EXISTS (
    SELECT 1
    FROM OPENJSON([p].[Ints]) AS [i])
""");
    }

    public override async Task Column_collection_Distinct()
    {
        await base.Column_collection_Distinct();

        AssertSql(
            """
SELECT [p].[Id], [p].[Bool], [p].[Bools], [p].[DateTime], [p].[DateTimes], [p].[Enum], [p].[Enums], [p].[Int], [p].[Ints], [p].[NullableInt], [p].[NullableInts], [p].[NullableString], [p].[NullableStrings], [p].[NullableWrappedId], [p].[NullableWrappedIdWithNullableComparer], [p].[String], [p].[Strings], [p].[WrappedId]
FROM [PrimitiveCollectionsEntity] AS [p]
WHERE (
    SELECT COUNT(*)
    FROM (
        SELECT DISTINCT [i].[value]
        FROM OPENJSON([p].[Ints]) WITH ([value] int '$') AS [i]
    ) AS [i0]) = 3
""");
    }

    public override async Task Column_collection_SelectMany()
    {
        await base.Column_collection_SelectMany();

        AssertSql(
            """
SELECT [i].[value]
FROM [PrimitiveCollectionsEntity] AS [p]
CROSS APPLY OPENJSON([p].[Ints]) WITH ([value] int '$') AS [i]
""");
    }

    public override async Task Column_collection_SelectMany_with_filter()
    {
        await base.Column_collection_SelectMany_with_filter();

        AssertSql(
            """
SELECT [i0].[value]
FROM [PrimitiveCollectionsEntity] AS [p]
CROSS APPLY (
    SELECT [i].[value]
    FROM OPENJSON([p].[Ints]) WITH ([value] int '$') AS [i]
    WHERE [i].[value] > 1
) AS [i0]
""");
    }

    public override async Task Column_collection_SelectMany_with_Select_to_anonymous_type()
    {
        await base.Column_collection_SelectMany_with_Select_to_anonymous_type();

        AssertSql(
            """
SELECT [i].[value] AS [Original], [i].[value] + 1 AS [Incremented]
FROM [PrimitiveCollectionsEntity] AS [p]
CROSS APPLY OPENJSON([p].[Ints]) WITH ([value] int '$') AS [i]
""");
    }

    public override async Task Column_collection_projection_from_top_level()
    {
        await base.Column_collection_projection_from_top_level();

        AssertSql(
            """
SELECT [p].[Ints]
FROM [PrimitiveCollectionsEntity] AS [p]
ORDER BY [p].[Id]
""");
    }

    public override async Task Column_collection_Join_parameter_collection()
    {
        await base.Column_collection_Join_parameter_collection();

        AssertSql(
            """
@ints1='11'
@ints2='111'

SELECT [p].[Id], [p].[Bool], [p].[Bools], [p].[DateTime], [p].[DateTimes], [p].[Enum], [p].[Enums], [p].[Int], [p].[Ints], [p].[NullableInt], [p].[NullableInts], [p].[NullableString], [p].[NullableStrings], [p].[NullableWrappedId], [p].[NullableWrappedIdWithNullableComparer], [p].[String], [p].[Strings], [p].[WrappedId]
FROM [PrimitiveCollectionsEntity] AS [p]
WHERE (
    SELECT COUNT(*)
    FROM OPENJSON([p].[Ints]) WITH ([value] int '$') AS [i]
    INNER JOIN (VALUES (@ints1), (@ints2)) AS [i0]([Value]) ON [i].[value] = [i0].[Value]) = 2
""");
    }

    public override async Task Inline_collection_Join_ordered_column_collection()
    {
        await base.Inline_collection_Join_ordered_column_collection();

        AssertSql(
            """
SELECT [p].[Id], [p].[Bool], [p].[Bools], [p].[DateTime], [p].[DateTimes], [p].[Enum], [p].[Enums], [p].[Int], [p].[Ints], [p].[NullableInt], [p].[NullableInts], [p].[NullableString], [p].[NullableStrings], [p].[NullableWrappedId], [p].[NullableWrappedIdWithNullableComparer], [p].[String], [p].[Strings], [p].[WrappedId]
FROM [PrimitiveCollectionsEntity] AS [p]
WHERE (
    SELECT COUNT(*)
    FROM (VALUES (CAST(11 AS int)), (111)) AS [v]([Value])
    INNER JOIN OPENJSON([p].[Ints]) WITH ([value] int '$') AS [i] ON [v].[Value] = [i].[value]) = 2
""");
    }

    public override async Task Parameter_collection_Concat_column_collection()
    {
        await base.Parameter_collection_Concat_column_collection();

        AssertSql(
            """
<<<<<<< HEAD
@__p_0='[11,111]' (Size = 4000)
=======
@ints1='11'
@ints2='111'
>>>>>>> 351fe723

SELECT [p].[Id], [p].[Bool], [p].[Bools], [p].[DateTime], [p].[DateTimes], [p].[Enum], [p].[Enums], [p].[Int], [p].[Ints], [p].[NullableInt], [p].[NullableInts], [p].[NullableString], [p].[NullableStrings], [p].[NullableWrappedId], [p].[NullableWrappedIdWithNullableComparer], [p].[String], [p].[Strings], [p].[WrappedId]
FROM [PrimitiveCollectionsEntity] AS [p]
WHERE (
    SELECT COUNT(*)
    FROM (
        SELECT 1 AS empty
<<<<<<< HEAD
        FROM OPENJSON(@__p_0) AS [p0]
=======
        FROM (VALUES (@ints1), (@ints2)) AS [i]([Value])
>>>>>>> 351fe723
        UNION ALL
        SELECT 1 AS empty
        FROM OPENJSON([p].[Ints]) AS [i]
    ) AS [u]) = 2
""");
    }

    public override async Task Parameter_collection_with_type_inference_for_JsonScalarExpression()
    {
        await base.Parameter_collection_with_type_inference_for_JsonScalarExpression();

        AssertSql(
            """
@values='["one","two"]' (Size = 4000)

SELECT CASE
    WHEN [p].[Id] <> 0 THEN JSON_VALUE(@values, '$[' + CAST([p].[Int] % 2 AS nvarchar(max)) + ']')
    ELSE N'foo'
END
FROM [PrimitiveCollectionsEntity] AS [p]
""");
    }

    public override async Task Column_collection_Union_parameter_collection()
    {
        await base.Column_collection_Union_parameter_collection();

        AssertSql(
            """
@ints1='11'
@ints2='111'

SELECT [p].[Id], [p].[Bool], [p].[Bools], [p].[DateTime], [p].[DateTimes], [p].[Enum], [p].[Enums], [p].[Int], [p].[Ints], [p].[NullableInt], [p].[NullableInts], [p].[NullableString], [p].[NullableStrings], [p].[NullableWrappedId], [p].[NullableWrappedIdWithNullableComparer], [p].[String], [p].[Strings], [p].[WrappedId]
FROM [PrimitiveCollectionsEntity] AS [p]
WHERE (
    SELECT COUNT(*)
    FROM (
        SELECT [i].[value]
        FROM OPENJSON([p].[Ints]) WITH ([value] int '$') AS [i]
        UNION
        SELECT [i0].[Value] AS [value]
        FROM (VALUES (@ints1), (@ints2)) AS [i0]([Value])
    ) AS [u]) = 2
""");
    }

    public override async Task Column_collection_Intersect_inline_collection()
    {
        await base.Column_collection_Intersect_inline_collection();

        AssertSql(
            """
SELECT [p].[Id], [p].[Bool], [p].[Bools], [p].[DateTime], [p].[DateTimes], [p].[Enum], [p].[Enums], [p].[Int], [p].[Ints], [p].[NullableInt], [p].[NullableInts], [p].[NullableString], [p].[NullableStrings], [p].[NullableWrappedId], [p].[NullableWrappedIdWithNullableComparer], [p].[String], [p].[Strings], [p].[WrappedId]
FROM [PrimitiveCollectionsEntity] AS [p]
WHERE (
    SELECT COUNT(*)
    FROM (
        SELECT [i].[value]
        FROM OPENJSON([p].[Ints]) WITH ([value] int '$') AS [i]
        INTERSECT
        SELECT [v].[Value] AS [value]
        FROM (VALUES (CAST(11 AS int)), (111)) AS [v]([Value])
    ) AS [i0]) = 2
""");
    }

    public override async Task Inline_collection_Except_column_collection()
    {
        await base.Inline_collection_Except_column_collection();

        AssertSql(
            """
SELECT [p].[Id], [p].[Bool], [p].[Bools], [p].[DateTime], [p].[DateTimes], [p].[Enum], [p].[Enums], [p].[Int], [p].[Ints], [p].[NullableInt], [p].[NullableInts], [p].[NullableString], [p].[NullableStrings], [p].[NullableWrappedId], [p].[NullableWrappedIdWithNullableComparer], [p].[String], [p].[Strings], [p].[WrappedId]
FROM [PrimitiveCollectionsEntity] AS [p]
WHERE (
    SELECT COUNT(*)
    FROM (
        SELECT [v].[Value]
        FROM (VALUES (CAST(11 AS int)), (111)) AS [v]([Value])
        EXCEPT
        SELECT [i].[value] AS [Value]
        FROM OPENJSON([p].[Ints]) WITH ([value] int '$') AS [i]
    ) AS [e]
    WHERE [e].[Value] % 2 = 1) = 2
""");
    }

    public override async Task Column_collection_Where_Union()
    {
        await base.Column_collection_Where_Union();

        AssertSql(
            """
SELECT [p].[Id], [p].[Bool], [p].[Bools], [p].[DateTime], [p].[DateTimes], [p].[Enum], [p].[Enums], [p].[Int], [p].[Ints], [p].[NullableInt], [p].[NullableInts], [p].[NullableString], [p].[NullableStrings], [p].[NullableWrappedId], [p].[NullableWrappedIdWithNullableComparer], [p].[String], [p].[Strings], [p].[WrappedId]
FROM [PrimitiveCollectionsEntity] AS [p]
WHERE (
    SELECT COUNT(*)
    FROM (
        SELECT [i].[value]
        FROM OPENJSON([p].[Ints]) WITH ([value] int '$') AS [i]
        WHERE [i].[value] > 100
        UNION
        SELECT [v].[Value] AS [value]
        FROM (VALUES (CAST(50 AS int))) AS [v]([Value])
    ) AS [u]) = 2
""");
    }

    public override async Task Column_collection_equality_parameter_collection()
    {
        await base.Column_collection_equality_parameter_collection();

        AssertSql(
            """
@ints='[1,10]' (Size = 4000)

SELECT [p].[Id], [p].[Bool], [p].[Bools], [p].[DateTime], [p].[DateTimes], [p].[Enum], [p].[Enums], [p].[Int], [p].[Ints], [p].[NullableInt], [p].[NullableInts], [p].[NullableString], [p].[NullableStrings], [p].[NullableWrappedId], [p].[NullableWrappedIdWithNullableComparer], [p].[String], [p].[Strings], [p].[WrappedId]
FROM [PrimitiveCollectionsEntity] AS [p]
WHERE [p].[Ints] = @ints
""");
    }

    public override async Task Column_collection_Concat_parameter_collection_equality_inline_collection()
    {
        await base.Column_collection_Concat_parameter_collection_equality_inline_collection();

        AssertSql();
    }

    public override async Task Column_collection_equality_inline_collection()
    {
        await base.Column_collection_equality_inline_collection();

        AssertSql(
            """
SELECT [p].[Id], [p].[Bool], [p].[Bools], [p].[DateTime], [p].[DateTimes], [p].[Enum], [p].[Enums], [p].[Int], [p].[Ints], [p].[NullableInt], [p].[NullableInts], [p].[NullableString], [p].[NullableStrings], [p].[NullableWrappedId], [p].[NullableWrappedIdWithNullableComparer], [p].[String], [p].[Strings], [p].[WrappedId]
FROM [PrimitiveCollectionsEntity] AS [p]
WHERE [p].[Ints] = N'[1,10]'
""");
    }

    public override async Task Column_collection_equality_inline_collection_with_parameters()
    {
        await base.Column_collection_equality_inline_collection_with_parameters();

        AssertSql();
    }

    public override async Task Column_collection_Where_equality_inline_collection()
    {
        await base.Column_collection_Where_equality_inline_collection();

        AssertSql();
    }

    public override async Task Parameter_collection_in_subquery_Union_column_collection_as_compiled_query()
    {
        await base.Parameter_collection_in_subquery_Union_column_collection_as_compiled_query();

        AssertSql(
            """
@ints1='10'
@ints2='111'

SELECT [p].[Id], [p].[Bool], [p].[Bools], [p].[DateTime], [p].[DateTimes], [p].[Enum], [p].[Enums], [p].[Int], [p].[Ints], [p].[NullableInt], [p].[NullableInts], [p].[NullableString], [p].[NullableStrings], [p].[NullableWrappedId], [p].[NullableWrappedIdWithNullableComparer], [p].[String], [p].[Strings], [p].[WrappedId]
FROM [PrimitiveCollectionsEntity] AS [p]
WHERE (
    SELECT COUNT(*)
    FROM (
        SELECT [i1].[Value]
        FROM (
            SELECT [i].[Value]
            FROM (VALUES (0, @ints1), (1, @ints2)) AS [i]([_ord], [Value])
            ORDER BY [i].[_ord]
            OFFSET 1 ROWS
        ) AS [i1]
        UNION
        SELECT [i0].[value] AS [Value]
        FROM OPENJSON([p].[Ints]) WITH ([value] int '$') AS [i0]
    ) AS [u]) = 3
""");
    }

    public override async Task Parameter_collection_in_subquery_Union_column_collection()
    {
        await base.Parameter_collection_in_subquery_Union_column_collection();

        AssertSql(
            """
@Skip1='111'

SELECT [p].[Id], [p].[Bool], [p].[Bools], [p].[DateTime], [p].[DateTimes], [p].[Enum], [p].[Enums], [p].[Int], [p].[Ints], [p].[NullableInt], [p].[NullableInts], [p].[NullableString], [p].[NullableStrings], [p].[NullableWrappedId], [p].[NullableWrappedIdWithNullableComparer], [p].[String], [p].[Strings], [p].[WrappedId]
FROM [PrimitiveCollectionsEntity] AS [p]
WHERE (
    SELECT COUNT(*)
    FROM (
        SELECT [s].[Value]
        FROM (VALUES (@Skip1)) AS [s]([Value])
        UNION
        SELECT [i].[value] AS [Value]
        FROM OPENJSON([p].[Ints]) WITH ([value] int '$') AS [i]
    ) AS [u]) = 3
""");
    }

    public override async Task Parameter_collection_in_subquery_Union_column_collection_nested()
    {
        await base.Parameter_collection_in_subquery_Union_column_collection_nested();

        AssertSql(
            """
@Skip1='111'

SELECT [p].[Id], [p].[Bool], [p].[Bools], [p].[DateTime], [p].[DateTimes], [p].[Enum], [p].[Enums], [p].[Int], [p].[Ints], [p].[NullableInt], [p].[NullableInts], [p].[NullableString], [p].[NullableStrings], [p].[NullableWrappedId], [p].[NullableWrappedIdWithNullableComparer], [p].[String], [p].[Strings], [p].[WrappedId]
FROM [PrimitiveCollectionsEntity] AS [p]
WHERE (
    SELECT COUNT(*)
    FROM (
        SELECT [s].[Value]
        FROM (VALUES (@Skip1)) AS [s]([Value])
        UNION
        SELECT [i2].[value] AS [Value]
        FROM (
            SELECT TOP(20) [i1].[value]
            FROM (
                SELECT DISTINCT [i0].[value]
                FROM (
                    SELECT [i].[value]
                    FROM OPENJSON([p].[Ints]) WITH ([value] int '$') AS [i]
                    ORDER BY [i].[value]
                    OFFSET 1 ROWS
                ) AS [i0]
            ) AS [i1]
            ORDER BY [i1].[value] DESC
        ) AS [i2]
    ) AS [u]) = 3
""");
    }

    public override void Parameter_collection_in_subquery_and_Convert_as_compiled_query()
    {
        base.Parameter_collection_in_subquery_and_Convert_as_compiled_query();

        AssertSql();
    }

    public override async Task Parameter_collection_in_subquery_Count_as_compiled_query()
    {
        await base.Parameter_collection_in_subquery_Count_as_compiled_query();

        // TODO: the subquery projection contains extra columns which we should remove
        AssertSql(
            """
@ints1='10'
@ints2='111'

SELECT COUNT(*)
FROM [PrimitiveCollectionsEntity] AS [p]
WHERE (
    SELECT COUNT(*)
    FROM (
        SELECT [i].[Value] AS [Value0]
        FROM (VALUES (0, @ints1), (1, @ints2)) AS [i]([_ord], [Value])
        ORDER BY [i].[_ord]
        OFFSET 1 ROWS
    ) AS [i0]
    WHERE [i0].[Value0] > [p].[Id]) = 1
""");
    }

    public override async Task Parameter_collection_in_subquery_Union_another_parameter_collection_as_compiled_query()
    {
        await base.Parameter_collection_in_subquery_Union_another_parameter_collection_as_compiled_query();

        AssertSql();
    }

    public override async Task Column_collection_in_subquery_Union_parameter_collection()
    {
        await base.Column_collection_in_subquery_Union_parameter_collection();

        AssertSql(
            """
@ints1='10'
@ints2='111'

SELECT [p].[Id], [p].[Bool], [p].[Bools], [p].[DateTime], [p].[DateTimes], [p].[Enum], [p].[Enums], [p].[Int], [p].[Ints], [p].[NullableInt], [p].[NullableInts], [p].[NullableString], [p].[NullableStrings], [p].[NullableWrappedId], [p].[NullableWrappedIdWithNullableComparer], [p].[String], [p].[Strings], [p].[WrappedId]
FROM [PrimitiveCollectionsEntity] AS [p]
WHERE (
    SELECT COUNT(*)
    FROM (
        SELECT [i1].[value]
        FROM (
            SELECT CAST([i].[value] AS int) AS [value]
            FROM OPENJSON([p].[Ints]) AS [i]
            ORDER BY CAST([i].[key] AS int)
            OFFSET 1 ROWS
        ) AS [i1]
        UNION
        SELECT [i0].[Value] AS [value]
        FROM (VALUES (@ints1), (@ints2)) AS [i0]([Value])
    ) AS [u]) = 3
""");
    }

    public override async Task Project_collection_of_ints_simple()
    {
        await base.Project_collection_of_ints_simple();

        AssertSql(
            """
SELECT [p].[Ints]
FROM [PrimitiveCollectionsEntity] AS [p]
ORDER BY [p].[Id]
""");
    }

    public override async Task Project_collection_of_ints_ordered()
    {
        await base.Project_collection_of_ints_ordered();

        AssertSql(
            """
SELECT [p].[Id], CAST([i].[value] AS int) AS [value], [i].[key]
FROM [PrimitiveCollectionsEntity] AS [p]
OUTER APPLY OPENJSON([p].[Ints]) AS [i]
ORDER BY [p].[Id], CAST([i].[value] AS int) DESC
""");
    }

    public override async Task Project_collection_of_datetimes_filtered()
    {
        await base.Project_collection_of_datetimes_filtered();

        AssertSql(
            """
SELECT [p].[Id], [d0].[value], [d0].[key]
FROM [PrimitiveCollectionsEntity] AS [p]
OUTER APPLY (
    SELECT CAST([d].[value] AS datetime2) AS [value], [d].[key], CAST([d].[key] AS int) AS [c]
    FROM OPENJSON([p].[DateTimes]) AS [d]
    WHERE DATEPART(day, CAST([d].[value] AS datetime2)) <> 1
) AS [d0]
ORDER BY [p].[Id], [d0].[c]
""");
    }

    public override async Task Project_collection_of_nullable_ints_with_paging()
    {
        await base.Project_collection_of_nullable_ints_with_paging();

        AssertSql(
            """
SELECT [p].[Id], [n0].[value], [n0].[key]
FROM [PrimitiveCollectionsEntity] AS [p]
OUTER APPLY (
    SELECT TOP(20) CAST([n].[value] AS int) AS [value], [n].[key], CAST([n].[key] AS int) AS [c]
    FROM OPENJSON([p].[NullableInts]) AS [n]
    ORDER BY CAST([n].[key] AS int)
) AS [n0]
ORDER BY [p].[Id], [n0].[c]
""");
    }

    public override async Task Project_collection_of_nullable_ints_with_paging2()
    {
        await base.Project_collection_of_nullable_ints_with_paging2();

        AssertSql(
            """
SELECT [p].[Id], [n0].[value], [n0].[key]
FROM [PrimitiveCollectionsEntity] AS [p]
OUTER APPLY (
    SELECT CAST([n].[value] AS int) AS [value], [n].[key]
    FROM OPENJSON([p].[NullableInts]) AS [n]
    ORDER BY CAST([n].[value] AS int)
    OFFSET 1 ROWS
) AS [n0]
ORDER BY [p].[Id], [n0].[value]
""");
    }

    public override async Task Project_collection_of_nullable_ints_with_paging3()
    {
        await base.Project_collection_of_nullable_ints_with_paging3();

        AssertSql(
            """
SELECT [p].[Id], [n0].[value], [n0].[key]
FROM [PrimitiveCollectionsEntity] AS [p]
OUTER APPLY (
    SELECT CAST([n].[value] AS int) AS [value], [n].[key], CAST([n].[key] AS int) AS [c]
    FROM OPENJSON([p].[NullableInts]) AS [n]
    ORDER BY CAST([n].[key] AS int)
    OFFSET 2 ROWS
) AS [n0]
ORDER BY [p].[Id], [n0].[c]
""");
    }

    public override async Task Project_collection_of_ints_with_distinct()
    {
        await base.Project_collection_of_ints_with_distinct();

        AssertSql(
            """
SELECT [p].[Id], [i0].[value]
FROM [PrimitiveCollectionsEntity] AS [p]
OUTER APPLY (
    SELECT DISTINCT [i].[value]
    FROM OPENJSON([p].[Ints]) WITH ([value] int '$') AS [i]
) AS [i0]
ORDER BY [p].[Id]
""");
    }

    public override async Task Project_collection_of_nullable_ints_with_distinct()
    {
        await base.Project_collection_of_nullable_ints_with_distinct();

        AssertSql("");
    }

    public override async Task Project_collection_of_ints_with_ToList_and_FirstOrDefault()
    {
        await base.Project_collection_of_ints_with_ToList_and_FirstOrDefault();

        AssertSql(
            """
SELECT [p0].[Id], CAST([i].[value] AS int) AS [value], [i].[key]
FROM (
    SELECT TOP(1) [p].[Id], [p].[Ints]
    FROM [PrimitiveCollectionsEntity] AS [p]
    ORDER BY [p].[Id]
) AS [p0]
OUTER APPLY OPENJSON([p0].[Ints]) AS [i]
ORDER BY [p0].[Id], CAST([i].[key] AS int)
""");
    }

    public override async Task Project_empty_collection_of_nullables_and_collection_only_containing_nulls()
    {
        await base.Project_empty_collection_of_nullables_and_collection_only_containing_nulls();

        AssertSql(
            """
SELECT [p].[Id], [n1].[value], [n1].[key], [n2].[value], [n2].[key]
FROM [PrimitiveCollectionsEntity] AS [p]
OUTER APPLY (
    SELECT CAST([n].[value] AS int) AS [value], [n].[key], CAST([n].[key] AS int) AS [c]
    FROM OPENJSON([p].[NullableInts]) AS [n]
    WHERE 0 = 1
) AS [n1]
OUTER APPLY (
    SELECT CAST([n0].[value] AS int) AS [value], [n0].[key], CAST([n0].[key] AS int) AS [c]
    FROM OPENJSON([p].[NullableInts]) AS [n0]
    WHERE [n0].[value] IS NULL
) AS [n2]
ORDER BY [p].[Id], [n1].[c], [n1].[key], [n2].[c]
""");
    }

    public override async Task Project_multiple_collections()
    {
        await base.Project_multiple_collections();

        AssertSql(
            """
SELECT [p].[Id], CAST([i].[value] AS int) AS [value], [i].[key], CAST([i0].[value] AS int) AS [value], [i0].[key], [d1].[value], [d1].[key], [d2].[value], [d2].[key]
FROM [PrimitiveCollectionsEntity] AS [p]
OUTER APPLY OPENJSON([p].[Ints]) AS [i]
OUTER APPLY OPENJSON([p].[Ints]) AS [i0]
OUTER APPLY (
    SELECT CAST([d].[value] AS datetime2) AS [value], [d].[key], CAST([d].[key] AS int) AS [c]
    FROM OPENJSON([p].[DateTimes]) AS [d]
    WHERE DATEPART(day, CAST([d].[value] AS datetime2)) <> 1
) AS [d1]
OUTER APPLY (
    SELECT CAST([d0].[value] AS datetime2) AS [value], [d0].[key], CAST([d0].[key] AS int) AS [c]
    FROM OPENJSON([p].[DateTimes]) AS [d0]
    WHERE CAST([d0].[value] AS datetime2) > '2000-01-01T00:00:00.0000000'
) AS [d2]
ORDER BY [p].[Id], CAST([i].[key] AS int), [i].[key], CAST([i0].[value] AS int) DESC, [i0].[key], [d1].[c], [d1].[key], [d2].[c]
""");
    }

    public override async Task Project_primitive_collections_element()
    {
        await base.Project_primitive_collections_element();

        AssertSql(
            """
SELECT CAST(JSON_VALUE([p].[Ints], '$[0]') AS int) AS [Indexer], CAST(JSON_VALUE([p].[DateTimes], '$[0]') AS datetime2) AS [EnumerableElementAt], JSON_VALUE([p].[Strings], '$[1]') AS [QueryableElementAt]
FROM [PrimitiveCollectionsEntity] AS [p]
WHERE [p].[Id] < 4
ORDER BY [p].[Id]
""");
    }

    public override async Task Project_inline_collection()
    {
        await base.Project_inline_collection();

        AssertSql(
            """
SELECT [p].[String]
FROM [PrimitiveCollectionsEntity] AS [p]
""");
    }

    public override async Task Project_inline_collection_with_Union()
    {
        await base.Project_inline_collection_with_Union();

        AssertSql(
            """
SELECT [p].[Id], [u].[Value]
FROM [PrimitiveCollectionsEntity] AS [p]
OUTER APPLY (
    SELECT [v].[Value]
    FROM (VALUES ([p].[String])) AS [v]([Value])
    UNION
    SELECT [p0].[String] AS [Value]
    FROM [PrimitiveCollectionsEntity] AS [p0]
) AS [u]
ORDER BY [p].[Id]
""");
    }

    public override async Task Project_inline_collection_with_Concat()
    {
        await base.Project_inline_collection_with_Concat();

        AssertSql();
    }

    public override async Task Nested_contains_with_Lists_and_no_inferred_type_mapping()
    {
        await base.Nested_contains_with_Lists_and_no_inferred_type_mapping();
        AssertSql(
            """
@ints1='1'
@ints2='2'
@ints3='3'
@strings1='one' (Size = 4000)
@strings2='two' (Size = 4000)
@strings3='three' (Size = 4000)

SELECT [p].[Id], [p].[Bool], [p].[Bools], [p].[DateTime], [p].[DateTimes], [p].[Enum], [p].[Enums], [p].[Int], [p].[Ints], [p].[NullableInt], [p].[NullableInts], [p].[NullableString], [p].[NullableStrings], [p].[NullableWrappedId], [p].[NullableWrappedIdWithNullableComparer], [p].[String], [p].[Strings], [p].[WrappedId]
FROM [PrimitiveCollectionsEntity] AS [p]
WHERE CASE
    WHEN [p].[Int] IN (@ints1, @ints2, @ints3) THEN N'one'
    ELSE N'two'
END IN (@strings1, @strings2, @strings3)
""");
    }

    public override async Task Nested_contains_with_arrays_and_no_inferred_type_mapping()
    {
        await base.Nested_contains_with_arrays_and_no_inferred_type_mapping();

        AssertSql(
            """
@ints1='1'
@ints2='2'
@ints3='3'
@strings1='one' (Size = 4000)
@strings2='two' (Size = 4000)
@strings3='three' (Size = 4000)

SELECT [p].[Id], [p].[Bool], [p].[Bools], [p].[DateTime], [p].[DateTimes], [p].[Enum], [p].[Enums], [p].[Int], [p].[Ints], [p].[NullableInt], [p].[NullableInts], [p].[NullableString], [p].[NullableStrings], [p].[NullableWrappedId], [p].[NullableWrappedIdWithNullableComparer], [p].[String], [p].[Strings], [p].[WrappedId]
FROM [PrimitiveCollectionsEntity] AS [p]
WHERE CASE
    WHEN [p].[Int] IN (@ints1, @ints2, @ints3) THEN N'one'
    ELSE N'two'
END IN (@strings1, @strings2, @strings3)
""");
    }

    public override async Task Parameter_collection_of_structs_Contains_struct()
    {
        await base.Parameter_collection_of_structs_Contains_struct();

        AssertSql(
            """
@values1='22'
@values2='33'

SELECT [p].[Id], [p].[Bool], [p].[Bools], [p].[DateTime], [p].[DateTimes], [p].[Enum], [p].[Enums], [p].[Int], [p].[Ints], [p].[NullableInt], [p].[NullableInts], [p].[NullableString], [p].[NullableStrings], [p].[NullableWrappedId], [p].[NullableWrappedIdWithNullableComparer], [p].[String], [p].[Strings], [p].[WrappedId]
FROM [PrimitiveCollectionsEntity] AS [p]
WHERE [p].[WrappedId] IN (@values1, @values2)
""",
            //
            """
@values1='11'
@values2='44'

SELECT [p].[Id], [p].[Bool], [p].[Bools], [p].[DateTime], [p].[DateTimes], [p].[Enum], [p].[Enums], [p].[Int], [p].[Ints], [p].[NullableInt], [p].[NullableInts], [p].[NullableString], [p].[NullableStrings], [p].[NullableWrappedId], [p].[NullableWrappedIdWithNullableComparer], [p].[String], [p].[Strings], [p].[WrappedId]
FROM [PrimitiveCollectionsEntity] AS [p]
WHERE [p].[WrappedId] NOT IN (@values1, @values2)
""");
    }

    public override async Task Parameter_collection_of_structs_Contains_nullable_struct()
    {
        await base.Parameter_collection_of_structs_Contains_nullable_struct();

        AssertSql(
            """
@values1='22'
@values2='33'

SELECT [p].[Id], [p].[Bool], [p].[Bools], [p].[DateTime], [p].[DateTimes], [p].[Enum], [p].[Enums], [p].[Int], [p].[Ints], [p].[NullableInt], [p].[NullableInts], [p].[NullableString], [p].[NullableStrings], [p].[NullableWrappedId], [p].[NullableWrappedIdWithNullableComparer], [p].[String], [p].[Strings], [p].[WrappedId]
FROM [PrimitiveCollectionsEntity] AS [p]
WHERE [p].[NullableWrappedId] IN (@values1, @values2)
""",
            //
            """
@values1='11'
@values2='44'

SELECT [p].[Id], [p].[Bool], [p].[Bools], [p].[DateTime], [p].[DateTimes], [p].[Enum], [p].[Enums], [p].[Int], [p].[Ints], [p].[NullableInt], [p].[NullableInts], [p].[NullableString], [p].[NullableStrings], [p].[NullableWrappedId], [p].[NullableWrappedIdWithNullableComparer], [p].[String], [p].[Strings], [p].[WrappedId]
FROM [PrimitiveCollectionsEntity] AS [p]
WHERE [p].[NullableWrappedId] NOT IN (@values1, @values2) OR [p].[NullableWrappedId] IS NULL
""");
    }

    public override async Task Parameter_collection_of_structs_Contains_nullable_struct_with_nullable_comparer()
    {
        await base.Parameter_collection_of_structs_Contains_nullable_struct_with_nullable_comparer();

        AssertSql(
            """
@values1='22'
@values2='33'

SELECT [p].[Id], [p].[Bool], [p].[Bools], [p].[DateTime], [p].[DateTimes], [p].[Enum], [p].[Enums], [p].[Int], [p].[Ints], [p].[NullableInt], [p].[NullableInts], [p].[NullableString], [p].[NullableStrings], [p].[NullableWrappedId], [p].[NullableWrappedIdWithNullableComparer], [p].[String], [p].[Strings], [p].[WrappedId]
FROM [PrimitiveCollectionsEntity] AS [p]
WHERE [p].[NullableWrappedIdWithNullableComparer] IN (@values1, @values2)
""",
            //
            """
@values1='11'
@values2='44'

SELECT [p].[Id], [p].[Bool], [p].[Bools], [p].[DateTime], [p].[DateTimes], [p].[Enum], [p].[Enums], [p].[Int], [p].[Ints], [p].[NullableInt], [p].[NullableInts], [p].[NullableString], [p].[NullableStrings], [p].[NullableWrappedId], [p].[NullableWrappedIdWithNullableComparer], [p].[String], [p].[Strings], [p].[WrappedId]
FROM [PrimitiveCollectionsEntity] AS [p]
WHERE [p].[NullableWrappedId] NOT IN (@values1, @values2) OR [p].[NullableWrappedId] IS NULL
""");
    }

    public override async Task Parameter_collection_of_nullable_structs_Contains_struct()
    {
        await base.Parameter_collection_of_nullable_structs_Contains_struct();

        AssertSql(
            """
@values1='22'

SELECT [p].[Id], [p].[Bool], [p].[Bools], [p].[DateTime], [p].[DateTimes], [p].[Enum], [p].[Enums], [p].[Int], [p].[Ints], [p].[NullableInt], [p].[NullableInts], [p].[NullableString], [p].[NullableStrings], [p].[NullableWrappedId], [p].[NullableWrappedIdWithNullableComparer], [p].[String], [p].[Strings], [p].[WrappedId]
FROM [PrimitiveCollectionsEntity] AS [p]
WHERE [p].[WrappedId] = @values1
""",
            //
            """
@values1='11'
@values2='44'

SELECT [p].[Id], [p].[Bool], [p].[Bools], [p].[DateTime], [p].[DateTimes], [p].[Enum], [p].[Enums], [p].[Int], [p].[Ints], [p].[NullableInt], [p].[NullableInts], [p].[NullableString], [p].[NullableStrings], [p].[NullableWrappedId], [p].[NullableWrappedIdWithNullableComparer], [p].[String], [p].[Strings], [p].[WrappedId]
FROM [PrimitiveCollectionsEntity] AS [p]
WHERE [p].[WrappedId] NOT IN (@values1, @values2)
""");
    }

    public override async Task Parameter_collection_of_nullable_structs_Contains_nullable_struct()
    {
        await base.Parameter_collection_of_nullable_structs_Contains_nullable_struct();

        AssertSql(
            """
@values1='22'

SELECT [p].[Id], [p].[Bool], [p].[Bools], [p].[DateTime], [p].[DateTimes], [p].[Enum], [p].[Enums], [p].[Int], [p].[Ints], [p].[NullableInt], [p].[NullableInts], [p].[NullableString], [p].[NullableStrings], [p].[NullableWrappedId], [p].[NullableWrappedIdWithNullableComparer], [p].[String], [p].[Strings], [p].[WrappedId]
FROM [PrimitiveCollectionsEntity] AS [p]
WHERE [p].[NullableWrappedId] IS NULL OR [p].[NullableWrappedId] = @values1
""",
            //
            """
@values1='11'
@values2='44'

SELECT [p].[Id], [p].[Bool], [p].[Bools], [p].[DateTime], [p].[DateTimes], [p].[Enum], [p].[Enums], [p].[Int], [p].[Ints], [p].[NullableInt], [p].[NullableInts], [p].[NullableString], [p].[NullableStrings], [p].[NullableWrappedId], [p].[NullableWrappedIdWithNullableComparer], [p].[String], [p].[Strings], [p].[WrappedId]
FROM [PrimitiveCollectionsEntity] AS [p]
WHERE [p].[NullableWrappedId] NOT IN (@values1, @values2) OR [p].[NullableWrappedId] IS NULL
""");
    }

    public override async Task Parameter_collection_of_nullable_structs_Contains_nullable_struct_with_nullable_comparer()
    {
        await base.Parameter_collection_of_nullable_structs_Contains_nullable_struct_with_nullable_comparer();

        AssertSql(
            """
@values1='22'

SELECT [p].[Id], [p].[Bool], [p].[Bools], [p].[DateTime], [p].[DateTimes], [p].[Enum], [p].[Enums], [p].[Int], [p].[Ints], [p].[NullableInt], [p].[NullableInts], [p].[NullableString], [p].[NullableStrings], [p].[NullableWrappedId], [p].[NullableWrappedIdWithNullableComparer], [p].[String], [p].[Strings], [p].[WrappedId]
FROM [PrimitiveCollectionsEntity] AS [p]
WHERE [p].[NullableWrappedIdWithNullableComparer] IS NULL OR [p].[NullableWrappedIdWithNullableComparer] = @values1
""",
            //
            """
@values1='11'
@values2='44'

SELECT [p].[Id], [p].[Bool], [p].[Bools], [p].[DateTime], [p].[DateTimes], [p].[Enum], [p].[Enums], [p].[Int], [p].[Ints], [p].[NullableInt], [p].[NullableInts], [p].[NullableString], [p].[NullableStrings], [p].[NullableWrappedId], [p].[NullableWrappedIdWithNullableComparer], [p].[String], [p].[Strings], [p].[WrappedId]
FROM [PrimitiveCollectionsEntity] AS [p]
WHERE [p].[NullableWrappedIdWithNullableComparer] NOT IN (@values1, @values2) OR [p].[NullableWrappedIdWithNullableComparer] IS NULL
""");
    }

    public override async Task Values_of_enum_casted_to_underlying_value()
    {
        await base.Values_of_enum_casted_to_underlying_value();

        AssertSql(
            """
SELECT [p].[Id], [p].[Bool], [p].[Bools], [p].[DateTime], [p].[DateTimes], [p].[Enum], [p].[Enums], [p].[Int], [p].[Ints], [p].[NullableInt], [p].[NullableInts], [p].[NullableString], [p].[NullableStrings], [p].[NullableWrappedId], [p].[NullableWrappedIdWithNullableComparer], [p].[String], [p].[Strings], [p].[WrappedId]
FROM [PrimitiveCollectionsEntity] AS [p]
WHERE (
    SELECT COUNT(*)
    FROM (VALUES (CAST(0 AS int)), (1), (2), (3)) AS [v]([Value])
    WHERE [v].[Value] = [p].[Int]) > 0
""");
    }

    [ConditionalFact]
    public virtual void Check_all_tests_overridden()
        => TestHelpers.AssertAllMethodsOverridden(GetType());

    private void AssertSql(params string[] expected)
        => Fixture.TestSqlLoggerFactory.AssertBaseline(expected);

    private PrimitiveCollectionsContext CreateContext()
        => Fixture.CreateContext();

    public class PrimitiveCollectionsQuerySqlServerFixture : PrimitiveCollectionsQueryFixtureBase, ITestSqlLoggerFactory
    {
        protected override string StoreName
            => "PrimitiveCollections160Test";

        public TestSqlLoggerFactory TestSqlLoggerFactory
            => (TestSqlLoggerFactory)ListLoggerFactory;

        protected override ITestStoreFactory TestStoreFactory
            => SqlServerTestStoreFactory.Instance;

        public override DbContextOptionsBuilder AddOptions(DbContextOptionsBuilder builder)
            => base.AddOptions(builder).UseSqlServerCompatibilityLevel(160);

        protected override void OnModelCreating(ModelBuilder modelBuilder, DbContext context)
        {
            base.OnModelCreating(modelBuilder, context);

            // Map DateTime to non-default datetime instead of the default datetime2 to exercise type mapping inference
            modelBuilder.Entity<PrimitiveCollectionsEntity>().Property(p => p.DateTime).HasColumnType("datetime");
        }
    }
}<|MERGE_RESOLUTION|>--- conflicted
+++ resolved
@@ -1494,12 +1494,8 @@
 
         AssertSql(
             """
-<<<<<<< HEAD
-@__p_0='[11,111]' (Size = 4000)
-=======
-@ints1='11'
-@ints2='111'
->>>>>>> 351fe723
+@p1='11'
+@p2='111'
 
 SELECT [p].[Id], [p].[Bool], [p].[Bools], [p].[DateTime], [p].[DateTimes], [p].[Enum], [p].[Enums], [p].[Int], [p].[Ints], [p].[NullableInt], [p].[NullableInts], [p].[NullableString], [p].[NullableStrings], [p].[NullableWrappedId], [p].[NullableWrappedIdWithNullableComparer], [p].[String], [p].[Strings], [p].[WrappedId]
 FROM [PrimitiveCollectionsEntity] AS [p]
@@ -1507,11 +1503,7 @@
     SELECT COUNT(*)
     FROM (
         SELECT 1 AS empty
-<<<<<<< HEAD
-        FROM OPENJSON(@__p_0) AS [p0]
-=======
-        FROM (VALUES (@ints1), (@ints2)) AS [i]([Value])
->>>>>>> 351fe723
+        FROM (VALUES (@p1), (@p2)) AS [p0]([Value])
         UNION ALL
         SELECT 1 AS empty
         FROM OPENJSON([p].[Ints]) AS [i]
