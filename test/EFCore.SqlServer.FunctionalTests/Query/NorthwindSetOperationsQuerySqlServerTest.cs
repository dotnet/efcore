// Licensed to the .NET Foundation under one or more agreements.
// The .NET Foundation licenses this file to you under the MIT license.

<<<<<<< HEAD
namespace Microsoft.EntityFrameworkCore.Query;

=======
using Microsoft.EntityFrameworkCore.TestModels.Northwind;

namespace Microsoft.EntityFrameworkCore.Query;

>>>>>>> 5d0d937a
public class NorthwindSetOperationsQuerySqlServerTest : NorthwindSetOperationsQueryRelationalTestBase<
    NorthwindQuerySqlServerFixture<NoopModelCustomizer>>
{
    public NorthwindSetOperationsQuerySqlServerTest(
        NorthwindQuerySqlServerFixture<NoopModelCustomizer> fixture,
        ITestOutputHelper testOutputHelper)
        : base(fixture)
    {
        ClearLog();
        //Fixture.TestSqlLoggerFactory.SetTestOutputHelper(testOutputHelper);
    }

    protected override bool CanExecuteQueryString
        => true;

    [ConditionalFact]
    public virtual void Check_all_tests_overridden()
        => TestHelpers.AssertAllMethodsOverridden(GetType());

    public override async Task Union(bool async)
    {
        await base.Union(async);

        AssertSql(
            @"SELECT [c].[CustomerID], [c].[Address], [c].[City], [c].[CompanyName], [c].[ContactName], [c].[ContactTitle], [c].[Country], [c].[Fax], [c].[Phone], [c].[PostalCode], [c].[Region]
FROM [Customers] AS [c]
WHERE [c].[City] = N'Berlin'
UNION
SELECT [c0].[CustomerID], [c0].[Address], [c0].[City], [c0].[CompanyName], [c0].[ContactName], [c0].[ContactTitle], [c0].[Country], [c0].[Fax], [c0].[Phone], [c0].[PostalCode], [c0].[Region]
FROM [Customers] AS [c0]
WHERE [c0].[City] = N'London'");
    }

    public override async Task Concat(bool async)
    {
        await base.Concat(async);

        AssertSql(
            @"SELECT [c].[CustomerID], [c].[Address], [c].[City], [c].[CompanyName], [c].[ContactName], [c].[ContactTitle], [c].[Country], [c].[Fax], [c].[Phone], [c].[PostalCode], [c].[Region]
FROM [Customers] AS [c]
WHERE [c].[City] = N'Berlin'
UNION ALL
SELECT [c0].[CustomerID], [c0].[Address], [c0].[City], [c0].[CompanyName], [c0].[ContactName], [c0].[ContactTitle], [c0].[Country], [c0].[Fax], [c0].[Phone], [c0].[PostalCode], [c0].[Region]
FROM [Customers] AS [c0]
WHERE [c0].[City] = N'London'");
    }

    public override async Task Intersect(bool async)
    {
        await base.Intersect(async);

        AssertSql(
            @"SELECT [c].[CustomerID], [c].[Address], [c].[City], [c].[CompanyName], [c].[ContactName], [c].[ContactTitle], [c].[Country], [c].[Fax], [c].[Phone], [c].[PostalCode], [c].[Region]
FROM [Customers] AS [c]
WHERE [c].[City] = N'London'
INTERSECT
SELECT [c0].[CustomerID], [c0].[Address], [c0].[City], [c0].[CompanyName], [c0].[ContactName], [c0].[ContactTitle], [c0].[Country], [c0].[Fax], [c0].[Phone], [c0].[PostalCode], [c0].[Region]
FROM [Customers] AS [c0]
WHERE [c0].[ContactName] LIKE N'%Thomas%'");
    }

    public override async Task Except(bool async)
    {
        await base.Except(async);

        AssertSql(
            @"SELECT [c].[CustomerID], [c].[Address], [c].[City], [c].[CompanyName], [c].[ContactName], [c].[ContactTitle], [c].[Country], [c].[Fax], [c].[Phone], [c].[PostalCode], [c].[Region]
FROM [Customers] AS [c]
WHERE [c].[City] = N'London'
EXCEPT
SELECT [c0].[CustomerID], [c0].[Address], [c0].[City], [c0].[CompanyName], [c0].[ContactName], [c0].[ContactTitle], [c0].[Country], [c0].[Fax], [c0].[Phone], [c0].[PostalCode], [c0].[Region]
FROM [Customers] AS [c0]
WHERE [c0].[ContactName] LIKE N'%Thomas%'");
    }

    public override async Task Union_OrderBy_Skip_Take(bool async)
    {
        await base.Union_OrderBy_Skip_Take(async);

        AssertSql(
            @"@__p_0='1'

SELECT [t].[CustomerID], [t].[Address], [t].[City], [t].[CompanyName], [t].[ContactName], [t].[ContactTitle], [t].[Country], [t].[Fax], [t].[Phone], [t].[PostalCode], [t].[Region]
FROM (
    SELECT [c].[CustomerID], [c].[Address], [c].[City], [c].[CompanyName], [c].[ContactName], [c].[ContactTitle], [c].[Country], [c].[Fax], [c].[Phone], [c].[PostalCode], [c].[Region]
    FROM [Customers] AS [c]
    WHERE [c].[City] = N'Berlin'
    UNION
    SELECT [c0].[CustomerID], [c0].[Address], [c0].[City], [c0].[CompanyName], [c0].[ContactName], [c0].[ContactTitle], [c0].[Country], [c0].[Fax], [c0].[Phone], [c0].[PostalCode], [c0].[Region]
    FROM [Customers] AS [c0]
    WHERE [c0].[City] = N'London'
) AS [t]
ORDER BY [t].[ContactName]
OFFSET @__p_0 ROWS FETCH NEXT @__p_0 ROWS ONLY");
    }

    public override async Task Union_Where(bool async)
    {
        await base.Union_Where(async);

        AssertSql(
            @"SELECT [t].[CustomerID], [t].[Address], [t].[City], [t].[CompanyName], [t].[ContactName], [t].[ContactTitle], [t].[Country], [t].[Fax], [t].[Phone], [t].[PostalCode], [t].[Region]
FROM (
    SELECT [c].[CustomerID], [c].[Address], [c].[City], [c].[CompanyName], [c].[ContactName], [c].[ContactTitle], [c].[Country], [c].[Fax], [c].[Phone], [c].[PostalCode], [c].[Region]
    FROM [Customers] AS [c]
    WHERE [c].[City] = N'Berlin'
    UNION
    SELECT [c0].[CustomerID], [c0].[Address], [c0].[City], [c0].[CompanyName], [c0].[ContactName], [c0].[ContactTitle], [c0].[Country], [c0].[Fax], [c0].[Phone], [c0].[PostalCode], [c0].[Region]
    FROM [Customers] AS [c0]
    WHERE [c0].[City] = N'London'
) AS [t]
WHERE [t].[ContactName] LIKE N'%Thomas%'");
    }

    public override async Task Union_Skip_Take_OrderBy_ThenBy_Where(bool async)
    {
        await base.Union_Skip_Take_OrderBy_ThenBy_Where(async);

        AssertSql(
            @"@__p_0='0'

SELECT [t0].[CustomerID], [t0].[Address], [t0].[City], [t0].[CompanyName], [t0].[ContactName], [t0].[ContactTitle], [t0].[Country], [t0].[Fax], [t0].[Phone], [t0].[PostalCode], [t0].[Region]
FROM (
    SELECT [t].[CustomerID], [t].[Address], [t].[City], [t].[CompanyName], [t].[ContactName], [t].[ContactTitle], [t].[Country], [t].[Fax], [t].[Phone], [t].[PostalCode], [t].[Region]
    FROM (
        SELECT [c].[CustomerID], [c].[Address], [c].[City], [c].[CompanyName], [c].[ContactName], [c].[ContactTitle], [c].[Country], [c].[Fax], [c].[Phone], [c].[PostalCode], [c].[Region]
        FROM [Customers] AS [c]
        WHERE [c].[City] = N'Berlin'
        UNION
        SELECT [c0].[CustomerID], [c0].[Address], [c0].[City], [c0].[CompanyName], [c0].[ContactName], [c0].[ContactTitle], [c0].[Country], [c0].[Fax], [c0].[Phone], [c0].[PostalCode], [c0].[Region]
        FROM [Customers] AS [c0]
        WHERE [c0].[City] = N'London'
    ) AS [t]
    ORDER BY [t].[Region], [t].[City]
    OFFSET @__p_0 ROWS
) AS [t0]
WHERE [t0].[ContactName] LIKE N'%Thomas%'
ORDER BY [t0].[Region], [t0].[City]");
    }

    public override async Task Union_Union(bool async)
    {
        await base.Union_Union(async);

        AssertSql(
            @"SELECT [c].[CustomerID], [c].[Address], [c].[City], [c].[CompanyName], [c].[ContactName], [c].[ContactTitle], [c].[Country], [c].[Fax], [c].[Phone], [c].[PostalCode], [c].[Region]
FROM [Customers] AS [c]
WHERE [c].[City] = N'Berlin'
UNION
SELECT [c0].[CustomerID], [c0].[Address], [c0].[City], [c0].[CompanyName], [c0].[ContactName], [c0].[ContactTitle], [c0].[Country], [c0].[Fax], [c0].[Phone], [c0].[PostalCode], [c0].[Region]
FROM [Customers] AS [c0]
WHERE [c0].[City] = N'London'
UNION
SELECT [c1].[CustomerID], [c1].[Address], [c1].[City], [c1].[CompanyName], [c1].[ContactName], [c1].[ContactTitle], [c1].[Country], [c1].[Fax], [c1].[Phone], [c1].[PostalCode], [c1].[Region]
FROM [Customers] AS [c1]
WHERE [c1].[City] = N'Mannheim'");
    }

    public override async Task Union_Intersect(bool async)
    {
        await base.Union_Intersect(async);

        AssertSql(
            @"(
    SELECT [c].[CustomerID], [c].[Address], [c].[City], [c].[CompanyName], [c].[ContactName], [c].[ContactTitle], [c].[Country], [c].[Fax], [c].[Phone], [c].[PostalCode], [c].[Region]
    FROM [Customers] AS [c]
    WHERE [c].[City] = N'Berlin'
    UNION
    SELECT [c0].[CustomerID], [c0].[Address], [c0].[City], [c0].[CompanyName], [c0].[ContactName], [c0].[ContactTitle], [c0].[Country], [c0].[Fax], [c0].[Phone], [c0].[PostalCode], [c0].[Region]
    FROM [Customers] AS [c0]
    WHERE [c0].[City] = N'London'
)
INTERSECT
SELECT [c1].[CustomerID], [c1].[Address], [c1].[City], [c1].[CompanyName], [c1].[ContactName], [c1].[ContactTitle], [c1].[Country], [c1].[Fax], [c1].[Phone], [c1].[PostalCode], [c1].[Region]
FROM [Customers] AS [c1]
WHERE [c1].[ContactName] LIKE N'%Thomas%'");
    }

    public override async Task Union_Take_Union_Take(bool async)
    {
        await base.Union_Take_Union_Take(async);

        AssertSql(
            @"@__p_0='1'

SELECT [t2].[CustomerID], [t2].[Address], [t2].[City], [t2].[CompanyName], [t2].[ContactName], [t2].[ContactTitle], [t2].[Country], [t2].[Fax], [t2].[Phone], [t2].[PostalCode], [t2].[Region]
FROM (
    SELECT TOP(@__p_0) [t1].[CustomerID], [t1].[Address], [t1].[City], [t1].[CompanyName], [t1].[ContactName], [t1].[ContactTitle], [t1].[Country], [t1].[Fax], [t1].[Phone], [t1].[PostalCode], [t1].[Region]
    FROM (
        SELECT [t0].[CustomerID], [t0].[Address], [t0].[City], [t0].[CompanyName], [t0].[ContactName], [t0].[ContactTitle], [t0].[Country], [t0].[Fax], [t0].[Phone], [t0].[PostalCode], [t0].[Region]
        FROM (
            SELECT TOP(@__p_0) [t].[CustomerID], [t].[Address], [t].[City], [t].[CompanyName], [t].[ContactName], [t].[ContactTitle], [t].[Country], [t].[Fax], [t].[Phone], [t].[PostalCode], [t].[Region]
            FROM (
                SELECT [c].[CustomerID], [c].[Address], [c].[City], [c].[CompanyName], [c].[ContactName], [c].[ContactTitle], [c].[Country], [c].[Fax], [c].[Phone], [c].[PostalCode], [c].[Region]
                FROM [Customers] AS [c]
                WHERE [c].[City] = N'Berlin'
                UNION
                SELECT [c0].[CustomerID], [c0].[Address], [c0].[City], [c0].[CompanyName], [c0].[ContactName], [c0].[ContactTitle], [c0].[Country], [c0].[Fax], [c0].[Phone], [c0].[PostalCode], [c0].[Region]
                FROM [Customers] AS [c0]
                WHERE [c0].[City] = N'London'
            ) AS [t]
            ORDER BY [t].[CustomerID]
        ) AS [t0]
        UNION
        SELECT [c1].[CustomerID], [c1].[Address], [c1].[City], [c1].[CompanyName], [c1].[ContactName], [c1].[ContactTitle], [c1].[Country], [c1].[Fax], [c1].[Phone], [c1].[PostalCode], [c1].[Region]
        FROM [Customers] AS [c1]
        WHERE [c1].[City] = N'Mannheim'
    ) AS [t1]
) AS [t2]
ORDER BY [t2].[CustomerID]");
    }

    public override async Task Select_Union(bool async)
    {
        await base.Select_Union(async);

        AssertSql(
            @"SELECT [c].[Address]
FROM [Customers] AS [c]
WHERE [c].[City] = N'Berlin'
UNION
SELECT [c0].[Address]
FROM [Customers] AS [c0]
WHERE [c0].[City] = N'London'");
    }

    public override async Task Union_Select(bool async)
    {
        await base.Union_Select(async);

        AssertSql(
            @"SELECT [t].[Address]
FROM (
    SELECT [c].[CustomerID], [c].[Address], [c].[City], [c].[CompanyName], [c].[ContactName], [c].[ContactTitle], [c].[Country], [c].[Fax], [c].[Phone], [c].[PostalCode], [c].[Region]
    FROM [Customers] AS [c]
    WHERE [c].[City] = N'Berlin'
    UNION
    SELECT [c0].[CustomerID], [c0].[Address], [c0].[City], [c0].[CompanyName], [c0].[ContactName], [c0].[ContactTitle], [c0].[Country], [c0].[Fax], [c0].[Phone], [c0].[PostalCode], [c0].[Region]
    FROM [Customers] AS [c0]
    WHERE [c0].[City] = N'London'
) AS [t]
WHERE [t].[Address] LIKE N'%Hanover%'");
    }

    public override async Task Union_Select_scalar(bool async)
    {
        await base.Union_Select_scalar(async);

        AssertSql(
            @"SELECT 1
FROM (
    SELECT [c].[CustomerID], [c].[Address], [c].[City], [c].[CompanyName], [c].[ContactName], [c].[ContactTitle], [c].[Country], [c].[Fax], [c].[Phone], [c].[PostalCode], [c].[Region]
    FROM [Customers] AS [c]
    EXCEPT
    SELECT [c0].[CustomerID], [c0].[Address], [c0].[City], [c0].[CompanyName], [c0].[ContactName], [c0].[ContactTitle], [c0].[Country], [c0].[Fax], [c0].[Phone], [c0].[PostalCode], [c0].[Region]
    FROM [Customers] AS [c0]
) AS [t]");
    }

    public override async Task Union_with_anonymous_type_projection(bool async)
    {
        await base.Union_with_anonymous_type_projection(async);

        AssertSql(
            @"SELECT [t].[CustomerID] AS [Id]
FROM (
    SELECT [c].[CustomerID], [c].[Address], [c].[City], [c].[CompanyName], [c].[ContactName], [c].[ContactTitle], [c].[Country], [c].[Fax], [c].[Phone], [c].[PostalCode], [c].[Region]
    FROM [Customers] AS [c]
    WHERE [c].[CompanyName] IS NOT NULL AND ([c].[CompanyName] LIKE N'A%')
    UNION
    SELECT [c0].[CustomerID], [c0].[Address], [c0].[City], [c0].[CompanyName], [c0].[ContactName], [c0].[ContactTitle], [c0].[Country], [c0].[Fax], [c0].[Phone], [c0].[PostalCode], [c0].[Region]
    FROM [Customers] AS [c0]
    WHERE [c0].[CompanyName] IS NOT NULL AND ([c0].[CompanyName] LIKE N'B%')
) AS [t]");
    }

    public override async Task Select_Union_unrelated(bool async)
    {
        await base.Select_Union_unrelated(async);

        AssertSql(
<<<<<<< HEAD
            @"SELECT [t].[ContactName]
=======
            @"SELECT [t].[CompanyName]
>>>>>>> 5d0d937a
FROM (
    SELECT [c].[CompanyName]
    FROM [Customers] AS [c]
    UNION
    SELECT [p].[ProductName] AS [CompanyName]
    FROM [Products] AS [p]
) AS [t]
<<<<<<< HEAD
WHERE [t].[ContactName] IS NOT NULL AND ([t].[ContactName] LIKE N'C%')
ORDER BY [t].[ContactName]");
=======
WHERE [t].[CompanyName] IS NOT NULL AND ([t].[CompanyName] LIKE N'C%')
ORDER BY [t].[CompanyName]");
>>>>>>> 5d0d937a
    }

    public override async Task Select_Union_different_fields_in_anonymous_with_subquery(bool async)
    {
        await base.Select_Union_different_fields_in_anonymous_with_subquery(async);

        AssertSql(
            @"@__p_0='1'
@__p_1='10'

SELECT [t0].[Foo], [t0].[CustomerID], [t0].[Address], [t0].[City], [t0].[CompanyName], [t0].[ContactName], [t0].[ContactTitle], [t0].[Country], [t0].[Fax], [t0].[Phone], [t0].[PostalCode], [t0].[Region]
FROM (
    SELECT [t].[Foo], [t].[CustomerID], [t].[Address], [t].[City], [t].[CompanyName], [t].[ContactName], [t].[ContactTitle], [t].[Country], [t].[Fax], [t].[Phone], [t].[PostalCode], [t].[Region]
    FROM (
        SELECT [c].[City] AS [Foo], [c].[CustomerID], [c].[Address], [c].[City], [c].[CompanyName], [c].[ContactName], [c].[ContactTitle], [c].[Country], [c].[Fax], [c].[Phone], [c].[PostalCode], [c].[Region]
        FROM [Customers] AS [c]
        WHERE [c].[City] = N'Berlin'
        UNION
        SELECT [c0].[Region] AS [Foo], [c0].[CustomerID], [c0].[Address], [c0].[City], [c0].[CompanyName], [c0].[ContactName], [c0].[ContactTitle], [c0].[Country], [c0].[Fax], [c0].[Phone], [c0].[PostalCode], [c0].[Region]
        FROM [Customers] AS [c0]
        WHERE [c0].[City] = N'London'
    ) AS [t]
    ORDER BY [t].[Foo]
    OFFSET @__p_0 ROWS FETCH NEXT @__p_1 ROWS ONLY
) AS [t0]
WHERE [t0].[Foo] = N'Berlin'
ORDER BY [t0].[Foo]");
    }

    public override async Task Union_Include(bool async)
    {
        await base.Union_Include(async);

        AssertSql(
            @"SELECT [t].[CustomerID], [t].[Address], [t].[City], [t].[CompanyName], [t].[ContactName], [t].[ContactTitle], [t].[Country], [t].[Fax], [t].[Phone], [t].[PostalCode], [t].[Region], [o].[OrderID], [o].[CustomerID], [o].[EmployeeID], [o].[OrderDate]
FROM (
    SELECT [c].[CustomerID], [c].[Address], [c].[City], [c].[CompanyName], [c].[ContactName], [c].[ContactTitle], [c].[Country], [c].[Fax], [c].[Phone], [c].[PostalCode], [c].[Region]
    FROM [Customers] AS [c]
    WHERE [c].[City] = N'Berlin'
    UNION
    SELECT [c0].[CustomerID], [c0].[Address], [c0].[City], [c0].[CompanyName], [c0].[ContactName], [c0].[ContactTitle], [c0].[Country], [c0].[Fax], [c0].[Phone], [c0].[PostalCode], [c0].[Region]
    FROM [Customers] AS [c0]
    WHERE [c0].[City] = N'London'
) AS [t]
LEFT JOIN [Orders] AS [o] ON [t].[CustomerID] = [o].[CustomerID]
ORDER BY [t].[CustomerID]");
    }

    public override async Task Include_Union(bool async)
    {
        await base.Include_Union(async);

        AssertSql(
            @"SELECT [t].[CustomerID], [t].[Address], [t].[City], [t].[CompanyName], [t].[ContactName], [t].[ContactTitle], [t].[Country], [t].[Fax], [t].[Phone], [t].[PostalCode], [t].[Region], [o].[OrderID], [o].[CustomerID], [o].[EmployeeID], [o].[OrderDate]
FROM (
    SELECT [c].[CustomerID], [c].[Address], [c].[City], [c].[CompanyName], [c].[ContactName], [c].[ContactTitle], [c].[Country], [c].[Fax], [c].[Phone], [c].[PostalCode], [c].[Region]
    FROM [Customers] AS [c]
    WHERE [c].[City] = N'Berlin'
    UNION
    SELECT [c0].[CustomerID], [c0].[Address], [c0].[City], [c0].[CompanyName], [c0].[ContactName], [c0].[ContactTitle], [c0].[Country], [c0].[Fax], [c0].[Phone], [c0].[PostalCode], [c0].[Region]
    FROM [Customers] AS [c0]
    WHERE [c0].[City] = N'London'
) AS [t]
LEFT JOIN [Orders] AS [o] ON [t].[CustomerID] = [o].[CustomerID]
ORDER BY [t].[CustomerID]");
    }

    public override async Task Select_Except_reference_projection(bool async)
    {
        await base.Select_Except_reference_projection(async);

        AssertSql(
            @"SELECT [c].[CustomerID], [c].[Address], [c].[City], [c].[CompanyName], [c].[ContactName], [c].[ContactTitle], [c].[Country], [c].[Fax], [c].[Phone], [c].[PostalCode], [c].[Region]
FROM [Orders] AS [o]
LEFT JOIN [Customers] AS [c] ON [o].[CustomerID] = [c].[CustomerID]
EXCEPT
SELECT [c0].[CustomerID], [c0].[Address], [c0].[City], [c0].[CompanyName], [c0].[ContactName], [c0].[ContactTitle], [c0].[Country], [c0].[Fax], [c0].[Phone], [c0].[PostalCode], [c0].[Region]
FROM [Orders] AS [o0]
LEFT JOIN [Customers] AS [c0] ON [o0].[CustomerID] = [c0].[CustomerID]
WHERE [o0].[CustomerID] = N'ALFKI'");
    }

    public override async Task SubSelect_Union(bool async)
    {
        await base.SubSelect_Union(async);

        AssertSql(
            @"SELECT [c].[CustomerID], [c].[Address], [c].[City], [c].[CompanyName], [c].[ContactName], [c].[ContactTitle], [c].[Country], [c].[Fax], [c].[Phone], [c].[PostalCode], [c].[Region], (
    SELECT COUNT(*)
    FROM [Orders] AS [o]
    WHERE [c].[CustomerID] = [o].[CustomerID]) AS [Orders]
FROM [Customers] AS [c]
UNION
SELECT [c0].[CustomerID], [c0].[Address], [c0].[City], [c0].[CompanyName], [c0].[ContactName], [c0].[ContactTitle], [c0].[Country], [c0].[Fax], [c0].[Phone], [c0].[PostalCode], [c0].[Region], (
    SELECT COUNT(*)
    FROM [Orders] AS [o0]
    WHERE [c0].[CustomerID] = [o0].[CustomerID]) AS [Orders]
FROM [Customers] AS [c0]");
    }

    public override async Task GroupBy_Select_Union(bool async)
    {
        await base.GroupBy_Select_Union(async);

        AssertSql(
            @"SELECT [c].[CustomerID], COUNT(*) AS [Count]
FROM [Customers] AS [c]
WHERE [c].[City] = N'Berlin'
GROUP BY [c].[CustomerID]
UNION
SELECT [c0].[CustomerID], COUNT(*) AS [Count]
FROM [Customers] AS [c0]
WHERE [c0].[City] = N'London'
GROUP BY [c0].[CustomerID]");
    }

    public override async Task Union_over_columns_with_different_nullability(bool async)
    {
        await base.Union_over_columns_with_different_nullability(async);

        AssertSql(
            @"SELECT N'NonNullableConstant' AS [c]
FROM [Customers] AS [c]
UNION ALL
SELECT NULL AS [c]
FROM [Customers] AS [c0]");
    }

    public override async Task Union_over_column_column(bool async)
    {
        await base.Union_over_column_column(async);

        AssertSql(
            @"SELECT [o].[OrderID]
FROM [Orders] AS [o]
UNION
SELECT [o0].[OrderID]
FROM [Orders] AS [o0]");
    }

    public override async Task Union_over_column_function(bool async)
    {
        await base.Union_over_column_function(async);

        AssertSql(
            @"SELECT [o].[OrderID]
FROM [Orders] AS [o]
UNION
SELECT COUNT(*) AS [OrderID]
FROM [Orders] AS [o0]
GROUP BY [o0].[OrderID]");
    }

    public override async Task Union_over_column_constant(bool async)
    {
        await base.Union_over_column_constant(async);

        AssertSql(
            @"SELECT [o].[OrderID]
FROM [Orders] AS [o]
UNION
SELECT 8 AS [OrderID]
FROM [Orders] AS [o0]");
    }

    public override async Task Union_over_column_unary(bool async)
    {
        await base.Union_over_column_unary(async);

        AssertSql(
            @"SELECT [o].[OrderID]
FROM [Orders] AS [o]
UNION
SELECT -[o0].[OrderID] AS [OrderID]
FROM [Orders] AS [o0]");
    }

    public override async Task Union_over_column_binary(bool async)
    {
        await base.Union_over_column_binary(async);

        AssertSql(
            @"SELECT [o].[OrderID]
FROM [Orders] AS [o]
UNION
SELECT [o0].[OrderID] + 1 AS [OrderID]
FROM [Orders] AS [o0]");
    }

    public override async Task Union_over_column_scalarsubquery(bool async)
    {
        await base.Union_over_column_scalarsubquery(async);

        AssertSql(
            @"SELECT [o].[OrderID]
FROM [Orders] AS [o]
UNION
SELECT (
    SELECT COUNT(*)
    FROM [Order Details] AS [o1]
    WHERE [o0].[OrderID] = [o1].[OrderID]) AS [OrderID]
FROM [Orders] AS [o0]");
    }

    public override async Task Union_over_function_column(bool async)
    {
        await base.Union_over_function_column(async);

        AssertSql(
            @"SELECT COUNT(*) AS [c]
FROM [Orders] AS [o]
GROUP BY [o].[OrderID]
UNION
SELECT [o0].[OrderID] AS [c]
FROM [Orders] AS [o0]");
    }

    public override async Task Union_over_function_function(bool async)
    {
        await base.Union_over_function_function(async);

        AssertSql(
            @"SELECT COUNT(*) AS [c]
FROM [Orders] AS [o]
GROUP BY [o].[OrderID]
UNION
SELECT COUNT(*) AS [c]
FROM [Orders] AS [o0]
GROUP BY [o0].[OrderID]");
    }

    public override async Task Union_over_function_constant(bool async)
    {
        await base.Union_over_function_constant(async);

        AssertSql(
            @"SELECT COUNT(*) AS [c]
FROM [Orders] AS [o]
GROUP BY [o].[OrderID]
UNION
SELECT 8 AS [c]
FROM [Orders] AS [o0]");
    }

    public override async Task Union_over_function_unary(bool async)
    {
        await base.Union_over_function_unary(async);

        AssertSql(
            @"SELECT COUNT(*) AS [c]
FROM [Orders] AS [o]
GROUP BY [o].[OrderID]
UNION
SELECT -[o0].[OrderID] AS [c]
FROM [Orders] AS [o0]");
    }

    public override async Task Union_over_function_binary(bool async)
    {
        await base.Union_over_function_binary(async);

        AssertSql(
            @"SELECT COUNT(*) AS [c]
FROM [Orders] AS [o]
GROUP BY [o].[OrderID]
UNION
SELECT [o0].[OrderID] + 1 AS [c]
FROM [Orders] AS [o0]");
    }

    public override async Task Union_over_function_scalarsubquery(bool async)
    {
        await base.Union_over_function_scalarsubquery(async);

        AssertSql(
            @"SELECT COUNT(*) AS [c]
FROM [Orders] AS [o]
GROUP BY [o].[OrderID]
UNION
SELECT (
    SELECT COUNT(*)
    FROM [Order Details] AS [o1]
    WHERE [o0].[OrderID] = [o1].[OrderID]) AS [c]
FROM [Orders] AS [o0]");
    }

    public override async Task Union_over_constant_column(bool async)
    {
        await base.Union_over_constant_column(async);

        AssertSql(
            @"SELECT 8 AS [c]
FROM [Orders] AS [o]
UNION
SELECT [o0].[OrderID] AS [c]
FROM [Orders] AS [o0]");
    }

    public override async Task Union_over_constant_function(bool async)
    {
        await base.Union_over_constant_function(async);

        AssertSql(
            @"SELECT 8 AS [c]
FROM [Orders] AS [o]
UNION
SELECT COUNT(*) AS [c]
FROM [Orders] AS [o0]
GROUP BY [o0].[OrderID]");
    }

    public override async Task Union_over_constant_constant(bool async)
    {
        await base.Union_over_constant_constant(async);

        AssertSql(
            @"SELECT 8 AS [c]
FROM [Orders] AS [o]
UNION
SELECT 8 AS [c]
FROM [Orders] AS [o0]");
    }

    public override async Task Union_over_constant_unary(bool async)
    {
        await base.Union_over_constant_unary(async);

        AssertSql(
            @"SELECT 8 AS [c]
FROM [Orders] AS [o]
UNION
SELECT -[o0].[OrderID] AS [c]
FROM [Orders] AS [o0]");
    }

    public override async Task Union_over_constant_binary(bool async)
    {
        await base.Union_over_constant_binary(async);

        AssertSql(
            @"SELECT 8 AS [c]
FROM [Orders] AS [o]
UNION
SELECT [o0].[OrderID] + 1 AS [c]
FROM [Orders] AS [o0]");
    }

    public override async Task Union_over_constant_scalarsubquery(bool async)
    {
        await base.Union_over_constant_scalarsubquery(async);

        AssertSql(
            @"SELECT 8 AS [c]
FROM [Orders] AS [o]
UNION
SELECT (
    SELECT COUNT(*)
    FROM [Order Details] AS [o1]
    WHERE [o0].[OrderID] = [o1].[OrderID]) AS [c]
FROM [Orders] AS [o0]");
    }

    public override async Task Union_over_unary_column(bool async)
    {
        await base.Union_over_unary_column(async);

        AssertSql(
            @"SELECT -[o].[OrderID] AS [c]
FROM [Orders] AS [o]
UNION
SELECT [o0].[OrderID] AS [c]
FROM [Orders] AS [o0]");
    }

    public override async Task Union_over_unary_function(bool async)
    {
        await base.Union_over_unary_function(async);

        AssertSql(
            @"SELECT -[o].[OrderID] AS [c]
FROM [Orders] AS [o]
UNION
SELECT COUNT(*) AS [c]
FROM [Orders] AS [o0]
GROUP BY [o0].[OrderID]");
    }

    public override async Task Union_over_unary_constant(bool async)
    {
        await base.Union_over_unary_constant(async);

        AssertSql(
            @"SELECT -[o].[OrderID] AS [c]
FROM [Orders] AS [o]
UNION
SELECT 8 AS [c]
FROM [Orders] AS [o0]");
    }

    public override async Task Union_over_unary_unary(bool async)
    {
        await base.Union_over_unary_unary(async);

        AssertSql(
            @"SELECT -[o].[OrderID] AS [c]
FROM [Orders] AS [o]
UNION
SELECT -[o0].[OrderID] AS [c]
FROM [Orders] AS [o0]");
    }

    public override async Task Union_over_unary_binary(bool async)
    {
        await base.Union_over_unary_binary(async);

        AssertSql(
            @"SELECT -[o].[OrderID] AS [c]
FROM [Orders] AS [o]
UNION
SELECT [o0].[OrderID] + 1 AS [c]
FROM [Orders] AS [o0]");
    }

    public override async Task Union_over_unary_scalarsubquery(bool async)
    {
        await base.Union_over_unary_scalarsubquery(async);

        AssertSql(
            @"SELECT -[o].[OrderID] AS [c]
FROM [Orders] AS [o]
UNION
SELECT (
    SELECT COUNT(*)
    FROM [Order Details] AS [o1]
    WHERE [o0].[OrderID] = [o1].[OrderID]) AS [c]
FROM [Orders] AS [o0]");
    }

    public override async Task Union_over_binary_column(bool async)
    {
        await base.Union_over_binary_column(async);

        AssertSql(
            @"SELECT [o].[OrderID] + 1 AS [c]
FROM [Orders] AS [o]
UNION
SELECT [o0].[OrderID] AS [c]
FROM [Orders] AS [o0]");
    }

    public override async Task Union_over_binary_function(bool async)
    {
        await base.Union_over_binary_function(async);

        AssertSql(
            @"SELECT [o].[OrderID] + 1 AS [c]
FROM [Orders] AS [o]
UNION
SELECT COUNT(*) AS [c]
FROM [Orders] AS [o0]
GROUP BY [o0].[OrderID]");
    }

    public override async Task Union_over_binary_constant(bool async)
    {
        await base.Union_over_binary_constant(async);

        AssertSql(
            @"SELECT [o].[OrderID] + 1 AS [c]
FROM [Orders] AS [o]
UNION
SELECT 8 AS [c]
FROM [Orders] AS [o0]");
    }

    public override async Task Union_over_binary_unary(bool async)
    {
        await base.Union_over_binary_unary(async);

        AssertSql(
            @"SELECT [o].[OrderID] + 1 AS [c]
FROM [Orders] AS [o]
UNION
SELECT -[o0].[OrderID] AS [c]
FROM [Orders] AS [o0]");
    }

    public override async Task Union_over_binary_binary(bool async)
    {
        await base.Union_over_binary_binary(async);

        AssertSql(
            @"SELECT [o].[OrderID] + 1 AS [c]
FROM [Orders] AS [o]
UNION
SELECT [o0].[OrderID] + 1 AS [c]
FROM [Orders] AS [o0]");
    }

    public override async Task Union_over_binary_scalarsubquery(bool async)
    {
        await base.Union_over_binary_scalarsubquery(async);

        AssertSql(
            @"SELECT [o].[OrderID] + 1 AS [c]
FROM [Orders] AS [o]
UNION
SELECT (
    SELECT COUNT(*)
    FROM [Order Details] AS [o1]
    WHERE [o0].[OrderID] = [o1].[OrderID]) AS [c]
FROM [Orders] AS [o0]");
    }

    public override async Task Union_over_scalarsubquery_column(bool async)
    {
        await base.Union_over_scalarsubquery_column(async);

        AssertSql(
            @"SELECT (
    SELECT COUNT(*)
    FROM [Order Details] AS [o0]
    WHERE [o].[OrderID] = [o0].[OrderID]) AS [c]
FROM [Orders] AS [o]
UNION
SELECT [o1].[OrderID] AS [c]
FROM [Orders] AS [o1]");
    }

    public override async Task Union_over_scalarsubquery_function(bool async)
    {
        await base.Union_over_scalarsubquery_function(async);

        AssertSql(
            @"SELECT (
    SELECT COUNT(*)
    FROM [Order Details] AS [o0]
    WHERE [o].[OrderID] = [o0].[OrderID]) AS [c]
FROM [Orders] AS [o]
UNION
SELECT COUNT(*) AS [c]
FROM [Orders] AS [o1]
GROUP BY [o1].[OrderID]");
    }

    public override async Task Union_over_scalarsubquery_constant(bool async)
    {
        await base.Union_over_scalarsubquery_constant(async);

        AssertSql(
            @"SELECT (
    SELECT COUNT(*)
    FROM [Order Details] AS [o0]
    WHERE [o].[OrderID] = [o0].[OrderID]) AS [c]
FROM [Orders] AS [o]
UNION
SELECT 8 AS [c]
FROM [Orders] AS [o1]");
    }

    public override async Task Union_over_scalarsubquery_unary(bool async)
    {
        await base.Union_over_scalarsubquery_unary(async);

        AssertSql(
            @"SELECT (
    SELECT COUNT(*)
    FROM [Order Details] AS [o0]
    WHERE [o].[OrderID] = [o0].[OrderID]) AS [c]
FROM [Orders] AS [o]
UNION
SELECT -[o1].[OrderID] AS [c]
FROM [Orders] AS [o1]");
    }

    public override async Task Union_over_scalarsubquery_binary(bool async)
    {
        await base.Union_over_scalarsubquery_binary(async);

        AssertSql(
            @"SELECT (
    SELECT COUNT(*)
    FROM [Order Details] AS [o0]
    WHERE [o].[OrderID] = [o0].[OrderID]) AS [c]
FROM [Orders] AS [o]
UNION
SELECT [o1].[OrderID] + 1 AS [c]
FROM [Orders] AS [o1]");
    }

    public override async Task Union_over_scalarsubquery_scalarsubquery(bool async)
    {
        await base.Union_over_scalarsubquery_scalarsubquery(async);

        AssertSql(
            @"SELECT (
    SELECT COUNT(*)
    FROM [Order Details] AS [o0]
    WHERE [o].[OrderID] = [o0].[OrderID]) AS [c]
FROM [Orders] AS [o]
UNION
SELECT (
    SELECT COUNT(*)
    FROM [Order Details] AS [o2]
    WHERE [o1].[OrderID] = [o2].[OrderID]) AS [c]
FROM [Orders] AS [o1]");
    }

    public override async Task OrderBy_Take_Union(bool async)
    {
        await base.OrderBy_Take_Union(async);

        AssertSql(
            @"@__p_0='1'

SELECT [t].[CustomerID], [t].[Address], [t].[City], [t].[CompanyName], [t].[ContactName], [t].[ContactTitle], [t].[Country], [t].[Fax], [t].[Phone], [t].[PostalCode], [t].[Region]
FROM (
    SELECT TOP(@__p_0) [c].[CustomerID], [c].[Address], [c].[City], [c].[CompanyName], [c].[ContactName], [c].[ContactTitle], [c].[Country], [c].[Fax], [c].[Phone], [c].[PostalCode], [c].[Region]
    FROM [Customers] AS [c]
    ORDER BY [c].[ContactName]
) AS [t]
UNION
SELECT [t1].[CustomerID], [t1].[Address], [t1].[City], [t1].[CompanyName], [t1].[ContactName], [t1].[ContactTitle], [t1].[Country], [t1].[Fax], [t1].[Phone], [t1].[PostalCode], [t1].[Region]
FROM (
    SELECT TOP(@__p_0) [c0].[CustomerID], [c0].[Address], [c0].[City], [c0].[CompanyName], [c0].[ContactName], [c0].[ContactTitle], [c0].[Country], [c0].[Fax], [c0].[Phone], [c0].[PostalCode], [c0].[Region]
    FROM [Customers] AS [c0]
    ORDER BY [c0].[ContactName]
) AS [t1]");
    }

    public override async Task Collection_projection_after_set_operation(bool async)
    {
        await base.Collection_projection_after_set_operation(async);

        AssertSql(
            @"SELECT [t].[CustomerID], [o].[OrderID], [o].[CustomerID], [o].[EmployeeID], [o].[OrderDate]
FROM (
    SELECT [c].[CustomerID], [c].[Address], [c].[City], [c].[CompanyName], [c].[ContactName], [c].[ContactTitle], [c].[Country], [c].[Fax], [c].[Phone], [c].[PostalCode], [c].[Region]
    FROM [Customers] AS [c]
    WHERE [c].[City] = N'Seatte'
    UNION
    SELECT [c0].[CustomerID], [c0].[Address], [c0].[City], [c0].[CompanyName], [c0].[ContactName], [c0].[ContactTitle], [c0].[Country], [c0].[Fax], [c0].[Phone], [c0].[PostalCode], [c0].[Region]
    FROM [Customers] AS [c0]
    WHERE [c0].[CustomerID] LIKE N'F%'
) AS [t]
LEFT JOIN [Orders] AS [o] ON [t].[CustomerID] = [o].[CustomerID]
ORDER BY [t].[CustomerID]");
    }

    public override async Task Concat_with_one_side_being_GroupBy_aggregate(bool async)
    {
        await base.Concat_with_one_side_being_GroupBy_aggregate(async);

        AssertSql(
            @"SELECT [o].[OrderDate]
FROM [Orders] AS [o]
LEFT JOIN [Customers] AS [c] ON [o].[CustomerID] = [c].[CustomerID]
WHERE [c].[City] = N'Seatte'
UNION
SELECT MAX([o0].[OrderDate]) AS [OrderDate]
FROM [Orders] AS [o0]
GROUP BY [o0].[CustomerID]");
    }

    public override async Task Union_on_entity_with_correlated_collection(bool async)
    {
        await base.Union_on_entity_with_correlated_collection(async);

        AssertSql(
            @"SELECT [t].[CustomerID], [o1].[OrderID], [o1].[CustomerID], [o1].[EmployeeID], [o1].[OrderDate]
FROM (
    SELECT [c].[CustomerID], [c].[Address], [c].[City], [c].[CompanyName], [c].[ContactName], [c].[ContactTitle], [c].[Country], [c].[Fax], [c].[Phone], [c].[PostalCode], [c].[Region]
    FROM [Orders] AS [o]
    LEFT JOIN [Customers] AS [c] ON [o].[CustomerID] = [c].[CustomerID]
    WHERE [c].[City] = N'Seatte'
    UNION
    SELECT [c0].[CustomerID], [c0].[Address], [c0].[City], [c0].[CompanyName], [c0].[ContactName], [c0].[ContactTitle], [c0].[Country], [c0].[Fax], [c0].[Phone], [c0].[PostalCode], [c0].[Region]
    FROM [Orders] AS [o0]
    LEFT JOIN [Customers] AS [c0] ON [o0].[CustomerID] = [c0].[CustomerID]
    WHERE [o0].[OrderID] < 10250
) AS [t]
LEFT JOIN [Orders] AS [o1] ON [t].[CustomerID] = [o1].[CustomerID]
ORDER BY [t].[CustomerID]");
    }

    public override async Task Union_on_entity_plus_other_column_with_correlated_collection(bool async)
    {
        await base.Union_on_entity_plus_other_column_with_correlated_collection(async);

        AssertSql(
            @"SELECT [t].[OrderDate], [t].[CustomerID], [o1].[OrderID], [o1].[CustomerID], [o1].[EmployeeID], [o1].[OrderDate]
FROM (
    SELECT [c].[CustomerID], [c].[Address], [c].[City], [c].[CompanyName], [c].[ContactName], [c].[ContactTitle], [c].[Country], [c].[Fax], [c].[Phone], [c].[PostalCode], [c].[Region], [o].[OrderDate]
    FROM [Orders] AS [o]
    LEFT JOIN [Customers] AS [c] ON [o].[CustomerID] = [c].[CustomerID]
    WHERE [c].[City] = N'Seatte'
    UNION
    SELECT [c0].[CustomerID], [c0].[Address], [c0].[City], [c0].[CompanyName], [c0].[ContactName], [c0].[ContactTitle], [c0].[Country], [c0].[Fax], [c0].[Phone], [c0].[PostalCode], [c0].[Region], [o0].[OrderDate]
    FROM [Orders] AS [o0]
    LEFT JOIN [Customers] AS [c0] ON [o0].[CustomerID] = [c0].[CustomerID]
    WHERE [o0].[OrderID] < 10250
) AS [t]
LEFT JOIN [Orders] AS [o1] ON [t].[CustomerID] = [o1].[CustomerID]
ORDER BY [t].[CustomerID], [t].[OrderDate]");
    }
<<<<<<< HEAD

    public override async Task Except_non_entity(bool async)
    {
        await base.Except_non_entity(async);

        AssertSql(
            @"SELECT [c].[CustomerID]
FROM [Customers] AS [c]
WHERE [c].[ContactTitle] = N'Owner'
EXCEPT
SELECT [c0].[CustomerID]
FROM [Customers] AS [c0]
WHERE [c0].[City] = N'México D.F.'");
    }

    public override async Task Except_simple_followed_by_projecting_constant(bool async)
    {
        await base.Except_simple_followed_by_projecting_constant(async);

        AssertSql(
            @"SELECT 1
FROM (
    SELECT [c].[CustomerID], [c].[Address], [c].[City], [c].[CompanyName], [c].[ContactName], [c].[ContactTitle], [c].[Country], [c].[Fax], [c].[Phone], [c].[PostalCode], [c].[Region]
    FROM [Customers] AS [c]
    EXCEPT
    SELECT [c0].[CustomerID], [c0].[Address], [c0].[City], [c0].[CompanyName], [c0].[ContactName], [c0].[ContactTitle], [c0].[Country], [c0].[Fax], [c0].[Phone], [c0].[PostalCode], [c0].[Region]
    FROM [Customers] AS [c0]
) AS [t]");
    }

    public override async Task Except_nested(bool async)
    {
        await base.Except_nested(async);

        AssertSql(
            @"SELECT [c].[CustomerID], [c].[Address], [c].[City], [c].[CompanyName], [c].[ContactName], [c].[ContactTitle], [c].[Country], [c].[Fax], [c].[Phone], [c].[PostalCode], [c].[Region]
FROM [Customers] AS [c]
WHERE [c].[ContactTitle] = N'Owner'
EXCEPT
SELECT [c0].[CustomerID], [c0].[Address], [c0].[City], [c0].[CompanyName], [c0].[ContactName], [c0].[ContactTitle], [c0].[Country], [c0].[Fax], [c0].[Phone], [c0].[PostalCode], [c0].[Region]
FROM [Customers] AS [c0]
WHERE [c0].[City] = N'México D.F.'
EXCEPT
SELECT [c1].[CustomerID], [c1].[Address], [c1].[City], [c1].[CompanyName], [c1].[ContactName], [c1].[ContactTitle], [c1].[Country], [c1].[Fax], [c1].[Phone], [c1].[PostalCode], [c1].[Region]
FROM [Customers] AS [c1]
WHERE [c1].[City] = N'Seattle'");
    }

    public override async Task Intersect_non_entity(bool async)
    {
        await base.Intersect_non_entity(async);

        AssertSql(
            @"SELECT [c].[CustomerID]
FROM [Customers] AS [c]
WHERE [c].[City] = N'México D.F.'
INTERSECT
SELECT [c0].[CustomerID]
FROM [Customers] AS [c0]
WHERE [c0].[ContactTitle] = N'Owner'");
    }

    public override async Task Intersect_nested(bool async)
    {
        await base.Intersect_nested(async);

        AssertSql(
            @"SELECT [c].[CustomerID], [c].[Address], [c].[City], [c].[CompanyName], [c].[ContactName], [c].[ContactTitle], [c].[Country], [c].[Fax], [c].[Phone], [c].[PostalCode], [c].[Region]
FROM [Customers] AS [c]
WHERE [c].[City] = N'México D.F.'
INTERSECT
SELECT [c0].[CustomerID], [c0].[Address], [c0].[City], [c0].[CompanyName], [c0].[ContactName], [c0].[ContactTitle], [c0].[Country], [c0].[Fax], [c0].[Phone], [c0].[PostalCode], [c0].[Region]
FROM [Customers] AS [c0]
WHERE [c0].[ContactTitle] = N'Owner'
INTERSECT
SELECT [c1].[CustomerID], [c1].[Address], [c1].[City], [c1].[CompanyName], [c1].[ContactName], [c1].[ContactTitle], [c1].[Country], [c1].[Fax], [c1].[Phone], [c1].[PostalCode], [c1].[Region]
FROM [Customers] AS [c1]
WHERE [c1].[Fax] IS NOT NULL");
    }

    public override async Task Concat_nested(bool async)
    {
        await base.Concat_nested(async);

        AssertSql(
            @"SELECT [c].[CustomerID], [c].[Address], [c].[City], [c].[CompanyName], [c].[ContactName], [c].[ContactTitle], [c].[Country], [c].[Fax], [c].[Phone], [c].[PostalCode], [c].[Region]
FROM [Customers] AS [c]
WHERE [c].[City] = N'México D.F.'
UNION ALL
SELECT [c0].[CustomerID], [c0].[Address], [c0].[City], [c0].[CompanyName], [c0].[ContactName], [c0].[ContactTitle], [c0].[Country], [c0].[Fax], [c0].[Phone], [c0].[PostalCode], [c0].[Region]
FROM [Customers] AS [c0]
WHERE [c0].[City] = N'Berlin'
UNION ALL
SELECT [c1].[CustomerID], [c1].[Address], [c1].[City], [c1].[CompanyName], [c1].[ContactName], [c1].[ContactTitle], [c1].[Country], [c1].[Fax], [c1].[Phone], [c1].[PostalCode], [c1].[Region]
FROM [Customers] AS [c1]
WHERE [c1].[City] = N'London'");
    }

    public override async Task Union_nested(bool async)
    {
        await base.Union_nested(async);

        AssertSql(
            @"SELECT [c].[CustomerID], [c].[Address], [c].[City], [c].[CompanyName], [c].[ContactName], [c].[ContactTitle], [c].[Country], [c].[Fax], [c].[Phone], [c].[PostalCode], [c].[Region]
FROM [Customers] AS [c]
WHERE [c].[ContactTitle] = N'Owner'
UNION
SELECT [c0].[CustomerID], [c0].[Address], [c0].[City], [c0].[CompanyName], [c0].[ContactName], [c0].[ContactTitle], [c0].[Country], [c0].[Fax], [c0].[Phone], [c0].[PostalCode], [c0].[Region]
FROM [Customers] AS [c0]
WHERE [c0].[City] = N'México D.F.'
UNION
SELECT [c1].[CustomerID], [c1].[Address], [c1].[City], [c1].[CompanyName], [c1].[ContactName], [c1].[ContactTitle], [c1].[Country], [c1].[Fax], [c1].[Phone], [c1].[PostalCode], [c1].[Region]
FROM [Customers] AS [c1]
WHERE [c1].[City] = N'London'");
    }

=======

    public override async Task Except_non_entity(bool async)
    {
        await base.Except_non_entity(async);

        AssertSql(
            @"SELECT [c].[CustomerID]
FROM [Customers] AS [c]
WHERE [c].[ContactTitle] = N'Owner'
EXCEPT
SELECT [c0].[CustomerID]
FROM [Customers] AS [c0]
WHERE [c0].[City] = N'México D.F.'");
    }

    public override async Task Except_simple_followed_by_projecting_constant(bool async)
    {
        await base.Except_simple_followed_by_projecting_constant(async);

        AssertSql(
            @"SELECT 1
FROM (
    SELECT [c].[CustomerID], [c].[Address], [c].[City], [c].[CompanyName], [c].[ContactName], [c].[ContactTitle], [c].[Country], [c].[Fax], [c].[Phone], [c].[PostalCode], [c].[Region]
    FROM [Customers] AS [c]
    EXCEPT
    SELECT [c0].[CustomerID], [c0].[Address], [c0].[City], [c0].[CompanyName], [c0].[ContactName], [c0].[ContactTitle], [c0].[Country], [c0].[Fax], [c0].[Phone], [c0].[PostalCode], [c0].[Region]
    FROM [Customers] AS [c0]
) AS [t]");
    }

    public override async Task Except_nested(bool async)
    {
        await base.Except_nested(async);

        AssertSql(
            @"SELECT [c].[CustomerID], [c].[Address], [c].[City], [c].[CompanyName], [c].[ContactName], [c].[ContactTitle], [c].[Country], [c].[Fax], [c].[Phone], [c].[PostalCode], [c].[Region]
FROM [Customers] AS [c]
WHERE [c].[ContactTitle] = N'Owner'
EXCEPT
SELECT [c0].[CustomerID], [c0].[Address], [c0].[City], [c0].[CompanyName], [c0].[ContactName], [c0].[ContactTitle], [c0].[Country], [c0].[Fax], [c0].[Phone], [c0].[PostalCode], [c0].[Region]
FROM [Customers] AS [c0]
WHERE [c0].[City] = N'México D.F.'
EXCEPT
SELECT [c1].[CustomerID], [c1].[Address], [c1].[City], [c1].[CompanyName], [c1].[ContactName], [c1].[ContactTitle], [c1].[Country], [c1].[Fax], [c1].[Phone], [c1].[PostalCode], [c1].[Region]
FROM [Customers] AS [c1]
WHERE [c1].[City] = N'Seattle'");
    }

    public override async Task Intersect_non_entity(bool async)
    {
        await base.Intersect_non_entity(async);

        AssertSql(
            @"SELECT [c].[CustomerID]
FROM [Customers] AS [c]
WHERE [c].[City] = N'México D.F.'
INTERSECT
SELECT [c0].[CustomerID]
FROM [Customers] AS [c0]
WHERE [c0].[ContactTitle] = N'Owner'");
    }

    public override async Task Intersect_nested(bool async)
    {
        await base.Intersect_nested(async);

        AssertSql(
            @"SELECT [c].[CustomerID], [c].[Address], [c].[City], [c].[CompanyName], [c].[ContactName], [c].[ContactTitle], [c].[Country], [c].[Fax], [c].[Phone], [c].[PostalCode], [c].[Region]
FROM [Customers] AS [c]
WHERE [c].[City] = N'México D.F.'
INTERSECT
SELECT [c0].[CustomerID], [c0].[Address], [c0].[City], [c0].[CompanyName], [c0].[ContactName], [c0].[ContactTitle], [c0].[Country], [c0].[Fax], [c0].[Phone], [c0].[PostalCode], [c0].[Region]
FROM [Customers] AS [c0]
WHERE [c0].[ContactTitle] = N'Owner'
INTERSECT
SELECT [c1].[CustomerID], [c1].[Address], [c1].[City], [c1].[CompanyName], [c1].[ContactName], [c1].[ContactTitle], [c1].[Country], [c1].[Fax], [c1].[Phone], [c1].[PostalCode], [c1].[Region]
FROM [Customers] AS [c1]
WHERE [c1].[Fax] IS NOT NULL");
    }

    public override async Task Concat_nested(bool async)
    {
        await base.Concat_nested(async);

        AssertSql(
            @"SELECT [c].[CustomerID], [c].[Address], [c].[City], [c].[CompanyName], [c].[ContactName], [c].[ContactTitle], [c].[Country], [c].[Fax], [c].[Phone], [c].[PostalCode], [c].[Region]
FROM [Customers] AS [c]
WHERE [c].[City] = N'México D.F.'
UNION ALL
SELECT [c0].[CustomerID], [c0].[Address], [c0].[City], [c0].[CompanyName], [c0].[ContactName], [c0].[ContactTitle], [c0].[Country], [c0].[Fax], [c0].[Phone], [c0].[PostalCode], [c0].[Region]
FROM [Customers] AS [c0]
WHERE [c0].[City] = N'Berlin'
UNION ALL
SELECT [c1].[CustomerID], [c1].[Address], [c1].[City], [c1].[CompanyName], [c1].[ContactName], [c1].[ContactTitle], [c1].[Country], [c1].[Fax], [c1].[Phone], [c1].[PostalCode], [c1].[Region]
FROM [Customers] AS [c1]
WHERE [c1].[City] = N'London'");
    }

    public override async Task Union_nested(bool async)
    {
        await base.Union_nested(async);

        AssertSql(
            @"SELECT [c].[CustomerID], [c].[Address], [c].[City], [c].[CompanyName], [c].[ContactName], [c].[ContactTitle], [c].[Country], [c].[Fax], [c].[Phone], [c].[PostalCode], [c].[Region]
FROM [Customers] AS [c]
WHERE [c].[ContactTitle] = N'Owner'
UNION
SELECT [c0].[CustomerID], [c0].[Address], [c0].[City], [c0].[CompanyName], [c0].[ContactName], [c0].[ContactTitle], [c0].[Country], [c0].[Fax], [c0].[Phone], [c0].[PostalCode], [c0].[Region]
FROM [Customers] AS [c0]
WHERE [c0].[City] = N'México D.F.'
UNION
SELECT [c1].[CustomerID], [c1].[Address], [c1].[City], [c1].[CompanyName], [c1].[ContactName], [c1].[ContactTitle], [c1].[Country], [c1].[Fax], [c1].[Phone], [c1].[PostalCode], [c1].[Region]
FROM [Customers] AS [c1]
WHERE [c1].[City] = N'London'");
    }

>>>>>>> 5d0d937a
    public override async Task Union_non_entity(bool async)
    {
        await base.Union_non_entity(async);

        AssertSql(
            @"SELECT [c].[CustomerID]
FROM [Customers] AS [c]
WHERE [c].[ContactTitle] = N'Owner'
UNION
SELECT [c0].[CustomerID]
FROM [Customers] AS [c0]
WHERE [c0].[City] = N'México D.F.'");
    }

    public override async Task Concat_non_entity(bool async)
    {
        await base.Concat_non_entity(async);

        AssertSql(
            @"SELECT [c].[CustomerID]
FROM [Customers] AS [c]
WHERE [c].[City] = N'México D.F.'
UNION ALL
SELECT [c0].[CustomerID]
FROM [Customers] AS [c0]
WHERE [c0].[ContactTitle] = N'Owner'");
    }

    public override async Task Collection_projection_after_set_operation_fails_if_distinct(bool async)
    {
        await base.Collection_projection_after_set_operation_fails_if_distinct(async);

        AssertSql();
    }

    public override async Task Collection_projection_before_set_operation_fails(bool async)
    {
        await base.Collection_projection_before_set_operation_fails(async);

        AssertSql();
    }

    public override async Task Include_Union_only_on_one_side_throws(bool async)
    {
        await base.Include_Union_only_on_one_side_throws(async);

        AssertSql();
    }

    public override async Task Include_Union_different_includes_throws(bool async)
    {
        await base.Include_Union_different_includes_throws(async);

        AssertSql();
    }

    public override async Task Client_eval_Union_FirstOrDefault(bool async)
    {
        // Client evaluation in projection. Issue #16243.
        Assert.Equal(
            RelationalStrings.SetOperationsNotAllowedAfterClientEvaluation,
            (await Assert.ThrowsAsync<InvalidOperationException>(
                () => base.Client_eval_Union_FirstOrDefault(async))).Message);

        AssertSql();
    }

<<<<<<< HEAD
=======
    [ConditionalTheory]
    [MemberData(nameof(IsAsyncData))]
    public virtual async Task Union_with_different_store_types_throws(bool async)
    {
        AssertEqual(
            RelationalStrings.SetOperationsOnDifferentStoreTypes,
            (await Assert.ThrowsAsync<InvalidOperationException>(
                () => AssertQuery(
                    async,
                    ss => ss.Set<Customer>()
                        .Select(e => e.CompanyName)
                        .Union(ss.Set<Customer>().Select(e => e.ContactName))))).Message);
    }

    [ConditionalTheory] // Issue #29020
    [MemberData(nameof(IsAsyncData))]
    public virtual async Task Union_with_store_types_differing_only_by_case(bool async)
    {
        await AssertQuery(
            async,
            ss => ss.Set<Customer>()
                .Select(e => e.ContactName)
                .Union(ss.Set<Customer>().Select(e => e.ContactTitle)));

        AssertSql(@"SELECT [c].[ContactName]
FROM [Customers] AS [c]
UNION
SELECT [c0].[ContactTitle] AS [ContactName]
FROM [Customers] AS [c0]");
    }

>>>>>>> 5d0d937a
    private void AssertSql(params string[] expected)
        => Fixture.TestSqlLoggerFactory.AssertBaseline(expected);

    protected override void ClearLog()
        => Fixture.TestSqlLoggerFactory.Clear();
}<|MERGE_RESOLUTION|>--- conflicted
+++ resolved
@@ -1,15 +1,10 @@
 // Licensed to the .NET Foundation under one or more agreements.
 // The .NET Foundation licenses this file to you under the MIT license.
 
-<<<<<<< HEAD
+using Microsoft.EntityFrameworkCore.TestModels.Northwind;
+
 namespace Microsoft.EntityFrameworkCore.Query;
 
-=======
-using Microsoft.EntityFrameworkCore.TestModels.Northwind;
-
-namespace Microsoft.EntityFrameworkCore.Query;
-
->>>>>>> 5d0d937a
 public class NorthwindSetOperationsQuerySqlServerTest : NorthwindSetOperationsQueryRelationalTestBase<
     NorthwindQuerySqlServerFixture<NoopModelCustomizer>>
 {
@@ -291,11 +286,7 @@
         await base.Select_Union_unrelated(async);
 
         AssertSql(
-<<<<<<< HEAD
-            @"SELECT [t].[ContactName]
-=======
             @"SELECT [t].[CompanyName]
->>>>>>> 5d0d937a
 FROM (
     SELECT [c].[CompanyName]
     FROM [Customers] AS [c]
@@ -303,13 +294,8 @@
     SELECT [p].[ProductName] AS [CompanyName]
     FROM [Products] AS [p]
 ) AS [t]
-<<<<<<< HEAD
-WHERE [t].[ContactName] IS NOT NULL AND ([t].[ContactName] LIKE N'C%')
-ORDER BY [t].[ContactName]");
-=======
 WHERE [t].[CompanyName] IS NOT NULL AND ([t].[CompanyName] LIKE N'C%')
 ORDER BY [t].[CompanyName]");
->>>>>>> 5d0d937a
     }
 
     public override async Task Select_Union_different_fields_in_anonymous_with_subquery(bool async)
@@ -1015,7 +1001,6 @@
 LEFT JOIN [Orders] AS [o1] ON [t].[CustomerID] = [o1].[CustomerID]
 ORDER BY [t].[CustomerID], [t].[OrderDate]");
     }
-<<<<<<< HEAD
 
     public override async Task Except_non_entity(bool async)
     {
@@ -1132,124 +1117,6 @@
 WHERE [c1].[City] = N'London'");
     }
 
-=======
-
-    public override async Task Except_non_entity(bool async)
-    {
-        await base.Except_non_entity(async);
-
-        AssertSql(
-            @"SELECT [c].[CustomerID]
-FROM [Customers] AS [c]
-WHERE [c].[ContactTitle] = N'Owner'
-EXCEPT
-SELECT [c0].[CustomerID]
-FROM [Customers] AS [c0]
-WHERE [c0].[City] = N'México D.F.'");
-    }
-
-    public override async Task Except_simple_followed_by_projecting_constant(bool async)
-    {
-        await base.Except_simple_followed_by_projecting_constant(async);
-
-        AssertSql(
-            @"SELECT 1
-FROM (
-    SELECT [c].[CustomerID], [c].[Address], [c].[City], [c].[CompanyName], [c].[ContactName], [c].[ContactTitle], [c].[Country], [c].[Fax], [c].[Phone], [c].[PostalCode], [c].[Region]
-    FROM [Customers] AS [c]
-    EXCEPT
-    SELECT [c0].[CustomerID], [c0].[Address], [c0].[City], [c0].[CompanyName], [c0].[ContactName], [c0].[ContactTitle], [c0].[Country], [c0].[Fax], [c0].[Phone], [c0].[PostalCode], [c0].[Region]
-    FROM [Customers] AS [c0]
-) AS [t]");
-    }
-
-    public override async Task Except_nested(bool async)
-    {
-        await base.Except_nested(async);
-
-        AssertSql(
-            @"SELECT [c].[CustomerID], [c].[Address], [c].[City], [c].[CompanyName], [c].[ContactName], [c].[ContactTitle], [c].[Country], [c].[Fax], [c].[Phone], [c].[PostalCode], [c].[Region]
-FROM [Customers] AS [c]
-WHERE [c].[ContactTitle] = N'Owner'
-EXCEPT
-SELECT [c0].[CustomerID], [c0].[Address], [c0].[City], [c0].[CompanyName], [c0].[ContactName], [c0].[ContactTitle], [c0].[Country], [c0].[Fax], [c0].[Phone], [c0].[PostalCode], [c0].[Region]
-FROM [Customers] AS [c0]
-WHERE [c0].[City] = N'México D.F.'
-EXCEPT
-SELECT [c1].[CustomerID], [c1].[Address], [c1].[City], [c1].[CompanyName], [c1].[ContactName], [c1].[ContactTitle], [c1].[Country], [c1].[Fax], [c1].[Phone], [c1].[PostalCode], [c1].[Region]
-FROM [Customers] AS [c1]
-WHERE [c1].[City] = N'Seattle'");
-    }
-
-    public override async Task Intersect_non_entity(bool async)
-    {
-        await base.Intersect_non_entity(async);
-
-        AssertSql(
-            @"SELECT [c].[CustomerID]
-FROM [Customers] AS [c]
-WHERE [c].[City] = N'México D.F.'
-INTERSECT
-SELECT [c0].[CustomerID]
-FROM [Customers] AS [c0]
-WHERE [c0].[ContactTitle] = N'Owner'");
-    }
-
-    public override async Task Intersect_nested(bool async)
-    {
-        await base.Intersect_nested(async);
-
-        AssertSql(
-            @"SELECT [c].[CustomerID], [c].[Address], [c].[City], [c].[CompanyName], [c].[ContactName], [c].[ContactTitle], [c].[Country], [c].[Fax], [c].[Phone], [c].[PostalCode], [c].[Region]
-FROM [Customers] AS [c]
-WHERE [c].[City] = N'México D.F.'
-INTERSECT
-SELECT [c0].[CustomerID], [c0].[Address], [c0].[City], [c0].[CompanyName], [c0].[ContactName], [c0].[ContactTitle], [c0].[Country], [c0].[Fax], [c0].[Phone], [c0].[PostalCode], [c0].[Region]
-FROM [Customers] AS [c0]
-WHERE [c0].[ContactTitle] = N'Owner'
-INTERSECT
-SELECT [c1].[CustomerID], [c1].[Address], [c1].[City], [c1].[CompanyName], [c1].[ContactName], [c1].[ContactTitle], [c1].[Country], [c1].[Fax], [c1].[Phone], [c1].[PostalCode], [c1].[Region]
-FROM [Customers] AS [c1]
-WHERE [c1].[Fax] IS NOT NULL");
-    }
-
-    public override async Task Concat_nested(bool async)
-    {
-        await base.Concat_nested(async);
-
-        AssertSql(
-            @"SELECT [c].[CustomerID], [c].[Address], [c].[City], [c].[CompanyName], [c].[ContactName], [c].[ContactTitle], [c].[Country], [c].[Fax], [c].[Phone], [c].[PostalCode], [c].[Region]
-FROM [Customers] AS [c]
-WHERE [c].[City] = N'México D.F.'
-UNION ALL
-SELECT [c0].[CustomerID], [c0].[Address], [c0].[City], [c0].[CompanyName], [c0].[ContactName], [c0].[ContactTitle], [c0].[Country], [c0].[Fax], [c0].[Phone], [c0].[PostalCode], [c0].[Region]
-FROM [Customers] AS [c0]
-WHERE [c0].[City] = N'Berlin'
-UNION ALL
-SELECT [c1].[CustomerID], [c1].[Address], [c1].[City], [c1].[CompanyName], [c1].[ContactName], [c1].[ContactTitle], [c1].[Country], [c1].[Fax], [c1].[Phone], [c1].[PostalCode], [c1].[Region]
-FROM [Customers] AS [c1]
-WHERE [c1].[City] = N'London'");
-    }
-
-    public override async Task Union_nested(bool async)
-    {
-        await base.Union_nested(async);
-
-        AssertSql(
-            @"SELECT [c].[CustomerID], [c].[Address], [c].[City], [c].[CompanyName], [c].[ContactName], [c].[ContactTitle], [c].[Country], [c].[Fax], [c].[Phone], [c].[PostalCode], [c].[Region]
-FROM [Customers] AS [c]
-WHERE [c].[ContactTitle] = N'Owner'
-UNION
-SELECT [c0].[CustomerID], [c0].[Address], [c0].[City], [c0].[CompanyName], [c0].[ContactName], [c0].[ContactTitle], [c0].[Country], [c0].[Fax], [c0].[Phone], [c0].[PostalCode], [c0].[Region]
-FROM [Customers] AS [c0]
-WHERE [c0].[City] = N'México D.F.'
-UNION
-SELECT [c1].[CustomerID], [c1].[Address], [c1].[City], [c1].[CompanyName], [c1].[ContactName], [c1].[ContactTitle], [c1].[Country], [c1].[Fax], [c1].[Phone], [c1].[PostalCode], [c1].[Region]
-FROM [Customers] AS [c1]
-WHERE [c1].[City] = N'London'");
-    }
-
->>>>>>> 5d0d937a
     public override async Task Union_non_entity(bool async)
     {
         await base.Union_non_entity(async);
@@ -1317,8 +1184,6 @@
         AssertSql();
     }
 
-<<<<<<< HEAD
-=======
     [ConditionalTheory]
     [MemberData(nameof(IsAsyncData))]
     public virtual async Task Union_with_different_store_types_throws(bool async)
@@ -1350,7 +1215,6 @@
 FROM [Customers] AS [c0]");
     }
 
->>>>>>> 5d0d937a
     private void AssertSql(params string[] expected)
         => Fixture.TestSqlLoggerFactory.AssertBaseline(expected);
 
