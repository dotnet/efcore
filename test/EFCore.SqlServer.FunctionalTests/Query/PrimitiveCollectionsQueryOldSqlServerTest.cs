--- conflicted
+++ resolved
@@ -945,8 +945,6 @@
         Assert.DoesNotContain("OPENJSON", Fixture.TestSqlLoggerFactory.SqlStatements[1], StringComparison.Ordinal);
     }
 
-<<<<<<< HEAD
-=======
     public override async Task Static_readonly_collection_List_of_ints_Contains_int()
     {
         await base.Static_readonly_collection_List_of_ints_Contains_int();
@@ -1001,7 +999,6 @@
 """);
     }
 
->>>>>>> a6111cee
     public override Task Column_collection_of_ints_Contains()
         => AssertCompatibilityLevelTooLow(() => base.Column_collection_of_ints_Contains());
 
