// Licensed to the .NET Foundation under one or more agreements.
// The .NET Foundation licenses this file to you under the MIT license.

namespace Microsoft.EntityFrameworkCore.Query;

public class InheritanceRelationshipsQuerySqlServerTest
    : InheritanceRelationshipsQueryRelationalTestBase<
        InheritanceRelationshipsQuerySqlServerTest.InheritanceRelationshipsQuerySqlServerFixture>
{
    public InheritanceRelationshipsQuerySqlServerTest(
        InheritanceRelationshipsQuerySqlServerFixture fixture,
        ITestOutputHelper testOutputHelper)
        : base(fixture)
    {
        fixture.TestSqlLoggerFactory.Clear();
    }

    public override async Task Include_reference_with_inheritance(bool async)
    {
        await base.Include_reference_with_inheritance(async);

        AssertSql(
            @"SELECT [b].[Id], [b].[Discriminator], [b].[Name], [b].[BaseId], [b0].[Id], [b1].[BaseInheritanceRelationshipEntityId], [b1].[Id], [b1].[Name], [b].[OwnedReferenceOnBase_Id], [b].[OwnedReferenceOnBase_Name], [b2].[DerivedInheritanceRelationshipEntityId], [b2].[Id], [b2].[Name], [b].[OwnedReferenceOnDerived_Id], [b].[OwnedReferenceOnDerived_Name], [b0].[BaseParentId], [b0].[Discriminator], [b0].[Name]
FROM [BaseEntities] AS [b]
LEFT JOIN [BaseReferencesOnBase] AS [b0] ON [b].[Id] = [b0].[BaseParentId]
LEFT JOIN [BaseEntities_OwnedCollectionOnBase] AS [b1] ON [b].[Id] = [b1].[BaseInheritanceRelationshipEntityId]
LEFT JOIN [BaseEntities_OwnedCollectionOnDerived] AS [b2] ON [b].[Id] = [b2].[DerivedInheritanceRelationshipEntityId]
ORDER BY [b].[Id], [b0].[Id], [b1].[BaseInheritanceRelationshipEntityId], [b1].[Id], [b2].[DerivedInheritanceRelationshipEntityId]");
    }

    public override async Task Include_reference_with_inheritance_reverse(bool async)
    {
        await base.Include_reference_with_inheritance_reverse(async);

        AssertSql(
            @"SELECT [b].[Id], [b].[BaseParentId], [b].[Discriminator], [b].[Name], [b0].[Id], [b0].[Discriminator], [b0].[Name], [b0].[BaseId], [b1].[BaseInheritanceRelationshipEntityId], [b1].[Id], [b1].[Name], [b0].[OwnedReferenceOnBase_Id], [b0].[OwnedReferenceOnBase_Name], [b2].[DerivedInheritanceRelationshipEntityId], [b2].[Id], [b2].[Name], [b0].[OwnedReferenceOnDerived_Id], [b0].[OwnedReferenceOnDerived_Name]
FROM [BaseReferencesOnBase] AS [b]
LEFT JOIN [BaseEntities] AS [b0] ON [b].[BaseParentId] = [b0].[Id]
LEFT JOIN [BaseEntities_OwnedCollectionOnBase] AS [b1] ON [b0].[Id] = [b1].[BaseInheritanceRelationshipEntityId]
LEFT JOIN [BaseEntities_OwnedCollectionOnDerived] AS [b2] ON [b0].[Id] = [b2].[DerivedInheritanceRelationshipEntityId]
ORDER BY [b].[Id], [b0].[Id], [b1].[BaseInheritanceRelationshipEntityId], [b1].[Id], [b2].[DerivedInheritanceRelationshipEntityId]");
    }

    public override async Task Include_self_reference_with_inheritance(bool async)
    {
        await base.Include_self_reference_with_inheritance(async);

        AssertSql(
            @"SELECT [b].[Id], [b].[Discriminator], [b].[Name], [b].[BaseId], [t].[Id], [b1].[BaseInheritanceRelationshipEntityId], [b1].[Id], [b1].[Name], [b].[OwnedReferenceOnBase_Id], [b].[OwnedReferenceOnBase_Name], [b2].[DerivedInheritanceRelationshipEntityId], [b2].[Id], [b2].[Name], [b].[OwnedReferenceOnDerived_Id], [b].[OwnedReferenceOnDerived_Name], [t].[Discriminator], [t].[Name], [t].[BaseId], [b3].[BaseInheritanceRelationshipEntityId], [b3].[Id], [b3].[Name], [t].[Id0], [t].[OwnedReferenceOnBase_Id], [t].[OwnedReferenceOnBase_Name], [b4].[DerivedInheritanceRelationshipEntityId], [b4].[Id], [b4].[Name], [t].[OwnedReferenceOnDerived_Id], [t].[OwnedReferenceOnDerived_Name]
FROM [BaseEntities] AS [b]
LEFT JOIN (
    SELECT [b0].[Id], [b0].[Discriminator], [b0].[Name], [b0].[BaseId], [b0].[Id] AS [Id0], [b0].[OwnedReferenceOnBase_Id], [b0].[OwnedReferenceOnBase_Name], [b0].[OwnedReferenceOnDerived_Id], [b0].[OwnedReferenceOnDerived_Name]
    FROM [BaseEntities] AS [b0]
    WHERE [b0].[Discriminator] = N'DerivedInheritanceRelationshipEntity'
) AS [t] ON [b].[Id] = [t].[BaseId]
LEFT JOIN [BaseEntities_OwnedCollectionOnBase] AS [b1] ON [b].[Id] = [b1].[BaseInheritanceRelationshipEntityId]
LEFT JOIN [BaseEntities_OwnedCollectionOnDerived] AS [b2] ON [b].[Id] = [b2].[DerivedInheritanceRelationshipEntityId]
LEFT JOIN [BaseEntities_OwnedCollectionOnBase] AS [b3] ON [t].[Id] = [b3].[BaseInheritanceRelationshipEntityId]
LEFT JOIN [BaseEntities_OwnedCollectionOnDerived] AS [b4] ON [t].[Id] = [b4].[DerivedInheritanceRelationshipEntityId]
ORDER BY [b].[Id], [t].[Id], [b1].[BaseInheritanceRelationshipEntityId], [b1].[Id], [b2].[DerivedInheritanceRelationshipEntityId], [b2].[Id], [b3].[BaseInheritanceRelationshipEntityId], [b3].[Id], [b4].[DerivedInheritanceRelationshipEntityId]");
    }

    public override async Task Include_self_reference_with_inheritance_reverse(bool async)
    {
        await base.Include_self_reference_with_inheritance_reverse(async);

        AssertSql(
            @"SELECT [b].[Id], [b].[Discriminator], [b].[Name], [b].[BaseId], [b0].[Id], [b1].[BaseInheritanceRelationshipEntityId], [b1].[Id], [b1].[Name], [b].[OwnedReferenceOnBase_Id], [b].[OwnedReferenceOnBase_Name], [b2].[DerivedInheritanceRelationshipEntityId], [b2].[Id], [b2].[Name], [b].[OwnedReferenceOnDerived_Id], [b].[OwnedReferenceOnDerived_Name], [b0].[Discriminator], [b0].[Name], [b0].[BaseId], [b3].[BaseInheritanceRelationshipEntityId], [b3].[Id], [b3].[Name], [b0].[OwnedReferenceOnBase_Id], [b0].[OwnedReferenceOnBase_Name], [b4].[DerivedInheritanceRelationshipEntityId], [b4].[Id], [b4].[Name], [b0].[OwnedReferenceOnDerived_Id], [b0].[OwnedReferenceOnDerived_Name]
FROM [BaseEntities] AS [b]
LEFT JOIN [BaseEntities] AS [b0] ON [b].[BaseId] = [b0].[Id]
LEFT JOIN [BaseEntities_OwnedCollectionOnBase] AS [b1] ON [b].[Id] = [b1].[BaseInheritanceRelationshipEntityId]
LEFT JOIN [BaseEntities_OwnedCollectionOnDerived] AS [b2] ON [b].[Id] = [b2].[DerivedInheritanceRelationshipEntityId]
LEFT JOIN [BaseEntities_OwnedCollectionOnBase] AS [b3] ON [b0].[Id] = [b3].[BaseInheritanceRelationshipEntityId]
LEFT JOIN [BaseEntities_OwnedCollectionOnDerived] AS [b4] ON [b0].[Id] = [b4].[DerivedInheritanceRelationshipEntityId]
WHERE [b].[Discriminator] = N'DerivedInheritanceRelationshipEntity'
ORDER BY [b].[Id], [b0].[Id], [b1].[BaseInheritanceRelationshipEntityId], [b1].[Id], [b2].[DerivedInheritanceRelationshipEntityId], [b2].[Id], [b3].[BaseInheritanceRelationshipEntityId], [b3].[Id], [b4].[DerivedInheritanceRelationshipEntityId]");
    }

    public override async Task Include_reference_with_inheritance_with_filter(bool async)
    {
        await base.Include_reference_with_inheritance_with_filter(async);

        AssertSql(
            @"SELECT [b].[Id], [b].[Discriminator], [b].[Name], [b].[BaseId], [b0].[Id], [b1].[BaseInheritanceRelationshipEntityId], [b1].[Id], [b1].[Name], [b].[OwnedReferenceOnBase_Id], [b].[OwnedReferenceOnBase_Name], [b2].[DerivedInheritanceRelationshipEntityId], [b2].[Id], [b2].[Name], [b].[OwnedReferenceOnDerived_Id], [b].[OwnedReferenceOnDerived_Name], [b0].[BaseParentId], [b0].[Discriminator], [b0].[Name]
FROM [BaseEntities] AS [b]
LEFT JOIN [BaseReferencesOnBase] AS [b0] ON [b].[Id] = [b0].[BaseParentId]
LEFT JOIN [BaseEntities_OwnedCollectionOnBase] AS [b1] ON [b].[Id] = [b1].[BaseInheritanceRelationshipEntityId]
LEFT JOIN [BaseEntities_OwnedCollectionOnDerived] AS [b2] ON [b].[Id] = [b2].[DerivedInheritanceRelationshipEntityId]
<<<<<<< HEAD
WHERE [b].[Name] <> N'Bar' OR [b].[Name] IS NULL
=======
WHERE ([b].[Name] <> N'Bar') OR ([b].[Name] IS NULL)
>>>>>>> 021fbcb7
ORDER BY [b].[Id], [b0].[Id], [b1].[BaseInheritanceRelationshipEntityId], [b1].[Id], [b2].[DerivedInheritanceRelationshipEntityId]");
    }

    public override async Task Include_reference_with_inheritance_with_filter_reverse(bool async)
    {
        await base.Include_reference_with_inheritance_with_filter_reverse(async);

        AssertSql(
            @"SELECT [b].[Id], [b].[BaseParentId], [b].[Discriminator], [b].[Name], [b0].[Id], [b0].[Discriminator], [b0].[Name], [b0].[BaseId], [b1].[BaseInheritanceRelationshipEntityId], [b1].[Id], [b1].[Name], [b0].[OwnedReferenceOnBase_Id], [b0].[OwnedReferenceOnBase_Name], [b2].[DerivedInheritanceRelationshipEntityId], [b2].[Id], [b2].[Name], [b0].[OwnedReferenceOnDerived_Id], [b0].[OwnedReferenceOnDerived_Name]
FROM [BaseReferencesOnBase] AS [b]
LEFT JOIN [BaseEntities] AS [b0] ON [b].[BaseParentId] = [b0].[Id]
LEFT JOIN [BaseEntities_OwnedCollectionOnBase] AS [b1] ON [b0].[Id] = [b1].[BaseInheritanceRelationshipEntityId]
LEFT JOIN [BaseEntities_OwnedCollectionOnDerived] AS [b2] ON [b0].[Id] = [b2].[DerivedInheritanceRelationshipEntityId]
<<<<<<< HEAD
WHERE [b].[Name] <> N'Bar' OR [b].[Name] IS NULL
=======
WHERE ([b].[Name] <> N'Bar') OR ([b].[Name] IS NULL)
>>>>>>> 021fbcb7
ORDER BY [b].[Id], [b0].[Id], [b1].[BaseInheritanceRelationshipEntityId], [b1].[Id], [b2].[DerivedInheritanceRelationshipEntityId]");
    }

    public override async Task Include_reference_without_inheritance(bool async)
    {
        await base.Include_reference_without_inheritance(async);

        AssertSql(
            @"SELECT [b].[Id], [b].[Discriminator], [b].[Name], [b].[BaseId], [r].[Id], [b0].[BaseInheritanceRelationshipEntityId], [b0].[Id], [b0].[Name], [b].[OwnedReferenceOnBase_Id], [b].[OwnedReferenceOnBase_Name], [b1].[DerivedInheritanceRelationshipEntityId], [b1].[Id], [b1].[Name], [b].[OwnedReferenceOnDerived_Id], [b].[OwnedReferenceOnDerived_Name], [r].[Name], [r].[ParentId]
FROM [BaseEntities] AS [b]
LEFT JOIN [ReferencesOnBase] AS [r] ON [b].[Id] = [r].[ParentId]
LEFT JOIN [BaseEntities_OwnedCollectionOnBase] AS [b0] ON [b].[Id] = [b0].[BaseInheritanceRelationshipEntityId]
LEFT JOIN [BaseEntities_OwnedCollectionOnDerived] AS [b1] ON [b].[Id] = [b1].[DerivedInheritanceRelationshipEntityId]
ORDER BY [b].[Id], [r].[Id], [b0].[BaseInheritanceRelationshipEntityId], [b0].[Id], [b1].[DerivedInheritanceRelationshipEntityId]");
    }

    public override async Task Include_reference_without_inheritance_reverse(bool async)
    {
        await base.Include_reference_without_inheritance_reverse(async);

        AssertSql(
            @"SELECT [r].[Id], [r].[Name], [r].[ParentId], [b].[Id], [b].[Discriminator], [b].[Name], [b].[BaseId], [b0].[BaseInheritanceRelationshipEntityId], [b0].[Id], [b0].[Name], [b].[OwnedReferenceOnBase_Id], [b].[OwnedReferenceOnBase_Name], [b1].[DerivedInheritanceRelationshipEntityId], [b1].[Id], [b1].[Name], [b].[OwnedReferenceOnDerived_Id], [b].[OwnedReferenceOnDerived_Name]
FROM [ReferencesOnBase] AS [r]
LEFT JOIN [BaseEntities] AS [b] ON [r].[ParentId] = [b].[Id]
LEFT JOIN [BaseEntities_OwnedCollectionOnBase] AS [b0] ON [b].[Id] = [b0].[BaseInheritanceRelationshipEntityId]
LEFT JOIN [BaseEntities_OwnedCollectionOnDerived] AS [b1] ON [b].[Id] = [b1].[DerivedInheritanceRelationshipEntityId]
ORDER BY [r].[Id], [b].[Id], [b0].[BaseInheritanceRelationshipEntityId], [b0].[Id], [b1].[DerivedInheritanceRelationshipEntityId]");
    }

    public override async Task Include_reference_without_inheritance_with_filter(bool async)
    {
        await base.Include_reference_without_inheritance_with_filter(async);

        AssertSql(
            @"SELECT [b].[Id], [b].[Discriminator], [b].[Name], [b].[BaseId], [r].[Id], [b0].[BaseInheritanceRelationshipEntityId], [b0].[Id], [b0].[Name], [b].[OwnedReferenceOnBase_Id], [b].[OwnedReferenceOnBase_Name], [b1].[DerivedInheritanceRelationshipEntityId], [b1].[Id], [b1].[Name], [b].[OwnedReferenceOnDerived_Id], [b].[OwnedReferenceOnDerived_Name], [r].[Name], [r].[ParentId]
FROM [BaseEntities] AS [b]
LEFT JOIN [ReferencesOnBase] AS [r] ON [b].[Id] = [r].[ParentId]
LEFT JOIN [BaseEntities_OwnedCollectionOnBase] AS [b0] ON [b].[Id] = [b0].[BaseInheritanceRelationshipEntityId]
LEFT JOIN [BaseEntities_OwnedCollectionOnDerived] AS [b1] ON [b].[Id] = [b1].[DerivedInheritanceRelationshipEntityId]
<<<<<<< HEAD
WHERE [b].[Name] <> N'Bar' OR [b].[Name] IS NULL
=======
WHERE ([b].[Name] <> N'Bar') OR ([b].[Name] IS NULL)
>>>>>>> 021fbcb7
ORDER BY [b].[Id], [r].[Id], [b0].[BaseInheritanceRelationshipEntityId], [b0].[Id], [b1].[DerivedInheritanceRelationshipEntityId]");
    }

    public override async Task Include_reference_without_inheritance_with_filter_reverse(bool async)
    {
        await base.Include_reference_without_inheritance_with_filter_reverse(async);

        AssertSql(
            @"SELECT [r].[Id], [r].[Name], [r].[ParentId], [b].[Id], [b].[Discriminator], [b].[Name], [b].[BaseId], [b0].[BaseInheritanceRelationshipEntityId], [b0].[Id], [b0].[Name], [b].[OwnedReferenceOnBase_Id], [b].[OwnedReferenceOnBase_Name], [b1].[DerivedInheritanceRelationshipEntityId], [b1].[Id], [b1].[Name], [b].[OwnedReferenceOnDerived_Id], [b].[OwnedReferenceOnDerived_Name]
FROM [ReferencesOnBase] AS [r]
LEFT JOIN [BaseEntities] AS [b] ON [r].[ParentId] = [b].[Id]
LEFT JOIN [BaseEntities_OwnedCollectionOnBase] AS [b0] ON [b].[Id] = [b0].[BaseInheritanceRelationshipEntityId]
LEFT JOIN [BaseEntities_OwnedCollectionOnDerived] AS [b1] ON [b].[Id] = [b1].[DerivedInheritanceRelationshipEntityId]
<<<<<<< HEAD
WHERE [r].[Name] <> N'Bar' OR [r].[Name] IS NULL
=======
WHERE ([r].[Name] <> N'Bar') OR ([r].[Name] IS NULL)
>>>>>>> 021fbcb7
ORDER BY [r].[Id], [b].[Id], [b0].[BaseInheritanceRelationshipEntityId], [b0].[Id], [b1].[DerivedInheritanceRelationshipEntityId]");
    }

    public override async Task Include_collection_with_inheritance(bool async)
    {
        await base.Include_collection_with_inheritance(async);

        AssertSql(
            @"SELECT [b].[Id], [b].[Discriminator], [b].[Name], [b].[BaseId], [b0].[BaseInheritanceRelationshipEntityId], [b0].[Id], [b0].[Name], [b].[OwnedReferenceOnBase_Id], [b].[OwnedReferenceOnBase_Name], [b1].[DerivedInheritanceRelationshipEntityId], [b1].[Id], [b1].[Name], [b].[OwnedReferenceOnDerived_Id], [b].[OwnedReferenceOnDerived_Name], [b2].[Id], [b2].[BaseParentId], [b2].[Discriminator], [b2].[Name], [b2].[DerivedProperty]
FROM [BaseEntities] AS [b]
LEFT JOIN [BaseEntities_OwnedCollectionOnBase] AS [b0] ON [b].[Id] = [b0].[BaseInheritanceRelationshipEntityId]
LEFT JOIN [BaseEntities_OwnedCollectionOnDerived] AS [b1] ON [b].[Id] = [b1].[DerivedInheritanceRelationshipEntityId]
LEFT JOIN [BaseCollectionsOnBase] AS [b2] ON [b].[Id] = [b2].[BaseParentId]
ORDER BY [b].[Id], [b0].[BaseInheritanceRelationshipEntityId], [b0].[Id], [b1].[DerivedInheritanceRelationshipEntityId], [b1].[Id]");
    }

    public override async Task Include_collection_with_inheritance_reverse(bool async)
    {
        await base.Include_collection_with_inheritance_reverse(async);

        AssertSql(
            @"SELECT [b].[Id], [b].[BaseParentId], [b].[Discriminator], [b].[Name], [b].[DerivedProperty], [b0].[Id], [b0].[Discriminator], [b0].[Name], [b0].[BaseId], [b1].[BaseInheritanceRelationshipEntityId], [b1].[Id], [b1].[Name], [b0].[OwnedReferenceOnBase_Id], [b0].[OwnedReferenceOnBase_Name], [b2].[DerivedInheritanceRelationshipEntityId], [b2].[Id], [b2].[Name], [b0].[OwnedReferenceOnDerived_Id], [b0].[OwnedReferenceOnDerived_Name]
FROM [BaseCollectionsOnBase] AS [b]
LEFT JOIN [BaseEntities] AS [b0] ON [b].[BaseParentId] = [b0].[Id]
LEFT JOIN [BaseEntities_OwnedCollectionOnBase] AS [b1] ON [b0].[Id] = [b1].[BaseInheritanceRelationshipEntityId]
LEFT JOIN [BaseEntities_OwnedCollectionOnDerived] AS [b2] ON [b0].[Id] = [b2].[DerivedInheritanceRelationshipEntityId]
ORDER BY [b].[Id], [b0].[Id], [b1].[BaseInheritanceRelationshipEntityId], [b1].[Id], [b2].[DerivedInheritanceRelationshipEntityId]");
    }

    public override async Task Include_collection_with_inheritance_with_filter(bool async)
    {
        await base.Include_collection_with_inheritance_with_filter(async);

        AssertSql(
            @"SELECT [b].[Id], [b].[Discriminator], [b].[Name], [b].[BaseId], [b0].[BaseInheritanceRelationshipEntityId], [b0].[Id], [b0].[Name], [b].[OwnedReferenceOnBase_Id], [b].[OwnedReferenceOnBase_Name], [b1].[DerivedInheritanceRelationshipEntityId], [b1].[Id], [b1].[Name], [b].[OwnedReferenceOnDerived_Id], [b].[OwnedReferenceOnDerived_Name], [b2].[Id], [b2].[BaseParentId], [b2].[Discriminator], [b2].[Name], [b2].[DerivedProperty]
FROM [BaseEntities] AS [b]
LEFT JOIN [BaseEntities_OwnedCollectionOnBase] AS [b0] ON [b].[Id] = [b0].[BaseInheritanceRelationshipEntityId]
LEFT JOIN [BaseEntities_OwnedCollectionOnDerived] AS [b1] ON [b].[Id] = [b1].[DerivedInheritanceRelationshipEntityId]
LEFT JOIN [BaseCollectionsOnBase] AS [b2] ON [b].[Id] = [b2].[BaseParentId]
<<<<<<< HEAD
WHERE [b].[Name] <> N'Bar' OR [b].[Name] IS NULL
=======
WHERE ([b].[Name] <> N'Bar') OR ([b].[Name] IS NULL)
>>>>>>> 021fbcb7
ORDER BY [b].[Id], [b0].[BaseInheritanceRelationshipEntityId], [b0].[Id], [b1].[DerivedInheritanceRelationshipEntityId], [b1].[Id]");
    }

    public override async Task Include_collection_with_inheritance_with_filter_reverse(bool async)
    {
        await base.Include_collection_with_inheritance_with_filter_reverse(async);

        AssertSql(
            @"SELECT [b].[Id], [b].[BaseParentId], [b].[Discriminator], [b].[Name], [b].[DerivedProperty], [b0].[Id], [b0].[Discriminator], [b0].[Name], [b0].[BaseId], [b1].[BaseInheritanceRelationshipEntityId], [b1].[Id], [b1].[Name], [b0].[OwnedReferenceOnBase_Id], [b0].[OwnedReferenceOnBase_Name], [b2].[DerivedInheritanceRelationshipEntityId], [b2].[Id], [b2].[Name], [b0].[OwnedReferenceOnDerived_Id], [b0].[OwnedReferenceOnDerived_Name]
FROM [BaseCollectionsOnBase] AS [b]
LEFT JOIN [BaseEntities] AS [b0] ON [b].[BaseParentId] = [b0].[Id]
LEFT JOIN [BaseEntities_OwnedCollectionOnBase] AS [b1] ON [b0].[Id] = [b1].[BaseInheritanceRelationshipEntityId]
LEFT JOIN [BaseEntities_OwnedCollectionOnDerived] AS [b2] ON [b0].[Id] = [b2].[DerivedInheritanceRelationshipEntityId]
<<<<<<< HEAD
WHERE [b].[Name] <> N'Bar' OR [b].[Name] IS NULL
=======
WHERE ([b].[Name] <> N'Bar') OR ([b].[Name] IS NULL)
>>>>>>> 021fbcb7
ORDER BY [b].[Id], [b0].[Id], [b1].[BaseInheritanceRelationshipEntityId], [b1].[Id], [b2].[DerivedInheritanceRelationshipEntityId]");
    }

    public override async Task Include_collection_without_inheritance(bool async)
    {
        await base.Include_collection_without_inheritance(async);

        AssertSql(
            @"SELECT [b].[Id], [b].[Discriminator], [b].[Name], [b].[BaseId], [b0].[BaseInheritanceRelationshipEntityId], [b0].[Id], [b0].[Name], [b].[OwnedReferenceOnBase_Id], [b].[OwnedReferenceOnBase_Name], [b1].[DerivedInheritanceRelationshipEntityId], [b1].[Id], [b1].[Name], [b].[OwnedReferenceOnDerived_Id], [b].[OwnedReferenceOnDerived_Name], [c].[Id], [c].[Name], [c].[ParentId]
FROM [BaseEntities] AS [b]
LEFT JOIN [BaseEntities_OwnedCollectionOnBase] AS [b0] ON [b].[Id] = [b0].[BaseInheritanceRelationshipEntityId]
LEFT JOIN [BaseEntities_OwnedCollectionOnDerived] AS [b1] ON [b].[Id] = [b1].[DerivedInheritanceRelationshipEntityId]
LEFT JOIN [CollectionsOnBase] AS [c] ON [b].[Id] = [c].[ParentId]
ORDER BY [b].[Id], [b0].[BaseInheritanceRelationshipEntityId], [b0].[Id], [b1].[DerivedInheritanceRelationshipEntityId], [b1].[Id]");
    }

    public override async Task Include_collection_without_inheritance_reverse(bool async)
    {
        await base.Include_collection_without_inheritance_reverse(async);

        AssertSql(
            @"SELECT [c].[Id], [c].[Name], [c].[ParentId], [b].[Id], [b].[Discriminator], [b].[Name], [b].[BaseId], [b0].[BaseInheritanceRelationshipEntityId], [b0].[Id], [b0].[Name], [b].[OwnedReferenceOnBase_Id], [b].[OwnedReferenceOnBase_Name], [b1].[DerivedInheritanceRelationshipEntityId], [b1].[Id], [b1].[Name], [b].[OwnedReferenceOnDerived_Id], [b].[OwnedReferenceOnDerived_Name]
FROM [CollectionsOnBase] AS [c]
LEFT JOIN [BaseEntities] AS [b] ON [c].[ParentId] = [b].[Id]
LEFT JOIN [BaseEntities_OwnedCollectionOnBase] AS [b0] ON [b].[Id] = [b0].[BaseInheritanceRelationshipEntityId]
LEFT JOIN [BaseEntities_OwnedCollectionOnDerived] AS [b1] ON [b].[Id] = [b1].[DerivedInheritanceRelationshipEntityId]
ORDER BY [c].[Id], [b].[Id], [b0].[BaseInheritanceRelationshipEntityId], [b0].[Id], [b1].[DerivedInheritanceRelationshipEntityId]");
    }

    public override async Task Include_collection_without_inheritance_with_filter(bool async)
    {
        await base.Include_collection_without_inheritance_with_filter(async);

        AssertSql(
            @"SELECT [b].[Id], [b].[Discriminator], [b].[Name], [b].[BaseId], [b0].[BaseInheritanceRelationshipEntityId], [b0].[Id], [b0].[Name], [b].[OwnedReferenceOnBase_Id], [b].[OwnedReferenceOnBase_Name], [b1].[DerivedInheritanceRelationshipEntityId], [b1].[Id], [b1].[Name], [b].[OwnedReferenceOnDerived_Id], [b].[OwnedReferenceOnDerived_Name], [c].[Id], [c].[Name], [c].[ParentId]
FROM [BaseEntities] AS [b]
LEFT JOIN [BaseEntities_OwnedCollectionOnBase] AS [b0] ON [b].[Id] = [b0].[BaseInheritanceRelationshipEntityId]
LEFT JOIN [BaseEntities_OwnedCollectionOnDerived] AS [b1] ON [b].[Id] = [b1].[DerivedInheritanceRelationshipEntityId]
LEFT JOIN [CollectionsOnBase] AS [c] ON [b].[Id] = [c].[ParentId]
<<<<<<< HEAD
WHERE [b].[Name] <> N'Bar' OR [b].[Name] IS NULL
=======
WHERE ([b].[Name] <> N'Bar') OR ([b].[Name] IS NULL)
>>>>>>> 021fbcb7
ORDER BY [b].[Id], [b0].[BaseInheritanceRelationshipEntityId], [b0].[Id], [b1].[DerivedInheritanceRelationshipEntityId], [b1].[Id]");
    }

    public override async Task Include_collection_without_inheritance_with_filter_reverse(bool async)
    {
        await base.Include_collection_without_inheritance_with_filter_reverse(async);

        AssertSql(
            @"SELECT [c].[Id], [c].[Name], [c].[ParentId], [b].[Id], [b].[Discriminator], [b].[Name], [b].[BaseId], [b0].[BaseInheritanceRelationshipEntityId], [b0].[Id], [b0].[Name], [b].[OwnedReferenceOnBase_Id], [b].[OwnedReferenceOnBase_Name], [b1].[DerivedInheritanceRelationshipEntityId], [b1].[Id], [b1].[Name], [b].[OwnedReferenceOnDerived_Id], [b].[OwnedReferenceOnDerived_Name]
FROM [CollectionsOnBase] AS [c]
LEFT JOIN [BaseEntities] AS [b] ON [c].[ParentId] = [b].[Id]
LEFT JOIN [BaseEntities_OwnedCollectionOnBase] AS [b0] ON [b].[Id] = [b0].[BaseInheritanceRelationshipEntityId]
LEFT JOIN [BaseEntities_OwnedCollectionOnDerived] AS [b1] ON [b].[Id] = [b1].[DerivedInheritanceRelationshipEntityId]
<<<<<<< HEAD
WHERE [c].[Name] <> N'Bar' OR [c].[Name] IS NULL
=======
WHERE ([c].[Name] <> N'Bar') OR ([c].[Name] IS NULL)
>>>>>>> 021fbcb7
ORDER BY [c].[Id], [b].[Id], [b0].[BaseInheritanceRelationshipEntityId], [b0].[Id], [b1].[DerivedInheritanceRelationshipEntityId]");
    }

    public override async Task Include_reference_with_inheritance_on_derived1(bool async)
    {
        await base.Include_reference_with_inheritance_on_derived1(async);

        AssertSql(
            @"SELECT [b].[Id], [b].[Discriminator], [b].[Name], [b].[BaseId], [b0].[Id], [b1].[BaseInheritanceRelationshipEntityId], [b1].[Id], [b1].[Name], [b].[OwnedReferenceOnBase_Id], [b].[OwnedReferenceOnBase_Name], [b2].[DerivedInheritanceRelationshipEntityId], [b2].[Id], [b2].[Name], [b].[OwnedReferenceOnDerived_Id], [b].[OwnedReferenceOnDerived_Name], [b0].[BaseParentId], [b0].[Discriminator], [b0].[Name]
FROM [BaseEntities] AS [b]
LEFT JOIN [BaseReferencesOnBase] AS [b0] ON [b].[Id] = [b0].[BaseParentId]
LEFT JOIN [BaseEntities_OwnedCollectionOnBase] AS [b1] ON [b].[Id] = [b1].[BaseInheritanceRelationshipEntityId]
LEFT JOIN [BaseEntities_OwnedCollectionOnDerived] AS [b2] ON [b].[Id] = [b2].[DerivedInheritanceRelationshipEntityId]
WHERE [b].[Discriminator] = N'DerivedInheritanceRelationshipEntity'
ORDER BY [b].[Id], [b0].[Id], [b1].[BaseInheritanceRelationshipEntityId], [b1].[Id], [b2].[DerivedInheritanceRelationshipEntityId]");
    }

    public override async Task Include_reference_with_inheritance_on_derived2(bool async)
    {
        await base.Include_reference_with_inheritance_on_derived2(async);

        AssertSql(
            @"SELECT [b].[Id], [b].[Discriminator], [b].[Name], [b].[BaseId], [b0].[Id], [b1].[BaseInheritanceRelationshipEntityId], [b1].[Id], [b1].[Name], [b].[OwnedReferenceOnBase_Id], [b].[OwnedReferenceOnBase_Name], [b2].[DerivedInheritanceRelationshipEntityId], [b2].[Id], [b2].[Name], [b].[OwnedReferenceOnDerived_Id], [b].[OwnedReferenceOnDerived_Name], [b0].[BaseParentId], [b0].[Discriminator], [b0].[Name], [b0].[DerivedInheritanceRelationshipEntityId]
FROM [BaseEntities] AS [b]
LEFT JOIN [BaseReferencesOnDerived] AS [b0] ON [b].[Id] = [b0].[BaseParentId]
LEFT JOIN [BaseEntities_OwnedCollectionOnBase] AS [b1] ON [b].[Id] = [b1].[BaseInheritanceRelationshipEntityId]
LEFT JOIN [BaseEntities_OwnedCollectionOnDerived] AS [b2] ON [b].[Id] = [b2].[DerivedInheritanceRelationshipEntityId]
WHERE [b].[Discriminator] = N'DerivedInheritanceRelationshipEntity'
ORDER BY [b].[Id], [b0].[Id], [b1].[BaseInheritanceRelationshipEntityId], [b1].[Id], [b2].[DerivedInheritanceRelationshipEntityId]");
    }

    public override async Task Include_reference_with_inheritance_on_derived4(bool async)
    {
        await base.Include_reference_with_inheritance_on_derived4(async);

        AssertSql(
            @"SELECT [b].[Id], [b].[Discriminator], [b].[Name], [b].[BaseId], [t].[Id], [b1].[BaseInheritanceRelationshipEntityId], [b1].[Id], [b1].[Name], [b].[OwnedReferenceOnBase_Id], [b].[OwnedReferenceOnBase_Name], [b2].[DerivedInheritanceRelationshipEntityId], [b2].[Id], [b2].[Name], [b].[OwnedReferenceOnDerived_Id], [b].[OwnedReferenceOnDerived_Name], [t].[BaseParentId], [t].[Discriminator], [t].[Name], [t].[DerivedInheritanceRelationshipEntityId]
FROM [BaseEntities] AS [b]
LEFT JOIN (
    SELECT [b0].[Id], [b0].[BaseParentId], [b0].[Discriminator], [b0].[Name], [b0].[DerivedInheritanceRelationshipEntityId]
    FROM [BaseReferencesOnDerived] AS [b0]
    WHERE [b0].[Discriminator] = N'DerivedReferenceOnDerived'
) AS [t] ON [b].[Id] = [t].[DerivedInheritanceRelationshipEntityId]
LEFT JOIN [BaseEntities_OwnedCollectionOnBase] AS [b1] ON [b].[Id] = [b1].[BaseInheritanceRelationshipEntityId]
LEFT JOIN [BaseEntities_OwnedCollectionOnDerived] AS [b2] ON [b].[Id] = [b2].[DerivedInheritanceRelationshipEntityId]
WHERE [b].[Discriminator] = N'DerivedInheritanceRelationshipEntity'
ORDER BY [b].[Id], [t].[Id], [b1].[BaseInheritanceRelationshipEntityId], [b1].[Id], [b2].[DerivedInheritanceRelationshipEntityId]");
    }

    public override async Task Include_reference_with_inheritance_on_derived_reverse(bool async)
    {
        await base.Include_reference_with_inheritance_on_derived_reverse(async);

        AssertSql(
            @"SELECT [b].[Id], [b].[BaseParentId], [b].[Discriminator], [b].[Name], [b].[DerivedInheritanceRelationshipEntityId], [t].[Id], [t].[Discriminator], [t].[Name], [t].[BaseId], [b1].[BaseInheritanceRelationshipEntityId], [b1].[Id], [b1].[Name], [t].[Id0], [t].[OwnedReferenceOnBase_Id], [t].[OwnedReferenceOnBase_Name], [b2].[DerivedInheritanceRelationshipEntityId], [b2].[Id], [b2].[Name], [t].[OwnedReferenceOnDerived_Id], [t].[OwnedReferenceOnDerived_Name]
FROM [BaseReferencesOnDerived] AS [b]
LEFT JOIN (
    SELECT [b0].[Id], [b0].[Discriminator], [b0].[Name], [b0].[BaseId], [b0].[Id] AS [Id0], [b0].[OwnedReferenceOnBase_Id], [b0].[OwnedReferenceOnBase_Name], [b0].[OwnedReferenceOnDerived_Id], [b0].[OwnedReferenceOnDerived_Name]
    FROM [BaseEntities] AS [b0]
    WHERE [b0].[Discriminator] = N'DerivedInheritanceRelationshipEntity'
) AS [t] ON [b].[BaseParentId] = [t].[Id]
LEFT JOIN [BaseEntities_OwnedCollectionOnBase] AS [b1] ON [t].[Id] = [b1].[BaseInheritanceRelationshipEntityId]
LEFT JOIN [BaseEntities_OwnedCollectionOnDerived] AS [b2] ON [t].[Id] = [b2].[DerivedInheritanceRelationshipEntityId]
ORDER BY [b].[Id], [t].[Id], [b1].[BaseInheritanceRelationshipEntityId], [b1].[Id], [b2].[DerivedInheritanceRelationshipEntityId]");
    }

    public override async Task Include_reference_with_inheritance_on_derived_with_filter1(bool async)
    {
        await base.Include_reference_with_inheritance_on_derived_with_filter1(async);

        AssertSql(
            @"SELECT [b].[Id], [b].[Discriminator], [b].[Name], [b].[BaseId], [b0].[Id], [b1].[BaseInheritanceRelationshipEntityId], [b1].[Id], [b1].[Name], [b].[OwnedReferenceOnBase_Id], [b].[OwnedReferenceOnBase_Name], [b2].[DerivedInheritanceRelationshipEntityId], [b2].[Id], [b2].[Name], [b].[OwnedReferenceOnDerived_Id], [b].[OwnedReferenceOnDerived_Name], [b0].[BaseParentId], [b0].[Discriminator], [b0].[Name]
FROM [BaseEntities] AS [b]
LEFT JOIN [BaseReferencesOnBase] AS [b0] ON [b].[Id] = [b0].[BaseParentId]
LEFT JOIN [BaseEntities_OwnedCollectionOnBase] AS [b1] ON [b].[Id] = [b1].[BaseInheritanceRelationshipEntityId]
LEFT JOIN [BaseEntities_OwnedCollectionOnDerived] AS [b2] ON [b].[Id] = [b2].[DerivedInheritanceRelationshipEntityId]
<<<<<<< HEAD
WHERE [b].[Discriminator] = N'DerivedInheritanceRelationshipEntity' AND ([b].[Name] <> N'Bar' OR [b].[Name] IS NULL)
=======
WHERE ([b].[Discriminator] = N'DerivedInheritanceRelationshipEntity') AND (([b].[Name] <> N'Bar') OR ([b].[Name] IS NULL))
>>>>>>> 021fbcb7
ORDER BY [b].[Id], [b0].[Id], [b1].[BaseInheritanceRelationshipEntityId], [b1].[Id], [b2].[DerivedInheritanceRelationshipEntityId]");
    }

    public override async Task Include_reference_with_inheritance_on_derived_with_filter2(bool async)
    {
        await base.Include_reference_with_inheritance_on_derived_with_filter2(async);

        AssertSql(
            @"SELECT [b].[Id], [b].[Discriminator], [b].[Name], [b].[BaseId], [b0].[Id], [b1].[BaseInheritanceRelationshipEntityId], [b1].[Id], [b1].[Name], [b].[OwnedReferenceOnBase_Id], [b].[OwnedReferenceOnBase_Name], [b2].[DerivedInheritanceRelationshipEntityId], [b2].[Id], [b2].[Name], [b].[OwnedReferenceOnDerived_Id], [b].[OwnedReferenceOnDerived_Name], [b0].[BaseParentId], [b0].[Discriminator], [b0].[Name], [b0].[DerivedInheritanceRelationshipEntityId]
FROM [BaseEntities] AS [b]
LEFT JOIN [BaseReferencesOnDerived] AS [b0] ON [b].[Id] = [b0].[BaseParentId]
LEFT JOIN [BaseEntities_OwnedCollectionOnBase] AS [b1] ON [b].[Id] = [b1].[BaseInheritanceRelationshipEntityId]
LEFT JOIN [BaseEntities_OwnedCollectionOnDerived] AS [b2] ON [b].[Id] = [b2].[DerivedInheritanceRelationshipEntityId]
<<<<<<< HEAD
WHERE [b].[Discriminator] = N'DerivedInheritanceRelationshipEntity' AND ([b].[Name] <> N'Bar' OR [b].[Name] IS NULL)
=======
WHERE ([b].[Discriminator] = N'DerivedInheritanceRelationshipEntity') AND (([b].[Name] <> N'Bar') OR ([b].[Name] IS NULL))
>>>>>>> 021fbcb7
ORDER BY [b].[Id], [b0].[Id], [b1].[BaseInheritanceRelationshipEntityId], [b1].[Id], [b2].[DerivedInheritanceRelationshipEntityId]");
    }

    public override async Task Include_reference_with_inheritance_on_derived_with_filter4(bool async)
    {
        await base.Include_reference_with_inheritance_on_derived_with_filter4(async);

        AssertSql(
            @"SELECT [b].[Id], [b].[Discriminator], [b].[Name], [b].[BaseId], [t].[Id], [b1].[BaseInheritanceRelationshipEntityId], [b1].[Id], [b1].[Name], [b].[OwnedReferenceOnBase_Id], [b].[OwnedReferenceOnBase_Name], [b2].[DerivedInheritanceRelationshipEntityId], [b2].[Id], [b2].[Name], [b].[OwnedReferenceOnDerived_Id], [b].[OwnedReferenceOnDerived_Name], [t].[BaseParentId], [t].[Discriminator], [t].[Name], [t].[DerivedInheritanceRelationshipEntityId]
FROM [BaseEntities] AS [b]
LEFT JOIN (
    SELECT [b0].[Id], [b0].[BaseParentId], [b0].[Discriminator], [b0].[Name], [b0].[DerivedInheritanceRelationshipEntityId]
    FROM [BaseReferencesOnDerived] AS [b0]
    WHERE [b0].[Discriminator] = N'DerivedReferenceOnDerived'
) AS [t] ON [b].[Id] = [t].[DerivedInheritanceRelationshipEntityId]
LEFT JOIN [BaseEntities_OwnedCollectionOnBase] AS [b1] ON [b].[Id] = [b1].[BaseInheritanceRelationshipEntityId]
LEFT JOIN [BaseEntities_OwnedCollectionOnDerived] AS [b2] ON [b].[Id] = [b2].[DerivedInheritanceRelationshipEntityId]
<<<<<<< HEAD
WHERE [b].[Discriminator] = N'DerivedInheritanceRelationshipEntity' AND ([b].[Name] <> N'Bar' OR [b].[Name] IS NULL)
=======
WHERE ([b].[Discriminator] = N'DerivedInheritanceRelationshipEntity') AND (([b].[Name] <> N'Bar') OR ([b].[Name] IS NULL))
>>>>>>> 021fbcb7
ORDER BY [b].[Id], [t].[Id], [b1].[BaseInheritanceRelationshipEntityId], [b1].[Id], [b2].[DerivedInheritanceRelationshipEntityId]");
    }

    public override async Task Include_reference_with_inheritance_on_derived_with_filter_reverse(bool async)
    {
        await base.Include_reference_with_inheritance_on_derived_with_filter_reverse(async);

        AssertSql(
            @"SELECT [b].[Id], [b].[BaseParentId], [b].[Discriminator], [b].[Name], [b].[DerivedInheritanceRelationshipEntityId], [t].[Id], [t].[Discriminator], [t].[Name], [t].[BaseId], [b1].[BaseInheritanceRelationshipEntityId], [b1].[Id], [b1].[Name], [t].[Id0], [t].[OwnedReferenceOnBase_Id], [t].[OwnedReferenceOnBase_Name], [b2].[DerivedInheritanceRelationshipEntityId], [b2].[Id], [b2].[Name], [t].[OwnedReferenceOnDerived_Id], [t].[OwnedReferenceOnDerived_Name]
FROM [BaseReferencesOnDerived] AS [b]
LEFT JOIN (
    SELECT [b0].[Id], [b0].[Discriminator], [b0].[Name], [b0].[BaseId], [b0].[Id] AS [Id0], [b0].[OwnedReferenceOnBase_Id], [b0].[OwnedReferenceOnBase_Name], [b0].[OwnedReferenceOnDerived_Id], [b0].[OwnedReferenceOnDerived_Name]
    FROM [BaseEntities] AS [b0]
    WHERE [b0].[Discriminator] = N'DerivedInheritanceRelationshipEntity'
) AS [t] ON [b].[BaseParentId] = [t].[Id]
LEFT JOIN [BaseEntities_OwnedCollectionOnBase] AS [b1] ON [t].[Id] = [b1].[BaseInheritanceRelationshipEntityId]
LEFT JOIN [BaseEntities_OwnedCollectionOnDerived] AS [b2] ON [t].[Id] = [b2].[DerivedInheritanceRelationshipEntityId]
<<<<<<< HEAD
WHERE [b].[Name] <> N'Bar' OR [b].[Name] IS NULL
=======
WHERE ([b].[Name] <> N'Bar') OR ([b].[Name] IS NULL)
>>>>>>> 021fbcb7
ORDER BY [b].[Id], [t].[Id], [b1].[BaseInheritanceRelationshipEntityId], [b1].[Id], [b2].[DerivedInheritanceRelationshipEntityId]");
    }

    public override async Task Include_reference_without_inheritance_on_derived1(bool async)
    {
        await base.Include_reference_without_inheritance_on_derived1(async);

        AssertSql(
            @"SELECT [b].[Id], [b].[Discriminator], [b].[Name], [b].[BaseId], [r].[Id], [b0].[BaseInheritanceRelationshipEntityId], [b0].[Id], [b0].[Name], [b].[OwnedReferenceOnBase_Id], [b].[OwnedReferenceOnBase_Name], [b1].[DerivedInheritanceRelationshipEntityId], [b1].[Id], [b1].[Name], [b].[OwnedReferenceOnDerived_Id], [b].[OwnedReferenceOnDerived_Name], [r].[Name], [r].[ParentId]
FROM [BaseEntities] AS [b]
LEFT JOIN [ReferencesOnBase] AS [r] ON [b].[Id] = [r].[ParentId]
LEFT JOIN [BaseEntities_OwnedCollectionOnBase] AS [b0] ON [b].[Id] = [b0].[BaseInheritanceRelationshipEntityId]
LEFT JOIN [BaseEntities_OwnedCollectionOnDerived] AS [b1] ON [b].[Id] = [b1].[DerivedInheritanceRelationshipEntityId]
WHERE [b].[Discriminator] = N'DerivedInheritanceRelationshipEntity'
ORDER BY [b].[Id], [r].[Id], [b0].[BaseInheritanceRelationshipEntityId], [b0].[Id], [b1].[DerivedInheritanceRelationshipEntityId]");
    }

    public override async Task Include_reference_without_inheritance_on_derived2(bool async)
    {
        await base.Include_reference_without_inheritance_on_derived2(async);

        AssertSql(
            @"SELECT [b].[Id], [b].[Discriminator], [b].[Name], [b].[BaseId], [r].[Id], [b0].[BaseInheritanceRelationshipEntityId], [b0].[Id], [b0].[Name], [b].[OwnedReferenceOnBase_Id], [b].[OwnedReferenceOnBase_Name], [b1].[DerivedInheritanceRelationshipEntityId], [b1].[Id], [b1].[Name], [b].[OwnedReferenceOnDerived_Id], [b].[OwnedReferenceOnDerived_Name], [r].[Name], [r].[ParentId]
FROM [BaseEntities] AS [b]
LEFT JOIN [ReferencesOnDerived] AS [r] ON [b].[Id] = [r].[ParentId]
LEFT JOIN [BaseEntities_OwnedCollectionOnBase] AS [b0] ON [b].[Id] = [b0].[BaseInheritanceRelationshipEntityId]
LEFT JOIN [BaseEntities_OwnedCollectionOnDerived] AS [b1] ON [b].[Id] = [b1].[DerivedInheritanceRelationshipEntityId]
WHERE [b].[Discriminator] = N'DerivedInheritanceRelationshipEntity'
ORDER BY [b].[Id], [r].[Id], [b0].[BaseInheritanceRelationshipEntityId], [b0].[Id], [b1].[DerivedInheritanceRelationshipEntityId]");
    }

    public override async Task Include_reference_without_inheritance_on_derived_reverse(bool async)
    {
        await base.Include_reference_without_inheritance_on_derived_reverse(async);

        AssertSql(
            @"SELECT [r].[Id], [r].[Name], [r].[ParentId], [t].[Id], [t].[Discriminator], [t].[Name], [t].[BaseId], [b0].[BaseInheritanceRelationshipEntityId], [b0].[Id], [b0].[Name], [t].[Id0], [t].[OwnedReferenceOnBase_Id], [t].[OwnedReferenceOnBase_Name], [b1].[DerivedInheritanceRelationshipEntityId], [b1].[Id], [b1].[Name], [t].[OwnedReferenceOnDerived_Id], [t].[OwnedReferenceOnDerived_Name]
FROM [ReferencesOnDerived] AS [r]
LEFT JOIN (
    SELECT [b].[Id], [b].[Discriminator], [b].[Name], [b].[BaseId], [b].[Id] AS [Id0], [b].[OwnedReferenceOnBase_Id], [b].[OwnedReferenceOnBase_Name], [b].[OwnedReferenceOnDerived_Id], [b].[OwnedReferenceOnDerived_Name]
    FROM [BaseEntities] AS [b]
    WHERE [b].[Discriminator] = N'DerivedInheritanceRelationshipEntity'
) AS [t] ON [r].[ParentId] = [t].[Id]
LEFT JOIN [BaseEntities_OwnedCollectionOnBase] AS [b0] ON [t].[Id] = [b0].[BaseInheritanceRelationshipEntityId]
LEFT JOIN [BaseEntities_OwnedCollectionOnDerived] AS [b1] ON [t].[Id] = [b1].[DerivedInheritanceRelationshipEntityId]
ORDER BY [r].[Id], [t].[Id], [b0].[BaseInheritanceRelationshipEntityId], [b0].[Id], [b1].[DerivedInheritanceRelationshipEntityId]");
    }

    public override async Task Include_collection_with_inheritance_on_derived1(bool async)
    {
        await base.Include_collection_with_inheritance_on_derived1(async);

        AssertSql(
            @"SELECT [b].[Id], [b].[Discriminator], [b].[Name], [b].[BaseId], [b0].[BaseInheritanceRelationshipEntityId], [b0].[Id], [b0].[Name], [b].[OwnedReferenceOnBase_Id], [b].[OwnedReferenceOnBase_Name], [b1].[DerivedInheritanceRelationshipEntityId], [b1].[Id], [b1].[Name], [b].[OwnedReferenceOnDerived_Id], [b].[OwnedReferenceOnDerived_Name], [b2].[Id], [b2].[BaseParentId], [b2].[Discriminator], [b2].[Name], [b2].[DerivedProperty]
FROM [BaseEntities] AS [b]
LEFT JOIN [BaseEntities_OwnedCollectionOnBase] AS [b0] ON [b].[Id] = [b0].[BaseInheritanceRelationshipEntityId]
LEFT JOIN [BaseEntities_OwnedCollectionOnDerived] AS [b1] ON [b].[Id] = [b1].[DerivedInheritanceRelationshipEntityId]
LEFT JOIN [BaseCollectionsOnBase] AS [b2] ON [b].[Id] = [b2].[BaseParentId]
WHERE [b].[Discriminator] = N'DerivedInheritanceRelationshipEntity'
ORDER BY [b].[Id], [b0].[BaseInheritanceRelationshipEntityId], [b0].[Id], [b1].[DerivedInheritanceRelationshipEntityId], [b1].[Id]");
    }

    public override async Task Include_collection_with_inheritance_on_derived2(bool async)
    {
        await base.Include_collection_with_inheritance_on_derived2(async);

        AssertSql(
            @"SELECT [b].[Id], [b].[Discriminator], [b].[Name], [b].[BaseId], [b0].[BaseInheritanceRelationshipEntityId], [b0].[Id], [b0].[Name], [b].[OwnedReferenceOnBase_Id], [b].[OwnedReferenceOnBase_Name], [b1].[DerivedInheritanceRelationshipEntityId], [b1].[Id], [b1].[Name], [b].[OwnedReferenceOnDerived_Id], [b].[OwnedReferenceOnDerived_Name], [b2].[Id], [b2].[Discriminator], [b2].[Name], [b2].[ParentId], [b2].[DerivedInheritanceRelationshipEntityId]
FROM [BaseEntities] AS [b]
LEFT JOIN [BaseEntities_OwnedCollectionOnBase] AS [b0] ON [b].[Id] = [b0].[BaseInheritanceRelationshipEntityId]
LEFT JOIN [BaseEntities_OwnedCollectionOnDerived] AS [b1] ON [b].[Id] = [b1].[DerivedInheritanceRelationshipEntityId]
LEFT JOIN [BaseCollectionsOnDerived] AS [b2] ON [b].[Id] = [b2].[ParentId]
WHERE [b].[Discriminator] = N'DerivedInheritanceRelationshipEntity'
ORDER BY [b].[Id], [b0].[BaseInheritanceRelationshipEntityId], [b0].[Id], [b1].[DerivedInheritanceRelationshipEntityId], [b1].[Id]");
    }

    public override async Task Include_collection_with_inheritance_on_derived3(bool async)
    {
        await base.Include_collection_with_inheritance_on_derived3(async);

        AssertSql(
            @"SELECT [b].[Id], [b].[Discriminator], [b].[Name], [b].[BaseId], [b0].[BaseInheritanceRelationshipEntityId], [b0].[Id], [b0].[Name], [b].[OwnedReferenceOnBase_Id], [b].[OwnedReferenceOnBase_Name], [b1].[DerivedInheritanceRelationshipEntityId], [b1].[Id], [b1].[Name], [b].[OwnedReferenceOnDerived_Id], [b].[OwnedReferenceOnDerived_Name], [t].[Id], [t].[Discriminator], [t].[Name], [t].[ParentId], [t].[DerivedInheritanceRelationshipEntityId]
FROM [BaseEntities] AS [b]
LEFT JOIN [BaseEntities_OwnedCollectionOnBase] AS [b0] ON [b].[Id] = [b0].[BaseInheritanceRelationshipEntityId]
LEFT JOIN [BaseEntities_OwnedCollectionOnDerived] AS [b1] ON [b].[Id] = [b1].[DerivedInheritanceRelationshipEntityId]
LEFT JOIN (
    SELECT [b2].[Id], [b2].[Discriminator], [b2].[Name], [b2].[ParentId], [b2].[DerivedInheritanceRelationshipEntityId]
    FROM [BaseCollectionsOnDerived] AS [b2]
    WHERE [b2].[Discriminator] = N'DerivedCollectionOnDerived'
) AS [t] ON [b].[Id] = [t].[DerivedInheritanceRelationshipEntityId]
WHERE [b].[Discriminator] = N'DerivedInheritanceRelationshipEntity'
ORDER BY [b].[Id], [b0].[BaseInheritanceRelationshipEntityId], [b0].[Id], [b1].[DerivedInheritanceRelationshipEntityId], [b1].[Id]");
    }

    public override async Task Include_collection_with_inheritance_on_derived_reverse(bool async)
    {
        await base.Include_collection_with_inheritance_on_derived_reverse(async);

        AssertSql(
            @"SELECT [b].[Id], [b].[Discriminator], [b].[Name], [b].[ParentId], [b].[DerivedInheritanceRelationshipEntityId], [t].[Id], [t].[Discriminator], [t].[Name], [t].[BaseId], [b1].[BaseInheritanceRelationshipEntityId], [b1].[Id], [b1].[Name], [t].[Id0], [t].[OwnedReferenceOnBase_Id], [t].[OwnedReferenceOnBase_Name], [b2].[DerivedInheritanceRelationshipEntityId], [b2].[Id], [b2].[Name], [t].[OwnedReferenceOnDerived_Id], [t].[OwnedReferenceOnDerived_Name]
FROM [BaseCollectionsOnDerived] AS [b]
LEFT JOIN (
    SELECT [b0].[Id], [b0].[Discriminator], [b0].[Name], [b0].[BaseId], [b0].[Id] AS [Id0], [b0].[OwnedReferenceOnBase_Id], [b0].[OwnedReferenceOnBase_Name], [b0].[OwnedReferenceOnDerived_Id], [b0].[OwnedReferenceOnDerived_Name]
    FROM [BaseEntities] AS [b0]
    WHERE [b0].[Discriminator] = N'DerivedInheritanceRelationshipEntity'
) AS [t] ON [b].[ParentId] = [t].[Id]
LEFT JOIN [BaseEntities_OwnedCollectionOnBase] AS [b1] ON [t].[Id] = [b1].[BaseInheritanceRelationshipEntityId]
LEFT JOIN [BaseEntities_OwnedCollectionOnDerived] AS [b2] ON [t].[Id] = [b2].[DerivedInheritanceRelationshipEntityId]
ORDER BY [b].[Id], [t].[Id], [b1].[BaseInheritanceRelationshipEntityId], [b1].[Id], [b2].[DerivedInheritanceRelationshipEntityId]");
    }

    public override async Task Nested_include_with_inheritance_reference_reference(bool async)
    {
        await base.Nested_include_with_inheritance_reference_reference(async);

        AssertSql(
            @"SELECT [b].[Id], [b].[Discriminator], [b].[Name], [b].[BaseId], [b0].[Id], [n].[Id], [b1].[BaseInheritanceRelationshipEntityId], [b1].[Id], [b1].[Name], [b].[OwnedReferenceOnBase_Id], [b].[OwnedReferenceOnBase_Name], [b2].[DerivedInheritanceRelationshipEntityId], [b2].[Id], [b2].[Name], [b].[OwnedReferenceOnDerived_Id], [b].[OwnedReferenceOnDerived_Name], [b0].[BaseParentId], [b0].[Discriminator], [b0].[Name], [n].[Discriminator], [n].[Name], [n].[ParentCollectionId], [n].[ParentReferenceId]
FROM [BaseEntities] AS [b]
LEFT JOIN [BaseReferencesOnBase] AS [b0] ON [b].[Id] = [b0].[BaseParentId]
LEFT JOIN [NestedReferences] AS [n] ON [b0].[Id] = [n].[ParentReferenceId]
LEFT JOIN [BaseEntities_OwnedCollectionOnBase] AS [b1] ON [b].[Id] = [b1].[BaseInheritanceRelationshipEntityId]
LEFT JOIN [BaseEntities_OwnedCollectionOnDerived] AS [b2] ON [b].[Id] = [b2].[DerivedInheritanceRelationshipEntityId]
ORDER BY [b].[Id], [b0].[Id], [n].[Id], [b1].[BaseInheritanceRelationshipEntityId], [b1].[Id], [b2].[DerivedInheritanceRelationshipEntityId]");
    }

    public override async Task Nested_include_with_inheritance_reference_reference_on_base(bool async)
    {
        await base.Nested_include_with_inheritance_reference_reference_on_base(async);

        AssertSql(
            @"SELECT [b].[Id], [b].[Discriminator], [b].[Name], [b].[BaseId], [b0].[Id], [n].[Id], [b1].[BaseInheritanceRelationshipEntityId], [b1].[Id], [b1].[Name], [b].[OwnedReferenceOnBase_Id], [b].[OwnedReferenceOnBase_Name], [b2].[DerivedInheritanceRelationshipEntityId], [b2].[Id], [b2].[Name], [b].[OwnedReferenceOnDerived_Id], [b].[OwnedReferenceOnDerived_Name], [b0].[BaseParentId], [b0].[Discriminator], [b0].[Name], [n].[Discriminator], [n].[Name], [n].[ParentCollectionId], [n].[ParentReferenceId]
FROM [BaseEntities] AS [b]
LEFT JOIN [BaseReferencesOnBase] AS [b0] ON [b].[Id] = [b0].[BaseParentId]
LEFT JOIN [NestedReferences] AS [n] ON [b0].[Id] = [n].[ParentReferenceId]
LEFT JOIN [BaseEntities_OwnedCollectionOnBase] AS [b1] ON [b].[Id] = [b1].[BaseInheritanceRelationshipEntityId]
LEFT JOIN [BaseEntities_OwnedCollectionOnDerived] AS [b2] ON [b].[Id] = [b2].[DerivedInheritanceRelationshipEntityId]
WHERE [b].[Discriminator] = N'DerivedInheritanceRelationshipEntity'
ORDER BY [b].[Id], [b0].[Id], [n].[Id], [b1].[BaseInheritanceRelationshipEntityId], [b1].[Id], [b2].[DerivedInheritanceRelationshipEntityId]");
    }

    public override async Task Nested_include_with_inheritance_reference_reference_reverse(bool async)
    {
        await base.Nested_include_with_inheritance_reference_reference_reverse(async);

        AssertSql(
            @"SELECT [n].[Id], [n].[Discriminator], [n].[Name], [n].[ParentCollectionId], [n].[ParentReferenceId], [b].[Id], [b].[BaseParentId], [b].[Discriminator], [b].[Name], [b0].[Id], [b0].[Discriminator], [b0].[Name], [b0].[BaseId], [b1].[BaseInheritanceRelationshipEntityId], [b1].[Id], [b1].[Name], [b0].[OwnedReferenceOnBase_Id], [b0].[OwnedReferenceOnBase_Name], [b2].[DerivedInheritanceRelationshipEntityId], [b2].[Id], [b2].[Name], [b0].[OwnedReferenceOnDerived_Id], [b0].[OwnedReferenceOnDerived_Name]
FROM [NestedReferences] AS [n]
LEFT JOIN [BaseReferencesOnBase] AS [b] ON [n].[ParentReferenceId] = [b].[Id]
LEFT JOIN [BaseEntities] AS [b0] ON [b].[BaseParentId] = [b0].[Id]
LEFT JOIN [BaseEntities_OwnedCollectionOnBase] AS [b1] ON [b0].[Id] = [b1].[BaseInheritanceRelationshipEntityId]
LEFT JOIN [BaseEntities_OwnedCollectionOnDerived] AS [b2] ON [b0].[Id] = [b2].[DerivedInheritanceRelationshipEntityId]
ORDER BY [n].[Id], [b].[Id], [b0].[Id], [b1].[BaseInheritanceRelationshipEntityId], [b1].[Id], [b2].[DerivedInheritanceRelationshipEntityId]");
    }

    public override async Task Nested_include_with_inheritance_reference_collection(bool async)
    {
        await base.Nested_include_with_inheritance_reference_collection(async);

        AssertSql(
            @"SELECT [b].[Id], [b].[Discriminator], [b].[Name], [b].[BaseId], [b0].[Id], [b1].[BaseInheritanceRelationshipEntityId], [b1].[Id], [b1].[Name], [b].[OwnedReferenceOnBase_Id], [b].[OwnedReferenceOnBase_Name], [b2].[DerivedInheritanceRelationshipEntityId], [b2].[Id], [b2].[Name], [b].[OwnedReferenceOnDerived_Id], [b].[OwnedReferenceOnDerived_Name], [b0].[BaseParentId], [b0].[Discriminator], [b0].[Name], [n].[Id], [n].[Discriminator], [n].[Name], [n].[ParentCollectionId], [n].[ParentReferenceId]
FROM [BaseEntities] AS [b]
LEFT JOIN [BaseReferencesOnBase] AS [b0] ON [b].[Id] = [b0].[BaseParentId]
LEFT JOIN [BaseEntities_OwnedCollectionOnBase] AS [b1] ON [b].[Id] = [b1].[BaseInheritanceRelationshipEntityId]
LEFT JOIN [BaseEntities_OwnedCollectionOnDerived] AS [b2] ON [b].[Id] = [b2].[DerivedInheritanceRelationshipEntityId]
LEFT JOIN [NestedCollections] AS [n] ON [b0].[Id] = [n].[ParentReferenceId]
ORDER BY [b].[Id], [b0].[Id], [b1].[BaseInheritanceRelationshipEntityId], [b1].[Id], [b2].[DerivedInheritanceRelationshipEntityId], [b2].[Id]");
    }

    public override async Task Nested_include_with_inheritance_reference_collection_on_base(bool async)
    {
        await base.Nested_include_with_inheritance_reference_collection_on_base(async);

        AssertSql(
            @"SELECT [b].[Id], [b].[Discriminator], [b].[Name], [b].[BaseId], [b0].[Id], [b1].[BaseInheritanceRelationshipEntityId], [b1].[Id], [b1].[Name], [b].[OwnedReferenceOnBase_Id], [b].[OwnedReferenceOnBase_Name], [b2].[DerivedInheritanceRelationshipEntityId], [b2].[Id], [b2].[Name], [b].[OwnedReferenceOnDerived_Id], [b].[OwnedReferenceOnDerived_Name], [b0].[BaseParentId], [b0].[Discriminator], [b0].[Name], [n].[Id], [n].[Discriminator], [n].[Name], [n].[ParentCollectionId], [n].[ParentReferenceId]
FROM [BaseEntities] AS [b]
LEFT JOIN [BaseReferencesOnBase] AS [b0] ON [b].[Id] = [b0].[BaseParentId]
LEFT JOIN [BaseEntities_OwnedCollectionOnBase] AS [b1] ON [b].[Id] = [b1].[BaseInheritanceRelationshipEntityId]
LEFT JOIN [BaseEntities_OwnedCollectionOnDerived] AS [b2] ON [b].[Id] = [b2].[DerivedInheritanceRelationshipEntityId]
LEFT JOIN [NestedCollections] AS [n] ON [b0].[Id] = [n].[ParentReferenceId]
WHERE [b].[Discriminator] = N'DerivedInheritanceRelationshipEntity'
ORDER BY [b].[Id], [b0].[Id], [b1].[BaseInheritanceRelationshipEntityId], [b1].[Id], [b2].[DerivedInheritanceRelationshipEntityId], [b2].[Id]");
    }

    public override async Task Nested_include_with_inheritance_reference_collection_reverse(bool async)
    {
        await base.Nested_include_with_inheritance_reference_collection_reverse(async);

        AssertSql(
            @"SELECT [n].[Id], [n].[Discriminator], [n].[Name], [n].[ParentCollectionId], [n].[ParentReferenceId], [b].[Id], [b].[BaseParentId], [b].[Discriminator], [b].[Name], [b0].[Id], [b0].[Discriminator], [b0].[Name], [b0].[BaseId], [b1].[BaseInheritanceRelationshipEntityId], [b1].[Id], [b1].[Name], [b0].[OwnedReferenceOnBase_Id], [b0].[OwnedReferenceOnBase_Name], [b2].[DerivedInheritanceRelationshipEntityId], [b2].[Id], [b2].[Name], [b0].[OwnedReferenceOnDerived_Id], [b0].[OwnedReferenceOnDerived_Name]
FROM [NestedCollections] AS [n]
LEFT JOIN [BaseReferencesOnBase] AS [b] ON [n].[ParentReferenceId] = [b].[Id]
LEFT JOIN [BaseEntities] AS [b0] ON [b].[BaseParentId] = [b0].[Id]
LEFT JOIN [BaseEntities_OwnedCollectionOnBase] AS [b1] ON [b0].[Id] = [b1].[BaseInheritanceRelationshipEntityId]
LEFT JOIN [BaseEntities_OwnedCollectionOnDerived] AS [b2] ON [b0].[Id] = [b2].[DerivedInheritanceRelationshipEntityId]
ORDER BY [n].[Id], [b].[Id], [b0].[Id], [b1].[BaseInheritanceRelationshipEntityId], [b1].[Id], [b2].[DerivedInheritanceRelationshipEntityId]");
    }

    public override async Task Nested_include_with_inheritance_collection_reference(bool async)
    {
        await base.Nested_include_with_inheritance_collection_reference(async);

        AssertSql(
            @"SELECT [b].[Id], [b].[Discriminator], [b].[Name], [b].[BaseId], [b0].[BaseInheritanceRelationshipEntityId], [b0].[Id], [b0].[Name], [b].[OwnedReferenceOnBase_Id], [b].[OwnedReferenceOnBase_Name], [b1].[DerivedInheritanceRelationshipEntityId], [b1].[Id], [b1].[Name], [b].[OwnedReferenceOnDerived_Id], [b].[OwnedReferenceOnDerived_Name], [t].[Id], [t].[BaseParentId], [t].[Discriminator], [t].[Name], [t].[DerivedProperty], [t].[Id0], [t].[Discriminator0], [t].[Name0], [t].[ParentCollectionId], [t].[ParentReferenceId]
FROM [BaseEntities] AS [b]
LEFT JOIN [BaseEntities_OwnedCollectionOnBase] AS [b0] ON [b].[Id] = [b0].[BaseInheritanceRelationshipEntityId]
LEFT JOIN [BaseEntities_OwnedCollectionOnDerived] AS [b1] ON [b].[Id] = [b1].[DerivedInheritanceRelationshipEntityId]
LEFT JOIN (
    SELECT [b2].[Id], [b2].[BaseParentId], [b2].[Discriminator], [b2].[Name], [b2].[DerivedProperty], [n].[Id] AS [Id0], [n].[Discriminator] AS [Discriminator0], [n].[Name] AS [Name0], [n].[ParentCollectionId], [n].[ParentReferenceId]
    FROM [BaseCollectionsOnBase] AS [b2]
    LEFT JOIN [NestedReferences] AS [n] ON [b2].[Id] = [n].[ParentCollectionId]
) AS [t] ON [b].[Id] = [t].[BaseParentId]
ORDER BY [b].[Id], [b0].[BaseInheritanceRelationshipEntityId], [b0].[Id], [b1].[DerivedInheritanceRelationshipEntityId], [b1].[Id], [t].[Id]");
    }

    public override async Task Nested_include_with_inheritance_collection_reference_reverse(bool async)
    {
        await base.Nested_include_with_inheritance_collection_reference_reverse(async);

        AssertSql(
            @"SELECT [n].[Id], [n].[Discriminator], [n].[Name], [n].[ParentCollectionId], [n].[ParentReferenceId], [b].[Id], [b].[BaseParentId], [b].[Discriminator], [b].[Name], [b].[DerivedProperty], [b0].[Id], [b0].[Discriminator], [b0].[Name], [b0].[BaseId], [b1].[BaseInheritanceRelationshipEntityId], [b1].[Id], [b1].[Name], [b0].[OwnedReferenceOnBase_Id], [b0].[OwnedReferenceOnBase_Name], [b2].[DerivedInheritanceRelationshipEntityId], [b2].[Id], [b2].[Name], [b0].[OwnedReferenceOnDerived_Id], [b0].[OwnedReferenceOnDerived_Name]
FROM [NestedReferences] AS [n]
LEFT JOIN [BaseCollectionsOnBase] AS [b] ON [n].[ParentCollectionId] = [b].[Id]
LEFT JOIN [BaseEntities] AS [b0] ON [b].[BaseParentId] = [b0].[Id]
LEFT JOIN [BaseEntities_OwnedCollectionOnBase] AS [b1] ON [b0].[Id] = [b1].[BaseInheritanceRelationshipEntityId]
LEFT JOIN [BaseEntities_OwnedCollectionOnDerived] AS [b2] ON [b0].[Id] = [b2].[DerivedInheritanceRelationshipEntityId]
ORDER BY [n].[Id], [b].[Id], [b0].[Id], [b1].[BaseInheritanceRelationshipEntityId], [b1].[Id], [b2].[DerivedInheritanceRelationshipEntityId]");
    }

    public override async Task Nested_include_with_inheritance_collection_collection(bool async)
    {
        await base.Nested_include_with_inheritance_collection_collection(async);

        AssertSql(
            @"SELECT [b].[Id], [b].[Discriminator], [b].[Name], [b].[BaseId], [b0].[BaseInheritanceRelationshipEntityId], [b0].[Id], [b0].[Name], [b].[OwnedReferenceOnBase_Id], [b].[OwnedReferenceOnBase_Name], [b1].[DerivedInheritanceRelationshipEntityId], [b1].[Id], [b1].[Name], [b].[OwnedReferenceOnDerived_Id], [b].[OwnedReferenceOnDerived_Name], [t].[Id], [t].[BaseParentId], [t].[Discriminator], [t].[Name], [t].[DerivedProperty], [t].[Id0], [t].[Discriminator0], [t].[Name0], [t].[ParentCollectionId], [t].[ParentReferenceId]
FROM [BaseEntities] AS [b]
LEFT JOIN [BaseEntities_OwnedCollectionOnBase] AS [b0] ON [b].[Id] = [b0].[BaseInheritanceRelationshipEntityId]
LEFT JOIN [BaseEntities_OwnedCollectionOnDerived] AS [b1] ON [b].[Id] = [b1].[DerivedInheritanceRelationshipEntityId]
LEFT JOIN (
    SELECT [b2].[Id], [b2].[BaseParentId], [b2].[Discriminator], [b2].[Name], [b2].[DerivedProperty], [n].[Id] AS [Id0], [n].[Discriminator] AS [Discriminator0], [n].[Name] AS [Name0], [n].[ParentCollectionId], [n].[ParentReferenceId]
    FROM [BaseCollectionsOnBase] AS [b2]
    LEFT JOIN [NestedCollections] AS [n] ON [b2].[Id] = [n].[ParentCollectionId]
) AS [t] ON [b].[Id] = [t].[BaseParentId]
ORDER BY [b].[Id], [b0].[BaseInheritanceRelationshipEntityId], [b0].[Id], [b1].[DerivedInheritanceRelationshipEntityId], [b1].[Id], [t].[Id]");
    }

    public override async Task Nested_include_with_inheritance_collection_collection_reverse(bool async)
    {
        await base.Nested_include_with_inheritance_collection_collection_reverse(async);

        AssertSql(
            @"SELECT [n].[Id], [n].[Discriminator], [n].[Name], [n].[ParentCollectionId], [n].[ParentReferenceId], [b].[Id], [b].[BaseParentId], [b].[Discriminator], [b].[Name], [b].[DerivedProperty], [b0].[Id], [b0].[Discriminator], [b0].[Name], [b0].[BaseId], [b1].[BaseInheritanceRelationshipEntityId], [b1].[Id], [b1].[Name], [b0].[OwnedReferenceOnBase_Id], [b0].[OwnedReferenceOnBase_Name], [b2].[DerivedInheritanceRelationshipEntityId], [b2].[Id], [b2].[Name], [b0].[OwnedReferenceOnDerived_Id], [b0].[OwnedReferenceOnDerived_Name]
FROM [NestedCollections] AS [n]
LEFT JOIN [BaseCollectionsOnBase] AS [b] ON [n].[ParentCollectionId] = [b].[Id]
LEFT JOIN [BaseEntities] AS [b0] ON [b].[BaseParentId] = [b0].[Id]
LEFT JOIN [BaseEntities_OwnedCollectionOnBase] AS [b1] ON [b0].[Id] = [b1].[BaseInheritanceRelationshipEntityId]
LEFT JOIN [BaseEntities_OwnedCollectionOnDerived] AS [b2] ON [b0].[Id] = [b2].[DerivedInheritanceRelationshipEntityId]
ORDER BY [n].[Id], [b].[Id], [b0].[Id], [b1].[BaseInheritanceRelationshipEntityId], [b1].[Id], [b2].[DerivedInheritanceRelationshipEntityId]");
    }

    public override async Task Nested_include_collection_reference_on_non_entity_base(bool async)
    {
        await base.Nested_include_collection_reference_on_non_entity_base(async);

        AssertSql(
            @"SELECT [r].[Id], [r].[Name], [t].[Id], [t].[Name], [t].[ReferenceId], [t].[ReferencedEntityId], [t].[Id0], [t].[Name0]
FROM [ReferencedEntities] AS [r]
LEFT JOIN (
    SELECT [p].[Id], [p].[Name], [p].[ReferenceId], [p].[ReferencedEntityId], [r0].[Id] AS [Id0], [r0].[Name] AS [Name0]
    FROM [PrincipalEntities] AS [p]
    LEFT JOIN [ReferencedEntities] AS [r0] ON [p].[ReferenceId] = [r0].[Id]
) AS [t] ON [r].[Id] = [t].[ReferencedEntityId]
ORDER BY [r].[Id], [t].[Id]");
    }

    public override async Task Collection_projection_on_base_type(bool async)
    {
        await base.Collection_projection_on_base_type(async);

        AssertSql(
            @"SELECT [b].[Id], [b0].[Id], [b0].[BaseParentId], [b0].[Discriminator], [b0].[Name], [b0].[DerivedProperty]
FROM [BaseEntities] AS [b]
LEFT JOIN [BaseCollectionsOnBase] AS [b0] ON [b].[Id] = [b0].[BaseParentId]
ORDER BY [b].[Id]");
    }

    public override async Task Include_on_derived_type_with_queryable_Cast(bool async)
    {
        await base.Include_on_derived_type_with_queryable_Cast(async);

        AssertSql(
            @"SELECT [b].[Id], [b].[Discriminator], [b].[Name], [b].[BaseId], [b0].[BaseInheritanceRelationshipEntityId], [b0].[Id], [b0].[Name], [b].[OwnedReferenceOnBase_Id], [b].[OwnedReferenceOnBase_Name], [b1].[DerivedInheritanceRelationshipEntityId], [b1].[Id], [b1].[Name], [b].[OwnedReferenceOnDerived_Id], [b].[OwnedReferenceOnDerived_Name], [t].[Id], [t].[Discriminator], [t].[Name], [t].[ParentId], [t].[DerivedInheritanceRelationshipEntityId]
FROM [BaseEntities] AS [b]
LEFT JOIN [BaseEntities_OwnedCollectionOnBase] AS [b0] ON [b].[Id] = [b0].[BaseInheritanceRelationshipEntityId]
LEFT JOIN [BaseEntities_OwnedCollectionOnDerived] AS [b1] ON [b].[Id] = [b1].[DerivedInheritanceRelationshipEntityId]
LEFT JOIN (
    SELECT [b2].[Id], [b2].[Discriminator], [b2].[Name], [b2].[ParentId], [b2].[DerivedInheritanceRelationshipEntityId]
    FROM [BaseCollectionsOnDerived] AS [b2]
    WHERE [b2].[Discriminator] = N'DerivedCollectionOnDerived'
) AS [t] ON [b].[Id] = [t].[DerivedInheritanceRelationshipEntityId]
WHERE [b].[Id] >= 4
ORDER BY [b].[Id], [b0].[BaseInheritanceRelationshipEntityId], [b0].[Id], [b1].[DerivedInheritanceRelationshipEntityId], [b1].[Id]");
    }

    public override async Task Include_collection_with_inheritance_split(bool async)
    {
        await base.Include_collection_with_inheritance_split(async);

        AssertSql(
            @"SELECT [b].[Id], [b].[Discriminator], [b].[Name], [b].[BaseId], [b].[OwnedReferenceOnBase_Id], [b].[OwnedReferenceOnBase_Name], [b].[OwnedReferenceOnDerived_Id], [b].[OwnedReferenceOnDerived_Name]
FROM [BaseEntities] AS [b]
ORDER BY [b].[Id]",
            //
            @"SELECT [b0].[BaseInheritanceRelationshipEntityId], [b0].[Id], [b0].[Name], [b].[Id]
FROM [BaseEntities] AS [b]
INNER JOIN [BaseEntities_OwnedCollectionOnBase] AS [b0] ON [b].[Id] = [b0].[BaseInheritanceRelationshipEntityId]
ORDER BY [b].[Id]",
            //
            @"SELECT [b0].[DerivedInheritanceRelationshipEntityId], [b0].[Id], [b0].[Name], [b].[Id]
FROM [BaseEntities] AS [b]
INNER JOIN [BaseEntities_OwnedCollectionOnDerived] AS [b0] ON [b].[Id] = [b0].[DerivedInheritanceRelationshipEntityId]
ORDER BY [b].[Id]",
            //
            @"SELECT [b0].[Id], [b0].[BaseParentId], [b0].[Discriminator], [b0].[Name], [b0].[DerivedProperty], [b].[Id]
FROM [BaseEntities] AS [b]
INNER JOIN [BaseCollectionsOnBase] AS [b0] ON [b].[Id] = [b0].[BaseParentId]
ORDER BY [b].[Id]");
    }

    public override async Task Include_collection_with_inheritance_reverse_split(bool async)
    {
        await base.Include_collection_with_inheritance_reverse_split(async);

        AssertSql(
            @"SELECT [b].[Id], [b].[BaseParentId], [b].[Discriminator], [b].[Name], [b].[DerivedProperty], [b0].[Id], [b0].[Discriminator], [b0].[Name], [b0].[BaseId], [b0].[OwnedReferenceOnBase_Id], [b0].[OwnedReferenceOnBase_Name], [b0].[OwnedReferenceOnDerived_Id], [b0].[OwnedReferenceOnDerived_Name]
FROM [BaseCollectionsOnBase] AS [b]
LEFT JOIN [BaseEntities] AS [b0] ON [b].[BaseParentId] = [b0].[Id]
ORDER BY [b].[Id], [b0].[Id]",
            //
            @"SELECT [b1].[BaseInheritanceRelationshipEntityId], [b1].[Id], [b1].[Name], [b].[Id], [b0].[Id]
FROM [BaseCollectionsOnBase] AS [b]
LEFT JOIN [BaseEntities] AS [b0] ON [b].[BaseParentId] = [b0].[Id]
INNER JOIN [BaseEntities_OwnedCollectionOnBase] AS [b1] ON [b0].[Id] = [b1].[BaseInheritanceRelationshipEntityId]
ORDER BY [b].[Id], [b0].[Id]",
            //
            @"SELECT [b1].[DerivedInheritanceRelationshipEntityId], [b1].[Id], [b1].[Name], [b].[Id], [b0].[Id]
FROM [BaseCollectionsOnBase] AS [b]
LEFT JOIN [BaseEntities] AS [b0] ON [b].[BaseParentId] = [b0].[Id]
INNER JOIN [BaseEntities_OwnedCollectionOnDerived] AS [b1] ON [b0].[Id] = [b1].[DerivedInheritanceRelationshipEntityId]
ORDER BY [b].[Id], [b0].[Id]");
    }

    public override async Task Include_collection_with_inheritance_with_filter_split(bool async)
    {
        await base.Include_collection_with_inheritance_with_filter_split(async);

        AssertSql(
            @"SELECT [b].[Id], [b].[Discriminator], [b].[Name], [b].[BaseId], [b].[OwnedReferenceOnBase_Id], [b].[OwnedReferenceOnBase_Name], [b].[OwnedReferenceOnDerived_Id], [b].[OwnedReferenceOnDerived_Name]
FROM [BaseEntities] AS [b]
<<<<<<< HEAD
WHERE [b].[Name] <> N'Bar' OR [b].[Name] IS NULL
=======
WHERE ([b].[Name] <> N'Bar') OR ([b].[Name] IS NULL)
>>>>>>> 021fbcb7
ORDER BY [b].[Id]",
            //
            @"SELECT [b0].[BaseInheritanceRelationshipEntityId], [b0].[Id], [b0].[Name], [b].[Id]
FROM [BaseEntities] AS [b]
INNER JOIN [BaseEntities_OwnedCollectionOnBase] AS [b0] ON [b].[Id] = [b0].[BaseInheritanceRelationshipEntityId]
<<<<<<< HEAD
WHERE [b].[Name] <> N'Bar' OR [b].[Name] IS NULL
=======
WHERE ([b].[Name] <> N'Bar') OR ([b].[Name] IS NULL)
>>>>>>> 021fbcb7
ORDER BY [b].[Id]",
            //
            @"SELECT [b0].[DerivedInheritanceRelationshipEntityId], [b0].[Id], [b0].[Name], [b].[Id]
FROM [BaseEntities] AS [b]
INNER JOIN [BaseEntities_OwnedCollectionOnDerived] AS [b0] ON [b].[Id] = [b0].[DerivedInheritanceRelationshipEntityId]
<<<<<<< HEAD
WHERE [b].[Name] <> N'Bar' OR [b].[Name] IS NULL
=======
WHERE ([b].[Name] <> N'Bar') OR ([b].[Name] IS NULL)
>>>>>>> 021fbcb7
ORDER BY [b].[Id]",
            //
            @"SELECT [b0].[Id], [b0].[BaseParentId], [b0].[Discriminator], [b0].[Name], [b0].[DerivedProperty], [b].[Id]
FROM [BaseEntities] AS [b]
INNER JOIN [BaseCollectionsOnBase] AS [b0] ON [b].[Id] = [b0].[BaseParentId]
<<<<<<< HEAD
WHERE [b].[Name] <> N'Bar' OR [b].[Name] IS NULL
=======
WHERE ([b].[Name] <> N'Bar') OR ([b].[Name] IS NULL)
>>>>>>> 021fbcb7
ORDER BY [b].[Id]");
    }

    public override async Task Include_collection_with_inheritance_with_filter_reverse_split(bool async)
    {
        await base.Include_collection_with_inheritance_with_filter_reverse_split(async);

        AssertSql(
            @"SELECT [b].[Id], [b].[BaseParentId], [b].[Discriminator], [b].[Name], [b].[DerivedProperty], [b0].[Id], [b0].[Discriminator], [b0].[Name], [b0].[BaseId], [b0].[OwnedReferenceOnBase_Id], [b0].[OwnedReferenceOnBase_Name], [b0].[OwnedReferenceOnDerived_Id], [b0].[OwnedReferenceOnDerived_Name]
FROM [BaseCollectionsOnBase] AS [b]
LEFT JOIN [BaseEntities] AS [b0] ON [b].[BaseParentId] = [b0].[Id]
<<<<<<< HEAD
WHERE [b].[Name] <> N'Bar' OR [b].[Name] IS NULL
=======
WHERE ([b].[Name] <> N'Bar') OR ([b].[Name] IS NULL)
>>>>>>> 021fbcb7
ORDER BY [b].[Id], [b0].[Id]",
            //
            @"SELECT [b1].[BaseInheritanceRelationshipEntityId], [b1].[Id], [b1].[Name], [b].[Id], [b0].[Id]
FROM [BaseCollectionsOnBase] AS [b]
LEFT JOIN [BaseEntities] AS [b0] ON [b].[BaseParentId] = [b0].[Id]
INNER JOIN [BaseEntities_OwnedCollectionOnBase] AS [b1] ON [b0].[Id] = [b1].[BaseInheritanceRelationshipEntityId]
<<<<<<< HEAD
WHERE [b].[Name] <> N'Bar' OR [b].[Name] IS NULL
=======
WHERE ([b].[Name] <> N'Bar') OR ([b].[Name] IS NULL)
>>>>>>> 021fbcb7
ORDER BY [b].[Id], [b0].[Id]",
            //
            @"SELECT [b1].[DerivedInheritanceRelationshipEntityId], [b1].[Id], [b1].[Name], [b].[Id], [b0].[Id]
FROM [BaseCollectionsOnBase] AS [b]
LEFT JOIN [BaseEntities] AS [b0] ON [b].[BaseParentId] = [b0].[Id]
INNER JOIN [BaseEntities_OwnedCollectionOnDerived] AS [b1] ON [b0].[Id] = [b1].[DerivedInheritanceRelationshipEntityId]
<<<<<<< HEAD
WHERE [b].[Name] <> N'Bar' OR [b].[Name] IS NULL
=======
WHERE ([b].[Name] <> N'Bar') OR ([b].[Name] IS NULL)
>>>>>>> 021fbcb7
ORDER BY [b].[Id], [b0].[Id]");
    }

    public override async Task Include_collection_without_inheritance_split(bool async)
    {
        await base.Include_collection_without_inheritance_split(async);

        AssertSql(
            @"SELECT [b].[Id], [b].[Discriminator], [b].[Name], [b].[BaseId], [b].[OwnedReferenceOnBase_Id], [b].[OwnedReferenceOnBase_Name], [b].[OwnedReferenceOnDerived_Id], [b].[OwnedReferenceOnDerived_Name]
FROM [BaseEntities] AS [b]
ORDER BY [b].[Id]",
            //
            @"SELECT [b0].[BaseInheritanceRelationshipEntityId], [b0].[Id], [b0].[Name], [b].[Id]
FROM [BaseEntities] AS [b]
INNER JOIN [BaseEntities_OwnedCollectionOnBase] AS [b0] ON [b].[Id] = [b0].[BaseInheritanceRelationshipEntityId]
ORDER BY [b].[Id]",
            //
            @"SELECT [b0].[DerivedInheritanceRelationshipEntityId], [b0].[Id], [b0].[Name], [b].[Id]
FROM [BaseEntities] AS [b]
INNER JOIN [BaseEntities_OwnedCollectionOnDerived] AS [b0] ON [b].[Id] = [b0].[DerivedInheritanceRelationshipEntityId]
ORDER BY [b].[Id]",
            //
            @"SELECT [c].[Id], [c].[Name], [c].[ParentId], [b].[Id]
FROM [BaseEntities] AS [b]
INNER JOIN [CollectionsOnBase] AS [c] ON [b].[Id] = [c].[ParentId]
ORDER BY [b].[Id]");
    }

    public override async Task Include_collection_without_inheritance_reverse_split(bool async)
    {
        await base.Include_collection_without_inheritance_reverse_split(async);

        AssertSql(
            @"SELECT [c].[Id], [c].[Name], [c].[ParentId], [b].[Id], [b].[Discriminator], [b].[Name], [b].[BaseId], [b].[OwnedReferenceOnBase_Id], [b].[OwnedReferenceOnBase_Name], [b].[OwnedReferenceOnDerived_Id], [b].[OwnedReferenceOnDerived_Name]
FROM [CollectionsOnBase] AS [c]
LEFT JOIN [BaseEntities] AS [b] ON [c].[ParentId] = [b].[Id]
ORDER BY [c].[Id], [b].[Id]",
            //
            @"SELECT [b0].[BaseInheritanceRelationshipEntityId], [b0].[Id], [b0].[Name], [c].[Id], [b].[Id]
FROM [CollectionsOnBase] AS [c]
LEFT JOIN [BaseEntities] AS [b] ON [c].[ParentId] = [b].[Id]
INNER JOIN [BaseEntities_OwnedCollectionOnBase] AS [b0] ON [b].[Id] = [b0].[BaseInheritanceRelationshipEntityId]
ORDER BY [c].[Id], [b].[Id]",
            //
            @"SELECT [b0].[DerivedInheritanceRelationshipEntityId], [b0].[Id], [b0].[Name], [c].[Id], [b].[Id]
FROM [CollectionsOnBase] AS [c]
LEFT JOIN [BaseEntities] AS [b] ON [c].[ParentId] = [b].[Id]
INNER JOIN [BaseEntities_OwnedCollectionOnDerived] AS [b0] ON [b].[Id] = [b0].[DerivedInheritanceRelationshipEntityId]
ORDER BY [c].[Id], [b].[Id]");
    }

    public override async Task Include_collection_without_inheritance_with_filter_split(bool async)
    {
        await base.Include_collection_without_inheritance_with_filter_split(async);

        AssertSql(
            @"SELECT [b].[Id], [b].[Discriminator], [b].[Name], [b].[BaseId], [b].[OwnedReferenceOnBase_Id], [b].[OwnedReferenceOnBase_Name], [b].[OwnedReferenceOnDerived_Id], [b].[OwnedReferenceOnDerived_Name]
FROM [BaseEntities] AS [b]
<<<<<<< HEAD
WHERE [b].[Name] <> N'Bar' OR [b].[Name] IS NULL
=======
WHERE ([b].[Name] <> N'Bar') OR ([b].[Name] IS NULL)
>>>>>>> 021fbcb7
ORDER BY [b].[Id]",
            //
            @"SELECT [b0].[BaseInheritanceRelationshipEntityId], [b0].[Id], [b0].[Name], [b].[Id]
FROM [BaseEntities] AS [b]
INNER JOIN [BaseEntities_OwnedCollectionOnBase] AS [b0] ON [b].[Id] = [b0].[BaseInheritanceRelationshipEntityId]
<<<<<<< HEAD
WHERE [b].[Name] <> N'Bar' OR [b].[Name] IS NULL
=======
WHERE ([b].[Name] <> N'Bar') OR ([b].[Name] IS NULL)
>>>>>>> 021fbcb7
ORDER BY [b].[Id]",
            //
            @"SELECT [b0].[DerivedInheritanceRelationshipEntityId], [b0].[Id], [b0].[Name], [b].[Id]
FROM [BaseEntities] AS [b]
INNER JOIN [BaseEntities_OwnedCollectionOnDerived] AS [b0] ON [b].[Id] = [b0].[DerivedInheritanceRelationshipEntityId]
<<<<<<< HEAD
WHERE [b].[Name] <> N'Bar' OR [b].[Name] IS NULL
=======
WHERE ([b].[Name] <> N'Bar') OR ([b].[Name] IS NULL)
>>>>>>> 021fbcb7
ORDER BY [b].[Id]",
            //
            @"SELECT [c].[Id], [c].[Name], [c].[ParentId], [b].[Id]
FROM [BaseEntities] AS [b]
INNER JOIN [CollectionsOnBase] AS [c] ON [b].[Id] = [c].[ParentId]
<<<<<<< HEAD
WHERE [b].[Name] <> N'Bar' OR [b].[Name] IS NULL
=======
WHERE ([b].[Name] <> N'Bar') OR ([b].[Name] IS NULL)
>>>>>>> 021fbcb7
ORDER BY [b].[Id]");
    }

    public override async Task Include_collection_without_inheritance_with_filter_reverse_split(bool async)
    {
        await base.Include_collection_without_inheritance_with_filter_reverse_split(async);

        AssertSql(
            @"SELECT [c].[Id], [c].[Name], [c].[ParentId], [b].[Id], [b].[Discriminator], [b].[Name], [b].[BaseId], [b].[OwnedReferenceOnBase_Id], [b].[OwnedReferenceOnBase_Name], [b].[OwnedReferenceOnDerived_Id], [b].[OwnedReferenceOnDerived_Name]
FROM [CollectionsOnBase] AS [c]
LEFT JOIN [BaseEntities] AS [b] ON [c].[ParentId] = [b].[Id]
<<<<<<< HEAD
WHERE [c].[Name] <> N'Bar' OR [c].[Name] IS NULL
=======
WHERE ([c].[Name] <> N'Bar') OR ([c].[Name] IS NULL)
>>>>>>> 021fbcb7
ORDER BY [c].[Id], [b].[Id]",
            //
            @"SELECT [b0].[BaseInheritanceRelationshipEntityId], [b0].[Id], [b0].[Name], [c].[Id], [b].[Id]
FROM [CollectionsOnBase] AS [c]
LEFT JOIN [BaseEntities] AS [b] ON [c].[ParentId] = [b].[Id]
INNER JOIN [BaseEntities_OwnedCollectionOnBase] AS [b0] ON [b].[Id] = [b0].[BaseInheritanceRelationshipEntityId]
<<<<<<< HEAD
WHERE [c].[Name] <> N'Bar' OR [c].[Name] IS NULL
=======
WHERE ([c].[Name] <> N'Bar') OR ([c].[Name] IS NULL)
>>>>>>> 021fbcb7
ORDER BY [c].[Id], [b].[Id]",
            //
            @"SELECT [b0].[DerivedInheritanceRelationshipEntityId], [b0].[Id], [b0].[Name], [c].[Id], [b].[Id]
FROM [CollectionsOnBase] AS [c]
LEFT JOIN [BaseEntities] AS [b] ON [c].[ParentId] = [b].[Id]
INNER JOIN [BaseEntities_OwnedCollectionOnDerived] AS [b0] ON [b].[Id] = [b0].[DerivedInheritanceRelationshipEntityId]
<<<<<<< HEAD
WHERE [c].[Name] <> N'Bar' OR [c].[Name] IS NULL
=======
WHERE ([c].[Name] <> N'Bar') OR ([c].[Name] IS NULL)
>>>>>>> 021fbcb7
ORDER BY [c].[Id], [b].[Id]");
    }

    public override async Task Include_collection_with_inheritance_on_derived1_split(bool async)
    {
        await base.Include_collection_with_inheritance_on_derived1_split(async);

        AssertSql(
            @"SELECT [b].[Id], [b].[Discriminator], [b].[Name], [b].[BaseId], [b].[OwnedReferenceOnBase_Id], [b].[OwnedReferenceOnBase_Name], [b].[OwnedReferenceOnDerived_Id], [b].[OwnedReferenceOnDerived_Name]
FROM [BaseEntities] AS [b]
WHERE [b].[Discriminator] = N'DerivedInheritanceRelationshipEntity'
ORDER BY [b].[Id]",
            //
            @"SELECT [b0].[BaseInheritanceRelationshipEntityId], [b0].[Id], [b0].[Name], [b].[Id]
FROM [BaseEntities] AS [b]
INNER JOIN [BaseEntities_OwnedCollectionOnBase] AS [b0] ON [b].[Id] = [b0].[BaseInheritanceRelationshipEntityId]
WHERE [b].[Discriminator] = N'DerivedInheritanceRelationshipEntity'
ORDER BY [b].[Id]",
            //
            @"SELECT [b0].[DerivedInheritanceRelationshipEntityId], [b0].[Id], [b0].[Name], [b].[Id]
FROM [BaseEntities] AS [b]
INNER JOIN [BaseEntities_OwnedCollectionOnDerived] AS [b0] ON [b].[Id] = [b0].[DerivedInheritanceRelationshipEntityId]
WHERE [b].[Discriminator] = N'DerivedInheritanceRelationshipEntity'
ORDER BY [b].[Id]",
            //
            @"SELECT [b0].[Id], [b0].[BaseParentId], [b0].[Discriminator], [b0].[Name], [b0].[DerivedProperty], [b].[Id]
FROM [BaseEntities] AS [b]
INNER JOIN [BaseCollectionsOnBase] AS [b0] ON [b].[Id] = [b0].[BaseParentId]
WHERE [b].[Discriminator] = N'DerivedInheritanceRelationshipEntity'
ORDER BY [b].[Id]");
    }

    public override async Task Include_collection_with_inheritance_on_derived2_split(bool async)
    {
        await base.Include_collection_with_inheritance_on_derived2_split(async);

        AssertSql(
            @"SELECT [b].[Id], [b].[Discriminator], [b].[Name], [b].[BaseId], [b].[OwnedReferenceOnBase_Id], [b].[OwnedReferenceOnBase_Name], [b].[OwnedReferenceOnDerived_Id], [b].[OwnedReferenceOnDerived_Name]
FROM [BaseEntities] AS [b]
WHERE [b].[Discriminator] = N'DerivedInheritanceRelationshipEntity'
ORDER BY [b].[Id]",
            //
            @"SELECT [b0].[BaseInheritanceRelationshipEntityId], [b0].[Id], [b0].[Name], [b].[Id]
FROM [BaseEntities] AS [b]
INNER JOIN [BaseEntities_OwnedCollectionOnBase] AS [b0] ON [b].[Id] = [b0].[BaseInheritanceRelationshipEntityId]
WHERE [b].[Discriminator] = N'DerivedInheritanceRelationshipEntity'
ORDER BY [b].[Id]",
            //
            @"SELECT [b0].[DerivedInheritanceRelationshipEntityId], [b0].[Id], [b0].[Name], [b].[Id]
FROM [BaseEntities] AS [b]
INNER JOIN [BaseEntities_OwnedCollectionOnDerived] AS [b0] ON [b].[Id] = [b0].[DerivedInheritanceRelationshipEntityId]
WHERE [b].[Discriminator] = N'DerivedInheritanceRelationshipEntity'
ORDER BY [b].[Id]",
            //
            @"SELECT [b0].[Id], [b0].[Discriminator], [b0].[Name], [b0].[ParentId], [b0].[DerivedInheritanceRelationshipEntityId], [b].[Id]
FROM [BaseEntities] AS [b]
INNER JOIN [BaseCollectionsOnDerived] AS [b0] ON [b].[Id] = [b0].[ParentId]
WHERE [b].[Discriminator] = N'DerivedInheritanceRelationshipEntity'
ORDER BY [b].[Id]");
    }

    public override async Task Include_collection_with_inheritance_on_derived3_split(bool async)
    {
        await base.Include_collection_with_inheritance_on_derived3_split(async);

        AssertSql(
            @"SELECT [b].[Id], [b].[Discriminator], [b].[Name], [b].[BaseId], [b].[OwnedReferenceOnBase_Id], [b].[OwnedReferenceOnBase_Name], [b].[OwnedReferenceOnDerived_Id], [b].[OwnedReferenceOnDerived_Name]
FROM [BaseEntities] AS [b]
WHERE [b].[Discriminator] = N'DerivedInheritanceRelationshipEntity'
ORDER BY [b].[Id]",
            //
            @"SELECT [b0].[BaseInheritanceRelationshipEntityId], [b0].[Id], [b0].[Name], [b].[Id]
FROM [BaseEntities] AS [b]
INNER JOIN [BaseEntities_OwnedCollectionOnBase] AS [b0] ON [b].[Id] = [b0].[BaseInheritanceRelationshipEntityId]
WHERE [b].[Discriminator] = N'DerivedInheritanceRelationshipEntity'
ORDER BY [b].[Id]",
            //
            @"SELECT [b0].[DerivedInheritanceRelationshipEntityId], [b0].[Id], [b0].[Name], [b].[Id]
FROM [BaseEntities] AS [b]
INNER JOIN [BaseEntities_OwnedCollectionOnDerived] AS [b0] ON [b].[Id] = [b0].[DerivedInheritanceRelationshipEntityId]
WHERE [b].[Discriminator] = N'DerivedInheritanceRelationshipEntity'
ORDER BY [b].[Id]",
            //
            @"SELECT [t].[Id], [t].[Discriminator], [t].[Name], [t].[ParentId], [t].[DerivedInheritanceRelationshipEntityId], [b].[Id]
FROM [BaseEntities] AS [b]
INNER JOIN (
    SELECT [b0].[Id], [b0].[Discriminator], [b0].[Name], [b0].[ParentId], [b0].[DerivedInheritanceRelationshipEntityId]
    FROM [BaseCollectionsOnDerived] AS [b0]
    WHERE [b0].[Discriminator] = N'DerivedCollectionOnDerived'
) AS [t] ON [b].[Id] = [t].[DerivedInheritanceRelationshipEntityId]
WHERE [b].[Discriminator] = N'DerivedInheritanceRelationshipEntity'
ORDER BY [b].[Id]");
    }

    public override async Task Include_collection_with_inheritance_on_derived_reverse_split(bool async)
    {
        await base.Include_collection_with_inheritance_on_derived_reverse_split(async);

        AssertSql(
            @"SELECT [b].[Id], [b].[Discriminator], [b].[Name], [b].[ParentId], [b].[DerivedInheritanceRelationshipEntityId], [t].[Id], [t].[Discriminator], [t].[Name], [t].[BaseId], [t].[Id0], [t].[OwnedReferenceOnBase_Id], [t].[OwnedReferenceOnBase_Name], [t].[OwnedReferenceOnDerived_Id], [t].[OwnedReferenceOnDerived_Name]
FROM [BaseCollectionsOnDerived] AS [b]
LEFT JOIN (
    SELECT [b0].[Id], [b0].[Discriminator], [b0].[Name], [b0].[BaseId], [b0].[Id] AS [Id0], [b0].[OwnedReferenceOnBase_Id], [b0].[OwnedReferenceOnBase_Name], [b0].[OwnedReferenceOnDerived_Id], [b0].[OwnedReferenceOnDerived_Name]
    FROM [BaseEntities] AS [b0]
    WHERE [b0].[Discriminator] = N'DerivedInheritanceRelationshipEntity'
) AS [t] ON [b].[ParentId] = [t].[Id]
ORDER BY [b].[Id], [t].[Id]",
            //
            @"SELECT [b1].[BaseInheritanceRelationshipEntityId], [b1].[Id], [b1].[Name], [b].[Id], [t].[Id]
FROM [BaseCollectionsOnDerived] AS [b]
LEFT JOIN (
    SELECT [b0].[Id]
    FROM [BaseEntities] AS [b0]
    WHERE [b0].[Discriminator] = N'DerivedInheritanceRelationshipEntity'
) AS [t] ON [b].[ParentId] = [t].[Id]
INNER JOIN [BaseEntities_OwnedCollectionOnBase] AS [b1] ON [t].[Id] = [b1].[BaseInheritanceRelationshipEntityId]
ORDER BY [b].[Id], [t].[Id]",
            //
            @"SELECT [b1].[DerivedInheritanceRelationshipEntityId], [b1].[Id], [b1].[Name], [b].[Id], [t].[Id]
FROM [BaseCollectionsOnDerived] AS [b]
LEFT JOIN (
    SELECT [b0].[Id]
    FROM [BaseEntities] AS [b0]
    WHERE [b0].[Discriminator] = N'DerivedInheritanceRelationshipEntity'
) AS [t] ON [b].[ParentId] = [t].[Id]
INNER JOIN [BaseEntities_OwnedCollectionOnDerived] AS [b1] ON [t].[Id] = [b1].[DerivedInheritanceRelationshipEntityId]
ORDER BY [b].[Id], [t].[Id]");
    }

    public override async Task Nested_include_with_inheritance_reference_collection_split(bool async)
    {
        await base.Nested_include_with_inheritance_reference_collection_split(async);

        AssertSql(
            @"SELECT [b].[Id], [b].[Discriminator], [b].[Name], [b].[BaseId], [b0].[Id], [b].[OwnedReferenceOnBase_Id], [b].[OwnedReferenceOnBase_Name], [b].[OwnedReferenceOnDerived_Id], [b].[OwnedReferenceOnDerived_Name], [b0].[BaseParentId], [b0].[Discriminator], [b0].[Name]
FROM [BaseEntities] AS [b]
LEFT JOIN [BaseReferencesOnBase] AS [b0] ON [b].[Id] = [b0].[BaseParentId]
ORDER BY [b].[Id], [b0].[Id]",
            //
            @"SELECT [b1].[BaseInheritanceRelationshipEntityId], [b1].[Id], [b1].[Name], [b].[Id], [b0].[Id]
FROM [BaseEntities] AS [b]
LEFT JOIN [BaseReferencesOnBase] AS [b0] ON [b].[Id] = [b0].[BaseParentId]
INNER JOIN [BaseEntities_OwnedCollectionOnBase] AS [b1] ON [b].[Id] = [b1].[BaseInheritanceRelationshipEntityId]
ORDER BY [b].[Id], [b0].[Id]",
            //
            @"SELECT [b1].[DerivedInheritanceRelationshipEntityId], [b1].[Id], [b1].[Name], [b].[Id], [b0].[Id]
FROM [BaseEntities] AS [b]
LEFT JOIN [BaseReferencesOnBase] AS [b0] ON [b].[Id] = [b0].[BaseParentId]
INNER JOIN [BaseEntities_OwnedCollectionOnDerived] AS [b1] ON [b].[Id] = [b1].[DerivedInheritanceRelationshipEntityId]
ORDER BY [b].[Id], [b0].[Id]",
            //
            @"SELECT [n].[Id], [n].[Discriminator], [n].[Name], [n].[ParentCollectionId], [n].[ParentReferenceId], [b].[Id], [b0].[Id]
FROM [BaseEntities] AS [b]
LEFT JOIN [BaseReferencesOnBase] AS [b0] ON [b].[Id] = [b0].[BaseParentId]
INNER JOIN [NestedCollections] AS [n] ON [b0].[Id] = [n].[ParentReferenceId]
ORDER BY [b].[Id], [b0].[Id]");
    }

    public override async Task Nested_include_with_inheritance_reference_collection_on_base_split(bool async)
    {
        await base.Nested_include_with_inheritance_reference_collection_on_base_split(async);

        AssertSql(
            @"SELECT [b].[Id], [b].[Discriminator], [b].[Name], [b].[BaseId], [b0].[Id], [b].[OwnedReferenceOnBase_Id], [b].[OwnedReferenceOnBase_Name], [b].[OwnedReferenceOnDerived_Id], [b].[OwnedReferenceOnDerived_Name], [b0].[BaseParentId], [b0].[Discriminator], [b0].[Name]
FROM [BaseEntities] AS [b]
LEFT JOIN [BaseReferencesOnBase] AS [b0] ON [b].[Id] = [b0].[BaseParentId]
WHERE [b].[Discriminator] = N'DerivedInheritanceRelationshipEntity'
ORDER BY [b].[Id], [b0].[Id]",
            //
            @"SELECT [b1].[BaseInheritanceRelationshipEntityId], [b1].[Id], [b1].[Name], [b].[Id], [b0].[Id]
FROM [BaseEntities] AS [b]
LEFT JOIN [BaseReferencesOnBase] AS [b0] ON [b].[Id] = [b0].[BaseParentId]
INNER JOIN [BaseEntities_OwnedCollectionOnBase] AS [b1] ON [b].[Id] = [b1].[BaseInheritanceRelationshipEntityId]
WHERE [b].[Discriminator] = N'DerivedInheritanceRelationshipEntity'
ORDER BY [b].[Id], [b0].[Id]",
            //
            @"SELECT [b1].[DerivedInheritanceRelationshipEntityId], [b1].[Id], [b1].[Name], [b].[Id], [b0].[Id]
FROM [BaseEntities] AS [b]
LEFT JOIN [BaseReferencesOnBase] AS [b0] ON [b].[Id] = [b0].[BaseParentId]
INNER JOIN [BaseEntities_OwnedCollectionOnDerived] AS [b1] ON [b].[Id] = [b1].[DerivedInheritanceRelationshipEntityId]
WHERE [b].[Discriminator] = N'DerivedInheritanceRelationshipEntity'
ORDER BY [b].[Id], [b0].[Id]",
            //
            @"SELECT [n].[Id], [n].[Discriminator], [n].[Name], [n].[ParentCollectionId], [n].[ParentReferenceId], [b].[Id], [b0].[Id]
FROM [BaseEntities] AS [b]
LEFT JOIN [BaseReferencesOnBase] AS [b0] ON [b].[Id] = [b0].[BaseParentId]
INNER JOIN [NestedCollections] AS [n] ON [b0].[Id] = [n].[ParentReferenceId]
WHERE [b].[Discriminator] = N'DerivedInheritanceRelationshipEntity'
ORDER BY [b].[Id], [b0].[Id]");
    }

    public override async Task Nested_include_with_inheritance_reference_collection_reverse_split(bool async)
    {
        await base.Nested_include_with_inheritance_reference_collection_reverse_split(async);

        AssertSql(
            @"SELECT [n].[Id], [n].[Discriminator], [n].[Name], [n].[ParentCollectionId], [n].[ParentReferenceId], [b].[Id], [b].[BaseParentId], [b].[Discriminator], [b].[Name], [b0].[Id], [b0].[Discriminator], [b0].[Name], [b0].[BaseId], [b0].[OwnedReferenceOnBase_Id], [b0].[OwnedReferenceOnBase_Name], [b0].[OwnedReferenceOnDerived_Id], [b0].[OwnedReferenceOnDerived_Name]
FROM [NestedCollections] AS [n]
LEFT JOIN [BaseReferencesOnBase] AS [b] ON [n].[ParentReferenceId] = [b].[Id]
LEFT JOIN [BaseEntities] AS [b0] ON [b].[BaseParentId] = [b0].[Id]
ORDER BY [n].[Id], [b].[Id], [b0].[Id]",
            //
            @"SELECT [b1].[BaseInheritanceRelationshipEntityId], [b1].[Id], [b1].[Name], [n].[Id], [b].[Id], [b0].[Id]
FROM [NestedCollections] AS [n]
LEFT JOIN [BaseReferencesOnBase] AS [b] ON [n].[ParentReferenceId] = [b].[Id]
LEFT JOIN [BaseEntities] AS [b0] ON [b].[BaseParentId] = [b0].[Id]
INNER JOIN [BaseEntities_OwnedCollectionOnBase] AS [b1] ON [b0].[Id] = [b1].[BaseInheritanceRelationshipEntityId]
ORDER BY [n].[Id], [b].[Id], [b0].[Id]",
            //
            @"SELECT [b1].[DerivedInheritanceRelationshipEntityId], [b1].[Id], [b1].[Name], [n].[Id], [b].[Id], [b0].[Id]
FROM [NestedCollections] AS [n]
LEFT JOIN [BaseReferencesOnBase] AS [b] ON [n].[ParentReferenceId] = [b].[Id]
LEFT JOIN [BaseEntities] AS [b0] ON [b].[BaseParentId] = [b0].[Id]
INNER JOIN [BaseEntities_OwnedCollectionOnDerived] AS [b1] ON [b0].[Id] = [b1].[DerivedInheritanceRelationshipEntityId]
ORDER BY [n].[Id], [b].[Id], [b0].[Id]");
    }

    public override async Task Nested_include_with_inheritance_collection_reference_split(bool async)
    {
        await base.Nested_include_with_inheritance_collection_reference_split(async);

        AssertSql(
            @"SELECT [b].[Id], [b].[Discriminator], [b].[Name], [b].[BaseId], [b].[OwnedReferenceOnBase_Id], [b].[OwnedReferenceOnBase_Name], [b].[OwnedReferenceOnDerived_Id], [b].[OwnedReferenceOnDerived_Name]
FROM [BaseEntities] AS [b]
ORDER BY [b].[Id]",
            //
            @"SELECT [b0].[BaseInheritanceRelationshipEntityId], [b0].[Id], [b0].[Name], [b].[Id]
FROM [BaseEntities] AS [b]
INNER JOIN [BaseEntities_OwnedCollectionOnBase] AS [b0] ON [b].[Id] = [b0].[BaseInheritanceRelationshipEntityId]
ORDER BY [b].[Id]",
            //
            @"SELECT [b0].[DerivedInheritanceRelationshipEntityId], [b0].[Id], [b0].[Name], [b].[Id]
FROM [BaseEntities] AS [b]
INNER JOIN [BaseEntities_OwnedCollectionOnDerived] AS [b0] ON [b].[Id] = [b0].[DerivedInheritanceRelationshipEntityId]
ORDER BY [b].[Id]",
            //
            @"SELECT [t].[Id], [t].[BaseParentId], [t].[Discriminator], [t].[Name], [t].[DerivedProperty], [t].[Id0], [t].[Discriminator0], [t].[Name0], [t].[ParentCollectionId], [t].[ParentReferenceId], [b].[Id]
FROM [BaseEntities] AS [b]
INNER JOIN (
    SELECT [b0].[Id], [b0].[BaseParentId], [b0].[Discriminator], [b0].[Name], [b0].[DerivedProperty], [n].[Id] AS [Id0], [n].[Discriminator] AS [Discriminator0], [n].[Name] AS [Name0], [n].[ParentCollectionId], [n].[ParentReferenceId]
    FROM [BaseCollectionsOnBase] AS [b0]
    LEFT JOIN [NestedReferences] AS [n] ON [b0].[Id] = [n].[ParentCollectionId]
) AS [t] ON [b].[Id] = [t].[BaseParentId]
ORDER BY [b].[Id]");
    }

    public override async Task Nested_include_with_inheritance_collection_reference_reverse_split(bool async)
    {
        await base.Nested_include_with_inheritance_collection_reference_reverse_split(async);

        AssertSql(
            @"SELECT [n].[Id], [n].[Discriminator], [n].[Name], [n].[ParentCollectionId], [n].[ParentReferenceId], [b].[Id], [b].[BaseParentId], [b].[Discriminator], [b].[Name], [b].[DerivedProperty], [b0].[Id], [b0].[Discriminator], [b0].[Name], [b0].[BaseId], [b0].[OwnedReferenceOnBase_Id], [b0].[OwnedReferenceOnBase_Name], [b0].[OwnedReferenceOnDerived_Id], [b0].[OwnedReferenceOnDerived_Name]
FROM [NestedReferences] AS [n]
LEFT JOIN [BaseCollectionsOnBase] AS [b] ON [n].[ParentCollectionId] = [b].[Id]
LEFT JOIN [BaseEntities] AS [b0] ON [b].[BaseParentId] = [b0].[Id]
ORDER BY [n].[Id], [b].[Id], [b0].[Id]",
            //
            @"SELECT [b1].[BaseInheritanceRelationshipEntityId], [b1].[Id], [b1].[Name], [n].[Id], [b].[Id], [b0].[Id]
FROM [NestedReferences] AS [n]
LEFT JOIN [BaseCollectionsOnBase] AS [b] ON [n].[ParentCollectionId] = [b].[Id]
LEFT JOIN [BaseEntities] AS [b0] ON [b].[BaseParentId] = [b0].[Id]
INNER JOIN [BaseEntities_OwnedCollectionOnBase] AS [b1] ON [b0].[Id] = [b1].[BaseInheritanceRelationshipEntityId]
ORDER BY [n].[Id], [b].[Id], [b0].[Id]",
            //
            @"SELECT [b1].[DerivedInheritanceRelationshipEntityId], [b1].[Id], [b1].[Name], [n].[Id], [b].[Id], [b0].[Id]
FROM [NestedReferences] AS [n]
LEFT JOIN [BaseCollectionsOnBase] AS [b] ON [n].[ParentCollectionId] = [b].[Id]
LEFT JOIN [BaseEntities] AS [b0] ON [b].[BaseParentId] = [b0].[Id]
INNER JOIN [BaseEntities_OwnedCollectionOnDerived] AS [b1] ON [b0].[Id] = [b1].[DerivedInheritanceRelationshipEntityId]
ORDER BY [n].[Id], [b].[Id], [b0].[Id]");
    }

    public override async Task Nested_include_with_inheritance_collection_collection_split(bool async)
    {
        await base.Nested_include_with_inheritance_collection_collection_split(async);

        AssertSql(
            @"SELECT [b].[Id], [b].[Discriminator], [b].[Name], [b].[BaseId], [b].[OwnedReferenceOnBase_Id], [b].[OwnedReferenceOnBase_Name], [b].[OwnedReferenceOnDerived_Id], [b].[OwnedReferenceOnDerived_Name]
FROM [BaseEntities] AS [b]
ORDER BY [b].[Id]",
            //
            @"SELECT [b0].[BaseInheritanceRelationshipEntityId], [b0].[Id], [b0].[Name], [b].[Id]
FROM [BaseEntities] AS [b]
INNER JOIN [BaseEntities_OwnedCollectionOnBase] AS [b0] ON [b].[Id] = [b0].[BaseInheritanceRelationshipEntityId]
ORDER BY [b].[Id]",
            //
            @"SELECT [b0].[DerivedInheritanceRelationshipEntityId], [b0].[Id], [b0].[Name], [b].[Id]
FROM [BaseEntities] AS [b]
INNER JOIN [BaseEntities_OwnedCollectionOnDerived] AS [b0] ON [b].[Id] = [b0].[DerivedInheritanceRelationshipEntityId]
ORDER BY [b].[Id]",
            //
            @"SELECT [b0].[Id], [b0].[BaseParentId], [b0].[Discriminator], [b0].[Name], [b0].[DerivedProperty], [b].[Id]
FROM [BaseEntities] AS [b]
INNER JOIN [BaseCollectionsOnBase] AS [b0] ON [b].[Id] = [b0].[BaseParentId]
ORDER BY [b].[Id], [b0].[Id]",
            //
            @"SELECT [n].[Id], [n].[Discriminator], [n].[Name], [n].[ParentCollectionId], [n].[ParentReferenceId], [b].[Id], [b0].[Id]
FROM [BaseEntities] AS [b]
INNER JOIN [BaseCollectionsOnBase] AS [b0] ON [b].[Id] = [b0].[BaseParentId]
INNER JOIN [NestedCollections] AS [n] ON [b0].[Id] = [n].[ParentCollectionId]
ORDER BY [b].[Id], [b0].[Id]");
    }

    public override async Task Nested_include_with_inheritance_collection_collection_reverse_split(bool async)
    {
        await base.Nested_include_with_inheritance_collection_collection_reverse_split(async);

        AssertSql(
            @"SELECT [n].[Id], [n].[Discriminator], [n].[Name], [n].[ParentCollectionId], [n].[ParentReferenceId], [b].[Id], [b].[BaseParentId], [b].[Discriminator], [b].[Name], [b].[DerivedProperty], [b0].[Id], [b0].[Discriminator], [b0].[Name], [b0].[BaseId], [b0].[OwnedReferenceOnBase_Id], [b0].[OwnedReferenceOnBase_Name], [b0].[OwnedReferenceOnDerived_Id], [b0].[OwnedReferenceOnDerived_Name]
FROM [NestedCollections] AS [n]
LEFT JOIN [BaseCollectionsOnBase] AS [b] ON [n].[ParentCollectionId] = [b].[Id]
LEFT JOIN [BaseEntities] AS [b0] ON [b].[BaseParentId] = [b0].[Id]
ORDER BY [n].[Id], [b].[Id], [b0].[Id]",
            //
            @"SELECT [b1].[BaseInheritanceRelationshipEntityId], [b1].[Id], [b1].[Name], [n].[Id], [b].[Id], [b0].[Id]
FROM [NestedCollections] AS [n]
LEFT JOIN [BaseCollectionsOnBase] AS [b] ON [n].[ParentCollectionId] = [b].[Id]
LEFT JOIN [BaseEntities] AS [b0] ON [b].[BaseParentId] = [b0].[Id]
INNER JOIN [BaseEntities_OwnedCollectionOnBase] AS [b1] ON [b0].[Id] = [b1].[BaseInheritanceRelationshipEntityId]
ORDER BY [n].[Id], [b].[Id], [b0].[Id]",
            //
            @"SELECT [b1].[DerivedInheritanceRelationshipEntityId], [b1].[Id], [b1].[Name], [n].[Id], [b].[Id], [b0].[Id]
FROM [NestedCollections] AS [n]
LEFT JOIN [BaseCollectionsOnBase] AS [b] ON [n].[ParentCollectionId] = [b].[Id]
LEFT JOIN [BaseEntities] AS [b0] ON [b].[BaseParentId] = [b0].[Id]
INNER JOIN [BaseEntities_OwnedCollectionOnDerived] AS [b1] ON [b0].[Id] = [b1].[DerivedInheritanceRelationshipEntityId]
ORDER BY [n].[Id], [b].[Id], [b0].[Id]");
    }

    public override async Task Nested_include_collection_reference_on_non_entity_base_split(bool async)
    {
        await base.Nested_include_collection_reference_on_non_entity_base_split(async);

        AssertSql(
            @"SELECT [r].[Id], [r].[Name]
FROM [ReferencedEntities] AS [r]
ORDER BY [r].[Id]",
            //
            @"SELECT [t].[Id], [t].[Name], [t].[ReferenceId], [t].[ReferencedEntityId], [t].[Id0], [t].[Name0], [r].[Id]
FROM [ReferencedEntities] AS [r]
INNER JOIN (
    SELECT [p].[Id], [p].[Name], [p].[ReferenceId], [p].[ReferencedEntityId], [r0].[Id] AS [Id0], [r0].[Name] AS [Name0]
    FROM [PrincipalEntities] AS [p]
    LEFT JOIN [ReferencedEntities] AS [r0] ON [p].[ReferenceId] = [r0].[Id]
) AS [t] ON [r].[Id] = [t].[ReferencedEntityId]
ORDER BY [r].[Id]");
    }

    public override async Task Collection_projection_on_base_type_split(bool async)
    {
        await base.Collection_projection_on_base_type_split(async);

        AssertSql(
            @"SELECT [b].[Id]
FROM [BaseEntities] AS [b]
ORDER BY [b].[Id]",
            //
            @"SELECT [b0].[Id], [b0].[BaseParentId], [b0].[Discriminator], [b0].[Name], [b0].[DerivedProperty], [b].[Id]
FROM [BaseEntities] AS [b]
INNER JOIN [BaseCollectionsOnBase] AS [b0] ON [b].[Id] = [b0].[BaseParentId]
ORDER BY [b].[Id]");
    }

    public override async Task Include_on_derived_type_with_queryable_Cast_split(bool async)
    {
        await base.Include_on_derived_type_with_queryable_Cast_split(async);

        AssertSql(
            @"SELECT [b].[Id], [b].[Discriminator], [b].[Name], [b].[BaseId], [b].[OwnedReferenceOnBase_Id], [b].[OwnedReferenceOnBase_Name], [b].[OwnedReferenceOnDerived_Id], [b].[OwnedReferenceOnDerived_Name]
FROM [BaseEntities] AS [b]
WHERE [b].[Id] >= 4
ORDER BY [b].[Id]",
            //
            @"SELECT [b0].[BaseInheritanceRelationshipEntityId], [b0].[Id], [b0].[Name], [b].[Id]
FROM [BaseEntities] AS [b]
INNER JOIN [BaseEntities_OwnedCollectionOnBase] AS [b0] ON [b].[Id] = [b0].[BaseInheritanceRelationshipEntityId]
WHERE [b].[Id] >= 4
ORDER BY [b].[Id]",
            //
            @"SELECT [b0].[DerivedInheritanceRelationshipEntityId], [b0].[Id], [b0].[Name], [b].[Id]
FROM [BaseEntities] AS [b]
INNER JOIN [BaseEntities_OwnedCollectionOnDerived] AS [b0] ON [b].[Id] = [b0].[DerivedInheritanceRelationshipEntityId]
WHERE [b].[Id] >= 4
ORDER BY [b].[Id]",
            //
            @"SELECT [t].[Id], [t].[Discriminator], [t].[Name], [t].[ParentId], [t].[DerivedInheritanceRelationshipEntityId], [b].[Id]
FROM [BaseEntities] AS [b]
INNER JOIN (
    SELECT [b0].[Id], [b0].[Discriminator], [b0].[Name], [b0].[ParentId], [b0].[DerivedInheritanceRelationshipEntityId]
    FROM [BaseCollectionsOnDerived] AS [b0]
    WHERE [b0].[Discriminator] = N'DerivedCollectionOnDerived'
) AS [t] ON [b].[Id] = [t].[DerivedInheritanceRelationshipEntityId]
WHERE [b].[Id] >= 4
ORDER BY [b].[Id]");
    }

    private void AssertSql(params string[] expected)
        => Fixture.TestSqlLoggerFactory.AssertBaseline(expected);

    public class InheritanceRelationshipsQuerySqlServerFixture : InheritanceRelationshipsQueryRelationalFixture
    {
        protected override ITestStoreFactory TestStoreFactory
            => SqlServerTestStoreFactory.Instance;
    }
}<|MERGE_RESOLUTION|>--- conflicted
+++ resolved
@@ -86,11 +86,7 @@
 LEFT JOIN [BaseReferencesOnBase] AS [b0] ON [b].[Id] = [b0].[BaseParentId]
 LEFT JOIN [BaseEntities_OwnedCollectionOnBase] AS [b1] ON [b].[Id] = [b1].[BaseInheritanceRelationshipEntityId]
 LEFT JOIN [BaseEntities_OwnedCollectionOnDerived] AS [b2] ON [b].[Id] = [b2].[DerivedInheritanceRelationshipEntityId]
-<<<<<<< HEAD
-WHERE [b].[Name] <> N'Bar' OR [b].[Name] IS NULL
-=======
-WHERE ([b].[Name] <> N'Bar') OR ([b].[Name] IS NULL)
->>>>>>> 021fbcb7
+WHERE [b].[Name] <> N'Bar' OR ([b].[Name] IS NULL)
 ORDER BY [b].[Id], [b0].[Id], [b1].[BaseInheritanceRelationshipEntityId], [b1].[Id], [b2].[DerivedInheritanceRelationshipEntityId]");
     }
 
@@ -104,11 +100,7 @@
 LEFT JOIN [BaseEntities] AS [b0] ON [b].[BaseParentId] = [b0].[Id]
 LEFT JOIN [BaseEntities_OwnedCollectionOnBase] AS [b1] ON [b0].[Id] = [b1].[BaseInheritanceRelationshipEntityId]
 LEFT JOIN [BaseEntities_OwnedCollectionOnDerived] AS [b2] ON [b0].[Id] = [b2].[DerivedInheritanceRelationshipEntityId]
-<<<<<<< HEAD
-WHERE [b].[Name] <> N'Bar' OR [b].[Name] IS NULL
-=======
-WHERE ([b].[Name] <> N'Bar') OR ([b].[Name] IS NULL)
->>>>>>> 021fbcb7
+WHERE [b].[Name] <> N'Bar' OR ([b].[Name] IS NULL)
 ORDER BY [b].[Id], [b0].[Id], [b1].[BaseInheritanceRelationshipEntityId], [b1].[Id], [b2].[DerivedInheritanceRelationshipEntityId]");
     }
 
@@ -148,11 +140,7 @@
 LEFT JOIN [ReferencesOnBase] AS [r] ON [b].[Id] = [r].[ParentId]
 LEFT JOIN [BaseEntities_OwnedCollectionOnBase] AS [b0] ON [b].[Id] = [b0].[BaseInheritanceRelationshipEntityId]
 LEFT JOIN [BaseEntities_OwnedCollectionOnDerived] AS [b1] ON [b].[Id] = [b1].[DerivedInheritanceRelationshipEntityId]
-<<<<<<< HEAD
-WHERE [b].[Name] <> N'Bar' OR [b].[Name] IS NULL
-=======
-WHERE ([b].[Name] <> N'Bar') OR ([b].[Name] IS NULL)
->>>>>>> 021fbcb7
+WHERE [b].[Name] <> N'Bar' OR ([b].[Name] IS NULL)
 ORDER BY [b].[Id], [r].[Id], [b0].[BaseInheritanceRelationshipEntityId], [b0].[Id], [b1].[DerivedInheritanceRelationshipEntityId]");
     }
 
@@ -166,11 +154,7 @@
 LEFT JOIN [BaseEntities] AS [b] ON [r].[ParentId] = [b].[Id]
 LEFT JOIN [BaseEntities_OwnedCollectionOnBase] AS [b0] ON [b].[Id] = [b0].[BaseInheritanceRelationshipEntityId]
 LEFT JOIN [BaseEntities_OwnedCollectionOnDerived] AS [b1] ON [b].[Id] = [b1].[DerivedInheritanceRelationshipEntityId]
-<<<<<<< HEAD
-WHERE [r].[Name] <> N'Bar' OR [r].[Name] IS NULL
-=======
-WHERE ([r].[Name] <> N'Bar') OR ([r].[Name] IS NULL)
->>>>>>> 021fbcb7
+WHERE [r].[Name] <> N'Bar' OR ([r].[Name] IS NULL)
 ORDER BY [r].[Id], [b].[Id], [b0].[BaseInheritanceRelationshipEntityId], [b0].[Id], [b1].[DerivedInheritanceRelationshipEntityId]");
     }
 
@@ -210,11 +194,7 @@
 LEFT JOIN [BaseEntities_OwnedCollectionOnBase] AS [b0] ON [b].[Id] = [b0].[BaseInheritanceRelationshipEntityId]
 LEFT JOIN [BaseEntities_OwnedCollectionOnDerived] AS [b1] ON [b].[Id] = [b1].[DerivedInheritanceRelationshipEntityId]
 LEFT JOIN [BaseCollectionsOnBase] AS [b2] ON [b].[Id] = [b2].[BaseParentId]
-<<<<<<< HEAD
-WHERE [b].[Name] <> N'Bar' OR [b].[Name] IS NULL
-=======
-WHERE ([b].[Name] <> N'Bar') OR ([b].[Name] IS NULL)
->>>>>>> 021fbcb7
+WHERE [b].[Name] <> N'Bar' OR ([b].[Name] IS NULL)
 ORDER BY [b].[Id], [b0].[BaseInheritanceRelationshipEntityId], [b0].[Id], [b1].[DerivedInheritanceRelationshipEntityId], [b1].[Id]");
     }
 
@@ -228,11 +208,7 @@
 LEFT JOIN [BaseEntities] AS [b0] ON [b].[BaseParentId] = [b0].[Id]
 LEFT JOIN [BaseEntities_OwnedCollectionOnBase] AS [b1] ON [b0].[Id] = [b1].[BaseInheritanceRelationshipEntityId]
 LEFT JOIN [BaseEntities_OwnedCollectionOnDerived] AS [b2] ON [b0].[Id] = [b2].[DerivedInheritanceRelationshipEntityId]
-<<<<<<< HEAD
-WHERE [b].[Name] <> N'Bar' OR [b].[Name] IS NULL
-=======
-WHERE ([b].[Name] <> N'Bar') OR ([b].[Name] IS NULL)
->>>>>>> 021fbcb7
+WHERE [b].[Name] <> N'Bar' OR ([b].[Name] IS NULL)
 ORDER BY [b].[Id], [b0].[Id], [b1].[BaseInheritanceRelationshipEntityId], [b1].[Id], [b2].[DerivedInheritanceRelationshipEntityId]");
     }
 
@@ -272,11 +248,7 @@
 LEFT JOIN [BaseEntities_OwnedCollectionOnBase] AS [b0] ON [b].[Id] = [b0].[BaseInheritanceRelationshipEntityId]
 LEFT JOIN [BaseEntities_OwnedCollectionOnDerived] AS [b1] ON [b].[Id] = [b1].[DerivedInheritanceRelationshipEntityId]
 LEFT JOIN [CollectionsOnBase] AS [c] ON [b].[Id] = [c].[ParentId]
-<<<<<<< HEAD
-WHERE [b].[Name] <> N'Bar' OR [b].[Name] IS NULL
-=======
-WHERE ([b].[Name] <> N'Bar') OR ([b].[Name] IS NULL)
->>>>>>> 021fbcb7
+WHERE [b].[Name] <> N'Bar' OR ([b].[Name] IS NULL)
 ORDER BY [b].[Id], [b0].[BaseInheritanceRelationshipEntityId], [b0].[Id], [b1].[DerivedInheritanceRelationshipEntityId], [b1].[Id]");
     }
 
@@ -290,11 +262,7 @@
 LEFT JOIN [BaseEntities] AS [b] ON [c].[ParentId] = [b].[Id]
 LEFT JOIN [BaseEntities_OwnedCollectionOnBase] AS [b0] ON [b].[Id] = [b0].[BaseInheritanceRelationshipEntityId]
 LEFT JOIN [BaseEntities_OwnedCollectionOnDerived] AS [b1] ON [b].[Id] = [b1].[DerivedInheritanceRelationshipEntityId]
-<<<<<<< HEAD
-WHERE [c].[Name] <> N'Bar' OR [c].[Name] IS NULL
-=======
-WHERE ([c].[Name] <> N'Bar') OR ([c].[Name] IS NULL)
->>>>>>> 021fbcb7
+WHERE [c].[Name] <> N'Bar' OR ([c].[Name] IS NULL)
 ORDER BY [c].[Id], [b].[Id], [b0].[BaseInheritanceRelationshipEntityId], [b0].[Id], [b1].[DerivedInheritanceRelationshipEntityId]");
     }
 
@@ -371,11 +339,7 @@
 LEFT JOIN [BaseReferencesOnBase] AS [b0] ON [b].[Id] = [b0].[BaseParentId]
 LEFT JOIN [BaseEntities_OwnedCollectionOnBase] AS [b1] ON [b].[Id] = [b1].[BaseInheritanceRelationshipEntityId]
 LEFT JOIN [BaseEntities_OwnedCollectionOnDerived] AS [b2] ON [b].[Id] = [b2].[DerivedInheritanceRelationshipEntityId]
-<<<<<<< HEAD
-WHERE [b].[Discriminator] = N'DerivedInheritanceRelationshipEntity' AND ([b].[Name] <> N'Bar' OR [b].[Name] IS NULL)
-=======
-WHERE ([b].[Discriminator] = N'DerivedInheritanceRelationshipEntity') AND (([b].[Name] <> N'Bar') OR ([b].[Name] IS NULL))
->>>>>>> 021fbcb7
+WHERE [b].[Discriminator] = N'DerivedInheritanceRelationshipEntity' AND ([b].[Name] <> N'Bar' OR ([b].[Name] IS NULL))
 ORDER BY [b].[Id], [b0].[Id], [b1].[BaseInheritanceRelationshipEntityId], [b1].[Id], [b2].[DerivedInheritanceRelationshipEntityId]");
     }
 
@@ -389,11 +353,7 @@
 LEFT JOIN [BaseReferencesOnDerived] AS [b0] ON [b].[Id] = [b0].[BaseParentId]
 LEFT JOIN [BaseEntities_OwnedCollectionOnBase] AS [b1] ON [b].[Id] = [b1].[BaseInheritanceRelationshipEntityId]
 LEFT JOIN [BaseEntities_OwnedCollectionOnDerived] AS [b2] ON [b].[Id] = [b2].[DerivedInheritanceRelationshipEntityId]
-<<<<<<< HEAD
-WHERE [b].[Discriminator] = N'DerivedInheritanceRelationshipEntity' AND ([b].[Name] <> N'Bar' OR [b].[Name] IS NULL)
-=======
-WHERE ([b].[Discriminator] = N'DerivedInheritanceRelationshipEntity') AND (([b].[Name] <> N'Bar') OR ([b].[Name] IS NULL))
->>>>>>> 021fbcb7
+WHERE [b].[Discriminator] = N'DerivedInheritanceRelationshipEntity' AND ([b].[Name] <> N'Bar' OR ([b].[Name] IS NULL))
 ORDER BY [b].[Id], [b0].[Id], [b1].[BaseInheritanceRelationshipEntityId], [b1].[Id], [b2].[DerivedInheritanceRelationshipEntityId]");
     }
 
@@ -411,11 +371,7 @@
 ) AS [t] ON [b].[Id] = [t].[DerivedInheritanceRelationshipEntityId]
 LEFT JOIN [BaseEntities_OwnedCollectionOnBase] AS [b1] ON [b].[Id] = [b1].[BaseInheritanceRelationshipEntityId]
 LEFT JOIN [BaseEntities_OwnedCollectionOnDerived] AS [b2] ON [b].[Id] = [b2].[DerivedInheritanceRelationshipEntityId]
-<<<<<<< HEAD
-WHERE [b].[Discriminator] = N'DerivedInheritanceRelationshipEntity' AND ([b].[Name] <> N'Bar' OR [b].[Name] IS NULL)
-=======
-WHERE ([b].[Discriminator] = N'DerivedInheritanceRelationshipEntity') AND (([b].[Name] <> N'Bar') OR ([b].[Name] IS NULL))
->>>>>>> 021fbcb7
+WHERE [b].[Discriminator] = N'DerivedInheritanceRelationshipEntity' AND ([b].[Name] <> N'Bar' OR ([b].[Name] IS NULL))
 ORDER BY [b].[Id], [t].[Id], [b1].[BaseInheritanceRelationshipEntityId], [b1].[Id], [b2].[DerivedInheritanceRelationshipEntityId]");
     }
 
@@ -433,11 +389,7 @@
 ) AS [t] ON [b].[BaseParentId] = [t].[Id]
 LEFT JOIN [BaseEntities_OwnedCollectionOnBase] AS [b1] ON [t].[Id] = [b1].[BaseInheritanceRelationshipEntityId]
 LEFT JOIN [BaseEntities_OwnedCollectionOnDerived] AS [b2] ON [t].[Id] = [b2].[DerivedInheritanceRelationshipEntityId]
-<<<<<<< HEAD
-WHERE [b].[Name] <> N'Bar' OR [b].[Name] IS NULL
-=======
-WHERE ([b].[Name] <> N'Bar') OR ([b].[Name] IS NULL)
->>>>>>> 021fbcb7
+WHERE [b].[Name] <> N'Bar' OR ([b].[Name] IS NULL)
 ORDER BY [b].[Id], [t].[Id], [b1].[BaseInheritanceRelationshipEntityId], [b1].[Id], [b2].[DerivedInheritanceRelationshipEntityId]");
     }
 
@@ -796,41 +748,25 @@
         AssertSql(
             @"SELECT [b].[Id], [b].[Discriminator], [b].[Name], [b].[BaseId], [b].[OwnedReferenceOnBase_Id], [b].[OwnedReferenceOnBase_Name], [b].[OwnedReferenceOnDerived_Id], [b].[OwnedReferenceOnDerived_Name]
 FROM [BaseEntities] AS [b]
-<<<<<<< HEAD
-WHERE [b].[Name] <> N'Bar' OR [b].[Name] IS NULL
-=======
-WHERE ([b].[Name] <> N'Bar') OR ([b].[Name] IS NULL)
->>>>>>> 021fbcb7
+WHERE [b].[Name] <> N'Bar' OR ([b].[Name] IS NULL)
 ORDER BY [b].[Id]",
             //
             @"SELECT [b0].[BaseInheritanceRelationshipEntityId], [b0].[Id], [b0].[Name], [b].[Id]
 FROM [BaseEntities] AS [b]
 INNER JOIN [BaseEntities_OwnedCollectionOnBase] AS [b0] ON [b].[Id] = [b0].[BaseInheritanceRelationshipEntityId]
-<<<<<<< HEAD
-WHERE [b].[Name] <> N'Bar' OR [b].[Name] IS NULL
-=======
-WHERE ([b].[Name] <> N'Bar') OR ([b].[Name] IS NULL)
->>>>>>> 021fbcb7
+WHERE [b].[Name] <> N'Bar' OR ([b].[Name] IS NULL)
 ORDER BY [b].[Id]",
             //
             @"SELECT [b0].[DerivedInheritanceRelationshipEntityId], [b0].[Id], [b0].[Name], [b].[Id]
 FROM [BaseEntities] AS [b]
 INNER JOIN [BaseEntities_OwnedCollectionOnDerived] AS [b0] ON [b].[Id] = [b0].[DerivedInheritanceRelationshipEntityId]
-<<<<<<< HEAD
-WHERE [b].[Name] <> N'Bar' OR [b].[Name] IS NULL
-=======
-WHERE ([b].[Name] <> N'Bar') OR ([b].[Name] IS NULL)
->>>>>>> 021fbcb7
+WHERE [b].[Name] <> N'Bar' OR ([b].[Name] IS NULL)
 ORDER BY [b].[Id]",
             //
             @"SELECT [b0].[Id], [b0].[BaseParentId], [b0].[Discriminator], [b0].[Name], [b0].[DerivedProperty], [b].[Id]
 FROM [BaseEntities] AS [b]
 INNER JOIN [BaseCollectionsOnBase] AS [b0] ON [b].[Id] = [b0].[BaseParentId]
-<<<<<<< HEAD
-WHERE [b].[Name] <> N'Bar' OR [b].[Name] IS NULL
-=======
-WHERE ([b].[Name] <> N'Bar') OR ([b].[Name] IS NULL)
->>>>>>> 021fbcb7
+WHERE [b].[Name] <> N'Bar' OR ([b].[Name] IS NULL)
 ORDER BY [b].[Id]");
     }
 
@@ -842,33 +778,21 @@
             @"SELECT [b].[Id], [b].[BaseParentId], [b].[Discriminator], [b].[Name], [b].[DerivedProperty], [b0].[Id], [b0].[Discriminator], [b0].[Name], [b0].[BaseId], [b0].[OwnedReferenceOnBase_Id], [b0].[OwnedReferenceOnBase_Name], [b0].[OwnedReferenceOnDerived_Id], [b0].[OwnedReferenceOnDerived_Name]
 FROM [BaseCollectionsOnBase] AS [b]
 LEFT JOIN [BaseEntities] AS [b0] ON [b].[BaseParentId] = [b0].[Id]
-<<<<<<< HEAD
-WHERE [b].[Name] <> N'Bar' OR [b].[Name] IS NULL
-=======
-WHERE ([b].[Name] <> N'Bar') OR ([b].[Name] IS NULL)
->>>>>>> 021fbcb7
+WHERE [b].[Name] <> N'Bar' OR ([b].[Name] IS NULL)
 ORDER BY [b].[Id], [b0].[Id]",
             //
             @"SELECT [b1].[BaseInheritanceRelationshipEntityId], [b1].[Id], [b1].[Name], [b].[Id], [b0].[Id]
 FROM [BaseCollectionsOnBase] AS [b]
 LEFT JOIN [BaseEntities] AS [b0] ON [b].[BaseParentId] = [b0].[Id]
 INNER JOIN [BaseEntities_OwnedCollectionOnBase] AS [b1] ON [b0].[Id] = [b1].[BaseInheritanceRelationshipEntityId]
-<<<<<<< HEAD
-WHERE [b].[Name] <> N'Bar' OR [b].[Name] IS NULL
-=======
-WHERE ([b].[Name] <> N'Bar') OR ([b].[Name] IS NULL)
->>>>>>> 021fbcb7
+WHERE [b].[Name] <> N'Bar' OR ([b].[Name] IS NULL)
 ORDER BY [b].[Id], [b0].[Id]",
             //
             @"SELECT [b1].[DerivedInheritanceRelationshipEntityId], [b1].[Id], [b1].[Name], [b].[Id], [b0].[Id]
 FROM [BaseCollectionsOnBase] AS [b]
 LEFT JOIN [BaseEntities] AS [b0] ON [b].[BaseParentId] = [b0].[Id]
 INNER JOIN [BaseEntities_OwnedCollectionOnDerived] AS [b1] ON [b0].[Id] = [b1].[DerivedInheritanceRelationshipEntityId]
-<<<<<<< HEAD
-WHERE [b].[Name] <> N'Bar' OR [b].[Name] IS NULL
-=======
-WHERE ([b].[Name] <> N'Bar') OR ([b].[Name] IS NULL)
->>>>>>> 021fbcb7
+WHERE [b].[Name] <> N'Bar' OR ([b].[Name] IS NULL)
 ORDER BY [b].[Id], [b0].[Id]");
     }
 
@@ -927,41 +851,25 @@
         AssertSql(
             @"SELECT [b].[Id], [b].[Discriminator], [b].[Name], [b].[BaseId], [b].[OwnedReferenceOnBase_Id], [b].[OwnedReferenceOnBase_Name], [b].[OwnedReferenceOnDerived_Id], [b].[OwnedReferenceOnDerived_Name]
 FROM [BaseEntities] AS [b]
-<<<<<<< HEAD
-WHERE [b].[Name] <> N'Bar' OR [b].[Name] IS NULL
-=======
-WHERE ([b].[Name] <> N'Bar') OR ([b].[Name] IS NULL)
->>>>>>> 021fbcb7
+WHERE [b].[Name] <> N'Bar' OR ([b].[Name] IS NULL)
 ORDER BY [b].[Id]",
             //
             @"SELECT [b0].[BaseInheritanceRelationshipEntityId], [b0].[Id], [b0].[Name], [b].[Id]
 FROM [BaseEntities] AS [b]
 INNER JOIN [BaseEntities_OwnedCollectionOnBase] AS [b0] ON [b].[Id] = [b0].[BaseInheritanceRelationshipEntityId]
-<<<<<<< HEAD
-WHERE [b].[Name] <> N'Bar' OR [b].[Name] IS NULL
-=======
-WHERE ([b].[Name] <> N'Bar') OR ([b].[Name] IS NULL)
->>>>>>> 021fbcb7
+WHERE [b].[Name] <> N'Bar' OR ([b].[Name] IS NULL)
 ORDER BY [b].[Id]",
             //
             @"SELECT [b0].[DerivedInheritanceRelationshipEntityId], [b0].[Id], [b0].[Name], [b].[Id]
 FROM [BaseEntities] AS [b]
 INNER JOIN [BaseEntities_OwnedCollectionOnDerived] AS [b0] ON [b].[Id] = [b0].[DerivedInheritanceRelationshipEntityId]
-<<<<<<< HEAD
-WHERE [b].[Name] <> N'Bar' OR [b].[Name] IS NULL
-=======
-WHERE ([b].[Name] <> N'Bar') OR ([b].[Name] IS NULL)
->>>>>>> 021fbcb7
+WHERE [b].[Name] <> N'Bar' OR ([b].[Name] IS NULL)
 ORDER BY [b].[Id]",
             //
             @"SELECT [c].[Id], [c].[Name], [c].[ParentId], [b].[Id]
 FROM [BaseEntities] AS [b]
 INNER JOIN [CollectionsOnBase] AS [c] ON [b].[Id] = [c].[ParentId]
-<<<<<<< HEAD
-WHERE [b].[Name] <> N'Bar' OR [b].[Name] IS NULL
-=======
-WHERE ([b].[Name] <> N'Bar') OR ([b].[Name] IS NULL)
->>>>>>> 021fbcb7
+WHERE [b].[Name] <> N'Bar' OR ([b].[Name] IS NULL)
 ORDER BY [b].[Id]");
     }
 
@@ -973,33 +881,21 @@
             @"SELECT [c].[Id], [c].[Name], [c].[ParentId], [b].[Id], [b].[Discriminator], [b].[Name], [b].[BaseId], [b].[OwnedReferenceOnBase_Id], [b].[OwnedReferenceOnBase_Name], [b].[OwnedReferenceOnDerived_Id], [b].[OwnedReferenceOnDerived_Name]
 FROM [CollectionsOnBase] AS [c]
 LEFT JOIN [BaseEntities] AS [b] ON [c].[ParentId] = [b].[Id]
-<<<<<<< HEAD
-WHERE [c].[Name] <> N'Bar' OR [c].[Name] IS NULL
-=======
-WHERE ([c].[Name] <> N'Bar') OR ([c].[Name] IS NULL)
->>>>>>> 021fbcb7
+WHERE [c].[Name] <> N'Bar' OR ([c].[Name] IS NULL)
 ORDER BY [c].[Id], [b].[Id]",
             //
             @"SELECT [b0].[BaseInheritanceRelationshipEntityId], [b0].[Id], [b0].[Name], [c].[Id], [b].[Id]
 FROM [CollectionsOnBase] AS [c]
 LEFT JOIN [BaseEntities] AS [b] ON [c].[ParentId] = [b].[Id]
 INNER JOIN [BaseEntities_OwnedCollectionOnBase] AS [b0] ON [b].[Id] = [b0].[BaseInheritanceRelationshipEntityId]
-<<<<<<< HEAD
-WHERE [c].[Name] <> N'Bar' OR [c].[Name] IS NULL
-=======
-WHERE ([c].[Name] <> N'Bar') OR ([c].[Name] IS NULL)
->>>>>>> 021fbcb7
+WHERE [c].[Name] <> N'Bar' OR ([c].[Name] IS NULL)
 ORDER BY [c].[Id], [b].[Id]",
             //
             @"SELECT [b0].[DerivedInheritanceRelationshipEntityId], [b0].[Id], [b0].[Name], [c].[Id], [b].[Id]
 FROM [CollectionsOnBase] AS [c]
 LEFT JOIN [BaseEntities] AS [b] ON [c].[ParentId] = [b].[Id]
 INNER JOIN [BaseEntities_OwnedCollectionOnDerived] AS [b0] ON [b].[Id] = [b0].[DerivedInheritanceRelationshipEntityId]
-<<<<<<< HEAD
-WHERE [c].[Name] <> N'Bar' OR [c].[Name] IS NULL
-=======
-WHERE ([c].[Name] <> N'Bar') OR ([c].[Name] IS NULL)
->>>>>>> 021fbcb7
+WHERE [c].[Name] <> N'Bar' OR ([c].[Name] IS NULL)
 ORDER BY [c].[Id], [b].[Id]");
     }
 
