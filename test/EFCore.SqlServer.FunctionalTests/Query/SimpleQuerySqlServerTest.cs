﻿// Licensed to the .NET Foundation under one or more agreements.
// The .NET Foundation licenses this file to you under the MIT license.



// ReSharper disable InconsistentNaming
namespace Microsoft.EntityFrameworkCore.Query;

public class SimpleQuerySqlServerTest : SimpleQueryRelationalTestBase
{
    protected override ITestStoreFactory TestStoreFactory
        => SqlServerTestStoreFactory.Instance;

    public override async Task Multiple_nested_reference_navigations(bool async)
    {
        await base.Multiple_nested_reference_navigations(async);

        AssertSql(
            @"@__p_0='3'

SELECT TOP(1) [s].[Id], [s].[Email], [s].[Logon], [s].[ManagerId], [s].[Name], [s].[SecondaryManagerId]
FROM [Staff] AS [s]
WHERE [s].[Id] = @__p_0",
            //
            @"@__id_0='1'

SELECT TOP(2) [a].[Id], [a].[Complete], [a].[Deleted], [a].[PeriodEnd], [a].[PeriodStart], [a].[StaffId], [s].[Id], [s].[Email], [s].[Logon], [s].[ManagerId], [s].[Name], [s].[SecondaryManagerId], [s0].[Id], [s0].[Email], [s0].[Logon], [s0].[ManagerId], [s0].[Name], [s0].[SecondaryManagerId], [s1].[Id], [s1].[Email], [s1].[Logon], [s1].[ManagerId], [s1].[Name], [s1].[SecondaryManagerId]
FROM [Appraisals] AS [a]
INNER JOIN [Staff] AS [s] ON [a].[StaffId] = [s].[Id]
LEFT JOIN [Staff] AS [s0] ON [s].[ManagerId] = [s0].[Id]
LEFT JOIN [Staff] AS [s1] ON [s].[SecondaryManagerId] = [s1].[Id]
WHERE [a].[Id] = @__id_0");
    }

    public override async Task Comparing_enum_casted_to_byte_with_int_parameter(bool async)
    {
        await base.Comparing_enum_casted_to_byte_with_int_parameter(async);

        AssertSql(
            @"@__bitterTaste_0='1'

SELECT [i].[IceCreamId], [i].[Name], [i].[Taste]
FROM [IceCreams] AS [i]
WHERE [i].[Taste] = @__bitterTaste_0");
    }

    public override async Task Comparing_enum_casted_to_byte_with_int_constant(bool async)
    {
        await base.Comparing_enum_casted_to_byte_with_int_constant(async);

        AssertSql(
            @"SELECT [i].[IceCreamId], [i].[Name], [i].[Taste]
FROM [IceCreams] AS [i]
WHERE [i].[Taste] = 1");
    }

    public override async Task Comparing_byte_column_to_enum_in_vb_creating_double_cast(bool async)
    {
        await base.Comparing_byte_column_to_enum_in_vb_creating_double_cast(async);

        AssertSql(
            @"SELECT [f].[Id], [f].[Taste]
FROM [Food] AS [f]
WHERE [f].[Taste] = CAST(1 AS tinyint)");
    }

    public override async Task Null_check_removal_in_ternary_maintain_appropriate_cast(bool async)
    {
        await base.Null_check_removal_in_ternary_maintain_appropriate_cast(async);

        AssertSql(
            @"SELECT CAST([f].[Taste] AS tinyint) AS [Bar]
FROM [Food] AS [f]");
    }

    public override async Task Bool_discriminator_column_works(bool async)
    {
        await base.Bool_discriminator_column_works(async);

        AssertSql(
            @"SELECT [a].[Id], [a].[BlogId], [b].[Id], [b].[IsPhotoBlog], [b].[Title], [b].[NumberOfPhotos]
FROM [Authors] AS [a]
LEFT JOIN [Blog] AS [b] ON [a].[BlogId] = [b].[Id]");
    }

    public override async Task Count_member_over_IReadOnlyCollection_works(bool async)
    {
        await base.Count_member_over_IReadOnlyCollection_works(async);

        AssertSql(
            @"SELECT (
    SELECT COUNT(*)
    FROM [Books] AS [b]
    WHERE [a].[AuthorId] = [b].[AuthorId]) AS [BooksCount]
FROM [Authors] AS [a]");
    }

    public override async Task Multiple_different_entity_type_from_different_namespaces(bool async)
    {
        await base.Multiple_different_entity_type_from_different_namespaces(async);

        AssertSql(
            @"SELECT cast(null as int) AS MyValue");
    }

    public override async Task Unwrap_convert_node_over_projection_when_translating_contains_over_subquery(bool async)
    {
        await base.Unwrap_convert_node_over_projection_when_translating_contains_over_subquery(async);

        AssertSql(
            @"@__currentUserId_0='1'

SELECT CASE
    WHEN EXISTS (
        SELECT 1
        FROM [Memberships] AS [m]
        INNER JOIN [Users] AS [u0] ON [m].[UserId] = [u0].[Id]
        WHERE EXISTS (
            SELECT 1
            FROM [Memberships] AS [m0]
            WHERE [m0].[UserId] = @__currentUserId_0 AND [m0].[GroupId] = [m].[GroupId]) AND [u0].[Id] = [u].[Id]) THEN CAST(1 AS bit)
    ELSE CAST(0 AS bit)
END AS [HasAccess]
FROM [Users] AS [u]");
    }

    public override async Task Unwrap_convert_node_over_projection_when_translating_contains_over_subquery_2(bool async)
    {
        await base.Unwrap_convert_node_over_projection_when_translating_contains_over_subquery_2(async);

        AssertSql(
            @"@__currentUserId_0='1'

SELECT CASE
    WHEN EXISTS (
        SELECT 1
        FROM [Memberships] AS [m]
        INNER JOIN [Groups] AS [g] ON [m].[GroupId] = [g].[Id]
        INNER JOIN [Users] AS [u0] ON [m].[UserId] = [u0].[Id]
        WHERE EXISTS (
            SELECT 1
            FROM [Memberships] AS [m0]
            INNER JOIN [Groups] AS [g0] ON [m0].[GroupId] = [g0].[Id]
            WHERE [m0].[UserId] = @__currentUserId_0 AND [g0].[Id] = [g].[Id]) AND [u0].[Id] = [u].[Id]) THEN CAST(1 AS bit)
    ELSE CAST(0 AS bit)
END AS [HasAccess]
FROM [Users] AS [u]");
    }

    public override async Task Unwrap_convert_node_over_projection_when_translating_contains_over_subquery_3(bool async)
    {
        await base.Unwrap_convert_node_over_projection_when_translating_contains_over_subquery_3(async);

        AssertSql(
            @"@__currentUserId_0='1'

SELECT CASE
    WHEN EXISTS (
        SELECT 1
        FROM [Memberships] AS [m]
        INNER JOIN [Users] AS [u0] ON [m].[UserId] = [u0].[Id]
        WHERE EXISTS (
            SELECT 1
            FROM [Memberships] AS [m0]
            WHERE [m0].[UserId] = @__currentUserId_0 AND [m0].[GroupId] = [m].[GroupId]) AND [u0].[Id] = [u].[Id]) THEN CAST(1 AS bit)
    ELSE CAST(0 AS bit)
END AS [HasAccess]
FROM [Users] AS [u]");
    }

    public override async Task GroupBy_aggregate_on_right_side_of_join(bool async)
    {
        await base.GroupBy_aggregate_on_right_side_of_join(async);

        AssertSql(
            @"@__orderId_0='123456'

SELECT [o].[Id], [o].[CancellationDate], [o].[OrderId], [o].[ShippingDate]
FROM [OrderItems] AS [o]
INNER JOIN (
    SELECT [o0].[OrderId] AS [Key]
    FROM [OrderItems] AS [o0]
    WHERE [o0].[OrderId] = @__orderId_0
    GROUP BY [o0].[OrderId]
) AS [t] ON [o].[OrderId] = [t].[Key]
WHERE [o].[OrderId] = @__orderId_0
ORDER BY [o].[OrderId]");
    }

    public override async Task Enum_with_value_converter_matching_take_value(bool async)
    {
        await base.Enum_with_value_converter_matching_take_value(async);

        AssertSql(
            @"@__orderItemType_1='MyType1' (Nullable = false) (Size = 4000)
@__p_0='1'

SELECT [o1].[Id], COALESCE((
    SELECT TOP(1) [o2].[Price]
    FROM [OrderItems] AS [o2]
    WHERE [o1].[Id] = [o2].[Order26472Id] AND [o2].[Type] = @__orderItemType_1), 0.0E0) AS [SpecialSum]
FROM (
    SELECT TOP(@__p_0) [o].[Id]
    FROM [Orders] AS [o]
    WHERE EXISTS (
        SELECT 1
        FROM [OrderItems] AS [o0]
        WHERE [o].[Id] = [o0].[Order26472Id])
    ORDER BY [o].[Id]
) AS [t]
INNER JOIN [Orders] AS [o1] ON [t].[Id] = [o1].[Id]
ORDER BY [t].[Id]");
    }

    public override async Task GroupBy_Aggregate_over_navigations_repeated(bool async)
    {
        await base.GroupBy_Aggregate_over_navigations_repeated(async);

        AssertSql(
            @"SELECT MIN([o].[HourlyRate]) AS [HourlyRate], MIN([c].[Id]) AS [CustomerId], MIN([c0].[Name]) AS [CustomerName]
FROM [TimeSheets] AS [t]
LEFT JOIN [Order] AS [o] ON [t].[OrderId] = [o].[Id]
INNER JOIN [Project] AS [p] ON [t].[ProjectId] = [p].[Id]
INNER JOIN [Customers] AS [c] ON [p].[CustomerId] = [c].[Id]
INNER JOIN [Project] AS [p0] ON [t].[ProjectId] = [p0].[Id]
INNER JOIN [Customers] AS [c0] ON [p0].[CustomerId] = [c0].[Id]
WHERE [t].[OrderId] IS NOT NULL
GROUP BY [t].[OrderId]");
    }

    public override async Task Aggregate_over_subquery_in_group_by_projection(bool async)
    {
        await base.Aggregate_over_subquery_in_group_by_projection(async);

        AssertSql(
            @"SELECT [o].[CustomerId], (
    SELECT MIN([o0].[HourlyRate])
    FROM [Order] AS [o0]
    WHERE [o0].[CustomerId] = [o].[CustomerId]) AS [CustomerMinHourlyRate], MIN([o].[HourlyRate]) AS [HourlyRate], COUNT(*) AS [Count]
FROM [Order] AS [o]
WHERE [o].[Number] <> N'A1' OR [o].[Number] IS NULL
GROUP BY [o].[CustomerId], [o].[Number]");
    }

    public override async Task Aggregate_over_subquery_in_group_by_projection_2(bool async)
    {
        await base.Aggregate_over_subquery_in_group_by_projection_2(async);

        AssertSql(
            @"SELECT [t].[Value] AS [A], (
    SELECT MAX([t0].[Id])
    FROM [Table] AS [t0]
    WHERE [t0].[Value] = ((
        SELECT MAX([t1].[Id])
        FROM [Table] AS [t1]
        WHERE [t].[Value] = [t1].[Value] OR ([t].[Value] IS NULL AND [t1].[Value] IS NULL)) * 6) OR ([t0].[Value] IS NULL AND (
        SELECT MAX([t1].[Id])
        FROM [Table] AS [t1]
        WHERE [t].[Value] = [t1].[Value] OR ([t].[Value] IS NULL AND [t1].[Value] IS NULL)) IS NULL)) AS [B]
FROM [Table] AS [t]
GROUP BY [t].[Value]");
    }

    public override async Task Group_by_aggregate_in_subquery_projection_after_group_by(bool async)
    {
        await base.Group_by_aggregate_in_subquery_projection_after_group_by(async);

        AssertSql(
            @"SELECT [t].[Value] AS [A], COALESCE(SUM([t].[Id]), 0) AS [B], COALESCE((
    SELECT TOP(1) (
        SELECT COALESCE(SUM([t1].[Id]), 0)
        FROM [Table] AS [t1]
        WHERE [t].[Value] = [t1].[Value] OR ([t].[Value] IS NULL AND [t1].[Value] IS NULL)) + COALESCE(SUM([t0].[Id]), 0)
    FROM [Table] AS [t0]
    GROUP BY [t0].[Value]
    ORDER BY (SELECT 1)), 0) AS [C]
FROM [Table] AS [t]
GROUP BY [t].[Value]");
    }

        public override async Task Group_by_multiple_aggregate_joining_different_tables(bool async)
        {
            await base.Group_by_multiple_aggregate_joining_different_tables(async);

            AssertSql(
                @"SELECT COUNT(DISTINCT ([c].[Value1])) AS [Test1], COUNT(DISTINCT ([c0].[Value2])) AS [Test2]
FROM (
    SELECT [p].[Child1Id], [p].[Child2Id], 1 AS [Key]
    FROM [Parents] AS [p]
) AS [t]
LEFT JOIN [Child1] AS [c] ON [t].[Child1Id] = [c].[Id]
LEFT JOIN [Child2] AS [c0] ON [t].[Child2Id] = [c0].[Id]
GROUP BY [t].[Key]");
        }

        public override async Task Group_by_multiple_aggregate_joining_different_tables_with_query_filter(bool async)
        {
            await base.Group_by_multiple_aggregate_joining_different_tables_with_query_filter(async);

            AssertSql(
                @"SELECT COUNT(DISTINCT ([t0].[Value1])) AS [Test1], (
    SELECT DISTINCT COUNT(DISTINCT ([t2].[Value2]))
    FROM (
        SELECT [p0].[Id], [p0].[Child1Id], [p0].[Child2Id], [p0].[ChildFilter1Id], [p0].[ChildFilter2Id], 1 AS [Key]
        FROM [Parents] AS [p0]
    ) AS [t1]
    LEFT JOIN (
        SELECT [c0].[Id], [c0].[Filter2], [c0].[Value2]
        FROM [ChildFilter2] AS [c0]
        WHERE [c0].[Filter2] = N'Filter2'
    ) AS [t2] ON [t1].[ChildFilter2Id] = [t2].[Id]
    WHERE [t].[Key] = [t1].[Key]) AS [Test2]
FROM (
    SELECT [p].[ChildFilter1Id], 1 AS [Key]
    FROM [Parents] AS [p]
) AS [t]
LEFT JOIN (
    SELECT [c].[Id], [c].[Value1]
    FROM [ChildFilter1] AS [c]
    WHERE [c].[Filter1] = N'Filter1'
) AS [t0] ON [t].[ChildFilter1Id] = [t0].[Id]
GROUP BY [t].[Key]");
        }
<<<<<<< HEAD
=======

        public override async Task Subquery_first_member_compared_to_null(bool async)
        {
            await base.Subquery_first_member_compared_to_null(async);

            AssertSql(
                @"SELECT (
    SELECT TOP(1) [c1].[SomeOtherNullableDateTime]
    FROM [Child26744] AS [c1]
    WHERE ([p].[Id] = [c1].[ParentId]) AND ([c1].[SomeNullableDateTime] IS NULL)
    ORDER BY [c1].[SomeInteger])
FROM [Parents] AS [p]
WHERE EXISTS (
    SELECT 1
    FROM [Child26744] AS [c]
    WHERE ([p].[Id] = [c].[ParentId]) AND ([c].[SomeNullableDateTime] IS NULL)) AND ((
    SELECT TOP(1) [c0].[SomeOtherNullableDateTime]
    FROM [Child26744] AS [c0]
    WHERE ([p].[Id] = [c0].[ParentId]) AND ([c0].[SomeNullableDateTime] IS NULL)
    ORDER BY [c0].[SomeInteger]) IS NOT NULL)");
        }

        public override async Task SelectMany_where_Select(bool async)
        {
            await base.SelectMany_where_Select(async);

            AssertSql(
                @"SELECT [t0].[SomeNullableDateTime]
FROM [Parents] AS [p]
INNER JOIN (
    SELECT [t].[ParentId], [t].[SomeNullableDateTime], [t].[SomeOtherNullableDateTime]
    FROM (
        SELECT [c].[ParentId], [c].[SomeNullableDateTime], [c].[SomeOtherNullableDateTime], ROW_NUMBER() OVER(PARTITION BY [c].[ParentId] ORDER BY [c].[SomeInteger]) AS [row]
        FROM [Child26744] AS [c]
        WHERE [c].[SomeNullableDateTime] IS NULL
    ) AS [t]
    WHERE [t].[row] <= 1
) AS [t0] ON [p].[Id] = [t0].[ParentId]
WHERE [t0].[SomeOtherNullableDateTime] IS NOT NULL");
        }
    }
>>>>>>> 4b0f8305
}<|MERGE_RESOLUTION|>--- conflicted
+++ resolved
@@ -278,12 +278,12 @@
 GROUP BY [t].[Value]");
     }
 
-        public override async Task Group_by_multiple_aggregate_joining_different_tables(bool async)
-        {
-            await base.Group_by_multiple_aggregate_joining_different_tables(async);
-
-            AssertSql(
-                @"SELECT COUNT(DISTINCT ([c].[Value1])) AS [Test1], COUNT(DISTINCT ([c0].[Value2])) AS [Test2]
+    public override async Task Group_by_multiple_aggregate_joining_different_tables(bool async)
+    {
+        await base.Group_by_multiple_aggregate_joining_different_tables(async);
+
+        AssertSql(
+            @"SELECT COUNT(DISTINCT ([c].[Value1])) AS [Test1], COUNT(DISTINCT ([c0].[Value2])) AS [Test2]
 FROM (
     SELECT [p].[Child1Id], [p].[Child2Id], 1 AS [Key]
     FROM [Parents] AS [p]
@@ -291,14 +291,14 @@
 LEFT JOIN [Child1] AS [c] ON [t].[Child1Id] = [c].[Id]
 LEFT JOIN [Child2] AS [c0] ON [t].[Child2Id] = [c0].[Id]
 GROUP BY [t].[Key]");
-        }
-
-        public override async Task Group_by_multiple_aggregate_joining_different_tables_with_query_filter(bool async)
-        {
-            await base.Group_by_multiple_aggregate_joining_different_tables_with_query_filter(async);
-
-            AssertSql(
-                @"SELECT COUNT(DISTINCT ([t0].[Value1])) AS [Test1], (
+    }
+
+    public override async Task Group_by_multiple_aggregate_joining_different_tables_with_query_filter(bool async)
+    {
+        await base.Group_by_multiple_aggregate_joining_different_tables_with_query_filter(async);
+
+        AssertSql(
+            @"SELECT COUNT(DISTINCT ([t0].[Value1])) AS [Test1], (
     SELECT DISTINCT COUNT(DISTINCT ([t2].[Value2]))
     FROM (
         SELECT [p0].[Id], [p0].[Child1Id], [p0].[Child2Id], [p0].[ChildFilter1Id], [p0].[ChildFilter2Id], 1 AS [Key]
@@ -320,37 +320,35 @@
     WHERE [c].[Filter1] = N'Filter1'
 ) AS [t0] ON [t].[ChildFilter1Id] = [t0].[Id]
 GROUP BY [t].[Key]");
-        }
-<<<<<<< HEAD
-=======
-
-        public override async Task Subquery_first_member_compared_to_null(bool async)
-        {
-            await base.Subquery_first_member_compared_to_null(async);
-
-            AssertSql(
-                @"SELECT (
+    }
+
+    public override async Task Subquery_first_member_compared_to_null(bool async)
+    {
+        await base.Subquery_first_member_compared_to_null(async);
+
+        AssertSql(
+            @"SELECT (
     SELECT TOP(1) [c1].[SomeOtherNullableDateTime]
     FROM [Child26744] AS [c1]
-    WHERE ([p].[Id] = [c1].[ParentId]) AND ([c1].[SomeNullableDateTime] IS NULL)
+    WHERE [p].[Id] = [c1].[ParentId] AND [c1].[SomeNullableDateTime] IS NULL
     ORDER BY [c1].[SomeInteger])
 FROM [Parents] AS [p]
 WHERE EXISTS (
     SELECT 1
     FROM [Child26744] AS [c]
-    WHERE ([p].[Id] = [c].[ParentId]) AND ([c].[SomeNullableDateTime] IS NULL)) AND ((
+    WHERE [p].[Id] = [c].[ParentId] AND [c].[SomeNullableDateTime] IS NULL) AND (
     SELECT TOP(1) [c0].[SomeOtherNullableDateTime]
     FROM [Child26744] AS [c0]
-    WHERE ([p].[Id] = [c0].[ParentId]) AND ([c0].[SomeNullableDateTime] IS NULL)
-    ORDER BY [c0].[SomeInteger]) IS NOT NULL)");
-        }
-
-        public override async Task SelectMany_where_Select(bool async)
-        {
-            await base.SelectMany_where_Select(async);
-
-            AssertSql(
-                @"SELECT [t0].[SomeNullableDateTime]
+    WHERE [p].[Id] = [c0].[ParentId] AND [c0].[SomeNullableDateTime] IS NULL
+    ORDER BY [c0].[SomeInteger]) IS NOT NULL");
+    }
+
+    public override async Task SelectMany_where_Select(bool async)
+    {
+        await base.SelectMany_where_Select(async);
+
+        AssertSql(
+            @"SELECT [t0].[SomeNullableDateTime]
 FROM [Parents] AS [p]
 INNER JOIN (
     SELECT [t].[ParentId], [t].[SomeNullableDateTime], [t].[SomeOtherNullableDateTime]
@@ -362,7 +360,5 @@
     WHERE [t].[row] <= 1
 ) AS [t0] ON [p].[Id] = [t0].[ParentId]
 WHERE [t0].[SomeOtherNullableDateTime] IS NOT NULL");
-        }
-    }
->>>>>>> 4b0f8305
+    }
 }