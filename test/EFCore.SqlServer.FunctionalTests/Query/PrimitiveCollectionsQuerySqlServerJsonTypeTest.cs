﻿// Licensed to the .NET Foundation under one or more agreements.
// The .NET Foundation licenses this file to you under the MIT license.

namespace Microsoft.EntityFrameworkCore.Query;

[SqlServerCondition(SqlServerCondition.SupportsFunctions2022 | SqlServerCondition.SupportsJsonType)]
public class PrimitiveCollectionsQuerySqlServerJsonTypeTest : PrimitiveCollectionsQueryRelationalTestBase<
    PrimitiveCollectionsQuerySqlServerJsonTypeTest.PrimitiveCollectionsQuerySqlServerFixture>
{
    public override int? NumberOfValuesForHugeParameterCollectionTests { get; } = 5000;

    public PrimitiveCollectionsQuerySqlServerJsonTypeTest(
        PrimitiveCollectionsQuerySqlServerFixture fixture,
        ITestOutputHelper testOutputHelper)
        : base(fixture)
    {
        Fixture.TestSqlLoggerFactory.Clear();
        Fixture.TestSqlLoggerFactory.SetTestOutputHelper(testOutputHelper);
    }

    [ConditionalFact]
    public virtual void Check_all_tests_overridden()
        => TestHelpers.AssertAllMethodsOverridden(GetType());

    public override async Task Inline_collection_with_single_parameter_element_Contains()
    {
        await base.Inline_collection_with_single_parameter_element_Contains();

        AssertSql(
            """
@i='2'

SELECT [p].[Id], [p].[Bool], [p].[Bools], [p].[DateTime], [p].[DateTimes], [p].[Enum], [p].[Enums], [p].[Int], [p].[Ints], [p].[NullableInt], [p].[NullableInts], [p].[NullableString], [p].[NullableStrings], [p].[NullableWrappedId], [p].[NullableWrappedIdWithNullableComparer], [p].[String], [p].[Strings], [p].[WrappedId]
FROM [PrimitiveCollectionsEntity] AS [p]
WHERE [p].[Id] = @i
""");
    }

    public override async Task Inline_collection_with_single_parameter_element_Count()
    {
        await base.Inline_collection_with_single_parameter_element_Count();

        AssertSql(
            """
@i='2'

SELECT [p].[Id], [p].[Bool], [p].[Bools], [p].[DateTime], [p].[DateTimes], [p].[Enum], [p].[Enums], [p].[Int], [p].[Ints], [p].[NullableInt], [p].[NullableInts], [p].[NullableString], [p].[NullableStrings], [p].[NullableWrappedId], [p].[NullableWrappedIdWithNullableComparer], [p].[String], [p].[Strings], [p].[WrappedId]
FROM [PrimitiveCollectionsEntity] AS [p]
WHERE (
    SELECT COUNT(*)
    FROM (VALUES (CAST(@i AS int))) AS [v]([Value])
    WHERE [v].[Value] > [p].[Id]) = 1
""");
    }

    public override async Task Parameter_collection_Contains_with_EF_Constant()
    {
        await base.Parameter_collection_Contains_with_EF_Constant();

        AssertSql(
            """
SELECT [p].[Id], [p].[Bool], [p].[Bools], [p].[DateTime], [p].[DateTimes], [p].[Enum], [p].[Enums], [p].[Int], [p].[Ints], [p].[NullableInt], [p].[NullableInts], [p].[NullableString], [p].[NullableStrings], [p].[NullableWrappedId], [p].[NullableWrappedIdWithNullableComparer], [p].[String], [p].[Strings], [p].[WrappedId]
FROM [PrimitiveCollectionsEntity] AS [p]
WHERE [p].[Id] IN (2, 999, 1000)
""");
    }

    public override async Task Parameter_collection_Where_with_EF_Constant_Where_Any()
    {
        await base.Parameter_collection_Where_with_EF_Constant_Where_Any();

        AssertSql(
            """
SELECT [p].[Id], [p].[Bool], [p].[Bools], [p].[DateTime], [p].[DateTimes], [p].[Enum], [p].[Enums], [p].[Int], [p].[Ints], [p].[NullableInt], [p].[NullableInts], [p].[NullableString], [p].[NullableStrings], [p].[NullableWrappedId], [p].[NullableWrappedIdWithNullableComparer], [p].[String], [p].[Strings], [p].[WrappedId]
FROM [PrimitiveCollectionsEntity] AS [p]
WHERE EXISTS (
    SELECT 1
    FROM (VALUES (CAST(2 AS int)), (999), (1000)) AS [i]([Value])
    WHERE [i].[Value] > 0)
""");
    }

    public override async Task Parameter_collection_Count_with_column_predicate_with_EF_Constant()
    {
        await base.Parameter_collection_Count_with_column_predicate_with_EF_Constant();

        AssertSql(
            """
SELECT [p].[Id], [p].[Bool], [p].[Bools], [p].[DateTime], [p].[DateTimes], [p].[Enum], [p].[Enums], [p].[Int], [p].[Ints], [p].[NullableInt], [p].[NullableInts], [p].[NullableString], [p].[NullableStrings], [p].[NullableWrappedId], [p].[NullableWrappedIdWithNullableComparer], [p].[String], [p].[Strings], [p].[WrappedId]
FROM [PrimitiveCollectionsEntity] AS [p]
WHERE (
    SELECT COUNT(*)
    FROM (VALUES (CAST(2 AS int)), (999), (1000)) AS [i]([Value])
    WHERE [i].[Value] > [p].[Id]) = 2
""");
    }

    public override async Task Parameter_collection_Count_with_huge_number_of_values()
    {
        await base.Parameter_collection_Count_with_huge_number_of_values();

        Assert.Contains("OPENJSON(@ids) WITH ([value] int '$')", Fixture.TestSqlLoggerFactory.SqlStatements[0], StringComparison.Ordinal);
    }

    public override async Task Parameter_collection_of_ints_Contains_int_with_huge_number_of_values()
    {
        await base.Parameter_collection_of_ints_Contains_int_with_huge_number_of_values();

        Assert.Contains("OPENJSON(@ints) WITH ([value] int '$')", Fixture.TestSqlLoggerFactory.SqlStatements[0], StringComparison.Ordinal);
        Assert.Contains("OPENJSON(@ints) WITH ([value] int '$')", Fixture.TestSqlLoggerFactory.SqlStatements[1], StringComparison.Ordinal);
    }

    public override async Task Inline_collection_of_ints_Contains()
    {
        await base.Inline_collection_of_ints_Contains();

        AssertSql(
            """
SELECT [p].[Id], [p].[Bool], [p].[Bools], [p].[DateTime], [p].[DateTimes], [p].[Enum], [p].[Enums], [p].[Int], [p].[Ints], [p].[NullableInt], [p].[NullableInts], [p].[NullableString], [p].[NullableStrings], [p].[NullableWrappedId], [p].[NullableWrappedIdWithNullableComparer], [p].[String], [p].[Strings], [p].[WrappedId]
FROM [PrimitiveCollectionsEntity] AS [p]
WHERE [p].[Int] IN (10, 999)
""");
    }

    public override async Task Inline_collection_of_nullable_ints_Contains()
    {
        await base.Inline_collection_of_nullable_ints_Contains();

        AssertSql(
            """
SELECT [p].[Id], [p].[Bool], [p].[Bools], [p].[DateTime], [p].[DateTimes], [p].[Enum], [p].[Enums], [p].[Int], [p].[Ints], [p].[NullableInt], [p].[NullableInts], [p].[NullableString], [p].[NullableStrings], [p].[NullableWrappedId], [p].[NullableWrappedIdWithNullableComparer], [p].[String], [p].[Strings], [p].[WrappedId]
FROM [PrimitiveCollectionsEntity] AS [p]
WHERE [p].[NullableInt] IN (10, 999)
""");
    }

    public override async Task Inline_collection_of_nullable_ints_Contains_null()
    {
        await base.Inline_collection_of_nullable_ints_Contains_null();

        AssertSql(
            """
SELECT [p].[Id], [p].[Bool], [p].[Bools], [p].[DateTime], [p].[DateTimes], [p].[Enum], [p].[Enums], [p].[Int], [p].[Ints], [p].[NullableInt], [p].[NullableInts], [p].[NullableString], [p].[NullableStrings], [p].[NullableWrappedId], [p].[NullableWrappedIdWithNullableComparer], [p].[String], [p].[Strings], [p].[WrappedId]
FROM [PrimitiveCollectionsEntity] AS [p]
WHERE [p].[NullableInt] IS NULL OR [p].[NullableInt] = 999
""");
    }

    public override async Task Inline_collection_Count_with_zero_values()
    {
        await base.Inline_collection_Count_with_zero_values();

        AssertSql();
    }

    public override async Task Inline_collection_Count_with_one_value()
    {
        await base.Inline_collection_Count_with_one_value();

        AssertSql(
            """
SELECT [p].[Id], [p].[Bool], [p].[Bools], [p].[DateTime], [p].[DateTimes], [p].[Enum], [p].[Enums], [p].[Int], [p].[Ints], [p].[NullableInt], [p].[NullableInts], [p].[NullableString], [p].[NullableStrings], [p].[NullableWrappedId], [p].[NullableWrappedIdWithNullableComparer], [p].[String], [p].[Strings], [p].[WrappedId]
FROM [PrimitiveCollectionsEntity] AS [p]
WHERE (
    SELECT COUNT(*)
    FROM (VALUES (CAST(2 AS int))) AS [v]([Value])
    WHERE [v].[Value] > [p].[Id]) = 1
""");
    }

    public override async Task Inline_collection_Count_with_two_values()
    {
        await base.Inline_collection_Count_with_two_values();

        AssertSql(
            """
SELECT [p].[Id], [p].[Bool], [p].[Bools], [p].[DateTime], [p].[DateTimes], [p].[Enum], [p].[Enums], [p].[Int], [p].[Ints], [p].[NullableInt], [p].[NullableInts], [p].[NullableString], [p].[NullableStrings], [p].[NullableWrappedId], [p].[NullableWrappedIdWithNullableComparer], [p].[String], [p].[Strings], [p].[WrappedId]
FROM [PrimitiveCollectionsEntity] AS [p]
WHERE (
    SELECT COUNT(*)
    FROM (VALUES (CAST(2 AS int)), (999)) AS [v]([Value])
    WHERE [v].[Value] > [p].[Id]) = 1
""");
    }

    public override async Task Inline_collection_Count_with_three_values()
    {
        await base.Inline_collection_Count_with_three_values();

        AssertSql(
            """
SELECT [p].[Id], [p].[Bool], [p].[Bools], [p].[DateTime], [p].[DateTimes], [p].[Enum], [p].[Enums], [p].[Int], [p].[Ints], [p].[NullableInt], [p].[NullableInts], [p].[NullableString], [p].[NullableStrings], [p].[NullableWrappedId], [p].[NullableWrappedIdWithNullableComparer], [p].[String], [p].[Strings], [p].[WrappedId]
FROM [PrimitiveCollectionsEntity] AS [p]
WHERE (
    SELECT COUNT(*)
    FROM (VALUES (CAST(2 AS int)), (999), (1000)) AS [v]([Value])
    WHERE [v].[Value] > [p].[Id]) = 2
""");
    }

    public override async Task Inline_collection_Contains_with_zero_values()
    {
        await base.Inline_collection_Contains_with_zero_values();

        AssertSql(
            """
SELECT [p].[Id], [p].[Bool], [p].[Bools], [p].[DateTime], [p].[DateTimes], [p].[Enum], [p].[Enums], [p].[Int], [p].[Ints], [p].[NullableInt], [p].[NullableInts], [p].[NullableString], [p].[NullableStrings], [p].[NullableWrappedId], [p].[NullableWrappedIdWithNullableComparer], [p].[String], [p].[Strings], [p].[WrappedId]
FROM [PrimitiveCollectionsEntity] AS [p]
WHERE 0 = 1
""");
    }

    public override async Task Inline_collection_Contains_with_one_value()
    {
        await base.Inline_collection_Contains_with_one_value();

        AssertSql(
            """
SELECT [p].[Id], [p].[Bool], [p].[Bools], [p].[DateTime], [p].[DateTimes], [p].[Enum], [p].[Enums], [p].[Int], [p].[Ints], [p].[NullableInt], [p].[NullableInts], [p].[NullableString], [p].[NullableStrings], [p].[NullableWrappedId], [p].[NullableWrappedIdWithNullableComparer], [p].[String], [p].[Strings], [p].[WrappedId]
FROM [PrimitiveCollectionsEntity] AS [p]
WHERE [p].[Id] = 2
""");
    }

    public override async Task Inline_collection_Contains_with_two_values()
    {
        await base.Inline_collection_Contains_with_two_values();

        AssertSql(
            """
SELECT [p].[Id], [p].[Bool], [p].[Bools], [p].[DateTime], [p].[DateTimes], [p].[Enum], [p].[Enums], [p].[Int], [p].[Ints], [p].[NullableInt], [p].[NullableInts], [p].[NullableString], [p].[NullableStrings], [p].[NullableWrappedId], [p].[NullableWrappedIdWithNullableComparer], [p].[String], [p].[Strings], [p].[WrappedId]
FROM [PrimitiveCollectionsEntity] AS [p]
WHERE [p].[Id] IN (2, 999)
""");
    }

    public override async Task Inline_collection_Contains_with_three_values()
    {
        await base.Inline_collection_Contains_with_three_values();

        AssertSql(
            """
SELECT [p].[Id], [p].[Bool], [p].[Bools], [p].[DateTime], [p].[DateTimes], [p].[Enum], [p].[Enums], [p].[Int], [p].[Ints], [p].[NullableInt], [p].[NullableInts], [p].[NullableString], [p].[NullableStrings], [p].[NullableWrappedId], [p].[NullableWrappedIdWithNullableComparer], [p].[String], [p].[Strings], [p].[WrappedId]
FROM [PrimitiveCollectionsEntity] AS [p]
WHERE [p].[Id] IN (2, 999, 1000)
""");
    }

    public override async Task Inline_collection_Contains_with_all_parameters()
    {
        await base.Inline_collection_Contains_with_all_parameters();

        AssertSql(
            """
@i='2'
@j='999'

SELECT [p].[Id], [p].[Bool], [p].[Bools], [p].[DateTime], [p].[DateTimes], [p].[Enum], [p].[Enums], [p].[Int], [p].[Ints], [p].[NullableInt], [p].[NullableInts], [p].[NullableString], [p].[NullableStrings], [p].[NullableWrappedId], [p].[NullableWrappedIdWithNullableComparer], [p].[String], [p].[Strings], [p].[WrappedId]
FROM [PrimitiveCollectionsEntity] AS [p]
WHERE [p].[Id] IN (@i, @j)
""");
    }

    public override async Task Inline_collection_Contains_with_constant_and_parameter()
    {
        await base.Inline_collection_Contains_with_constant_and_parameter();

        AssertSql(
            """
@j='999'

SELECT [p].[Id], [p].[Bool], [p].[Bools], [p].[DateTime], [p].[DateTimes], [p].[Enum], [p].[Enums], [p].[Int], [p].[Ints], [p].[NullableInt], [p].[NullableInts], [p].[NullableString], [p].[NullableStrings], [p].[NullableWrappedId], [p].[NullableWrappedIdWithNullableComparer], [p].[String], [p].[Strings], [p].[WrappedId]
FROM [PrimitiveCollectionsEntity] AS [p]
WHERE [p].[Id] IN (2, @j)
""");
    }

    public override async Task Inline_collection_Contains_with_mixed_value_types()
    {
        await base.Inline_collection_Contains_with_mixed_value_types();

        AssertSql(
            """
@i='11'

SELECT [p].[Id], [p].[Bool], [p].[Bools], [p].[DateTime], [p].[DateTimes], [p].[Enum], [p].[Enums], [p].[Int], [p].[Ints], [p].[NullableInt], [p].[NullableInts], [p].[NullableString], [p].[NullableStrings], [p].[NullableWrappedId], [p].[NullableWrappedIdWithNullableComparer], [p].[String], [p].[Strings], [p].[WrappedId]
FROM [PrimitiveCollectionsEntity] AS [p]
WHERE [p].[Int] IN (999, @i, [p].[Id], [p].[Id] + [p].[Int])
""");
    }

    public override async Task Inline_collection_List_Contains_with_mixed_value_types()
    {
        await base.Inline_collection_List_Contains_with_mixed_value_types();

        AssertSql(
            """
@i='11'

SELECT [p].[Id], [p].[Bool], [p].[Bools], [p].[DateTime], [p].[DateTimes], [p].[Enum], [p].[Enums], [p].[Int], [p].[Ints], [p].[NullableInt], [p].[NullableInts], [p].[NullableString], [p].[NullableStrings], [p].[NullableWrappedId], [p].[NullableWrappedIdWithNullableComparer], [p].[String], [p].[Strings], [p].[WrappedId]
FROM [PrimitiveCollectionsEntity] AS [p]
WHERE [p].[Int] IN (999, @i, [p].[Id], [p].[Id] + [p].[Int])
""");
    }

    public override async Task Inline_collection_Contains_as_Any_with_predicate()
    {
        await base.Inline_collection_Contains_as_Any_with_predicate();

        AssertSql(
            """
SELECT [p].[Id], [p].[Bool], [p].[Bools], [p].[DateTime], [p].[DateTimes], [p].[Enum], [p].[Enums], [p].[Int], [p].[Ints], [p].[NullableInt], [p].[NullableInts], [p].[NullableString], [p].[NullableStrings], [p].[NullableWrappedId], [p].[NullableWrappedIdWithNullableComparer], [p].[String], [p].[Strings], [p].[WrappedId]
FROM [PrimitiveCollectionsEntity] AS [p]
WHERE [p].[Id] IN (2, 999)
""");
    }

    public override async Task Inline_collection_negated_Contains_as_All()
    {
        await base.Inline_collection_negated_Contains_as_All();

        AssertSql(
            """
SELECT [p].[Id], [p].[Bool], [p].[Bools], [p].[DateTime], [p].[DateTimes], [p].[Enum], [p].[Enums], [p].[Int], [p].[Ints], [p].[NullableInt], [p].[NullableInts], [p].[NullableString], [p].[NullableStrings], [p].[NullableWrappedId], [p].[NullableWrappedIdWithNullableComparer], [p].[String], [p].[Strings], [p].[WrappedId]
FROM [PrimitiveCollectionsEntity] AS [p]
WHERE [p].[Id] NOT IN (2, 999)
""");
    }

    public override async Task Inline_collection_Min_with_two_values()
    {
        await base.Inline_collection_Min_with_two_values();

        AssertSql(
            """
SELECT [p].[Id], [p].[Bool], [p].[Bools], [p].[DateTime], [p].[DateTimes], [p].[Enum], [p].[Enums], [p].[Int], [p].[Ints], [p].[NullableInt], [p].[NullableInts], [p].[NullableString], [p].[NullableStrings], [p].[NullableWrappedId], [p].[NullableWrappedIdWithNullableComparer], [p].[String], [p].[Strings], [p].[WrappedId]
FROM [PrimitiveCollectionsEntity] AS [p]
WHERE LEAST(30, [p].[Int]) = 30
""");
    }

    public override async Task Inline_collection_List_Min_with_two_values()
    {
        await base.Inline_collection_List_Min_with_two_values();

        AssertSql(
            """
SELECT [p].[Id], [p].[Bool], [p].[Bools], [p].[DateTime], [p].[DateTimes], [p].[Enum], [p].[Enums], [p].[Int], [p].[Ints], [p].[NullableInt], [p].[NullableInts], [p].[NullableString], [p].[NullableStrings], [p].[NullableWrappedId], [p].[NullableWrappedIdWithNullableComparer], [p].[String], [p].[Strings], [p].[WrappedId]
FROM [PrimitiveCollectionsEntity] AS [p]
WHERE LEAST(30, [p].[Int]) = 30
""");
    }

    public override async Task Inline_collection_Max_with_two_values()
    {
        await base.Inline_collection_Max_with_two_values();

        AssertSql(
            """
SELECT [p].[Id], [p].[Bool], [p].[Bools], [p].[DateTime], [p].[DateTimes], [p].[Enum], [p].[Enums], [p].[Int], [p].[Ints], [p].[NullableInt], [p].[NullableInts], [p].[NullableString], [p].[NullableStrings], [p].[NullableWrappedId], [p].[NullableWrappedIdWithNullableComparer], [p].[String], [p].[Strings], [p].[WrappedId]
FROM [PrimitiveCollectionsEntity] AS [p]
WHERE GREATEST(30, [p].[Int]) = 30
""");
    }

    public override async Task Inline_collection_List_Max_with_two_values()
    {
        await base.Inline_collection_List_Max_with_two_values();

        AssertSql(
            """
SELECT [p].[Id], [p].[Bool], [p].[Bools], [p].[DateTime], [p].[DateTimes], [p].[Enum], [p].[Enums], [p].[Int], [p].[Ints], [p].[NullableInt], [p].[NullableInts], [p].[NullableString], [p].[NullableStrings], [p].[NullableWrappedId], [p].[NullableWrappedIdWithNullableComparer], [p].[String], [p].[Strings], [p].[WrappedId]
FROM [PrimitiveCollectionsEntity] AS [p]
WHERE GREATEST(30, [p].[Int]) = 30
""");
    }

    public override async Task Inline_collection_Min_with_three_values()
    {
        await base.Inline_collection_Min_with_three_values();

        AssertSql(
            """
@i='25'

SELECT [p].[Id], [p].[Bool], [p].[Bools], [p].[DateTime], [p].[DateTimes], [p].[Enum], [p].[Enums], [p].[Int], [p].[Ints], [p].[NullableInt], [p].[NullableInts], [p].[NullableString], [p].[NullableStrings], [p].[NullableWrappedId], [p].[NullableWrappedIdWithNullableComparer], [p].[String], [p].[Strings], [p].[WrappedId]
FROM [PrimitiveCollectionsEntity] AS [p]
WHERE LEAST(30, [p].[Int], @i) = 25
""");
    }

    public override async Task Inline_collection_List_Min_with_three_values()
    {
        await base.Inline_collection_List_Min_with_three_values();

        AssertSql(
            """
@i='25'

SELECT [p].[Id], [p].[Bool], [p].[Bools], [p].[DateTime], [p].[DateTimes], [p].[Enum], [p].[Enums], [p].[Int], [p].[Ints], [p].[NullableInt], [p].[NullableInts], [p].[NullableString], [p].[NullableStrings], [p].[NullableWrappedId], [p].[NullableWrappedIdWithNullableComparer], [p].[String], [p].[Strings], [p].[WrappedId]
FROM [PrimitiveCollectionsEntity] AS [p]
WHERE LEAST(30, [p].[Int], @i) = 25
""");
    }

    public override async Task Inline_collection_Max_with_three_values()
    {
        await base.Inline_collection_Max_with_three_values();

        AssertSql(
            """
@i='35'

SELECT [p].[Id], [p].[Bool], [p].[Bools], [p].[DateTime], [p].[DateTimes], [p].[Enum], [p].[Enums], [p].[Int], [p].[Ints], [p].[NullableInt], [p].[NullableInts], [p].[NullableString], [p].[NullableStrings], [p].[NullableWrappedId], [p].[NullableWrappedIdWithNullableComparer], [p].[String], [p].[Strings], [p].[WrappedId]
FROM [PrimitiveCollectionsEntity] AS [p]
WHERE GREATEST(30, [p].[Int], @i) = 35
""");
    }

    public override async Task Inline_collection_List_Max_with_three_values()
    {
        await base.Inline_collection_List_Max_with_three_values();

        AssertSql(
            """
@i='35'

SELECT [p].[Id], [p].[Bool], [p].[Bools], [p].[DateTime], [p].[DateTimes], [p].[Enum], [p].[Enums], [p].[Int], [p].[Ints], [p].[NullableInt], [p].[NullableInts], [p].[NullableString], [p].[NullableStrings], [p].[NullableWrappedId], [p].[NullableWrappedIdWithNullableComparer], [p].[String], [p].[Strings], [p].[WrappedId]
FROM [PrimitiveCollectionsEntity] AS [p]
WHERE GREATEST(30, [p].[Int], @i) = 35
""");
    }

    public override async Task Inline_collection_of_nullable_value_type_Min()
    {
        await base.Inline_collection_of_nullable_value_type_Min();

        AssertSql(
            """
@i='25' (Nullable = true)

SELECT [p].[Id], [p].[Bool], [p].[Bools], [p].[DateTime], [p].[DateTimes], [p].[Enum], [p].[Enums], [p].[Int], [p].[Ints], [p].[NullableInt], [p].[NullableInts], [p].[NullableString], [p].[NullableStrings], [p].[NullableWrappedId], [p].[NullableWrappedIdWithNullableComparer], [p].[String], [p].[Strings], [p].[WrappedId]
FROM [PrimitiveCollectionsEntity] AS [p]
WHERE LEAST(30, [p].[Int], @i) = 25
""");
    }

    public override async Task Inline_collection_of_nullable_value_type_Max()
    {
        await base.Inline_collection_of_nullable_value_type_Max();

        AssertSql(
            """
@i='35' (Nullable = true)

SELECT [p].[Id], [p].[Bool], [p].[Bools], [p].[DateTime], [p].[DateTimes], [p].[Enum], [p].[Enums], [p].[Int], [p].[Ints], [p].[NullableInt], [p].[NullableInts], [p].[NullableString], [p].[NullableStrings], [p].[NullableWrappedId], [p].[NullableWrappedIdWithNullableComparer], [p].[String], [p].[Strings], [p].[WrappedId]
FROM [PrimitiveCollectionsEntity] AS [p]
WHERE GREATEST(30, [p].[Int], @i) = 35
""");
    }

    public override async Task Inline_collection_of_nullable_value_type_with_null_Min()
    {
        await base.Inline_collection_of_nullable_value_type_with_null_Min();

        AssertSql(
            """
SELECT [p].[Id], [p].[Bool], [p].[Bools], [p].[DateTime], [p].[DateTimes], [p].[Enum], [p].[Enums], [p].[Int], [p].[Ints], [p].[NullableInt], [p].[NullableInts], [p].[NullableString], [p].[NullableStrings], [p].[NullableWrappedId], [p].[NullableWrappedIdWithNullableComparer], [p].[String], [p].[Strings], [p].[WrappedId]
FROM [PrimitiveCollectionsEntity] AS [p]
WHERE LEAST(30, [p].[NullableInt], NULL) = 30
""");
    }

    public override async Task Inline_collection_of_nullable_value_type_with_null_Max()
    {
        await base.Inline_collection_of_nullable_value_type_with_null_Max();

        AssertSql(
            """
SELECT [p].[Id], [p].[Bool], [p].[Bools], [p].[DateTime], [p].[DateTimes], [p].[Enum], [p].[Enums], [p].[Int], [p].[Ints], [p].[NullableInt], [p].[NullableInts], [p].[NullableString], [p].[NullableStrings], [p].[NullableWrappedId], [p].[NullableWrappedIdWithNullableComparer], [p].[String], [p].[Strings], [p].[WrappedId]
FROM [PrimitiveCollectionsEntity] AS [p]
WHERE GREATEST(30, [p].[NullableInt], NULL) = 30
""");
    }

    public override async Task Inline_collection_Contains_with_EF_Parameter()
    {
        await base.Inline_collection_Contains_with_EF_Parameter();

        AssertSql(
            """
@p='[2,999,1000]' (Size = 4000)

SELECT [p].[Id], [p].[Bool], [p].[Bools], [p].[DateTime], [p].[DateTimes], [p].[Enum], [p].[Enums], [p].[Int], [p].[Ints], [p].[NullableInt], [p].[NullableInts], [p].[NullableString], [p].[NullableStrings], [p].[NullableWrappedId], [p].[NullableWrappedIdWithNullableComparer], [p].[String], [p].[Strings], [p].[WrappedId]
FROM [PrimitiveCollectionsEntity] AS [p]
WHERE [p].[Id] IN (
    SELECT [p0].[value]
    FROM OPENJSON(@p) WITH ([value] int '$') AS [p0]
)
""");
    }

    public override async Task Inline_collection_Contains_with_IEnumerable_EF_Parameter()
    {
        await base.Inline_collection_Contains_with_IEnumerable_EF_Parameter();

        AssertSql(
            """
@Select='["10","a","aa"]' (Size = 4000)

SELECT [p].[Id], [p].[Bool], [p].[Bools], [p].[DateTime], [p].[DateTimes], [p].[Enum], [p].[Enums], [p].[Int], [p].[Ints], [p].[NullableInt], [p].[NullableInts], [p].[NullableString], [p].[NullableStrings], [p].[NullableWrappedId], [p].[NullableWrappedIdWithNullableComparer], [p].[String], [p].[Strings], [p].[WrappedId]
FROM [PrimitiveCollectionsEntity] AS [p]
WHERE [p].[NullableString] IN (
    SELECT [s].[value]
    FROM OPENJSON(@Select) WITH ([value] nvarchar(max) '$') AS [s]
)
""");
    }

    public override async Task Inline_collection_Count_with_column_predicate_with_EF_Parameter()
    {
        await base.Inline_collection_Count_with_column_predicate_with_EF_Parameter();

        AssertSql(
            """
@p='[2,999,1000]' (Size = 4000)

SELECT [p].[Id], [p].[Bool], [p].[Bools], [p].[DateTime], [p].[DateTimes], [p].[Enum], [p].[Enums], [p].[Int], [p].[Ints], [p].[NullableInt], [p].[NullableInts], [p].[NullableString], [p].[NullableStrings], [p].[NullableWrappedId], [p].[NullableWrappedIdWithNullableComparer], [p].[String], [p].[Strings], [p].[WrappedId]
FROM [PrimitiveCollectionsEntity] AS [p]
WHERE (
    SELECT COUNT(*)
    FROM OPENJSON(@p) WITH ([value] int '$') AS [p0]
    WHERE [p0].[value] > [p].[Id]) = 2
""");
    }

    public override async Task Parameter_collection_Count()
    {
        await base.Parameter_collection_Count();

        AssertSql(
            """
@ids1='2'
@ids2='999'

SELECT [p].[Id], [p].[Bool], [p].[Bools], [p].[DateTime], [p].[DateTimes], [p].[Enum], [p].[Enums], [p].[Int], [p].[Ints], [p].[NullableInt], [p].[NullableInts], [p].[NullableString], [p].[NullableStrings], [p].[NullableWrappedId], [p].[NullableWrappedIdWithNullableComparer], [p].[String], [p].[Strings], [p].[WrappedId]
FROM [PrimitiveCollectionsEntity] AS [p]
WHERE (
    SELECT COUNT(*)
    FROM (VALUES (@ids1), (@ids2)) AS [i]([Value])
    WHERE [i].[Value] > [p].[Id]) = 1
""");
    }

    public override async Task Parameter_collection_of_ints_Contains_int()
    {
        await base.Parameter_collection_of_ints_Contains_int();

        AssertSql(
            """
@ints1='10'
@ints2='999'

SELECT [p].[Id], [p].[Bool], [p].[Bools], [p].[DateTime], [p].[DateTimes], [p].[Enum], [p].[Enums], [p].[Int], [p].[Ints], [p].[NullableInt], [p].[NullableInts], [p].[NullableString], [p].[NullableStrings], [p].[NullableWrappedId], [p].[NullableWrappedIdWithNullableComparer], [p].[String], [p].[Strings], [p].[WrappedId]
FROM [PrimitiveCollectionsEntity] AS [p]
WHERE [p].[Int] IN (@ints1, @ints2)
""",
            //
            """
@ints1='10'
@ints2='999'

SELECT [p].[Id], [p].[Bool], [p].[Bools], [p].[DateTime], [p].[DateTimes], [p].[Enum], [p].[Enums], [p].[Int], [p].[Ints], [p].[NullableInt], [p].[NullableInts], [p].[NullableString], [p].[NullableStrings], [p].[NullableWrappedId], [p].[NullableWrappedIdWithNullableComparer], [p].[String], [p].[Strings], [p].[WrappedId]
FROM [PrimitiveCollectionsEntity] AS [p]
WHERE [p].[Int] NOT IN (@ints1, @ints2)
""");
    }

    public override async Task Parameter_collection_HashSet_of_ints_Contains_int()
    {
        await base.Parameter_collection_HashSet_of_ints_Contains_int();

        AssertSql(
            """
@ints1='10'
@ints2='999'

SELECT [p].[Id], [p].[Bool], [p].[Bools], [p].[DateTime], [p].[DateTimes], [p].[Enum], [p].[Enums], [p].[Int], [p].[Ints], [p].[NullableInt], [p].[NullableInts], [p].[NullableString], [p].[NullableStrings], [p].[NullableWrappedId], [p].[NullableWrappedIdWithNullableComparer], [p].[String], [p].[Strings], [p].[WrappedId]
FROM [PrimitiveCollectionsEntity] AS [p]
WHERE [p].[Int] IN (@ints1, @ints2)
""",
            //
            """
@ints1='10'
@ints2='999'

SELECT [p].[Id], [p].[Bool], [p].[Bools], [p].[DateTime], [p].[DateTimes], [p].[Enum], [p].[Enums], [p].[Int], [p].[Ints], [p].[NullableInt], [p].[NullableInts], [p].[NullableString], [p].[NullableStrings], [p].[NullableWrappedId], [p].[NullableWrappedIdWithNullableComparer], [p].[String], [p].[Strings], [p].[WrappedId]
FROM [PrimitiveCollectionsEntity] AS [p]
WHERE [p].[Int] NOT IN (@ints1, @ints2)
""");
    }

    public override async Task Parameter_collection_ImmutableArray_of_ints_Contains_int()
    {
        await base.Parameter_collection_ImmutableArray_of_ints_Contains_int();

        AssertSql(
            """
@ints1='10'
@ints2='999'

SELECT [p].[Id], [p].[Bool], [p].[Bools], [p].[DateTime], [p].[DateTimes], [p].[Enum], [p].[Enums], [p].[Int], [p].[Ints], [p].[NullableInt], [p].[NullableInts], [p].[NullableString], [p].[NullableStrings], [p].[NullableWrappedId], [p].[NullableWrappedIdWithNullableComparer], [p].[String], [p].[Strings], [p].[WrappedId]
FROM [PrimitiveCollectionsEntity] AS [p]
WHERE [p].[Int] IN (@ints1, @ints2)
""",
            //
            """
@ints1='10'
@ints2='999'

SELECT [p].[Id], [p].[Bool], [p].[Bools], [p].[DateTime], [p].[DateTimes], [p].[Enum], [p].[Enums], [p].[Int], [p].[Ints], [p].[NullableInt], [p].[NullableInts], [p].[NullableString], [p].[NullableStrings], [p].[NullableWrappedId], [p].[NullableWrappedIdWithNullableComparer], [p].[String], [p].[Strings], [p].[WrappedId]
FROM [PrimitiveCollectionsEntity] AS [p]
WHERE [p].[Int] NOT IN (@ints1, @ints2)
""");
    }

    public override async Task Parameter_collection_of_ints_Contains_nullable_int()
    {
        await base.Parameter_collection_of_ints_Contains_nullable_int();

        AssertSql(
            """
@ints1='10'
@ints2='999'

SELECT [p].[Id], [p].[Bool], [p].[Bools], [p].[DateTime], [p].[DateTimes], [p].[Enum], [p].[Enums], [p].[Int], [p].[Ints], [p].[NullableInt], [p].[NullableInts], [p].[NullableString], [p].[NullableStrings], [p].[NullableWrappedId], [p].[NullableWrappedIdWithNullableComparer], [p].[String], [p].[Strings], [p].[WrappedId]
FROM [PrimitiveCollectionsEntity] AS [p]
WHERE [p].[NullableInt] IN (@ints1, @ints2)
""",
            //
            """
@ints1='10'
@ints2='999'

SELECT [p].[Id], [p].[Bool], [p].[Bools], [p].[DateTime], [p].[DateTimes], [p].[Enum], [p].[Enums], [p].[Int], [p].[Ints], [p].[NullableInt], [p].[NullableInts], [p].[NullableString], [p].[NullableStrings], [p].[NullableWrappedId], [p].[NullableWrappedIdWithNullableComparer], [p].[String], [p].[Strings], [p].[WrappedId]
FROM [PrimitiveCollectionsEntity] AS [p]
WHERE [p].[NullableInt] NOT IN (@ints1, @ints2) OR [p].[NullableInt] IS NULL
""");
    }

    public override async Task Parameter_collection_of_nullable_ints_Contains_int()
    {
        await base.Parameter_collection_of_nullable_ints_Contains_int();

        AssertSql(
            """
@nullableInts1='10'
@nullableInts2='999'

SELECT [p].[Id], [p].[Bool], [p].[Bools], [p].[DateTime], [p].[DateTimes], [p].[Enum], [p].[Enums], [p].[Int], [p].[Ints], [p].[NullableInt], [p].[NullableInts], [p].[NullableString], [p].[NullableStrings], [p].[NullableWrappedId], [p].[NullableWrappedIdWithNullableComparer], [p].[String], [p].[Strings], [p].[WrappedId]
FROM [PrimitiveCollectionsEntity] AS [p]
WHERE [p].[Int] IN (@nullableInts1, @nullableInts2)
""",
            //
            """
@nullableInts1='10'
@nullableInts2='999'

SELECT [p].[Id], [p].[Bool], [p].[Bools], [p].[DateTime], [p].[DateTimes], [p].[Enum], [p].[Enums], [p].[Int], [p].[Ints], [p].[NullableInt], [p].[NullableInts], [p].[NullableString], [p].[NullableStrings], [p].[NullableWrappedId], [p].[NullableWrappedIdWithNullableComparer], [p].[String], [p].[Strings], [p].[WrappedId]
FROM [PrimitiveCollectionsEntity] AS [p]
WHERE [p].[Int] NOT IN (@nullableInts1, @nullableInts2)
""");
    }

    public override async Task Parameter_collection_of_nullable_ints_Contains_nullable_int()
    {
        await base.Parameter_collection_of_nullable_ints_Contains_nullable_int();

        AssertSql(
            """
@nullableInts1='999'

SELECT [p].[Id], [p].[Bool], [p].[Bools], [p].[DateTime], [p].[DateTimes], [p].[Enum], [p].[Enums], [p].[Int], [p].[Ints], [p].[NullableInt], [p].[NullableInts], [p].[NullableString], [p].[NullableStrings], [p].[NullableWrappedId], [p].[NullableWrappedIdWithNullableComparer], [p].[String], [p].[Strings], [p].[WrappedId]
FROM [PrimitiveCollectionsEntity] AS [p]
WHERE [p].[NullableInt] IS NULL OR [p].[NullableInt] = @nullableInts1
""",
            //
            """
@nullableInts1='999'

SELECT [p].[Id], [p].[Bool], [p].[Bools], [p].[DateTime], [p].[DateTimes], [p].[Enum], [p].[Enums], [p].[Int], [p].[Ints], [p].[NullableInt], [p].[NullableInts], [p].[NullableString], [p].[NullableStrings], [p].[NullableWrappedId], [p].[NullableWrappedIdWithNullableComparer], [p].[String], [p].[Strings], [p].[WrappedId]
FROM [PrimitiveCollectionsEntity] AS [p]
WHERE [p].[NullableInt] IS NOT NULL AND [p].[NullableInt] <> @nullableInts1
""");
    }

    public override async Task Parameter_collection_of_structs_Contains_struct()
    {
        await base.Parameter_collection_of_structs_Contains_struct();

        AssertSql(
            """
@values1='22'
@values2='33'

SELECT [p].[Id], [p].[Bool], [p].[Bools], [p].[DateTime], [p].[DateTimes], [p].[Enum], [p].[Enums], [p].[Int], [p].[Ints], [p].[NullableInt], [p].[NullableInts], [p].[NullableString], [p].[NullableStrings], [p].[NullableWrappedId], [p].[NullableWrappedIdWithNullableComparer], [p].[String], [p].[Strings], [p].[WrappedId]
FROM [PrimitiveCollectionsEntity] AS [p]
WHERE [p].[WrappedId] IN (@values1, @values2)
""",
            //
            """
@values1='11'
@values2='44'

SELECT [p].[Id], [p].[Bool], [p].[Bools], [p].[DateTime], [p].[DateTimes], [p].[Enum], [p].[Enums], [p].[Int], [p].[Ints], [p].[NullableInt], [p].[NullableInts], [p].[NullableString], [p].[NullableStrings], [p].[NullableWrappedId], [p].[NullableWrappedIdWithNullableComparer], [p].[String], [p].[Strings], [p].[WrappedId]
FROM [PrimitiveCollectionsEntity] AS [p]
WHERE [p].[WrappedId] NOT IN (@values1, @values2)
""");
    }

    public override async Task Parameter_collection_of_structs_Contains_nullable_struct()
    {
        await base.Parameter_collection_of_structs_Contains_nullable_struct();

        AssertSql(
            """
@values1='22'
@values2='33'

SELECT [p].[Id], [p].[Bool], [p].[Bools], [p].[DateTime], [p].[DateTimes], [p].[Enum], [p].[Enums], [p].[Int], [p].[Ints], [p].[NullableInt], [p].[NullableInts], [p].[NullableString], [p].[NullableStrings], [p].[NullableWrappedId], [p].[NullableWrappedIdWithNullableComparer], [p].[String], [p].[Strings], [p].[WrappedId]
FROM [PrimitiveCollectionsEntity] AS [p]
WHERE [p].[NullableWrappedId] IN (@values1, @values2)
""",
            //
            """
@values1='11'
@values2='44'

SELECT [p].[Id], [p].[Bool], [p].[Bools], [p].[DateTime], [p].[DateTimes], [p].[Enum], [p].[Enums], [p].[Int], [p].[Ints], [p].[NullableInt], [p].[NullableInts], [p].[NullableString], [p].[NullableStrings], [p].[NullableWrappedId], [p].[NullableWrappedIdWithNullableComparer], [p].[String], [p].[Strings], [p].[WrappedId]
FROM [PrimitiveCollectionsEntity] AS [p]
WHERE [p].[NullableWrappedId] NOT IN (@values1, @values2) OR [p].[NullableWrappedId] IS NULL
""");
    }

    public override async Task Parameter_collection_of_structs_Contains_nullable_struct_with_nullable_comparer()
    {
        await base.Parameter_collection_of_structs_Contains_nullable_struct_with_nullable_comparer();

        AssertSql(
            """
@values1='22'
@values2='33'

SELECT [p].[Id], [p].[Bool], [p].[Bools], [p].[DateTime], [p].[DateTimes], [p].[Enum], [p].[Enums], [p].[Int], [p].[Ints], [p].[NullableInt], [p].[NullableInts], [p].[NullableString], [p].[NullableStrings], [p].[NullableWrappedId], [p].[NullableWrappedIdWithNullableComparer], [p].[String], [p].[Strings], [p].[WrappedId]
FROM [PrimitiveCollectionsEntity] AS [p]
WHERE [p].[NullableWrappedIdWithNullableComparer] IN (@values1, @values2)
""",
            //
            """
@values1='11'
@values2='44'

SELECT [p].[Id], [p].[Bool], [p].[Bools], [p].[DateTime], [p].[DateTimes], [p].[Enum], [p].[Enums], [p].[Int], [p].[Ints], [p].[NullableInt], [p].[NullableInts], [p].[NullableString], [p].[NullableStrings], [p].[NullableWrappedId], [p].[NullableWrappedIdWithNullableComparer], [p].[String], [p].[Strings], [p].[WrappedId]
FROM [PrimitiveCollectionsEntity] AS [p]
WHERE [p].[NullableWrappedId] NOT IN (@values1, @values2) OR [p].[NullableWrappedId] IS NULL
""");
    }

    public override async Task Parameter_collection_of_nullable_structs_Contains_struct()
    {
        await base.Parameter_collection_of_nullable_structs_Contains_struct();

        AssertSql(
            """
@values1='22'

SELECT [p].[Id], [p].[Bool], [p].[Bools], [p].[DateTime], [p].[DateTimes], [p].[Enum], [p].[Enums], [p].[Int], [p].[Ints], [p].[NullableInt], [p].[NullableInts], [p].[NullableString], [p].[NullableStrings], [p].[NullableWrappedId], [p].[NullableWrappedIdWithNullableComparer], [p].[String], [p].[Strings], [p].[WrappedId]
FROM [PrimitiveCollectionsEntity] AS [p]
WHERE [p].[WrappedId] = @values1
""",
            //
            """
@values1='11'
@values2='44'

SELECT [p].[Id], [p].[Bool], [p].[Bools], [p].[DateTime], [p].[DateTimes], [p].[Enum], [p].[Enums], [p].[Int], [p].[Ints], [p].[NullableInt], [p].[NullableInts], [p].[NullableString], [p].[NullableStrings], [p].[NullableWrappedId], [p].[NullableWrappedIdWithNullableComparer], [p].[String], [p].[Strings], [p].[WrappedId]
FROM [PrimitiveCollectionsEntity] AS [p]
WHERE [p].[WrappedId] NOT IN (@values1, @values2)
""");
    }

    public override async Task Parameter_collection_of_nullable_structs_Contains_nullable_struct()
    {
        await base.Parameter_collection_of_nullable_structs_Contains_nullable_struct();

        AssertSql(
            """
@values1='22'

SELECT [p].[Id], [p].[Bool], [p].[Bools], [p].[DateTime], [p].[DateTimes], [p].[Enum], [p].[Enums], [p].[Int], [p].[Ints], [p].[NullableInt], [p].[NullableInts], [p].[NullableString], [p].[NullableStrings], [p].[NullableWrappedId], [p].[NullableWrappedIdWithNullableComparer], [p].[String], [p].[Strings], [p].[WrappedId]
FROM [PrimitiveCollectionsEntity] AS [p]
WHERE [p].[NullableWrappedId] IS NULL OR [p].[NullableWrappedId] = @values1
""",
            //
            """
@values1='11'
@values2='44'

SELECT [p].[Id], [p].[Bool], [p].[Bools], [p].[DateTime], [p].[DateTimes], [p].[Enum], [p].[Enums], [p].[Int], [p].[Ints], [p].[NullableInt], [p].[NullableInts], [p].[NullableString], [p].[NullableStrings], [p].[NullableWrappedId], [p].[NullableWrappedIdWithNullableComparer], [p].[String], [p].[Strings], [p].[WrappedId]
FROM [PrimitiveCollectionsEntity] AS [p]
WHERE [p].[NullableWrappedId] NOT IN (@values1, @values2) OR [p].[NullableWrappedId] IS NULL
""");
    }

    public override async Task Parameter_collection_of_nullable_structs_Contains_nullable_struct_with_nullable_comparer()
    {
        await base.Parameter_collection_of_nullable_structs_Contains_nullable_struct_with_nullable_comparer();

        AssertSql(
            """
@values1='22'

SELECT [p].[Id], [p].[Bool], [p].[Bools], [p].[DateTime], [p].[DateTimes], [p].[Enum], [p].[Enums], [p].[Int], [p].[Ints], [p].[NullableInt], [p].[NullableInts], [p].[NullableString], [p].[NullableStrings], [p].[NullableWrappedId], [p].[NullableWrappedIdWithNullableComparer], [p].[String], [p].[Strings], [p].[WrappedId]
FROM [PrimitiveCollectionsEntity] AS [p]
WHERE [p].[NullableWrappedIdWithNullableComparer] IS NULL OR [p].[NullableWrappedIdWithNullableComparer] = @values1
""",
            //
            """
@values1='11'
@values2='44'

SELECT [p].[Id], [p].[Bool], [p].[Bools], [p].[DateTime], [p].[DateTimes], [p].[Enum], [p].[Enums], [p].[Int], [p].[Ints], [p].[NullableInt], [p].[NullableInts], [p].[NullableString], [p].[NullableStrings], [p].[NullableWrappedId], [p].[NullableWrappedIdWithNullableComparer], [p].[String], [p].[Strings], [p].[WrappedId]
FROM [PrimitiveCollectionsEntity] AS [p]
WHERE [p].[NullableWrappedIdWithNullableComparer] NOT IN (@values1, @values2) OR [p].[NullableWrappedIdWithNullableComparer] IS NULL
""");
    }

    public override async Task Parameter_collection_of_strings_Contains_string()
    {
        await base.Parameter_collection_of_strings_Contains_string();

        AssertSql(
            """
@strings1='10' (Size = 4000)
@strings2='999' (Size = 4000)

SELECT [p].[Id], [p].[Bool], [p].[Bools], [p].[DateTime], [p].[DateTimes], [p].[Enum], [p].[Enums], [p].[Int], [p].[Ints], [p].[NullableInt], [p].[NullableInts], [p].[NullableString], [p].[NullableStrings], [p].[NullableWrappedId], [p].[NullableWrappedIdWithNullableComparer], [p].[String], [p].[Strings], [p].[WrappedId]
FROM [PrimitiveCollectionsEntity] AS [p]
WHERE [p].[String] IN (@strings1, @strings2)
""",
            //
            """
@strings1='10' (Size = 4000)
@strings2='999' (Size = 4000)

SELECT [p].[Id], [p].[Bool], [p].[Bools], [p].[DateTime], [p].[DateTimes], [p].[Enum], [p].[Enums], [p].[Int], [p].[Ints], [p].[NullableInt], [p].[NullableInts], [p].[NullableString], [p].[NullableStrings], [p].[NullableWrappedId], [p].[NullableWrappedIdWithNullableComparer], [p].[String], [p].[Strings], [p].[WrappedId]
FROM [PrimitiveCollectionsEntity] AS [p]
WHERE [p].[String] NOT IN (@strings1, @strings2)
""");
    }

    public override async Task Parameter_collection_of_strings_Contains_nullable_string()
    {
        await base.Parameter_collection_of_strings_Contains_nullable_string();

        AssertSql(
            """
@strings1='10' (Size = 4000)
@strings2='999' (Size = 4000)

SELECT [p].[Id], [p].[Bool], [p].[Bools], [p].[DateTime], [p].[DateTimes], [p].[Enum], [p].[Enums], [p].[Int], [p].[Ints], [p].[NullableInt], [p].[NullableInts], [p].[NullableString], [p].[NullableStrings], [p].[NullableWrappedId], [p].[NullableWrappedIdWithNullableComparer], [p].[String], [p].[Strings], [p].[WrappedId]
FROM [PrimitiveCollectionsEntity] AS [p]
WHERE [p].[NullableString] IN (@strings1, @strings2)
""",
            //
            """
@strings1='10' (Size = 4000)
@strings2='999' (Size = 4000)

SELECT [p].[Id], [p].[Bool], [p].[Bools], [p].[DateTime], [p].[DateTimes], [p].[Enum], [p].[Enums], [p].[Int], [p].[Ints], [p].[NullableInt], [p].[NullableInts], [p].[NullableString], [p].[NullableStrings], [p].[NullableWrappedId], [p].[NullableWrappedIdWithNullableComparer], [p].[String], [p].[Strings], [p].[WrappedId]
FROM [PrimitiveCollectionsEntity] AS [p]
WHERE [p].[NullableString] NOT IN (@strings1, @strings2) OR [p].[NullableString] IS NULL
""");
    }

    public override async Task Parameter_collection_of_nullable_strings_Contains_string()
    {
        await base.Parameter_collection_of_nullable_strings_Contains_string();

        AssertSql(
            """
@strings1='10' (Size = 4000)

SELECT [p].[Id], [p].[Bool], [p].[Bools], [p].[DateTime], [p].[DateTimes], [p].[Enum], [p].[Enums], [p].[Int], [p].[Ints], [p].[NullableInt], [p].[NullableInts], [p].[NullableString], [p].[NullableStrings], [p].[NullableWrappedId], [p].[NullableWrappedIdWithNullableComparer], [p].[String], [p].[Strings], [p].[WrappedId]
FROM [PrimitiveCollectionsEntity] AS [p]
WHERE [p].[String] = @strings1
""",
            //
            """
@strings1='10' (Size = 4000)

SELECT [p].[Id], [p].[Bool], [p].[Bools], [p].[DateTime], [p].[DateTimes], [p].[Enum], [p].[Enums], [p].[Int], [p].[Ints], [p].[NullableInt], [p].[NullableInts], [p].[NullableString], [p].[NullableStrings], [p].[NullableWrappedId], [p].[NullableWrappedIdWithNullableComparer], [p].[String], [p].[Strings], [p].[WrappedId]
FROM [PrimitiveCollectionsEntity] AS [p]
WHERE [p].[String] <> @strings1
""");
    }

    public override async Task Parameter_collection_of_nullable_strings_Contains_nullable_string()
    {
        await base.Parameter_collection_of_nullable_strings_Contains_nullable_string();

        AssertSql(
            """
@strings1='999' (Size = 4000)

SELECT [p].[Id], [p].[Bool], [p].[Bools], [p].[DateTime], [p].[DateTimes], [p].[Enum], [p].[Enums], [p].[Int], [p].[Ints], [p].[NullableInt], [p].[NullableInts], [p].[NullableString], [p].[NullableStrings], [p].[NullableWrappedId], [p].[NullableWrappedIdWithNullableComparer], [p].[String], [p].[Strings], [p].[WrappedId]
FROM [PrimitiveCollectionsEntity] AS [p]
WHERE [p].[NullableString] IS NULL OR [p].[NullableString] = @strings1
""",
            //
            """
@strings1='999' (Size = 4000)

SELECT [p].[Id], [p].[Bool], [p].[Bools], [p].[DateTime], [p].[DateTimes], [p].[Enum], [p].[Enums], [p].[Int], [p].[Ints], [p].[NullableInt], [p].[NullableInts], [p].[NullableString], [p].[NullableStrings], [p].[NullableWrappedId], [p].[NullableWrappedIdWithNullableComparer], [p].[String], [p].[Strings], [p].[WrappedId]
FROM [PrimitiveCollectionsEntity] AS [p]
WHERE [p].[NullableString] IS NOT NULL AND [p].[NullableString] <> @strings1
""");
    }

    public override async Task Parameter_collection_of_DateTimes_Contains()
    {
        await base.Parameter_collection_of_DateTimes_Contains();

        AssertSql(
            """
@dateTimes1='2020-01-10T12:30:00.0000000Z' (DbType = DateTime)
@dateTimes2='9999-01-01T00:00:00.0000000Z' (DbType = DateTime)

SELECT [p].[Id], [p].[Bool], [p].[Bools], [p].[DateTime], [p].[DateTimes], [p].[Enum], [p].[Enums], [p].[Int], [p].[Ints], [p].[NullableInt], [p].[NullableInts], [p].[NullableString], [p].[NullableStrings], [p].[NullableWrappedId], [p].[NullableWrappedIdWithNullableComparer], [p].[String], [p].[Strings], [p].[WrappedId]
FROM [PrimitiveCollectionsEntity] AS [p]
WHERE [p].[DateTime] IN (@dateTimes1, @dateTimes2)
""");
    }

    public override async Task Parameter_collection_of_bools_Contains()
    {
        await base.Parameter_collection_of_bools_Contains();

        AssertSql(
            """
@bools1='True'

SELECT [p].[Id], [p].[Bool], [p].[Bools], [p].[DateTime], [p].[DateTimes], [p].[Enum], [p].[Enums], [p].[Int], [p].[Ints], [p].[NullableInt], [p].[NullableInts], [p].[NullableString], [p].[NullableStrings], [p].[NullableWrappedId], [p].[NullableWrappedIdWithNullableComparer], [p].[String], [p].[Strings], [p].[WrappedId]
FROM [PrimitiveCollectionsEntity] AS [p]
WHERE [p].[Bool] = @bools1
""");
    }

    public override async Task Parameter_collection_of_enums_Contains()
    {
        await base.Parameter_collection_of_enums_Contains();

        AssertSql(
            """
@enums1='0'
@enums2='3'

SELECT [p].[Id], [p].[Bool], [p].[Bools], [p].[DateTime], [p].[DateTimes], [p].[Enum], [p].[Enums], [p].[Int], [p].[Ints], [p].[NullableInt], [p].[NullableInts], [p].[NullableString], [p].[NullableStrings], [p].[NullableWrappedId], [p].[NullableWrappedIdWithNullableComparer], [p].[String], [p].[Strings], [p].[WrappedId]
FROM [PrimitiveCollectionsEntity] AS [p]
WHERE [p].[Enum] IN (@enums1, @enums2)
""");
    }

    public override async Task Parameter_collection_null_Contains()
    {
        await base.Parameter_collection_null_Contains();

        AssertSql(
            """
SELECT [p].[Id], [p].[Bool], [p].[Bools], [p].[DateTime], [p].[DateTimes], [p].[Enum], [p].[Enums], [p].[Int], [p].[Ints], [p].[NullableInt], [p].[NullableInts], [p].[NullableString], [p].[NullableStrings], [p].[NullableWrappedId], [p].[NullableWrappedIdWithNullableComparer], [p].[String], [p].[Strings], [p].[WrappedId]
FROM [PrimitiveCollectionsEntity] AS [p]
WHERE 0 = 1
""");
    }

    public override async Task Parameter_collection_empty_Contains()
    {
        await base.Parameter_collection_empty_Contains();

        AssertSql(
            """
SELECT [p].[Id], [p].[Bool], [p].[Bools], [p].[DateTime], [p].[DateTimes], [p].[Enum], [p].[Enums], [p].[Int], [p].[Ints], [p].[NullableInt], [p].[NullableInts], [p].[NullableString], [p].[NullableStrings], [p].[NullableWrappedId], [p].[NullableWrappedIdWithNullableComparer], [p].[String], [p].[Strings], [p].[WrappedId]
FROM [PrimitiveCollectionsEntity] AS [p]
WHERE 0 = 1
""");
    }

    public override async Task Parameter_collection_empty_Join()
    {
        await base.Parameter_collection_empty_Join();

        AssertSql(
            """
SELECT [p].[Id], [p].[Bool], [p].[Bools], [p].[DateTime], [p].[DateTimes], [p].[Enum], [p].[Enums], [p].[Int], [p].[Ints], [p].[NullableInt], [p].[NullableInts], [p].[NullableString], [p].[NullableStrings], [p].[NullableWrappedId], [p].[NullableWrappedIdWithNullableComparer], [p].[String], [p].[Strings], [p].[WrappedId]
FROM [PrimitiveCollectionsEntity] AS [p]
INNER JOIN (
    SELECT NULL AS [Value]
    WHERE 0 = 1
) AS [p0] ON [p].[Id] = [p0].[Value]
""");
    }

    public override async Task Column_collection_of_ints_Contains()
    {
        await base.Column_collection_of_ints_Contains();

        AssertSql(
            """
SELECT [p].[Id], [p].[Bool], [p].[Bools], [p].[DateTime], [p].[DateTimes], [p].[Enum], [p].[Enums], [p].[Int], [p].[Ints], [p].[NullableInt], [p].[NullableInts], [p].[NullableString], [p].[NullableStrings], [p].[NullableWrappedId], [p].[NullableWrappedIdWithNullableComparer], [p].[String], [p].[Strings], [p].[WrappedId]
FROM [PrimitiveCollectionsEntity] AS [p]
WHERE 10 IN (
    SELECT [i].[value]
    FROM OPENJSON([p].[Ints]) WITH ([value] int '$') AS [i]
)
""");
    }

    public override async Task Column_collection_of_nullable_ints_Contains()
    {
        await base.Column_collection_of_nullable_ints_Contains();

        AssertSql(
            """
SELECT [p].[Id], [p].[Bool], [p].[Bools], [p].[DateTime], [p].[DateTimes], [p].[Enum], [p].[Enums], [p].[Int], [p].[Ints], [p].[NullableInt], [p].[NullableInts], [p].[NullableString], [p].[NullableStrings], [p].[NullableWrappedId], [p].[NullableWrappedIdWithNullableComparer], [p].[String], [p].[Strings], [p].[WrappedId]
FROM [PrimitiveCollectionsEntity] AS [p]
WHERE 10 IN (
    SELECT [n].[value]
    FROM OPENJSON([p].[NullableInts]) WITH ([value] int '$') AS [n]
)
""");
    }

    public override async Task Column_collection_of_nullable_ints_Contains_null()
    {
        await base.Column_collection_of_nullable_ints_Contains_null();

        AssertSql(
            """
SELECT [p].[Id], [p].[Bool], [p].[Bools], [p].[DateTime], [p].[DateTimes], [p].[Enum], [p].[Enums], [p].[Int], [p].[Ints], [p].[NullableInt], [p].[NullableInts], [p].[NullableString], [p].[NullableStrings], [p].[NullableWrappedId], [p].[NullableWrappedIdWithNullableComparer], [p].[String], [p].[Strings], [p].[WrappedId]
FROM [PrimitiveCollectionsEntity] AS [p]
WHERE EXISTS (
    SELECT 1
    FROM OPENJSON([p].[NullableInts]) WITH ([value] int '$') AS [n]
    WHERE [n].[value] IS NULL)
""");
    }

    public override async Task Column_collection_of_strings_contains_null()
    {
        await base.Column_collection_of_strings_contains_null();

        AssertSql(
            """
SELECT [p].[Id], [p].[Bool], [p].[Bools], [p].[DateTime], [p].[DateTimes], [p].[Enum], [p].[Enums], [p].[Int], [p].[Ints], [p].[NullableInt], [p].[NullableInts], [p].[NullableString], [p].[NullableStrings], [p].[NullableWrappedId], [p].[NullableWrappedIdWithNullableComparer], [p].[String], [p].[Strings], [p].[WrappedId]
FROM [PrimitiveCollectionsEntity] AS [p]
WHERE 0 = 1
""");
    }

    public override async Task Column_collection_of_nullable_strings_contains_null()
    {
        await base.Column_collection_of_nullable_strings_contains_null();

        AssertSql(
            """
SELECT [p].[Id], [p].[Bool], [p].[Bools], [p].[DateTime], [p].[DateTimes], [p].[Enum], [p].[Enums], [p].[Int], [p].[Ints], [p].[NullableInt], [p].[NullableInts], [p].[NullableString], [p].[NullableStrings], [p].[NullableWrappedId], [p].[NullableWrappedIdWithNullableComparer], [p].[String], [p].[Strings], [p].[WrappedId]
FROM [PrimitiveCollectionsEntity] AS [p]
WHERE EXISTS (
    SELECT 1
    FROM OPENJSON([p].[NullableStrings]) WITH ([value] nvarchar(max) '$') AS [n]
    WHERE [n].[value] IS NULL)
""");
    }

    public override async Task Column_collection_of_bools_Contains()
    {
        await base.Column_collection_of_bools_Contains();

        AssertSql(
            """
SELECT [p].[Id], [p].[Bool], [p].[Bools], [p].[DateTime], [p].[DateTimes], [p].[Enum], [p].[Enums], [p].[Int], [p].[Ints], [p].[NullableInt], [p].[NullableInts], [p].[NullableString], [p].[NullableStrings], [p].[NullableWrappedId], [p].[NullableWrappedIdWithNullableComparer], [p].[String], [p].[Strings], [p].[WrappedId]
FROM [PrimitiveCollectionsEntity] AS [p]
WHERE CAST(1 AS bit) IN (
    SELECT [b].[value]
    FROM OPENJSON([p].[Bools]) WITH ([value] bit '$') AS [b]
)
""");
    }

    [ConditionalFact]
    public virtual async Task Json_representation_of_bool_array()
    {
        await using var context = CreateContext();

        Assert.Equal(
            "[true,false]",
            await context.Database.SqlQuery<string>($"SELECT [Bools] AS [Value] FROM [PrimitiveCollectionsEntity] WHERE [Id] = 1")
                .SingleAsync());
    }

<<<<<<< HEAD
    public override async Task Contains_on_Enumerable(bool async)
    {
        await base.Contains_on_Enumerable(async);

        AssertSql(
            """
SELECT [p].[Id], [p].[Bool], [p].[Bools], [p].[DateTime], [p].[DateTimes], [p].[Enum], [p].[Enums], [p].[Int], [p].[Ints], [p].[NullableInt], [p].[NullableInts], [p].[NullableString], [p].[NullableStrings], [p].[String], [p].[Strings]
FROM [PrimitiveCollectionsEntity] AS [p]
WHERE [p].[Int] IN (10, 999)
""");
    }


    public override async Task Contains_on_MemoryExtensions(bool async)
    {
        await base.Contains_on_MemoryExtensions(async);

        AssertSql(
            """
SELECT [p].[Id], [p].[Bool], [p].[Bools], [p].[DateTime], [p].[DateTimes], [p].[Enum], [p].[Enums], [p].[Int], [p].[Ints], [p].[NullableInt], [p].[NullableInts], [p].[NullableString], [p].[NullableStrings], [p].[String], [p].[Strings]
FROM [PrimitiveCollectionsEntity] AS [p]
WHERE [p].[Int] IN (10, 999)
""");
    }

#if NET10_0_OR_GREATER
    public override async Task Contains_with_MemoryExtensions_with_null_comparer(bool async)
    {
        await base.Contains_with_MemoryExtensions_with_null_comparer(async);

        AssertSql(
            """
SELECT [p].[Id], [p].[Bool], [p].[Bools], [p].[DateTime], [p].[DateTimes], [p].[Enum], [p].[Enums], [p].[Int], [p].[Ints], [p].[NullableInt], [p].[NullableInts], [p].[NullableString], [p].[NullableStrings], [p].[String], [p].[Strings]
FROM [PrimitiveCollectionsEntity] AS [p]
WHERE [p].[Int] IN (10, 999)
""");
    }
#endif

    public override async Task Column_collection_Count_method(bool async)
=======
    public override async Task Column_collection_Count_method()
>>>>>>> 73b894db
    {
        await base.Column_collection_Count_method();

        AssertSql(
            """
SELECT [p].[Id], [p].[Bool], [p].[Bools], [p].[DateTime], [p].[DateTimes], [p].[Enum], [p].[Enums], [p].[Int], [p].[Ints], [p].[NullableInt], [p].[NullableInts], [p].[NullableString], [p].[NullableStrings], [p].[NullableWrappedId], [p].[NullableWrappedIdWithNullableComparer], [p].[String], [p].[Strings], [p].[WrappedId]
FROM [PrimitiveCollectionsEntity] AS [p]
WHERE (
    SELECT COUNT(*)
    FROM OPENJSON([p].[Ints]) AS [i]) = 2
""");
    }

    public override async Task Column_collection_Length()
    {
        await base.Column_collection_Length();

        AssertSql(
            """
SELECT [p].[Id], [p].[Bool], [p].[Bools], [p].[DateTime], [p].[DateTimes], [p].[Enum], [p].[Enums], [p].[Int], [p].[Ints], [p].[NullableInt], [p].[NullableInts], [p].[NullableString], [p].[NullableStrings], [p].[NullableWrappedId], [p].[NullableWrappedIdWithNullableComparer], [p].[String], [p].[Strings], [p].[WrappedId]
FROM [PrimitiveCollectionsEntity] AS [p]
WHERE (
    SELECT COUNT(*)
    FROM OPENJSON([p].[Ints]) AS [i]) = 2
""");
    }

    public override async Task Column_collection_Count_with_predicate()
    {
        await base.Column_collection_Count_with_predicate();

        AssertSql(
            """
SELECT [p].[Id], [p].[Bool], [p].[Bools], [p].[DateTime], [p].[DateTimes], [p].[Enum], [p].[Enums], [p].[Int], [p].[Ints], [p].[NullableInt], [p].[NullableInts], [p].[NullableString], [p].[NullableStrings], [p].[NullableWrappedId], [p].[NullableWrappedIdWithNullableComparer], [p].[String], [p].[Strings], [p].[WrappedId]
FROM [PrimitiveCollectionsEntity] AS [p]
WHERE (
    SELECT COUNT(*)
    FROM OPENJSON([p].[Ints]) WITH ([value] int '$') AS [i]
    WHERE [i].[value] > 1) = 2
""");
    }

    public override async Task Column_collection_Where_Count()
    {
        await base.Column_collection_Where_Count();

        AssertSql(
            """
SELECT [p].[Id], [p].[Bool], [p].[Bools], [p].[DateTime], [p].[DateTimes], [p].[Enum], [p].[Enums], [p].[Int], [p].[Ints], [p].[NullableInt], [p].[NullableInts], [p].[NullableString], [p].[NullableStrings], [p].[NullableWrappedId], [p].[NullableWrappedIdWithNullableComparer], [p].[String], [p].[Strings], [p].[WrappedId]
FROM [PrimitiveCollectionsEntity] AS [p]
WHERE (
    SELECT COUNT(*)
    FROM OPENJSON([p].[Ints]) WITH ([value] int '$') AS [i]
    WHERE [i].[value] > 1) = 2
""");
    }

    public override async Task Column_collection_index_int()
    {
        await base.Column_collection_index_int();

        AssertSql(
            """
SELECT [p].[Id], [p].[Bool], [p].[Bools], [p].[DateTime], [p].[DateTimes], [p].[Enum], [p].[Enums], [p].[Int], [p].[Ints], [p].[NullableInt], [p].[NullableInts], [p].[NullableString], [p].[NullableStrings], [p].[NullableWrappedId], [p].[NullableWrappedIdWithNullableComparer], [p].[String], [p].[Strings], [p].[WrappedId]
FROM [PrimitiveCollectionsEntity] AS [p]
WHERE JSON_VALUE([p].[Ints], '$[1]' RETURNING int) = 10
""");
    }

    public override async Task Column_collection_index_string()
    {
        await base.Column_collection_index_string();

        AssertSql(
            """
SELECT [p].[Id], [p].[Bool], [p].[Bools], [p].[DateTime], [p].[DateTimes], [p].[Enum], [p].[Enums], [p].[Int], [p].[Ints], [p].[NullableInt], [p].[NullableInts], [p].[NullableString], [p].[NullableStrings], [p].[NullableWrappedId], [p].[NullableWrappedIdWithNullableComparer], [p].[String], [p].[Strings], [p].[WrappedId]
FROM [PrimitiveCollectionsEntity] AS [p]
WHERE JSON_VALUE([p].[Strings], '$[1]' RETURNING nvarchar(max)) = N'10'
""");
    }

    public override async Task Column_collection_index_datetime()
    {
        await base.Column_collection_index_datetime();

        AssertSql(
            """
SELECT [p].[Id], [p].[Bool], [p].[Bools], [p].[DateTime], [p].[DateTimes], [p].[Enum], [p].[Enums], [p].[Int], [p].[Ints], [p].[NullableInt], [p].[NullableInts], [p].[NullableString], [p].[NullableStrings], [p].[NullableWrappedId], [p].[NullableWrappedIdWithNullableComparer], [p].[String], [p].[Strings], [p].[WrappedId]
FROM [PrimitiveCollectionsEntity] AS [p]
WHERE JSON_VALUE([p].[DateTimes], '$[1]' RETURNING datetime2) = '2020-01-10T12:30:00.0000000Z'
""");
    }

    public override async Task Column_collection_index_beyond_end()
    {
        await base.Column_collection_index_beyond_end();

        AssertSql(
            """
SELECT [p].[Id], [p].[Bool], [p].[Bools], [p].[DateTime], [p].[DateTimes], [p].[Enum], [p].[Enums], [p].[Int], [p].[Ints], [p].[NullableInt], [p].[NullableInts], [p].[NullableString], [p].[NullableStrings], [p].[NullableWrappedId], [p].[NullableWrappedIdWithNullableComparer], [p].[String], [p].[Strings], [p].[WrappedId]
FROM [PrimitiveCollectionsEntity] AS [p]
WHERE JSON_VALUE([p].[Ints], '$[999]' RETURNING int) = 10
""");
    }

    public override async Task Nullable_reference_column_collection_index_equals_nullable_column()
    {
        // TODO: This test is incorrect, see #33784
        await base.Nullable_reference_column_collection_index_equals_nullable_column();

        AssertSql(
            """
SELECT [p].[Id], [p].[Bool], [p].[Bools], [p].[DateTime], [p].[DateTimes], [p].[Enum], [p].[Enums], [p].[Int], [p].[Ints], [p].[NullableInt], [p].[NullableInts], [p].[NullableString], [p].[NullableStrings], [p].[NullableWrappedId], [p].[NullableWrappedIdWithNullableComparer], [p].[String], [p].[Strings], [p].[WrappedId]
FROM [PrimitiveCollectionsEntity] AS [p]
WHERE JSON_VALUE([p].[NullableStrings], '$[2]' RETURNING nvarchar(max)) = [p].[NullableString] OR (JSON_VALUE([p].[NullableStrings], '$[2]' RETURNING nvarchar(max)) IS NULL AND [p].[NullableString] IS NULL)
""");
    }

    public override async Task Non_nullable_reference_column_collection_index_equals_nullable_column()
    {
        await base.Non_nullable_reference_column_collection_index_equals_nullable_column();

        AssertSql(
            """
SELECT [p].[Id], [p].[Bool], [p].[Bools], [p].[DateTime], [p].[DateTimes], [p].[Enum], [p].[Enums], [p].[Int], [p].[Ints], [p].[NullableInt], [p].[NullableInts], [p].[NullableString], [p].[NullableStrings], [p].[NullableWrappedId], [p].[NullableWrappedIdWithNullableComparer], [p].[String], [p].[Strings], [p].[WrappedId]
FROM [PrimitiveCollectionsEntity] AS [p]
WHERE EXISTS (
    SELECT 1
    FROM OPENJSON([p].[Strings]) AS [s]) AND JSON_VALUE([p].[Strings], '$[1]' RETURNING nvarchar(max)) = [p].[NullableString]
""");
    }

    public override async Task Inline_collection_index_Column()
    {
        await base.Inline_collection_index_Column();

        AssertSql(
            """
SELECT [p].[Id], [p].[Bool], [p].[Bools], [p].[DateTime], [p].[DateTimes], [p].[Enum], [p].[Enums], [p].[Int], [p].[Ints], [p].[NullableInt], [p].[NullableInts], [p].[NullableString], [p].[NullableStrings], [p].[NullableWrappedId], [p].[NullableWrappedIdWithNullableComparer], [p].[String], [p].[Strings], [p].[WrappedId]
FROM [PrimitiveCollectionsEntity] AS [p]
WHERE (
    SELECT [v].[Value]
    FROM (VALUES (0, CAST(1 AS int)), (1, 2), (2, 3)) AS [v]([_ord], [Value])
    ORDER BY [v].[_ord]
    OFFSET [p].[Int] ROWS FETCH NEXT 1 ROWS ONLY) = 1
""");
    }

    public override async Task Inline_collection_index_Column_with_EF_Constant()
    {
        await base.Inline_collection_index_Column_with_EF_Constant();

        AssertSql(
            """
SELECT [p].[Id], [p].[Bool], [p].[Bools], [p].[DateTime], [p].[DateTimes], [p].[Enum], [p].[Enums], [p].[Int], [p].[Ints], [p].[NullableInt], [p].[NullableInts], [p].[NullableString], [p].[NullableStrings], [p].[NullableWrappedId], [p].[NullableWrappedIdWithNullableComparer], [p].[String], [p].[Strings], [p].[WrappedId]
FROM [PrimitiveCollectionsEntity] AS [p]
WHERE CAST(JSON_VALUE(N'[1,2,3]', '$[' + CAST([p].[Int] AS nvarchar(max)) + ']') AS int) = 1
""");
    }

    public override async Task Inline_collection_value_index_Column()
    {
        await base.Inline_collection_value_index_Column();

        AssertSql(
            """
SELECT [p].[Id], [p].[Bool], [p].[Bools], [p].[DateTime], [p].[DateTimes], [p].[Enum], [p].[Enums], [p].[Int], [p].[Ints], [p].[NullableInt], [p].[NullableInts], [p].[NullableString], [p].[NullableStrings], [p].[NullableWrappedId], [p].[NullableWrappedIdWithNullableComparer], [p].[String], [p].[Strings], [p].[WrappedId]
FROM [PrimitiveCollectionsEntity] AS [p]
WHERE (
    SELECT [v].[Value]
    FROM (VALUES (0, CAST(1 AS int)), (1, [p].[Int]), (2, 3)) AS [v]([_ord], [Value])
    ORDER BY [v].[_ord]
    OFFSET [p].[Int] ROWS FETCH NEXT 1 ROWS ONLY) = 1
""");
    }

    public override async Task Inline_collection_List_value_index_Column()
    {
        await base.Inline_collection_List_value_index_Column();

        AssertSql(
            """
SELECT [p].[Id], [p].[Bool], [p].[Bools], [p].[DateTime], [p].[DateTimes], [p].[Enum], [p].[Enums], [p].[Int], [p].[Ints], [p].[NullableInt], [p].[NullableInts], [p].[NullableString], [p].[NullableStrings], [p].[NullableWrappedId], [p].[NullableWrappedIdWithNullableComparer], [p].[String], [p].[Strings], [p].[WrappedId]
FROM [PrimitiveCollectionsEntity] AS [p]
WHERE (
    SELECT [v].[Value]
    FROM (VALUES (0, CAST(1 AS int)), (1, [p].[Int]), (2, 3)) AS [v]([_ord], [Value])
    ORDER BY [v].[_ord]
    OFFSET [p].[Int] ROWS FETCH NEXT 1 ROWS ONLY) = 1
""");
    }

    [SqlServerCondition(SqlServerCondition.SupportsJsonPathExpressions)]
    public override async Task Parameter_collection_index_Column_equal_Column()
    {
        await base.Parameter_collection_index_Column_equal_Column();

        AssertSql(
            """
@ints='[0,2,3]' (Size = 4000)

SELECT [p].[Id], [p].[Bool], [p].[Bools], [p].[DateTime], [p].[DateTimes], [p].[Enum], [p].[Enums], [p].[Int], [p].[Ints], [p].[NullableInt], [p].[NullableInts], [p].[NullableString], [p].[NullableStrings], [p].[NullableWrappedId], [p].[NullableWrappedIdWithNullableComparer], [p].[String], [p].[Strings], [p].[WrappedId]
FROM [PrimitiveCollectionsEntity] AS [p]
WHERE CAST(JSON_VALUE(@ints, '$[' + CAST([p].[Int] AS nvarchar(max)) + ']') AS int) = [p].[Int]
""");
    }

    [SqlServerCondition(SqlServerCondition.SupportsJsonPathExpressions)]
    public override async Task Parameter_collection_index_Column_equal_constant()
    {
        await base.Parameter_collection_index_Column_equal_constant();

        AssertSql(
            """
@ints='[1,2,3]' (Size = 4000)

SELECT [p].[Id], [p].[Bool], [p].[Bools], [p].[DateTime], [p].[DateTimes], [p].[Enum], [p].[Enums], [p].[Int], [p].[Ints], [p].[NullableInt], [p].[NullableInts], [p].[NullableString], [p].[NullableStrings], [p].[NullableWrappedId], [p].[NullableWrappedIdWithNullableComparer], [p].[String], [p].[Strings], [p].[WrappedId]
FROM [PrimitiveCollectionsEntity] AS [p]
WHERE CAST(JSON_VALUE(@ints, '$[' + CAST([p].[Int] AS nvarchar(max)) + ']') AS int) = 1
""");
    }

    public override async Task Column_collection_ElementAt()
    {
        await base.Column_collection_ElementAt();

        AssertSql(
            """
SELECT [p].[Id], [p].[Bool], [p].[Bools], [p].[DateTime], [p].[DateTimes], [p].[Enum], [p].[Enums], [p].[Int], [p].[Ints], [p].[NullableInt], [p].[NullableInts], [p].[NullableString], [p].[NullableStrings], [p].[NullableWrappedId], [p].[NullableWrappedIdWithNullableComparer], [p].[String], [p].[Strings], [p].[WrappedId]
FROM [PrimitiveCollectionsEntity] AS [p]
WHERE JSON_VALUE([p].[Ints], '$[1]' RETURNING int) = 10
""");
    }

    public override async Task Column_collection_First()
    {
        await base.Column_collection_First();

        AssertSql(
            """
SELECT [p].[Id], [p].[Bool], [p].[Bools], [p].[DateTime], [p].[DateTimes], [p].[Enum], [p].[Enums], [p].[Int], [p].[Ints], [p].[NullableInt], [p].[NullableInts], [p].[NullableString], [p].[NullableStrings], [p].[NullableWrappedId], [p].[NullableWrappedIdWithNullableComparer], [p].[String], [p].[Strings], [p].[WrappedId]
FROM [PrimitiveCollectionsEntity] AS [p]
WHERE (
    SELECT TOP(1) CAST([i].[value] AS int) AS [value]
    FROM OPENJSON([p].[Ints]) AS [i]
    ORDER BY CAST([i].[key] AS int)) = 1
""");
    }

    public override async Task Column_collection_FirstOrDefault()
    {
        await base.Column_collection_FirstOrDefault();

        AssertSql(
            """
SELECT [p].[Id], [p].[Bool], [p].[Bools], [p].[DateTime], [p].[DateTimes], [p].[Enum], [p].[Enums], [p].[Int], [p].[Ints], [p].[NullableInt], [p].[NullableInts], [p].[NullableString], [p].[NullableStrings], [p].[NullableWrappedId], [p].[NullableWrappedIdWithNullableComparer], [p].[String], [p].[Strings], [p].[WrappedId]
FROM [PrimitiveCollectionsEntity] AS [p]
WHERE COALESCE((
    SELECT TOP(1) CAST([i].[value] AS int) AS [value]
    FROM OPENJSON([p].[Ints]) AS [i]
    ORDER BY CAST([i].[key] AS int)), 0) = 1
""");
    }

    public override async Task Column_collection_Single()
    {
        await base.Column_collection_Single();

        AssertSql(
            """
SELECT [p].[Id], [p].[Bool], [p].[Bools], [p].[DateTime], [p].[DateTimes], [p].[Enum], [p].[Enums], [p].[Int], [p].[Ints], [p].[NullableInt], [p].[NullableInts], [p].[NullableString], [p].[NullableStrings], [p].[NullableWrappedId], [p].[NullableWrappedIdWithNullableComparer], [p].[String], [p].[Strings], [p].[WrappedId]
FROM [PrimitiveCollectionsEntity] AS [p]
WHERE (
    SELECT TOP(1) CAST([i].[value] AS int) AS [value]
    FROM OPENJSON([p].[Ints]) AS [i]
    ORDER BY CAST([i].[key] AS int)) = 1
""");
    }

    public override async Task Column_collection_SingleOrDefault()
    {
        await base.Column_collection_SingleOrDefault();

        AssertSql(
            """
SELECT [p].[Id], [p].[Bool], [p].[Bools], [p].[DateTime], [p].[DateTimes], [p].[Enum], [p].[Enums], [p].[Int], [p].[Ints], [p].[NullableInt], [p].[NullableInts], [p].[NullableString], [p].[NullableStrings], [p].[NullableWrappedId], [p].[NullableWrappedIdWithNullableComparer], [p].[String], [p].[Strings], [p].[WrappedId]
FROM [PrimitiveCollectionsEntity] AS [p]
WHERE COALESCE((
    SELECT TOP(1) CAST([i].[value] AS int) AS [value]
    FROM OPENJSON([p].[Ints]) AS [i]
    ORDER BY CAST([i].[key] AS int)), 0) = 1
""");
    }

    public override async Task Column_collection_Skip()
    {
        await base.Column_collection_Skip();

        AssertSql(
            """
SELECT [p].[Id], [p].[Bool], [p].[Bools], [p].[DateTime], [p].[DateTimes], [p].[Enum], [p].[Enums], [p].[Int], [p].[Ints], [p].[NullableInt], [p].[NullableInts], [p].[NullableString], [p].[NullableStrings], [p].[NullableWrappedId], [p].[NullableWrappedIdWithNullableComparer], [p].[String], [p].[Strings], [p].[WrappedId]
FROM [PrimitiveCollectionsEntity] AS [p]
WHERE (
    SELECT COUNT(*)
    FROM (
        SELECT 1 AS empty
        FROM OPENJSON([p].[Ints]) AS [i]
        ORDER BY CAST([i].[key] AS int)
        OFFSET 1 ROWS
    ) AS [i0]) = 2
""");
    }

    public override async Task Column_collection_Take()
    {
        await base.Column_collection_Take();

        AssertSql(
            """
SELECT [p].[Id], [p].[Bool], [p].[Bools], [p].[DateTime], [p].[DateTimes], [p].[Enum], [p].[Enums], [p].[Int], [p].[Ints], [p].[NullableInt], [p].[NullableInts], [p].[NullableString], [p].[NullableStrings], [p].[NullableWrappedId], [p].[NullableWrappedIdWithNullableComparer], [p].[String], [p].[Strings], [p].[WrappedId]
FROM [PrimitiveCollectionsEntity] AS [p]
WHERE 11 IN (
    SELECT TOP(2) CAST([i].[value] AS int) AS [value]
    FROM OPENJSON([p].[Ints]) AS [i]
    ORDER BY CAST([i].[key] AS int)
)
""");
    }

    public override async Task Column_collection_Skip_Take()
    {
        await base.Column_collection_Skip_Take();

        AssertSql(
            """
SELECT [p].[Id], [p].[Bool], [p].[Bools], [p].[DateTime], [p].[DateTimes], [p].[Enum], [p].[Enums], [p].[Int], [p].[Ints], [p].[NullableInt], [p].[NullableInts], [p].[NullableString], [p].[NullableStrings], [p].[NullableWrappedId], [p].[NullableWrappedIdWithNullableComparer], [p].[String], [p].[Strings], [p].[WrappedId]
FROM [PrimitiveCollectionsEntity] AS [p]
WHERE 11 IN (
    SELECT CAST([i].[value] AS int) AS [value]
    FROM OPENJSON([p].[Ints]) AS [i]
    ORDER BY CAST([i].[key] AS int)
    OFFSET 1 ROWS FETCH NEXT 2 ROWS ONLY
)
""");
    }

    public override async Task Column_collection_Where_Skip()
    {
        await base.Column_collection_Where_Skip();

        AssertSql(
            """
SELECT [p].[Id], [p].[Bool], [p].[Bools], [p].[DateTime], [p].[DateTimes], [p].[Enum], [p].[Enums], [p].[Int], [p].[Ints], [p].[NullableInt], [p].[NullableInts], [p].[NullableString], [p].[NullableStrings], [p].[NullableWrappedId], [p].[NullableWrappedIdWithNullableComparer], [p].[String], [p].[Strings], [p].[WrappedId]
FROM [PrimitiveCollectionsEntity] AS [p]
WHERE (
    SELECT COUNT(*)
    FROM (
        SELECT 1 AS empty
        FROM OPENJSON([p].[Ints]) AS [i]
        WHERE CAST([i].[value] AS int) > 1
        ORDER BY CAST([i].[key] AS int)
        OFFSET 1 ROWS
    ) AS [i0]) = 3
""");
    }

    public override async Task Column_collection_Where_Take()
    {
        await base.Column_collection_Where_Take();

        AssertSql(
            """
SELECT [p].[Id], [p].[Bool], [p].[Bools], [p].[DateTime], [p].[DateTimes], [p].[Enum], [p].[Enums], [p].[Int], [p].[Ints], [p].[NullableInt], [p].[NullableInts], [p].[NullableString], [p].[NullableStrings], [p].[NullableWrappedId], [p].[NullableWrappedIdWithNullableComparer], [p].[String], [p].[Strings], [p].[WrappedId]
FROM [PrimitiveCollectionsEntity] AS [p]
WHERE (
    SELECT COUNT(*)
    FROM (
        SELECT TOP(2) 1 AS empty
        FROM OPENJSON([p].[Ints]) AS [i]
        WHERE CAST([i].[value] AS int) > 1
        ORDER BY CAST([i].[key] AS int)
    ) AS [i0]) = 2
""");
    }

    public override async Task Column_collection_Where_Skip_Take()
    {
        await base.Column_collection_Where_Skip_Take();

        AssertSql(
            """
SELECT [p].[Id], [p].[Bool], [p].[Bools], [p].[DateTime], [p].[DateTimes], [p].[Enum], [p].[Enums], [p].[Int], [p].[Ints], [p].[NullableInt], [p].[NullableInts], [p].[NullableString], [p].[NullableStrings], [p].[NullableWrappedId], [p].[NullableWrappedIdWithNullableComparer], [p].[String], [p].[Strings], [p].[WrappedId]
FROM [PrimitiveCollectionsEntity] AS [p]
WHERE (
    SELECT COUNT(*)
    FROM (
        SELECT 1 AS empty
        FROM OPENJSON([p].[Ints]) AS [i]
        WHERE CAST([i].[value] AS int) > 1
        ORDER BY CAST([i].[key] AS int)
        OFFSET 1 ROWS FETCH NEXT 2 ROWS ONLY
    ) AS [i0]) = 1
""");
    }

    public override async Task Column_collection_Contains_over_subquery()
    {
        await base.Column_collection_Contains_over_subquery();

        AssertSql(
            """
SELECT [p].[Id], [p].[Bool], [p].[Bools], [p].[DateTime], [p].[DateTimes], [p].[Enum], [p].[Enums], [p].[Int], [p].[Ints], [p].[NullableInt], [p].[NullableInts], [p].[NullableString], [p].[NullableStrings], [p].[NullableWrappedId], [p].[NullableWrappedIdWithNullableComparer], [p].[String], [p].[Strings], [p].[WrappedId]
FROM [PrimitiveCollectionsEntity] AS [p]
WHERE 11 IN (
    SELECT [i].[value]
    FROM OPENJSON([p].[Ints]) WITH ([value] int '$') AS [i]
    WHERE [i].[value] > 1
)
""");
    }

    public override async Task Column_collection_OrderByDescending_ElementAt()
    {
        await base.Column_collection_OrderByDescending_ElementAt();

        AssertSql(
            """
SELECT [p].[Id], [p].[Bool], [p].[Bools], [p].[DateTime], [p].[DateTimes], [p].[Enum], [p].[Enums], [p].[Int], [p].[Ints], [p].[NullableInt], [p].[NullableInts], [p].[NullableString], [p].[NullableStrings], [p].[NullableWrappedId], [p].[NullableWrappedIdWithNullableComparer], [p].[String], [p].[Strings], [p].[WrappedId]
FROM [PrimitiveCollectionsEntity] AS [p]
WHERE (
    SELECT [i].[value]
    FROM OPENJSON([p].[Ints]) WITH ([value] int '$') AS [i]
    ORDER BY [i].[value] DESC
    OFFSET 0 ROWS FETCH NEXT 1 ROWS ONLY) = 111
""");
    }

    public override async Task Column_collection_Where_ElementAt()
    {
        await base.Column_collection_Where_ElementAt();

        AssertSql(
            """
SELECT [p].[Id], [p].[Bool], [p].[Bools], [p].[DateTime], [p].[DateTimes], [p].[Enum], [p].[Enums], [p].[Int], [p].[Ints], [p].[NullableInt], [p].[NullableInts], [p].[NullableString], [p].[NullableStrings], [p].[NullableWrappedId], [p].[NullableWrappedIdWithNullableComparer], [p].[String], [p].[Strings], [p].[WrappedId]
FROM [PrimitiveCollectionsEntity] AS [p]
WHERE (
    SELECT CAST([i].[value] AS int) AS [value]
    FROM OPENJSON([p].[Ints]) AS [i]
    WHERE CAST([i].[value] AS int) > 1
    ORDER BY CAST([i].[key] AS int)
    OFFSET 0 ROWS FETCH NEXT 1 ROWS ONLY) = 11
""");
    }

    public override async Task Column_collection_Any()
    {
        await base.Column_collection_Any();

        AssertSql(
            """
SELECT [p].[Id], [p].[Bool], [p].[Bools], [p].[DateTime], [p].[DateTimes], [p].[Enum], [p].[Enums], [p].[Int], [p].[Ints], [p].[NullableInt], [p].[NullableInts], [p].[NullableString], [p].[NullableStrings], [p].[NullableWrappedId], [p].[NullableWrappedIdWithNullableComparer], [p].[String], [p].[Strings], [p].[WrappedId]
FROM [PrimitiveCollectionsEntity] AS [p]
WHERE EXISTS (
    SELECT 1
    FROM OPENJSON([p].[Ints]) AS [i])
""");
    }

    public override async Task Column_collection_Distinct()
    {
        await base.Column_collection_Distinct();

        AssertSql(
            """
SELECT [p].[Id], [p].[Bool], [p].[Bools], [p].[DateTime], [p].[DateTimes], [p].[Enum], [p].[Enums], [p].[Int], [p].[Ints], [p].[NullableInt], [p].[NullableInts], [p].[NullableString], [p].[NullableStrings], [p].[NullableWrappedId], [p].[NullableWrappedIdWithNullableComparer], [p].[String], [p].[Strings], [p].[WrappedId]
FROM [PrimitiveCollectionsEntity] AS [p]
WHERE (
    SELECT COUNT(*)
    FROM (
        SELECT DISTINCT [i].[value]
        FROM OPENJSON([p].[Ints]) WITH ([value] int '$') AS [i]
    ) AS [i0]) = 3
""");
    }

    public override async Task Column_collection_SelectMany()
    {
        await base.Column_collection_SelectMany();

        AssertSql(
            """
SELECT [i].[value]
FROM [PrimitiveCollectionsEntity] AS [p]
CROSS APPLY OPENJSON([p].[Ints]) WITH ([value] int '$') AS [i]
""");
    }

    public override async Task Column_collection_SelectMany_with_filter()
    {
        await base.Column_collection_SelectMany_with_filter();

        AssertSql(
            """
SELECT [i0].[value]
FROM [PrimitiveCollectionsEntity] AS [p]
CROSS APPLY (
    SELECT [i].[value]
    FROM OPENJSON([p].[Ints]) WITH ([value] int '$') AS [i]
    WHERE [i].[value] > 1
) AS [i0]
""");
    }

    public override async Task Column_collection_SelectMany_with_Select_to_anonymous_type()
    {
        await base.Column_collection_SelectMany_with_Select_to_anonymous_type();

        AssertSql(
            """
SELECT [i].[value] AS [Original], [i].[value] + 1 AS [Incremented]
FROM [PrimitiveCollectionsEntity] AS [p]
CROSS APPLY OPENJSON([p].[Ints]) WITH ([value] int '$') AS [i]
""");
    }

    public override async Task Column_collection_projection_from_top_level()
    {
        await base.Column_collection_projection_from_top_level();

        AssertSql(
            """
SELECT [p].[Ints]
FROM [PrimitiveCollectionsEntity] AS [p]
ORDER BY [p].[Id]
""");
    }

    public override async Task Column_collection_Join_parameter_collection()
    {
        await base.Column_collection_Join_parameter_collection();

        AssertSql(
            """
@ints1='11'
@ints2='111'

SELECT [p].[Id], [p].[Bool], [p].[Bools], [p].[DateTime], [p].[DateTimes], [p].[Enum], [p].[Enums], [p].[Int], [p].[Ints], [p].[NullableInt], [p].[NullableInts], [p].[NullableString], [p].[NullableStrings], [p].[NullableWrappedId], [p].[NullableWrappedIdWithNullableComparer], [p].[String], [p].[Strings], [p].[WrappedId]
FROM [PrimitiveCollectionsEntity] AS [p]
WHERE (
    SELECT COUNT(*)
    FROM OPENJSON([p].[Ints]) WITH ([value] int '$') AS [i]
    INNER JOIN (VALUES (@ints1), (@ints2)) AS [i0]([Value]) ON [i].[value] = [i0].[Value]) = 2
""");
    }

    public override async Task Inline_collection_Join_ordered_column_collection()
    {
        await base.Inline_collection_Join_ordered_column_collection();

        AssertSql(
            """
SELECT [p].[Id], [p].[Bool], [p].[Bools], [p].[DateTime], [p].[DateTimes], [p].[Enum], [p].[Enums], [p].[Int], [p].[Ints], [p].[NullableInt], [p].[NullableInts], [p].[NullableString], [p].[NullableStrings], [p].[NullableWrappedId], [p].[NullableWrappedIdWithNullableComparer], [p].[String], [p].[Strings], [p].[WrappedId]
FROM [PrimitiveCollectionsEntity] AS [p]
WHERE (
    SELECT COUNT(*)
    FROM (VALUES (CAST(11 AS int)), (111)) AS [v]([Value])
    INNER JOIN OPENJSON([p].[Ints]) WITH ([value] int '$') AS [i] ON [v].[Value] = [i].[value]) = 2
""");
    }

    public override async Task Parameter_collection_Concat_column_collection()
    {
        await base.Parameter_collection_Concat_column_collection();

        AssertSql(
            """
@ints1='11'
@ints2='111'

SELECT [p].[Id], [p].[Bool], [p].[Bools], [p].[DateTime], [p].[DateTimes], [p].[Enum], [p].[Enums], [p].[Int], [p].[Ints], [p].[NullableInt], [p].[NullableInts], [p].[NullableString], [p].[NullableStrings], [p].[NullableWrappedId], [p].[NullableWrappedIdWithNullableComparer], [p].[String], [p].[Strings], [p].[WrappedId]
FROM [PrimitiveCollectionsEntity] AS [p]
WHERE (
    SELECT COUNT(*)
    FROM (
        SELECT 1 AS empty
        FROM (VALUES (@ints1), (@ints2)) AS [i]([Value])
        UNION ALL
        SELECT 1 AS empty
        FROM OPENJSON([p].[Ints]) AS [i0]
    ) AS [u]) = 2
""");
    }

    public override async Task Parameter_collection_with_type_inference_for_JsonScalarExpression()
    {
        await base.Parameter_collection_with_type_inference_for_JsonScalarExpression();

        AssertSql(
            """
@values='["one","two"]' (Size = 4000)

SELECT CASE
    WHEN [p].[Id] <> 0 THEN JSON_VALUE(@values, '$[' + CAST([p].[Int] % 2 AS nvarchar(max)) + ']')
    ELSE N'foo'
END
FROM [PrimitiveCollectionsEntity] AS [p]
""");
    }

    public override async Task Column_collection_Union_parameter_collection()
    {
        await base.Column_collection_Union_parameter_collection();

        AssertSql(
            """
@ints1='11'
@ints2='111'

SELECT [p].[Id], [p].[Bool], [p].[Bools], [p].[DateTime], [p].[DateTimes], [p].[Enum], [p].[Enums], [p].[Int], [p].[Ints], [p].[NullableInt], [p].[NullableInts], [p].[NullableString], [p].[NullableStrings], [p].[NullableWrappedId], [p].[NullableWrappedIdWithNullableComparer], [p].[String], [p].[Strings], [p].[WrappedId]
FROM [PrimitiveCollectionsEntity] AS [p]
WHERE (
    SELECT COUNT(*)
    FROM (
        SELECT [i].[value]
        FROM OPENJSON([p].[Ints]) WITH ([value] int '$') AS [i]
        UNION
        SELECT [i0].[Value] AS [value]
        FROM (VALUES (@ints1), (@ints2)) AS [i0]([Value])
    ) AS [u]) = 2
""");
    }

    public override async Task Column_collection_Intersect_inline_collection()
    {
        await base.Column_collection_Intersect_inline_collection();

        AssertSql(
            """
SELECT [p].[Id], [p].[Bool], [p].[Bools], [p].[DateTime], [p].[DateTimes], [p].[Enum], [p].[Enums], [p].[Int], [p].[Ints], [p].[NullableInt], [p].[NullableInts], [p].[NullableString], [p].[NullableStrings], [p].[NullableWrappedId], [p].[NullableWrappedIdWithNullableComparer], [p].[String], [p].[Strings], [p].[WrappedId]
FROM [PrimitiveCollectionsEntity] AS [p]
WHERE (
    SELECT COUNT(*)
    FROM (
        SELECT [i].[value]
        FROM OPENJSON([p].[Ints]) WITH ([value] int '$') AS [i]
        INTERSECT
        SELECT [v].[Value] AS [value]
        FROM (VALUES (CAST(11 AS int)), (111)) AS [v]([Value])
    ) AS [i0]) = 2
""");
    }

    public override async Task Inline_collection_Except_column_collection()
    {
        await base.Inline_collection_Except_column_collection();

        AssertSql(
            """
SELECT [p].[Id], [p].[Bool], [p].[Bools], [p].[DateTime], [p].[DateTimes], [p].[Enum], [p].[Enums], [p].[Int], [p].[Ints], [p].[NullableInt], [p].[NullableInts], [p].[NullableString], [p].[NullableStrings], [p].[NullableWrappedId], [p].[NullableWrappedIdWithNullableComparer], [p].[String], [p].[Strings], [p].[WrappedId]
FROM [PrimitiveCollectionsEntity] AS [p]
WHERE (
    SELECT COUNT(*)
    FROM (
        SELECT [v].[Value]
        FROM (VALUES (CAST(11 AS int)), (111)) AS [v]([Value])
        EXCEPT
        SELECT [i].[value] AS [Value]
        FROM OPENJSON([p].[Ints]) WITH ([value] int '$') AS [i]
    ) AS [e]
    WHERE [e].[Value] % 2 = 1) = 2
""");
    }

    public override async Task Column_collection_Where_Union()
    {
        await base.Column_collection_Where_Union();

        AssertSql(
            """
SELECT [p].[Id], [p].[Bool], [p].[Bools], [p].[DateTime], [p].[DateTimes], [p].[Enum], [p].[Enums], [p].[Int], [p].[Ints], [p].[NullableInt], [p].[NullableInts], [p].[NullableString], [p].[NullableStrings], [p].[NullableWrappedId], [p].[NullableWrappedIdWithNullableComparer], [p].[String], [p].[Strings], [p].[WrappedId]
FROM [PrimitiveCollectionsEntity] AS [p]
WHERE (
    SELECT COUNT(*)
    FROM (
        SELECT [i].[value]
        FROM OPENJSON([p].[Ints]) WITH ([value] int '$') AS [i]
        WHERE [i].[value] > 100
        UNION
        SELECT [v].[Value] AS [value]
        FROM (VALUES (CAST(50 AS int))) AS [v]([Value])
    ) AS [u]) = 2
""");
    }

    public override async Task Column_collection_equality_parameter_collection()
    {
        await base.Column_collection_equality_parameter_collection();

        AssertSql(
            """
@ints='[1,10]' (Size = 8000)

SELECT [p].[Id], [p].[Bool], [p].[Bools], [p].[DateTime], [p].[DateTimes], [p].[Enum], [p].[Enums], [p].[Int], [p].[Ints], [p].[NullableInt], [p].[NullableInts], [p].[NullableString], [p].[NullableStrings], [p].[NullableWrappedId], [p].[NullableWrappedIdWithNullableComparer], [p].[String], [p].[Strings], [p].[WrappedId]
FROM [PrimitiveCollectionsEntity] AS [p]
WHERE CAST([p].[Ints] AS nvarchar(max)) = CAST(@ints AS nvarchar(max))
""");
    }

    public override async Task Column_collection_Concat_parameter_collection_equality_inline_collection()
    {
        await base.Column_collection_Concat_parameter_collection_equality_inline_collection();

        AssertSql();
    }

    public override async Task Column_collection_equality_inline_collection()
    {
        await base.Column_collection_equality_inline_collection();

        AssertSql(
            """
SELECT [p].[Id], [p].[Bool], [p].[Bools], [p].[DateTime], [p].[DateTimes], [p].[Enum], [p].[Enums], [p].[Int], [p].[Ints], [p].[NullableInt], [p].[NullableInts], [p].[NullableString], [p].[NullableStrings], [p].[NullableWrappedId], [p].[NullableWrappedIdWithNullableComparer], [p].[String], [p].[Strings], [p].[WrappedId]
FROM [PrimitiveCollectionsEntity] AS [p]
WHERE CAST([p].[Ints] AS nvarchar(max)) = CAST('[1,10]' AS nvarchar(max))
""");
    }

    public override async Task Column_collection_equality_inline_collection_with_parameters()
    {
        await base.Column_collection_equality_inline_collection_with_parameters();

        AssertSql();
    }

    public override async Task Column_collection_Where_equality_inline_collection()
    {
        await base.Column_collection_Where_equality_inline_collection();

        AssertSql();
    }

    public override async Task Parameter_collection_in_subquery_Union_column_collection_as_compiled_query()
    {
        await base.Parameter_collection_in_subquery_Union_column_collection_as_compiled_query();

        AssertSql(
            """
@ints1='10'
@ints2='111'

SELECT [p].[Id], [p].[Bool], [p].[Bools], [p].[DateTime], [p].[DateTimes], [p].[Enum], [p].[Enums], [p].[Int], [p].[Ints], [p].[NullableInt], [p].[NullableInts], [p].[NullableString], [p].[NullableStrings], [p].[NullableWrappedId], [p].[NullableWrappedIdWithNullableComparer], [p].[String], [p].[Strings], [p].[WrappedId]
FROM [PrimitiveCollectionsEntity] AS [p]
WHERE (
    SELECT COUNT(*)
    FROM (
        SELECT [i1].[Value]
        FROM (
            SELECT [i].[Value]
            FROM (VALUES (0, @ints1), (1, @ints2)) AS [i]([_ord], [Value])
            ORDER BY [i].[_ord]
            OFFSET 1 ROWS
        ) AS [i1]
        UNION
        SELECT [i0].[value] AS [Value]
        FROM OPENJSON([p].[Ints]) WITH ([value] int '$') AS [i0]
    ) AS [u]) = 3
""");
    }

    public override async Task Parameter_collection_in_subquery_Union_column_collection()
    {
        await base.Parameter_collection_in_subquery_Union_column_collection();

        AssertSql(
            """
@Skip1='111'

SELECT [p].[Id], [p].[Bool], [p].[Bools], [p].[DateTime], [p].[DateTimes], [p].[Enum], [p].[Enums], [p].[Int], [p].[Ints], [p].[NullableInt], [p].[NullableInts], [p].[NullableString], [p].[NullableStrings], [p].[NullableWrappedId], [p].[NullableWrappedIdWithNullableComparer], [p].[String], [p].[Strings], [p].[WrappedId]
FROM [PrimitiveCollectionsEntity] AS [p]
WHERE (
    SELECT COUNT(*)
    FROM (
        SELECT [s].[Value]
        FROM (VALUES (@Skip1)) AS [s]([Value])
        UNION
        SELECT [i].[value] AS [Value]
        FROM OPENJSON([p].[Ints]) WITH ([value] int '$') AS [i]
    ) AS [u]) = 3
""");
    }

    public override async Task Parameter_collection_in_subquery_Union_column_collection_nested()
    {
        await base.Parameter_collection_in_subquery_Union_column_collection_nested();

        AssertSql(
            """
@Skip1='111'

SELECT [p].[Id], [p].[Bool], [p].[Bools], [p].[DateTime], [p].[DateTimes], [p].[Enum], [p].[Enums], [p].[Int], [p].[Ints], [p].[NullableInt], [p].[NullableInts], [p].[NullableString], [p].[NullableStrings], [p].[NullableWrappedId], [p].[NullableWrappedIdWithNullableComparer], [p].[String], [p].[Strings], [p].[WrappedId]
FROM [PrimitiveCollectionsEntity] AS [p]
WHERE (
    SELECT COUNT(*)
    FROM (
        SELECT [s].[Value]
        FROM (VALUES (@Skip1)) AS [s]([Value])
        UNION
        SELECT [i2].[value] AS [Value]
        FROM (
            SELECT TOP(20) [i1].[value]
            FROM (
                SELECT DISTINCT [i0].[value]
                FROM (
                    SELECT [i].[value]
                    FROM OPENJSON([p].[Ints]) WITH ([value] int '$') AS [i]
                    ORDER BY [i].[value]
                    OFFSET 1 ROWS
                ) AS [i0]
            ) AS [i1]
            ORDER BY [i1].[value] DESC
        ) AS [i2]
    ) AS [u]) = 3
""");
    }

    public override void Parameter_collection_in_subquery_and_Convert_as_compiled_query()
    {
        base.Parameter_collection_in_subquery_and_Convert_as_compiled_query();

        AssertSql();
    }

    public override async Task Parameter_collection_in_subquery_Count_as_compiled_query()
    {
        await base.Parameter_collection_in_subquery_Count_as_compiled_query();

        // TODO: the subquery projection contains extra columns which we should remove
        AssertSql(
            """
@ints1='10'
@ints2='111'

SELECT COUNT(*)
FROM [PrimitiveCollectionsEntity] AS [p]
WHERE (
    SELECT COUNT(*)
    FROM (
        SELECT [i].[Value] AS [Value0]
        FROM (VALUES (0, @ints1), (1, @ints2)) AS [i]([_ord], [Value])
        ORDER BY [i].[_ord]
        OFFSET 1 ROWS
    ) AS [i0]
    WHERE [i0].[Value0] > [p].[Id]) = 1
""");
    }

    public override async Task Parameter_collection_in_subquery_Union_another_parameter_collection_as_compiled_query()
    {
        await base.Parameter_collection_in_subquery_Union_another_parameter_collection_as_compiled_query();

        AssertSql();
    }

    public override async Task Column_collection_in_subquery_Union_parameter_collection()
    {
        await base.Column_collection_in_subquery_Union_parameter_collection();

        AssertSql(
            """
@ints1='10'
@ints2='111'

SELECT [p].[Id], [p].[Bool], [p].[Bools], [p].[DateTime], [p].[DateTimes], [p].[Enum], [p].[Enums], [p].[Int], [p].[Ints], [p].[NullableInt], [p].[NullableInts], [p].[NullableString], [p].[NullableStrings], [p].[NullableWrappedId], [p].[NullableWrappedIdWithNullableComparer], [p].[String], [p].[Strings], [p].[WrappedId]
FROM [PrimitiveCollectionsEntity] AS [p]
WHERE (
    SELECT COUNT(*)
    FROM (
        SELECT [i1].[value]
        FROM (
            SELECT CAST([i].[value] AS int) AS [value]
            FROM OPENJSON([p].[Ints]) AS [i]
            ORDER BY CAST([i].[key] AS int)
            OFFSET 1 ROWS
        ) AS [i1]
        UNION
        SELECT [i0].[Value] AS [value]
        FROM (VALUES (@ints1), (@ints2)) AS [i0]([Value])
    ) AS [u]) = 3
""");
    }

    public override async Task Project_collection_of_ints_simple()
    {
        await base.Project_collection_of_ints_simple();

        AssertSql(
            """
SELECT [p].[Ints]
FROM [PrimitiveCollectionsEntity] AS [p]
ORDER BY [p].[Id]
""");
    }

    public override async Task Project_collection_of_ints_ordered()
    {
        await base.Project_collection_of_ints_ordered();

        AssertSql(
            """
SELECT [p].[Id], CAST([i].[value] AS int) AS [value], [i].[key]
FROM [PrimitiveCollectionsEntity] AS [p]
OUTER APPLY OPENJSON([p].[Ints]) AS [i]
ORDER BY [p].[Id], CAST([i].[value] AS int) DESC
""");
    }

    public override async Task Project_collection_of_datetimes_filtered()
    {
        await base.Project_collection_of_datetimes_filtered();

        AssertSql(
            """
SELECT [p].[Id], [d0].[value], [d0].[key]
FROM [PrimitiveCollectionsEntity] AS [p]
OUTER APPLY (
    SELECT CAST([d].[value] AS datetime2) AS [value], [d].[key], CAST([d].[key] AS int) AS [c]
    FROM OPENJSON([p].[DateTimes]) AS [d]
    WHERE DATEPART(day, CAST([d].[value] AS datetime2)) <> 1
) AS [d0]
ORDER BY [p].[Id], [d0].[c]
""");
    }

    public override async Task Project_collection_of_nullable_ints_with_paging()
    {
        await base.Project_collection_of_nullable_ints_with_paging();

        AssertSql(
            """
SELECT [p].[Id], [n0].[value], [n0].[key]
FROM [PrimitiveCollectionsEntity] AS [p]
OUTER APPLY (
    SELECT TOP(20) CAST([n].[value] AS int) AS [value], [n].[key], CAST([n].[key] AS int) AS [c]
    FROM OPENJSON([p].[NullableInts]) AS [n]
    ORDER BY CAST([n].[key] AS int)
) AS [n0]
ORDER BY [p].[Id], [n0].[c]
""");
    }

    public override async Task Project_collection_of_nullable_ints_with_paging2()
    {
        await base.Project_collection_of_nullable_ints_with_paging2();

        AssertSql(
            """
SELECT [p].[Id], [n0].[value], [n0].[key]
FROM [PrimitiveCollectionsEntity] AS [p]
OUTER APPLY (
    SELECT CAST([n].[value] AS int) AS [value], [n].[key]
    FROM OPENJSON([p].[NullableInts]) AS [n]
    ORDER BY CAST([n].[value] AS int)
    OFFSET 1 ROWS
) AS [n0]
ORDER BY [p].[Id], [n0].[value]
""");
    }

    public override async Task Project_collection_of_nullable_ints_with_paging3()
    {
        await base.Project_collection_of_nullable_ints_with_paging3();

        AssertSql(
            """
SELECT [p].[Id], [n0].[value], [n0].[key]
FROM [PrimitiveCollectionsEntity] AS [p]
OUTER APPLY (
    SELECT CAST([n].[value] AS int) AS [value], [n].[key], CAST([n].[key] AS int) AS [c]
    FROM OPENJSON([p].[NullableInts]) AS [n]
    ORDER BY CAST([n].[key] AS int)
    OFFSET 2 ROWS
) AS [n0]
ORDER BY [p].[Id], [n0].[c]
""");
    }

    public override async Task Project_collection_of_ints_with_distinct()
    {
        await base.Project_collection_of_ints_with_distinct();

        AssertSql(
            """
SELECT [p].[Id], [i0].[value]
FROM [PrimitiveCollectionsEntity] AS [p]
OUTER APPLY (
    SELECT DISTINCT [i].[value]
    FROM OPENJSON([p].[Ints]) WITH ([value] int '$') AS [i]
) AS [i0]
ORDER BY [p].[Id]
""");
    }

    public override async Task Project_collection_of_nullable_ints_with_distinct()
    {
        await base.Project_collection_of_nullable_ints_with_distinct();

        AssertSql("");
    }

    public override async Task Project_collection_of_ints_with_ToList_and_FirstOrDefault()
    {
        await base.Project_collection_of_ints_with_ToList_and_FirstOrDefault();

        AssertSql(
            """
SELECT [p0].[Id], CAST([i].[value] AS int) AS [value], [i].[key]
FROM (
    SELECT TOP(1) [p].[Id], [p].[Ints]
    FROM [PrimitiveCollectionsEntity] AS [p]
    ORDER BY [p].[Id]
) AS [p0]
OUTER APPLY OPENJSON([p0].[Ints]) AS [i]
ORDER BY [p0].[Id], CAST([i].[key] AS int)
""");
    }

    public override async Task Project_empty_collection_of_nullables_and_collection_only_containing_nulls()
    {
        await base.Project_empty_collection_of_nullables_and_collection_only_containing_nulls();

        AssertSql(
            """
SELECT [p].[Id], [n1].[value], [n1].[key], [n2].[value], [n2].[key]
FROM [PrimitiveCollectionsEntity] AS [p]
OUTER APPLY (
    SELECT CAST([n].[value] AS int) AS [value], [n].[key], CAST([n].[key] AS int) AS [c]
    FROM OPENJSON([p].[NullableInts]) AS [n]
    WHERE 0 = 1
) AS [n1]
OUTER APPLY (
    SELECT CAST([n0].[value] AS int) AS [value], [n0].[key], CAST([n0].[key] AS int) AS [c]
    FROM OPENJSON([p].[NullableInts]) AS [n0]
    WHERE [n0].[value] IS NULL
) AS [n2]
ORDER BY [p].[Id], [n1].[c], [n1].[key], [n2].[c]
""");
    }

    public override async Task Project_multiple_collections()
    {
        await base.Project_multiple_collections();

        AssertSql(
            """
SELECT [p].[Id], CAST([i].[value] AS int) AS [value], [i].[key], CAST([i0].[value] AS int) AS [value], [i0].[key], [d1].[value], [d1].[key], [d2].[value], [d2].[key]
FROM [PrimitiveCollectionsEntity] AS [p]
OUTER APPLY OPENJSON([p].[Ints]) AS [i]
OUTER APPLY OPENJSON([p].[Ints]) AS [i0]
OUTER APPLY (
    SELECT CAST([d].[value] AS datetime2) AS [value], [d].[key], CAST([d].[key] AS int) AS [c]
    FROM OPENJSON([p].[DateTimes]) AS [d]
    WHERE DATEPART(day, CAST([d].[value] AS datetime2)) <> 1
) AS [d1]
OUTER APPLY (
    SELECT CAST([d0].[value] AS datetime2) AS [value], [d0].[key], CAST([d0].[key] AS int) AS [c]
    FROM OPENJSON([p].[DateTimes]) AS [d0]
    WHERE CAST([d0].[value] AS datetime2) > '2000-01-01T00:00:00.0000000'
) AS [d2]
ORDER BY [p].[Id], CAST([i].[key] AS int), [i].[key], CAST([i0].[value] AS int) DESC, [i0].[key], [d1].[c], [d1].[key], [d2].[c]
""");
    }

    public override async Task Project_primitive_collections_element()
    {
        await base.Project_primitive_collections_element();

        AssertSql(
            """
SELECT JSON_VALUE([p].[Ints], '$[0]' RETURNING int) AS [Indexer], JSON_VALUE([p].[DateTimes], '$[0]' RETURNING datetime2) AS [EnumerableElementAt], JSON_VALUE([p].[Strings], '$[1]' RETURNING nvarchar(max)) AS [QueryableElementAt]
FROM [PrimitiveCollectionsEntity] AS [p]
WHERE [p].[Id] < 4
ORDER BY [p].[Id]
""");
    }

    public override async Task Project_inline_collection()
    {
        await base.Project_inline_collection();

        AssertSql(
            """
SELECT [p].[String]
FROM [PrimitiveCollectionsEntity] AS [p]
""");
    }

    public override async Task Project_inline_collection_with_Union()
    {
        await base.Project_inline_collection_with_Union();

        AssertSql(
            """
SELECT [p].[Id], [u].[Value]
FROM [PrimitiveCollectionsEntity] AS [p]
OUTER APPLY (
    SELECT [v].[Value]
    FROM (VALUES ([p].[String])) AS [v]([Value])
    UNION
    SELECT [p0].[String] AS [Value]
    FROM [PrimitiveCollectionsEntity] AS [p0]
) AS [u]
ORDER BY [p].[Id]
""");
    }

    public override async Task Project_inline_collection_with_Concat()
    {
        await base.Project_inline_collection_with_Concat();

        AssertSql();
    }

    public override async Task Nested_contains_with_Lists_and_no_inferred_type_mapping()
    {
        await base.Nested_contains_with_Lists_and_no_inferred_type_mapping();

        AssertSql(
            """
@ints1='1'
@ints2='2'
@ints3='3'
@strings1='one' (Size = 4000)
@strings2='two' (Size = 4000)
@strings3='three' (Size = 4000)

SELECT [p].[Id], [p].[Bool], [p].[Bools], [p].[DateTime], [p].[DateTimes], [p].[Enum], [p].[Enums], [p].[Int], [p].[Ints], [p].[NullableInt], [p].[NullableInts], [p].[NullableString], [p].[NullableStrings], [p].[NullableWrappedId], [p].[NullableWrappedIdWithNullableComparer], [p].[String], [p].[Strings], [p].[WrappedId]
FROM [PrimitiveCollectionsEntity] AS [p]
WHERE CASE
    WHEN [p].[Int] IN (@ints1, @ints2, @ints3) THEN N'one'
    ELSE N'two'
END IN (@strings1, @strings2, @strings3)
""");
    }

    public override async Task Nested_contains_with_arrays_and_no_inferred_type_mapping()
    {
        await base.Nested_contains_with_arrays_and_no_inferred_type_mapping();

        AssertSql(
            """
@ints1='1'
@ints2='2'
@ints3='3'
@strings1='one' (Size = 4000)
@strings2='two' (Size = 4000)
@strings3='three' (Size = 4000)

SELECT [p].[Id], [p].[Bool], [p].[Bools], [p].[DateTime], [p].[DateTimes], [p].[Enum], [p].[Enums], [p].[Int], [p].[Ints], [p].[NullableInt], [p].[NullableInts], [p].[NullableString], [p].[NullableStrings], [p].[NullableWrappedId], [p].[NullableWrappedIdWithNullableComparer], [p].[String], [p].[Strings], [p].[WrappedId]
FROM [PrimitiveCollectionsEntity] AS [p]
WHERE CASE
    WHEN [p].[Int] IN (@ints1, @ints2, @ints3) THEN N'one'
    ELSE N'two'
END IN (@strings1, @strings2, @strings3)
""");
    }

    public override async Task Values_of_enum_casted_to_underlying_value()
    {
        await base.Values_of_enum_casted_to_underlying_value();

        AssertSql(
            """
SELECT [p].[Id], [p].[Bool], [p].[Bools], [p].[DateTime], [p].[DateTimes], [p].[Enum], [p].[Enums], [p].[Int], [p].[Ints], [p].[NullableInt], [p].[NullableInts], [p].[NullableString], [p].[NullableStrings], [p].[NullableWrappedId], [p].[NullableWrappedIdWithNullableComparer], [p].[String], [p].[Strings], [p].[WrappedId]
FROM [PrimitiveCollectionsEntity] AS [p]
WHERE (
    SELECT COUNT(*)
    FROM (VALUES (CAST(0 AS int)), (1), (2), (3)) AS [v]([Value])
    WHERE [v].[Value] = [p].[Int]) > 0
""");
    }

    private void AssertSql(params string[] expected)
        => Fixture.TestSqlLoggerFactory.AssertBaseline(expected);

    private PrimitiveCollectionsContext CreateContext()
        => Fixture.CreateContext();

    public class PrimitiveCollectionsQuerySqlServerFixture : PrimitiveCollectionsQueryFixtureBase, ITestSqlLoggerFactory
    {
        protected override string StoreName
            => "PrimitiveCollectionsJsonTypeTest";

        public TestSqlLoggerFactory TestSqlLoggerFactory
            => (TestSqlLoggerFactory)ListLoggerFactory;

        protected override ITestStoreFactory TestStoreFactory
            => SqlServerTestStoreFactory.Instance;

        public override DbContextOptionsBuilder AddOptions(DbContextOptionsBuilder builder)
        {
            var options = base.AddOptions(builder);
            return options.UseSqlServerCompatibilityLevel(160);
        }

        protected override void OnModelCreating(ModelBuilder modelBuilder, DbContext context)
        {
            base.OnModelCreating(modelBuilder, context);

            modelBuilder.Entity<PrimitiveCollectionsEntity>(b =>
            {
                // Map DateTime to non-default datetime instead of the default datetime2 to exercise type mapping inference
                b.Property(p => p.DateTime).HasColumnType("datetime");
                b.PrimitiveCollection(e => e.Strings).HasColumnType("json");
                b.PrimitiveCollection(e => e.Ints).HasColumnType("json");
                b.PrimitiveCollection(e => e.DateTimes).HasColumnType("json");
                b.PrimitiveCollection(e => e.Bools).HasColumnType("json");
                b.PrimitiveCollection(e => e.Ints).HasColumnType("json");
                b.PrimitiveCollection(e => e.Enums).HasColumnType("json");
                b.PrimitiveCollection(e => e.NullableStrings).HasColumnType("json");
                b.PrimitiveCollection(e => e.NullableInts).HasColumnType("json");
            });
        }
    }
}<|MERGE_RESOLUTION|>--- conflicted
+++ resolved
@@ -1108,10 +1108,9 @@
                 .SingleAsync());
     }
 
-<<<<<<< HEAD
-    public override async Task Contains_on_Enumerable(bool async)
-    {
-        await base.Contains_on_Enumerable(async);
+    public override async Task Contains_on_Enumerable()
+    {
+        await base.Contains_on_Enumerable();
 
         AssertSql(
             """
@@ -1122,9 +1121,9 @@
     }
 
 
-    public override async Task Contains_on_MemoryExtensions(bool async)
-    {
-        await base.Contains_on_MemoryExtensions(async);
+    public override async Task Contains_on_MemoryExtensions()
+    {
+        await base.Contains_on_MemoryExtensions();
 
         AssertSql(
             """
@@ -1134,10 +1133,9 @@
 """);
     }
 
-#if NET10_0_OR_GREATER
-    public override async Task Contains_with_MemoryExtensions_with_null_comparer(bool async)
-    {
-        await base.Contains_with_MemoryExtensions_with_null_comparer(async);
+    public override async Task Contains_with_MemoryExtensions_with_null_comparer()
+    {
+        await base.Contains_with_MemoryExtensions_with_null_comparer();
 
         AssertSql(
             """
@@ -1146,12 +1144,8 @@
 WHERE [p].[Int] IN (10, 999)
 """);
     }
-#endif
-
-    public override async Task Column_collection_Count_method(bool async)
-=======
+
     public override async Task Column_collection_Count_method()
->>>>>>> 73b894db
     {
         await base.Column_collection_Count_method();
 
