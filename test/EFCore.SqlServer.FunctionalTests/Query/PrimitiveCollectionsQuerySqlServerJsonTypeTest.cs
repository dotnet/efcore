﻿// Licensed to the .NET Foundation under one or more agreements.
// The .NET Foundation licenses this file to you under the MIT license.

namespace Microsoft.EntityFrameworkCore.Query;

[SqlServerCondition(SqlServerCondition.SupportsFunctions2022 | SqlServerCondition.SupportsJsonType)]
public class PrimitiveCollectionsQuerySqlServerJsonTypeTest : PrimitiveCollectionsQueryRelationalTestBase<
    PrimitiveCollectionsQuerySqlServerJsonTypeTest.PrimitiveCollectionsQuerySqlServerFixture>
{
    public override int? NumberOfValuesForHugeParameterCollectionTests { get; } = 5000;

    public PrimitiveCollectionsQuerySqlServerJsonTypeTest(
        PrimitiveCollectionsQuerySqlServerFixture fixture,
        ITestOutputHelper testOutputHelper)
        : base(fixture)
    {
        Fixture.TestSqlLoggerFactory.Clear();
        Fixture.TestSqlLoggerFactory.SetTestOutputHelper(testOutputHelper);
    }

    [ConditionalFact]
    public virtual void Check_all_tests_overridden()
        => TestHelpers.AssertAllMethodsOverridden(GetType());

    public override async Task Inline_collection_with_single_parameter_element_Contains()
    {
        await base.Inline_collection_with_single_parameter_element_Contains();

        AssertSql(
            """
@i='2'

SELECT [p].[Id], [p].[Bool], [p].[Bools], [p].[DateTime], [p].[DateTimes], [p].[Enum], [p].[Enums], [p].[Int], [p].[Ints], [p].[NullableInt], [p].[NullableInts], [p].[NullableString], [p].[NullableStrings], [p].[NullableWrappedId], [p].[NullableWrappedIdWithNullableComparer], [p].[String], [p].[Strings], [p].[WrappedId]
FROM [PrimitiveCollectionsEntity] AS [p]
WHERE [p].[Id] = @i
""");
    }

    public override async Task Inline_collection_with_single_parameter_element_Count()
    {
        await base.Inline_collection_with_single_parameter_element_Count();

        AssertSql(
            """
@i='2'

SELECT [p].[Id], [p].[Bool], [p].[Bools], [p].[DateTime], [p].[DateTimes], [p].[Enum], [p].[Enums], [p].[Int], [p].[Ints], [p].[NullableInt], [p].[NullableInts], [p].[NullableString], [p].[NullableStrings], [p].[NullableWrappedId], [p].[NullableWrappedIdWithNullableComparer], [p].[String], [p].[Strings], [p].[WrappedId]
FROM [PrimitiveCollectionsEntity] AS [p]
WHERE (
    SELECT COUNT(*)
    FROM (VALUES (CAST(@i AS int))) AS [v]([Value])
    WHERE [v].[Value] > [p].[Id]) = 1
""");
    }

    public override async Task Parameter_collection_Contains_with_EF_Constant()
    {
        await base.Parameter_collection_Contains_with_EF_Constant();

        AssertSql(
            """
SELECT [p].[Id], [p].[Bool], [p].[Bools], [p].[DateTime], [p].[DateTimes], [p].[Enum], [p].[Enums], [p].[Int], [p].[Ints], [p].[NullableInt], [p].[NullableInts], [p].[NullableString], [p].[NullableStrings], [p].[NullableWrappedId], [p].[NullableWrappedIdWithNullableComparer], [p].[String], [p].[Strings], [p].[WrappedId]
FROM [PrimitiveCollectionsEntity] AS [p]
WHERE [p].[Id] IN (2, 999, 1000)
""");
    }

    public override async Task Parameter_collection_Where_with_EF_Constant_Where_Any()
    {
        await base.Parameter_collection_Where_with_EF_Constant_Where_Any();

        AssertSql(
            """
SELECT [p].[Id], [p].[Bool], [p].[Bools], [p].[DateTime], [p].[DateTimes], [p].[Enum], [p].[Enums], [p].[Int], [p].[Ints], [p].[NullableInt], [p].[NullableInts], [p].[NullableString], [p].[NullableStrings], [p].[NullableWrappedId], [p].[NullableWrappedIdWithNullableComparer], [p].[String], [p].[Strings], [p].[WrappedId]
FROM [PrimitiveCollectionsEntity] AS [p]
WHERE EXISTS (
    SELECT 1
    FROM (VALUES (CAST(2 AS int)), (999), (1000)) AS [i]([Value])
    WHERE [i].[Value] > 0)
""");
    }

    public override async Task Parameter_collection_Count_with_column_predicate_with_EF_Constant()
    {
        await base.Parameter_collection_Count_with_column_predicate_with_EF_Constant();

        AssertSql(
            """
SELECT [p].[Id], [p].[Bool], [p].[Bools], [p].[DateTime], [p].[DateTimes], [p].[Enum], [p].[Enums], [p].[Int], [p].[Ints], [p].[NullableInt], [p].[NullableInts], [p].[NullableString], [p].[NullableStrings], [p].[NullableWrappedId], [p].[NullableWrappedIdWithNullableComparer], [p].[String], [p].[Strings], [p].[WrappedId]
FROM [PrimitiveCollectionsEntity] AS [p]
WHERE (
    SELECT COUNT(*)
    FROM (VALUES (CAST(2 AS int)), (999), (1000)) AS [i]([Value])
    WHERE [i].[Value] > [p].[Id]) = 2
""");
    }

    public override async Task Parameter_collection_Count_with_huge_number_of_values()
    {
        await base.Parameter_collection_Count_with_huge_number_of_values();

        Assert.Contains("OPENJSON(@ids) WITH ([value] int '$')", Fixture.TestSqlLoggerFactory.SqlStatements[0], StringComparison.Ordinal);
    }

    public override async Task Parameter_collection_Count_with_huge_number_of_values_over_5_operations()
    {
        await base.Parameter_collection_Count_with_huge_number_of_values_over_5_operations();

        Assert.Contains("OPENJSON(@ids) WITH ([value] int '$')", Fixture.TestSqlLoggerFactory.SqlStatements[0], StringComparison.Ordinal);
    }

    public override async Task Parameter_collection_Count_with_huge_number_of_values_over_5_operations_same_parameter()
    {
        await base.Parameter_collection_Count_with_huge_number_of_values_over_5_operations_same_parameter();

        Assert.Contains("@ids1=", Fixture.TestSqlLoggerFactory.SqlStatements[0], StringComparison.Ordinal);
        Assert.Contains("@ids2=", Fixture.TestSqlLoggerFactory.SqlStatements[0], StringComparison.Ordinal);
    }

    public override async Task Parameter_collection_Count_with_huge_number_of_values_over_5_operations_forced_constants()
    {
        await base.Parameter_collection_Count_with_huge_number_of_values_over_5_operations_forced_constants();

        Assert.Contains("@ids1=", Fixture.TestSqlLoggerFactory.SqlStatements[0], StringComparison.Ordinal);
        Assert.Contains("@ids2=", Fixture.TestSqlLoggerFactory.SqlStatements[0], StringComparison.Ordinal);
    }

    public override async Task Parameter_collection_Count_with_huge_number_of_values_over_5_operations_mixed_parameters_constants()
    {
        await base.Parameter_collection_Count_with_huge_number_of_values_over_5_operations_mixed_parameters_constants();

        Assert.Contains("OPENJSON(@ids) WITH ([value] int '$')", Fixture.TestSqlLoggerFactory.SqlStatements[0], StringComparison.Ordinal);
    }

    public override async Task Parameter_collection_of_ints_Contains_int_with_huge_number_of_values()
    {
        await base.Parameter_collection_of_ints_Contains_int_with_huge_number_of_values();

        Assert.Contains("OPENJSON(@ints) WITH ([value] int '$')", Fixture.TestSqlLoggerFactory.SqlStatements[0], StringComparison.Ordinal);
        Assert.Contains("OPENJSON(@ints) WITH ([value] int '$')", Fixture.TestSqlLoggerFactory.SqlStatements[1], StringComparison.Ordinal);
    }

    public override async Task Parameter_collection_of_ints_Contains_int_with_huge_number_of_values_over_5_operations()
    {
        await base.Parameter_collection_of_ints_Contains_int_with_huge_number_of_values_over_5_operations();

        Assert.Contains("OPENJSON(@ints) WITH ([value] int '$')", Fixture.TestSqlLoggerFactory.SqlStatements[0], StringComparison.Ordinal);
        Assert.Contains("OPENJSON(@ints) WITH ([value] int '$')", Fixture.TestSqlLoggerFactory.SqlStatements[1], StringComparison.Ordinal);
    }

    public override async Task Parameter_collection_of_ints_Contains_int_with_huge_number_of_values_over_5_operations_same_parameter()
    {
        await base.Parameter_collection_of_ints_Contains_int_with_huge_number_of_values_over_5_operations_same_parameter();

        Assert.Contains("@ints1=", Fixture.TestSqlLoggerFactory.SqlStatements[0], StringComparison.Ordinal);
        Assert.Contains("@ints2=", Fixture.TestSqlLoggerFactory.SqlStatements[0], StringComparison.Ordinal);
        Assert.Contains("@ints1=", Fixture.TestSqlLoggerFactory.SqlStatements[1], StringComparison.Ordinal);
        Assert.Contains("@ints2=", Fixture.TestSqlLoggerFactory.SqlStatements[1], StringComparison.Ordinal);
    }

    public override async Task Parameter_collection_of_ints_Contains_int_with_huge_number_of_values_over_5_operations_forced_constants()
    {
        await base.Parameter_collection_of_ints_Contains_int_with_huge_number_of_values_over_5_operations_forced_constants();

        Assert.Contains("@ints1=", Fixture.TestSqlLoggerFactory.SqlStatements[0], StringComparison.Ordinal);
        Assert.Contains("@ints2=", Fixture.TestSqlLoggerFactory.SqlStatements[0], StringComparison.Ordinal);
        Assert.Contains("@ints1=", Fixture.TestSqlLoggerFactory.SqlStatements[1], StringComparison.Ordinal);
        Assert.Contains("@ints2=", Fixture.TestSqlLoggerFactory.SqlStatements[1], StringComparison.Ordinal);
    }

    public override async Task Parameter_collection_of_ints_Contains_int_with_huge_number_of_values_over_5_operations_mixed_parameters_constants()
    {
        await base.Parameter_collection_of_ints_Contains_int_with_huge_number_of_values_over_5_operations_mixed_parameters_constants();

        Assert.Contains("OPENJSON(@ints) WITH ([value] int '$')", Fixture.TestSqlLoggerFactory.SqlStatements[0], StringComparison.Ordinal);
        Assert.Contains("OPENJSON(@ints) WITH ([value] int '$')", Fixture.TestSqlLoggerFactory.SqlStatements[1], StringComparison.Ordinal);
    }

    public override async Task Inline_collection_of_ints_Contains()
    {
        await base.Inline_collection_of_ints_Contains();

        AssertSql(
            """
SELECT [p].[Id], [p].[Bool], [p].[Bools], [p].[DateTime], [p].[DateTimes], [p].[Enum], [p].[Enums], [p].[Int], [p].[Ints], [p].[NullableInt], [p].[NullableInts], [p].[NullableString], [p].[NullableStrings], [p].[NullableWrappedId], [p].[NullableWrappedIdWithNullableComparer], [p].[String], [p].[Strings], [p].[WrappedId]
FROM [PrimitiveCollectionsEntity] AS [p]
WHERE [p].[Int] IN (10, 999)
""");
    }

    public override async Task Inline_collection_of_nullable_ints_Contains()
    {
        await base.Inline_collection_of_nullable_ints_Contains();

        AssertSql(
            """
SELECT [p].[Id], [p].[Bool], [p].[Bools], [p].[DateTime], [p].[DateTimes], [p].[Enum], [p].[Enums], [p].[Int], [p].[Ints], [p].[NullableInt], [p].[NullableInts], [p].[NullableString], [p].[NullableStrings], [p].[NullableWrappedId], [p].[NullableWrappedIdWithNullableComparer], [p].[String], [p].[Strings], [p].[WrappedId]
FROM [PrimitiveCollectionsEntity] AS [p]
WHERE [p].[NullableInt] IN (10, 999)
""");
    }

    public override async Task Inline_collection_of_nullable_ints_Contains_null()
    {
        await base.Inline_collection_of_nullable_ints_Contains_null();

        AssertSql(
            """
SELECT [p].[Id], [p].[Bool], [p].[Bools], [p].[DateTime], [p].[DateTimes], [p].[Enum], [p].[Enums], [p].[Int], [p].[Ints], [p].[NullableInt], [p].[NullableInts], [p].[NullableString], [p].[NullableStrings], [p].[NullableWrappedId], [p].[NullableWrappedIdWithNullableComparer], [p].[String], [p].[Strings], [p].[WrappedId]
FROM [PrimitiveCollectionsEntity] AS [p]
WHERE [p].[NullableInt] IS NULL OR [p].[NullableInt] = 999
""");
    }

    public override async Task Inline_collection_Count_with_zero_values()
    {
        await base.Inline_collection_Count_with_zero_values();

        AssertSql();
    }

    public override async Task Inline_collection_Count_with_one_value()
    {
        await base.Inline_collection_Count_with_one_value();

        AssertSql(
            """
SELECT [p].[Id], [p].[Bool], [p].[Bools], [p].[DateTime], [p].[DateTimes], [p].[Enum], [p].[Enums], [p].[Int], [p].[Ints], [p].[NullableInt], [p].[NullableInts], [p].[NullableString], [p].[NullableStrings], [p].[NullableWrappedId], [p].[NullableWrappedIdWithNullableComparer], [p].[String], [p].[Strings], [p].[WrappedId]
FROM [PrimitiveCollectionsEntity] AS [p]
WHERE (
    SELECT COUNT(*)
    FROM (VALUES (CAST(2 AS int))) AS [v]([Value])
    WHERE [v].[Value] > [p].[Id]) = 1
""");
    }

    public override async Task Inline_collection_Count_with_two_values()
    {
        await base.Inline_collection_Count_with_two_values();

        AssertSql(
            """
SELECT [p].[Id], [p].[Bool], [p].[Bools], [p].[DateTime], [p].[DateTimes], [p].[Enum], [p].[Enums], [p].[Int], [p].[Ints], [p].[NullableInt], [p].[NullableInts], [p].[NullableString], [p].[NullableStrings], [p].[NullableWrappedId], [p].[NullableWrappedIdWithNullableComparer], [p].[String], [p].[Strings], [p].[WrappedId]
FROM [PrimitiveCollectionsEntity] AS [p]
WHERE (
    SELECT COUNT(*)
    FROM (VALUES (CAST(2 AS int)), (999)) AS [v]([Value])
    WHERE [v].[Value] > [p].[Id]) = 1
""");
    }

    public override async Task Inline_collection_Count_with_three_values()
    {
        await base.Inline_collection_Count_with_three_values();

        AssertSql(
            """
SELECT [p].[Id], [p].[Bool], [p].[Bools], [p].[DateTime], [p].[DateTimes], [p].[Enum], [p].[Enums], [p].[Int], [p].[Ints], [p].[NullableInt], [p].[NullableInts], [p].[NullableString], [p].[NullableStrings], [p].[NullableWrappedId], [p].[NullableWrappedIdWithNullableComparer], [p].[String], [p].[Strings], [p].[WrappedId]
FROM [PrimitiveCollectionsEntity] AS [p]
WHERE (
    SELECT COUNT(*)
    FROM (VALUES (CAST(2 AS int)), (999), (1000)) AS [v]([Value])
    WHERE [v].[Value] > [p].[Id]) = 2
""");
    }

    public override async Task Inline_collection_Contains_with_zero_values()
    {
        await base.Inline_collection_Contains_with_zero_values();

        AssertSql(
            """
SELECT [p].[Id], [p].[Bool], [p].[Bools], [p].[DateTime], [p].[DateTimes], [p].[Enum], [p].[Enums], [p].[Int], [p].[Ints], [p].[NullableInt], [p].[NullableInts], [p].[NullableString], [p].[NullableStrings], [p].[NullableWrappedId], [p].[NullableWrappedIdWithNullableComparer], [p].[String], [p].[Strings], [p].[WrappedId]
FROM [PrimitiveCollectionsEntity] AS [p]
WHERE 0 = 1
""");
    }

    public override async Task Inline_collection_Contains_with_one_value()
    {
        await base.Inline_collection_Contains_with_one_value();

        AssertSql(
            """
SELECT [p].[Id], [p].[Bool], [p].[Bools], [p].[DateTime], [p].[DateTimes], [p].[Enum], [p].[Enums], [p].[Int], [p].[Ints], [p].[NullableInt], [p].[NullableInts], [p].[NullableString], [p].[NullableStrings], [p].[NullableWrappedId], [p].[NullableWrappedIdWithNullableComparer], [p].[String], [p].[Strings], [p].[WrappedId]
FROM [PrimitiveCollectionsEntity] AS [p]
WHERE [p].[Id] = 2
""");
    }

    public override async Task Inline_collection_Contains_with_two_values()
    {
        await base.Inline_collection_Contains_with_two_values();

        AssertSql(
            """
SELECT [p].[Id], [p].[Bool], [p].[Bools], [p].[DateTime], [p].[DateTimes], [p].[Enum], [p].[Enums], [p].[Int], [p].[Ints], [p].[NullableInt], [p].[NullableInts], [p].[NullableString], [p].[NullableStrings], [p].[NullableWrappedId], [p].[NullableWrappedIdWithNullableComparer], [p].[String], [p].[Strings], [p].[WrappedId]
FROM [PrimitiveCollectionsEntity] AS [p]
WHERE [p].[Id] IN (2, 999)
""");
    }

    public override async Task Inline_collection_Contains_with_three_values()
    {
        await base.Inline_collection_Contains_with_three_values();

        AssertSql(
            """
SELECT [p].[Id], [p].[Bool], [p].[Bools], [p].[DateTime], [p].[DateTimes], [p].[Enum], [p].[Enums], [p].[Int], [p].[Ints], [p].[NullableInt], [p].[NullableInts], [p].[NullableString], [p].[NullableStrings], [p].[NullableWrappedId], [p].[NullableWrappedIdWithNullableComparer], [p].[String], [p].[Strings], [p].[WrappedId]
FROM [PrimitiveCollectionsEntity] AS [p]
WHERE [p].[Id] IN (2, 999, 1000)
""");
    }

    public override async Task Inline_collection_Contains_with_all_parameters()
    {
        await base.Inline_collection_Contains_with_all_parameters();

        AssertSql(
            """
@i='2'
@j='999'

SELECT [p].[Id], [p].[Bool], [p].[Bools], [p].[DateTime], [p].[DateTimes], [p].[Enum], [p].[Enums], [p].[Int], [p].[Ints], [p].[NullableInt], [p].[NullableInts], [p].[NullableString], [p].[NullableStrings], [p].[NullableWrappedId], [p].[NullableWrappedIdWithNullableComparer], [p].[String], [p].[Strings], [p].[WrappedId]
FROM [PrimitiveCollectionsEntity] AS [p]
WHERE [p].[Id] IN (@i, @j)
""");
    }

    public override async Task Inline_collection_Contains_with_constant_and_parameter()
    {
        await base.Inline_collection_Contains_with_constant_and_parameter();

        AssertSql(
            """
@j='999'

SELECT [p].[Id], [p].[Bool], [p].[Bools], [p].[DateTime], [p].[DateTimes], [p].[Enum], [p].[Enums], [p].[Int], [p].[Ints], [p].[NullableInt], [p].[NullableInts], [p].[NullableString], [p].[NullableStrings], [p].[NullableWrappedId], [p].[NullableWrappedIdWithNullableComparer], [p].[String], [p].[Strings], [p].[WrappedId]
FROM [PrimitiveCollectionsEntity] AS [p]
WHERE [p].[Id] IN (2, @j)
""");
    }

    public override async Task Inline_collection_Contains_with_mixed_value_types()
    {
        await base.Inline_collection_Contains_with_mixed_value_types();

        AssertSql(
            """
@i='11'

SELECT [p].[Id], [p].[Bool], [p].[Bools], [p].[DateTime], [p].[DateTimes], [p].[Enum], [p].[Enums], [p].[Int], [p].[Ints], [p].[NullableInt], [p].[NullableInts], [p].[NullableString], [p].[NullableStrings], [p].[NullableWrappedId], [p].[NullableWrappedIdWithNullableComparer], [p].[String], [p].[Strings], [p].[WrappedId]
FROM [PrimitiveCollectionsEntity] AS [p]
WHERE [p].[Int] IN (999, @i, [p].[Id], [p].[Id] + [p].[Int])
""");
    }

    public override async Task Inline_collection_List_Contains_with_mixed_value_types()
    {
        await base.Inline_collection_List_Contains_with_mixed_value_types();

        AssertSql(
            """
@i='11'

SELECT [p].[Id], [p].[Bool], [p].[Bools], [p].[DateTime], [p].[DateTimes], [p].[Enum], [p].[Enums], [p].[Int], [p].[Ints], [p].[NullableInt], [p].[NullableInts], [p].[NullableString], [p].[NullableStrings], [p].[NullableWrappedId], [p].[NullableWrappedIdWithNullableComparer], [p].[String], [p].[Strings], [p].[WrappedId]
FROM [PrimitiveCollectionsEntity] AS [p]
WHERE [p].[Int] IN (999, @i, [p].[Id], [p].[Id] + [p].[Int])
""");
    }

    public override async Task Inline_collection_Contains_as_Any_with_predicate()
    {
        await base.Inline_collection_Contains_as_Any_with_predicate();

        AssertSql(
            """
SELECT [p].[Id], [p].[Bool], [p].[Bools], [p].[DateTime], [p].[DateTimes], [p].[Enum], [p].[Enums], [p].[Int], [p].[Ints], [p].[NullableInt], [p].[NullableInts], [p].[NullableString], [p].[NullableStrings], [p].[NullableWrappedId], [p].[NullableWrappedIdWithNullableComparer], [p].[String], [p].[Strings], [p].[WrappedId]
FROM [PrimitiveCollectionsEntity] AS [p]
WHERE [p].[Id] IN (2, 999)
""");
    }

    public override async Task Inline_collection_negated_Contains_as_All()
    {
        await base.Inline_collection_negated_Contains_as_All();

        AssertSql(
            """
SELECT [p].[Id], [p].[Bool], [p].[Bools], [p].[DateTime], [p].[DateTimes], [p].[Enum], [p].[Enums], [p].[Int], [p].[Ints], [p].[NullableInt], [p].[NullableInts], [p].[NullableString], [p].[NullableStrings], [p].[NullableWrappedId], [p].[NullableWrappedIdWithNullableComparer], [p].[String], [p].[Strings], [p].[WrappedId]
FROM [PrimitiveCollectionsEntity] AS [p]
WHERE [p].[Id] NOT IN (2, 999)
""");
    }

    public override async Task Inline_collection_Min_with_two_values()
    {
        await base.Inline_collection_Min_with_two_values();

        AssertSql(
            """
SELECT [p].[Id], [p].[Bool], [p].[Bools], [p].[DateTime], [p].[DateTimes], [p].[Enum], [p].[Enums], [p].[Int], [p].[Ints], [p].[NullableInt], [p].[NullableInts], [p].[NullableString], [p].[NullableStrings], [p].[NullableWrappedId], [p].[NullableWrappedIdWithNullableComparer], [p].[String], [p].[Strings], [p].[WrappedId]
FROM [PrimitiveCollectionsEntity] AS [p]
WHERE LEAST(30, [p].[Int]) = 30
""");
    }

    public override async Task Inline_collection_List_Min_with_two_values()
    {
        await base.Inline_collection_List_Min_with_two_values();

        AssertSql(
            """
SELECT [p].[Id], [p].[Bool], [p].[Bools], [p].[DateTime], [p].[DateTimes], [p].[Enum], [p].[Enums], [p].[Int], [p].[Ints], [p].[NullableInt], [p].[NullableInts], [p].[NullableString], [p].[NullableStrings], [p].[NullableWrappedId], [p].[NullableWrappedIdWithNullableComparer], [p].[String], [p].[Strings], [p].[WrappedId]
FROM [PrimitiveCollectionsEntity] AS [p]
WHERE LEAST(30, [p].[Int]) = 30
""");
    }

    public override async Task Inline_collection_Max_with_two_values()
    {
        await base.Inline_collection_Max_with_two_values();

        AssertSql(
            """
SELECT [p].[Id], [p].[Bool], [p].[Bools], [p].[DateTime], [p].[DateTimes], [p].[Enum], [p].[Enums], [p].[Int], [p].[Ints], [p].[NullableInt], [p].[NullableInts], [p].[NullableString], [p].[NullableStrings], [p].[NullableWrappedId], [p].[NullableWrappedIdWithNullableComparer], [p].[String], [p].[Strings], [p].[WrappedId]
FROM [PrimitiveCollectionsEntity] AS [p]
WHERE GREATEST(30, [p].[Int]) = 30
""");
    }

    public override async Task Inline_collection_List_Max_with_two_values()
    {
        await base.Inline_collection_List_Max_with_two_values();

        AssertSql(
            """
SELECT [p].[Id], [p].[Bool], [p].[Bools], [p].[DateTime], [p].[DateTimes], [p].[Enum], [p].[Enums], [p].[Int], [p].[Ints], [p].[NullableInt], [p].[NullableInts], [p].[NullableString], [p].[NullableStrings], [p].[NullableWrappedId], [p].[NullableWrappedIdWithNullableComparer], [p].[String], [p].[Strings], [p].[WrappedId]
FROM [PrimitiveCollectionsEntity] AS [p]
WHERE GREATEST(30, [p].[Int]) = 30
""");
    }

    public override async Task Inline_collection_Min_with_three_values()
    {
        await base.Inline_collection_Min_with_three_values();

        AssertSql(
            """
@i='25'

SELECT [p].[Id], [p].[Bool], [p].[Bools], [p].[DateTime], [p].[DateTimes], [p].[Enum], [p].[Enums], [p].[Int], [p].[Ints], [p].[NullableInt], [p].[NullableInts], [p].[NullableString], [p].[NullableStrings], [p].[NullableWrappedId], [p].[NullableWrappedIdWithNullableComparer], [p].[String], [p].[Strings], [p].[WrappedId]
FROM [PrimitiveCollectionsEntity] AS [p]
WHERE LEAST(30, [p].[Int], @i) = 25
""");
    }

    public override async Task Inline_collection_List_Min_with_three_values()
    {
        await base.Inline_collection_List_Min_with_three_values();

        AssertSql(
            """
@i='25'

SELECT [p].[Id], [p].[Bool], [p].[Bools], [p].[DateTime], [p].[DateTimes], [p].[Enum], [p].[Enums], [p].[Int], [p].[Ints], [p].[NullableInt], [p].[NullableInts], [p].[NullableString], [p].[NullableStrings], [p].[NullableWrappedId], [p].[NullableWrappedIdWithNullableComparer], [p].[String], [p].[Strings], [p].[WrappedId]
FROM [PrimitiveCollectionsEntity] AS [p]
WHERE LEAST(30, [p].[Int], @i) = 25
""");
    }

    public override async Task Inline_collection_Max_with_three_values()
    {
        await base.Inline_collection_Max_with_three_values();

        AssertSql(
            """
@i='35'

SELECT [p].[Id], [p].[Bool], [p].[Bools], [p].[DateTime], [p].[DateTimes], [p].[Enum], [p].[Enums], [p].[Int], [p].[Ints], [p].[NullableInt], [p].[NullableInts], [p].[NullableString], [p].[NullableStrings], [p].[NullableWrappedId], [p].[NullableWrappedIdWithNullableComparer], [p].[String], [p].[Strings], [p].[WrappedId]
FROM [PrimitiveCollectionsEntity] AS [p]
WHERE GREATEST(30, [p].[Int], @i) = 35
""");
    }

    public override async Task Inline_collection_List_Max_with_three_values()
    {
        await base.Inline_collection_List_Max_with_three_values();

        AssertSql(
            """
@i='35'

SELECT [p].[Id], [p].[Bool], [p].[Bools], [p].[DateTime], [p].[DateTimes], [p].[Enum], [p].[Enums], [p].[Int], [p].[Ints], [p].[NullableInt], [p].[NullableInts], [p].[NullableString], [p].[NullableStrings], [p].[NullableWrappedId], [p].[NullableWrappedIdWithNullableComparer], [p].[String], [p].[Strings], [p].[WrappedId]
FROM [PrimitiveCollectionsEntity] AS [p]
WHERE GREATEST(30, [p].[Int], @i) = 35
""");
    }

    public override async Task Inline_collection_of_nullable_value_type_Min()
    {
        await base.Inline_collection_of_nullable_value_type_Min();

        AssertSql(
            """
@i='25' (Nullable = true)

SELECT [p].[Id], [p].[Bool], [p].[Bools], [p].[DateTime], [p].[DateTimes], [p].[Enum], [p].[Enums], [p].[Int], [p].[Ints], [p].[NullableInt], [p].[NullableInts], [p].[NullableString], [p].[NullableStrings], [p].[NullableWrappedId], [p].[NullableWrappedIdWithNullableComparer], [p].[String], [p].[Strings], [p].[WrappedId]
FROM [PrimitiveCollectionsEntity] AS [p]
WHERE LEAST(30, [p].[Int], @i) = 25
""");
    }

    public override async Task Inline_collection_of_nullable_value_type_Max()
    {
        await base.Inline_collection_of_nullable_value_type_Max();

        AssertSql(
            """
@i='35' (Nullable = true)

SELECT [p].[Id], [p].[Bool], [p].[Bools], [p].[DateTime], [p].[DateTimes], [p].[Enum], [p].[Enums], [p].[Int], [p].[Ints], [p].[NullableInt], [p].[NullableInts], [p].[NullableString], [p].[NullableStrings], [p].[NullableWrappedId], [p].[NullableWrappedIdWithNullableComparer], [p].[String], [p].[Strings], [p].[WrappedId]
FROM [PrimitiveCollectionsEntity] AS [p]
WHERE GREATEST(30, [p].[Int], @i) = 35
""");
    }

    public override async Task Inline_collection_of_nullable_value_type_with_null_Min()
    {
        await base.Inline_collection_of_nullable_value_type_with_null_Min();

        AssertSql(
            """
SELECT [p].[Id], [p].[Bool], [p].[Bools], [p].[DateTime], [p].[DateTimes], [p].[Enum], [p].[Enums], [p].[Int], [p].[Ints], [p].[NullableInt], [p].[NullableInts], [p].[NullableString], [p].[NullableStrings], [p].[NullableWrappedId], [p].[NullableWrappedIdWithNullableComparer], [p].[String], [p].[Strings], [p].[WrappedId]
FROM [PrimitiveCollectionsEntity] AS [p]
WHERE LEAST(30, [p].[NullableInt], NULL) = 30
""");
    }

    public override async Task Inline_collection_of_nullable_value_type_with_null_Max()
    {
        await base.Inline_collection_of_nullable_value_type_with_null_Max();

        AssertSql(
            """
SELECT [p].[Id], [p].[Bool], [p].[Bools], [p].[DateTime], [p].[DateTimes], [p].[Enum], [p].[Enums], [p].[Int], [p].[Ints], [p].[NullableInt], [p].[NullableInts], [p].[NullableString], [p].[NullableStrings], [p].[NullableWrappedId], [p].[NullableWrappedIdWithNullableComparer], [p].[String], [p].[Strings], [p].[WrappedId]
FROM [PrimitiveCollectionsEntity] AS [p]
WHERE GREATEST(30, [p].[NullableInt], NULL) = 30
""");
    }

    public override async Task Inline_collection_Contains_with_EF_Parameter()
    {
        await base.Inline_collection_Contains_with_EF_Parameter();

        AssertSql(
            """
@p='[2,999,1000]' (Size = 4000)

SELECT [p].[Id], [p].[Bool], [p].[Bools], [p].[DateTime], [p].[DateTimes], [p].[Enum], [p].[Enums], [p].[Int], [p].[Ints], [p].[NullableInt], [p].[NullableInts], [p].[NullableString], [p].[NullableStrings], [p].[NullableWrappedId], [p].[NullableWrappedIdWithNullableComparer], [p].[String], [p].[Strings], [p].[WrappedId]
FROM [PrimitiveCollectionsEntity] AS [p]
WHERE [p].[Id] IN (
    SELECT [p0].[value]
    FROM OPENJSON(@p) WITH ([value] int '$') AS [p0]
)
""");
    }

    public override async Task Inline_collection_Contains_with_IEnumerable_EF_Parameter()
    {
        await base.Inline_collection_Contains_with_IEnumerable_EF_Parameter();

        AssertSql(
            """
@Select='["10","a","aa"]' (Size = 4000)

SELECT [p].[Id], [p].[Bool], [p].[Bools], [p].[DateTime], [p].[DateTimes], [p].[Enum], [p].[Enums], [p].[Int], [p].[Ints], [p].[NullableInt], [p].[NullableInts], [p].[NullableString], [p].[NullableStrings], [p].[NullableWrappedId], [p].[NullableWrappedIdWithNullableComparer], [p].[String], [p].[Strings], [p].[WrappedId]
FROM [PrimitiveCollectionsEntity] AS [p]
WHERE [p].[NullableString] IN (
    SELECT [s].[value]
    FROM OPENJSON(@Select) WITH ([value] nvarchar(max) '$') AS [s]
)
""");
    }

    public override async Task Inline_collection_Count_with_column_predicate_with_EF_Parameter()
    {
        await base.Inline_collection_Count_with_column_predicate_with_EF_Parameter();

        AssertSql(
            """
@p='[2,999,1000]' (Size = 4000)

SELECT [p].[Id], [p].[Bool], [p].[Bools], [p].[DateTime], [p].[DateTimes], [p].[Enum], [p].[Enums], [p].[Int], [p].[Ints], [p].[NullableInt], [p].[NullableInts], [p].[NullableString], [p].[NullableStrings], [p].[NullableWrappedId], [p].[NullableWrappedIdWithNullableComparer], [p].[String], [p].[Strings], [p].[WrappedId]
FROM [PrimitiveCollectionsEntity] AS [p]
WHERE (
    SELECT COUNT(*)
    FROM OPENJSON(@p) WITH ([value] int '$') AS [p0]
    WHERE [p0].[value] > [p].[Id]) = 2
""");
    }

    public override async Task Parameter_collection_Count()
    {
        await base.Parameter_collection_Count();

        AssertSql(
            """
@ids1='2'
@ids2='999'

SELECT [p].[Id], [p].[Bool], [p].[Bools], [p].[DateTime], [p].[DateTimes], [p].[Enum], [p].[Enums], [p].[Int], [p].[Ints], [p].[NullableInt], [p].[NullableInts], [p].[NullableString], [p].[NullableStrings], [p].[NullableWrappedId], [p].[NullableWrappedIdWithNullableComparer], [p].[String], [p].[Strings], [p].[WrappedId]
FROM [PrimitiveCollectionsEntity] AS [p]
WHERE (
    SELECT COUNT(*)
    FROM (VALUES (@ids1), (@ids2)) AS [i]([Value])
    WHERE [i].[Value] > [p].[Id]) = 1
""");
    }

    public override async Task Parameter_collection_of_ints_Contains_int()
    {
        await base.Parameter_collection_of_ints_Contains_int();

        AssertSql(
            """
@ints1='10'
@ints2='999'

SELECT [p].[Id], [p].[Bool], [p].[Bools], [p].[DateTime], [p].[DateTimes], [p].[Enum], [p].[Enums], [p].[Int], [p].[Ints], [p].[NullableInt], [p].[NullableInts], [p].[NullableString], [p].[NullableStrings], [p].[NullableWrappedId], [p].[NullableWrappedIdWithNullableComparer], [p].[String], [p].[Strings], [p].[WrappedId]
FROM [PrimitiveCollectionsEntity] AS [p]
WHERE [p].[Int] IN (@ints1, @ints2)
""",
            //
            """
@ints1='10'
@ints2='999'

SELECT [p].[Id], [p].[Bool], [p].[Bools], [p].[DateTime], [p].[DateTimes], [p].[Enum], [p].[Enums], [p].[Int], [p].[Ints], [p].[NullableInt], [p].[NullableInts], [p].[NullableString], [p].[NullableStrings], [p].[NullableWrappedId], [p].[NullableWrappedIdWithNullableComparer], [p].[String], [p].[Strings], [p].[WrappedId]
FROM [PrimitiveCollectionsEntity] AS [p]
WHERE [p].[Int] NOT IN (@ints1, @ints2)
""");
    }

    public override async Task Parameter_collection_HashSet_of_ints_Contains_int()
    {
        await base.Parameter_collection_HashSet_of_ints_Contains_int();

        AssertSql(
            """
@ints1='10'
@ints2='999'

SELECT [p].[Id], [p].[Bool], [p].[Bools], [p].[DateTime], [p].[DateTimes], [p].[Enum], [p].[Enums], [p].[Int], [p].[Ints], [p].[NullableInt], [p].[NullableInts], [p].[NullableString], [p].[NullableStrings], [p].[NullableWrappedId], [p].[NullableWrappedIdWithNullableComparer], [p].[String], [p].[Strings], [p].[WrappedId]
FROM [PrimitiveCollectionsEntity] AS [p]
WHERE [p].[Int] IN (@ints1, @ints2)
""",
            //
            """
@ints1='10'
@ints2='999'

SELECT [p].[Id], [p].[Bool], [p].[Bools], [p].[DateTime], [p].[DateTimes], [p].[Enum], [p].[Enums], [p].[Int], [p].[Ints], [p].[NullableInt], [p].[NullableInts], [p].[NullableString], [p].[NullableStrings], [p].[NullableWrappedId], [p].[NullableWrappedIdWithNullableComparer], [p].[String], [p].[Strings], [p].[WrappedId]
FROM [PrimitiveCollectionsEntity] AS [p]
WHERE [p].[Int] NOT IN (@ints1, @ints2)
""");
    }

    public override async Task Parameter_collection_FrozenSet_of_ints_Contains_int()
    {
        await base.Parameter_collection_FrozenSet_of_ints_Contains_int();

        AssertSql(
            """
@ints1='10'
@ints2='999'

SELECT [p].[Id], [p].[Bool], [p].[Bools], [p].[DateTime], [p].[DateTimes], [p].[Enum], [p].[Enums], [p].[Int], [p].[Ints], [p].[NullableInt], [p].[NullableInts], [p].[NullableString], [p].[NullableStrings], [p].[NullableWrappedId], [p].[NullableWrappedIdWithNullableComparer], [p].[String], [p].[Strings], [p].[WrappedId]
FROM [PrimitiveCollectionsEntity] AS [p]
WHERE [p].[Int] IN (@ints1, @ints2)
""",
            //
            """
@ints1='10'
@ints2='999'

SELECT [p].[Id], [p].[Bool], [p].[Bools], [p].[DateTime], [p].[DateTimes], [p].[Enum], [p].[Enums], [p].[Int], [p].[Ints], [p].[NullableInt], [p].[NullableInts], [p].[NullableString], [p].[NullableStrings], [p].[NullableWrappedId], [p].[NullableWrappedIdWithNullableComparer], [p].[String], [p].[Strings], [p].[WrappedId]
FROM [PrimitiveCollectionsEntity] AS [p]
WHERE [p].[Int] NOT IN (@ints1, @ints2)
""");
    }

    public override async Task Parameter_collection_ImmutableArray_of_ints_Contains_int()
    {
        await base.Parameter_collection_ImmutableArray_of_ints_Contains_int();

        AssertSql(
            """
@ints1='10'
@ints2='999'

SELECT [p].[Id], [p].[Bool], [p].[Bools], [p].[DateTime], [p].[DateTimes], [p].[Enum], [p].[Enums], [p].[Int], [p].[Ints], [p].[NullableInt], [p].[NullableInts], [p].[NullableString], [p].[NullableStrings], [p].[NullableWrappedId], [p].[NullableWrappedIdWithNullableComparer], [p].[String], [p].[Strings], [p].[WrappedId]
FROM [PrimitiveCollectionsEntity] AS [p]
WHERE [p].[Int] IN (@ints1, @ints2)
""",
            //
            """
@ints1='10'
@ints2='999'

SELECT [p].[Id], [p].[Bool], [p].[Bools], [p].[DateTime], [p].[DateTimes], [p].[Enum], [p].[Enums], [p].[Int], [p].[Ints], [p].[NullableInt], [p].[NullableInts], [p].[NullableString], [p].[NullableStrings], [p].[NullableWrappedId], [p].[NullableWrappedIdWithNullableComparer], [p].[String], [p].[Strings], [p].[WrappedId]
FROM [PrimitiveCollectionsEntity] AS [p]
WHERE [p].[Int] NOT IN (@ints1, @ints2)
""");
    }

    public override async Task Parameter_collection_of_ints_Contains_nullable_int()
    {
        await base.Parameter_collection_of_ints_Contains_nullable_int();

        AssertSql(
            """
@ints1='10'
@ints2='999'

SELECT [p].[Id], [p].[Bool], [p].[Bools], [p].[DateTime], [p].[DateTimes], [p].[Enum], [p].[Enums], [p].[Int], [p].[Ints], [p].[NullableInt], [p].[NullableInts], [p].[NullableString], [p].[NullableStrings], [p].[NullableWrappedId], [p].[NullableWrappedIdWithNullableComparer], [p].[String], [p].[Strings], [p].[WrappedId]
FROM [PrimitiveCollectionsEntity] AS [p]
WHERE [p].[NullableInt] IN (@ints1, @ints2)
""",
            //
            """
@ints1='10'
@ints2='999'

SELECT [p].[Id], [p].[Bool], [p].[Bools], [p].[DateTime], [p].[DateTimes], [p].[Enum], [p].[Enums], [p].[Int], [p].[Ints], [p].[NullableInt], [p].[NullableInts], [p].[NullableString], [p].[NullableStrings], [p].[NullableWrappedId], [p].[NullableWrappedIdWithNullableComparer], [p].[String], [p].[Strings], [p].[WrappedId]
FROM [PrimitiveCollectionsEntity] AS [p]
WHERE [p].[NullableInt] NOT IN (@ints1, @ints2) OR [p].[NullableInt] IS NULL
""");
    }

    public override async Task Parameter_collection_of_nullable_ints_Contains_int()
    {
        await base.Parameter_collection_of_nullable_ints_Contains_int();

        AssertSql(
            """
@nullableInts1='10'
@nullableInts2='999'

SELECT [p].[Id], [p].[Bool], [p].[Bools], [p].[DateTime], [p].[DateTimes], [p].[Enum], [p].[Enums], [p].[Int], [p].[Ints], [p].[NullableInt], [p].[NullableInts], [p].[NullableString], [p].[NullableStrings], [p].[NullableWrappedId], [p].[NullableWrappedIdWithNullableComparer], [p].[String], [p].[Strings], [p].[WrappedId]
FROM [PrimitiveCollectionsEntity] AS [p]
WHERE [p].[Int] IN (@nullableInts1, @nullableInts2)
""",
            //
            """
@nullableInts1='10'
@nullableInts2='999'

SELECT [p].[Id], [p].[Bool], [p].[Bools], [p].[DateTime], [p].[DateTimes], [p].[Enum], [p].[Enums], [p].[Int], [p].[Ints], [p].[NullableInt], [p].[NullableInts], [p].[NullableString], [p].[NullableStrings], [p].[NullableWrappedId], [p].[NullableWrappedIdWithNullableComparer], [p].[String], [p].[Strings], [p].[WrappedId]
FROM [PrimitiveCollectionsEntity] AS [p]
WHERE [p].[Int] NOT IN (@nullableInts1, @nullableInts2)
""");
    }

    public override async Task Parameter_collection_of_nullable_ints_Contains_nullable_int()
    {
        await base.Parameter_collection_of_nullable_ints_Contains_nullable_int();

        AssertSql(
            """
@nullableInts1='999'

SELECT [p].[Id], [p].[Bool], [p].[Bools], [p].[DateTime], [p].[DateTimes], [p].[Enum], [p].[Enums], [p].[Int], [p].[Ints], [p].[NullableInt], [p].[NullableInts], [p].[NullableString], [p].[NullableStrings], [p].[NullableWrappedId], [p].[NullableWrappedIdWithNullableComparer], [p].[String], [p].[Strings], [p].[WrappedId]
FROM [PrimitiveCollectionsEntity] AS [p]
WHERE [p].[NullableInt] IS NULL OR [p].[NullableInt] = @nullableInts1
""",
            //
            """
@nullableInts1='999'

SELECT [p].[Id], [p].[Bool], [p].[Bools], [p].[DateTime], [p].[DateTimes], [p].[Enum], [p].[Enums], [p].[Int], [p].[Ints], [p].[NullableInt], [p].[NullableInts], [p].[NullableString], [p].[NullableStrings], [p].[NullableWrappedId], [p].[NullableWrappedIdWithNullableComparer], [p].[String], [p].[Strings], [p].[WrappedId]
FROM [PrimitiveCollectionsEntity] AS [p]
WHERE [p].[NullableInt] IS NOT NULL AND [p].[NullableInt] <> @nullableInts1
""");
    }

    public override async Task Parameter_collection_of_structs_Contains_struct()
    {
        await base.Parameter_collection_of_structs_Contains_struct();

        AssertSql(
            """
@values1='22'
@values2='33'

SELECT [p].[Id], [p].[Bool], [p].[Bools], [p].[DateTime], [p].[DateTimes], [p].[Enum], [p].[Enums], [p].[Int], [p].[Ints], [p].[NullableInt], [p].[NullableInts], [p].[NullableString], [p].[NullableStrings], [p].[NullableWrappedId], [p].[NullableWrappedIdWithNullableComparer], [p].[String], [p].[Strings], [p].[WrappedId]
FROM [PrimitiveCollectionsEntity] AS [p]
WHERE [p].[WrappedId] IN (@values1, @values2)
""",
            //
            """
@values1='11'
@values2='44'

SELECT [p].[Id], [p].[Bool], [p].[Bools], [p].[DateTime], [p].[DateTimes], [p].[Enum], [p].[Enums], [p].[Int], [p].[Ints], [p].[NullableInt], [p].[NullableInts], [p].[NullableString], [p].[NullableStrings], [p].[NullableWrappedId], [p].[NullableWrappedIdWithNullableComparer], [p].[String], [p].[Strings], [p].[WrappedId]
FROM [PrimitiveCollectionsEntity] AS [p]
WHERE [p].[WrappedId] NOT IN (@values1, @values2)
""");
    }

    public override async Task Parameter_collection_of_structs_Contains_nullable_struct()
    {
        await base.Parameter_collection_of_structs_Contains_nullable_struct();

        AssertSql(
            """
@values1='22'
@values2='33'

SELECT [p].[Id], [p].[Bool], [p].[Bools], [p].[DateTime], [p].[DateTimes], [p].[Enum], [p].[Enums], [p].[Int], [p].[Ints], [p].[NullableInt], [p].[NullableInts], [p].[NullableString], [p].[NullableStrings], [p].[NullableWrappedId], [p].[NullableWrappedIdWithNullableComparer], [p].[String], [p].[Strings], [p].[WrappedId]
FROM [PrimitiveCollectionsEntity] AS [p]
WHERE [p].[NullableWrappedId] IN (@values1, @values2)
""",
            //
            """
@values1='11'
@values2='44'

SELECT [p].[Id], [p].[Bool], [p].[Bools], [p].[DateTime], [p].[DateTimes], [p].[Enum], [p].[Enums], [p].[Int], [p].[Ints], [p].[NullableInt], [p].[NullableInts], [p].[NullableString], [p].[NullableStrings], [p].[NullableWrappedId], [p].[NullableWrappedIdWithNullableComparer], [p].[String], [p].[Strings], [p].[WrappedId]
FROM [PrimitiveCollectionsEntity] AS [p]
WHERE [p].[NullableWrappedId] NOT IN (@values1, @values2) OR [p].[NullableWrappedId] IS NULL
""");
    }

    public override async Task Parameter_collection_of_structs_Contains_nullable_struct_with_nullable_comparer()
    {
        await base.Parameter_collection_of_structs_Contains_nullable_struct_with_nullable_comparer();

        AssertSql(
            """
@values1='22'
@values2='33'

SELECT [p].[Id], [p].[Bool], [p].[Bools], [p].[DateTime], [p].[DateTimes], [p].[Enum], [p].[Enums], [p].[Int], [p].[Ints], [p].[NullableInt], [p].[NullableInts], [p].[NullableString], [p].[NullableStrings], [p].[NullableWrappedId], [p].[NullableWrappedIdWithNullableComparer], [p].[String], [p].[Strings], [p].[WrappedId]
FROM [PrimitiveCollectionsEntity] AS [p]
WHERE [p].[NullableWrappedIdWithNullableComparer] IN (@values1, @values2)
""",
            //
            """
@values1='11'
@values2='44'

SELECT [p].[Id], [p].[Bool], [p].[Bools], [p].[DateTime], [p].[DateTimes], [p].[Enum], [p].[Enums], [p].[Int], [p].[Ints], [p].[NullableInt], [p].[NullableInts], [p].[NullableString], [p].[NullableStrings], [p].[NullableWrappedId], [p].[NullableWrappedIdWithNullableComparer], [p].[String], [p].[Strings], [p].[WrappedId]
FROM [PrimitiveCollectionsEntity] AS [p]
WHERE [p].[NullableWrappedId] NOT IN (@values1, @values2) OR [p].[NullableWrappedId] IS NULL
""");
    }

    public override async Task Parameter_collection_of_nullable_structs_Contains_struct()
    {
        await base.Parameter_collection_of_nullable_structs_Contains_struct();

        AssertSql(
            """
@values1='22'

SELECT [p].[Id], [p].[Bool], [p].[Bools], [p].[DateTime], [p].[DateTimes], [p].[Enum], [p].[Enums], [p].[Int], [p].[Ints], [p].[NullableInt], [p].[NullableInts], [p].[NullableString], [p].[NullableStrings], [p].[NullableWrappedId], [p].[NullableWrappedIdWithNullableComparer], [p].[String], [p].[Strings], [p].[WrappedId]
FROM [PrimitiveCollectionsEntity] AS [p]
WHERE [p].[WrappedId] = @values1
""",
            //
            """
@values1='11'
@values2='44'

SELECT [p].[Id], [p].[Bool], [p].[Bools], [p].[DateTime], [p].[DateTimes], [p].[Enum], [p].[Enums], [p].[Int], [p].[Ints], [p].[NullableInt], [p].[NullableInts], [p].[NullableString], [p].[NullableStrings], [p].[NullableWrappedId], [p].[NullableWrappedIdWithNullableComparer], [p].[String], [p].[Strings], [p].[WrappedId]
FROM [PrimitiveCollectionsEntity] AS [p]
WHERE [p].[WrappedId] NOT IN (@values1, @values2)
""");
    }

    public override async Task Parameter_collection_of_nullable_structs_Contains_nullable_struct()
    {
        await base.Parameter_collection_of_nullable_structs_Contains_nullable_struct();

        AssertSql(
            """
@values1='22'

SELECT [p].[Id], [p].[Bool], [p].[Bools], [p].[DateTime], [p].[DateTimes], [p].[Enum], [p].[Enums], [p].[Int], [p].[Ints], [p].[NullableInt], [p].[NullableInts], [p].[NullableString], [p].[NullableStrings], [p].[NullableWrappedId], [p].[NullableWrappedIdWithNullableComparer], [p].[String], [p].[Strings], [p].[WrappedId]
FROM [PrimitiveCollectionsEntity] AS [p]
WHERE [p].[NullableWrappedId] IS NULL OR [p].[NullableWrappedId] = @values1
""",
            //
            """
@values1='11'
@values2='44'

SELECT [p].[Id], [p].[Bool], [p].[Bools], [p].[DateTime], [p].[DateTimes], [p].[Enum], [p].[Enums], [p].[Int], [p].[Ints], [p].[NullableInt], [p].[NullableInts], [p].[NullableString], [p].[NullableStrings], [p].[NullableWrappedId], [p].[NullableWrappedIdWithNullableComparer], [p].[String], [p].[Strings], [p].[WrappedId]
FROM [PrimitiveCollectionsEntity] AS [p]
WHERE [p].[NullableWrappedId] NOT IN (@values1, @values2) OR [p].[NullableWrappedId] IS NULL
""");
    }

    public override async Task Parameter_collection_of_nullable_structs_Contains_nullable_struct_with_nullable_comparer()
    {
        await base.Parameter_collection_of_nullable_structs_Contains_nullable_struct_with_nullable_comparer();

        AssertSql(
            """
@values1='22'

SELECT [p].[Id], [p].[Bool], [p].[Bools], [p].[DateTime], [p].[DateTimes], [p].[Enum], [p].[Enums], [p].[Int], [p].[Ints], [p].[NullableInt], [p].[NullableInts], [p].[NullableString], [p].[NullableStrings], [p].[NullableWrappedId], [p].[NullableWrappedIdWithNullableComparer], [p].[String], [p].[Strings], [p].[WrappedId]
FROM [PrimitiveCollectionsEntity] AS [p]
WHERE [p].[NullableWrappedIdWithNullableComparer] IS NULL OR [p].[NullableWrappedIdWithNullableComparer] = @values1
""",
            //
            """
@values1='11'
@values2='44'

SELECT [p].[Id], [p].[Bool], [p].[Bools], [p].[DateTime], [p].[DateTimes], [p].[Enum], [p].[Enums], [p].[Int], [p].[Ints], [p].[NullableInt], [p].[NullableInts], [p].[NullableString], [p].[NullableStrings], [p].[NullableWrappedId], [p].[NullableWrappedIdWithNullableComparer], [p].[String], [p].[Strings], [p].[WrappedId]
FROM [PrimitiveCollectionsEntity] AS [p]
WHERE [p].[NullableWrappedIdWithNullableComparer] NOT IN (@values1, @values2) OR [p].[NullableWrappedIdWithNullableComparer] IS NULL
""");
    }

    public override async Task Parameter_collection_of_strings_Contains_string()
    {
        await base.Parameter_collection_of_strings_Contains_string();

        AssertSql(
            """
@strings1='10' (Size = 4000)
@strings2='999' (Size = 4000)

SELECT [p].[Id], [p].[Bool], [p].[Bools], [p].[DateTime], [p].[DateTimes], [p].[Enum], [p].[Enums], [p].[Int], [p].[Ints], [p].[NullableInt], [p].[NullableInts], [p].[NullableString], [p].[NullableStrings], [p].[NullableWrappedId], [p].[NullableWrappedIdWithNullableComparer], [p].[String], [p].[Strings], [p].[WrappedId]
FROM [PrimitiveCollectionsEntity] AS [p]
WHERE [p].[String] IN (@strings1, @strings2)
""",
            //
            """
@strings1='10' (Size = 4000)
@strings2='999' (Size = 4000)

SELECT [p].[Id], [p].[Bool], [p].[Bools], [p].[DateTime], [p].[DateTimes], [p].[Enum], [p].[Enums], [p].[Int], [p].[Ints], [p].[NullableInt], [p].[NullableInts], [p].[NullableString], [p].[NullableStrings], [p].[NullableWrappedId], [p].[NullableWrappedIdWithNullableComparer], [p].[String], [p].[Strings], [p].[WrappedId]
FROM [PrimitiveCollectionsEntity] AS [p]
WHERE [p].[String] NOT IN (@strings1, @strings2)
""");
    }

    public override async Task Parameter_collection_of_strings_Contains_nullable_string()
    {
        await base.Parameter_collection_of_strings_Contains_nullable_string();

        AssertSql(
            """
@strings1='10' (Size = 4000)
@strings2='999' (Size = 4000)

SELECT [p].[Id], [p].[Bool], [p].[Bools], [p].[DateTime], [p].[DateTimes], [p].[Enum], [p].[Enums], [p].[Int], [p].[Ints], [p].[NullableInt], [p].[NullableInts], [p].[NullableString], [p].[NullableStrings], [p].[NullableWrappedId], [p].[NullableWrappedIdWithNullableComparer], [p].[String], [p].[Strings], [p].[WrappedId]
FROM [PrimitiveCollectionsEntity] AS [p]
WHERE [p].[NullableString] IN (@strings1, @strings2)
""",
            //
            """
@strings1='10' (Size = 4000)
@strings2='999' (Size = 4000)

SELECT [p].[Id], [p].[Bool], [p].[Bools], [p].[DateTime], [p].[DateTimes], [p].[Enum], [p].[Enums], [p].[Int], [p].[Ints], [p].[NullableInt], [p].[NullableInts], [p].[NullableString], [p].[NullableStrings], [p].[NullableWrappedId], [p].[NullableWrappedIdWithNullableComparer], [p].[String], [p].[Strings], [p].[WrappedId]
FROM [PrimitiveCollectionsEntity] AS [p]
WHERE [p].[NullableString] NOT IN (@strings1, @strings2) OR [p].[NullableString] IS NULL
""");
    }

    public override async Task Parameter_collection_of_nullable_strings_Contains_string()
    {
        await base.Parameter_collection_of_nullable_strings_Contains_string();

        AssertSql(
            """
@strings1='10' (Size = 4000)

SELECT [p].[Id], [p].[Bool], [p].[Bools], [p].[DateTime], [p].[DateTimes], [p].[Enum], [p].[Enums], [p].[Int], [p].[Ints], [p].[NullableInt], [p].[NullableInts], [p].[NullableString], [p].[NullableStrings], [p].[NullableWrappedId], [p].[NullableWrappedIdWithNullableComparer], [p].[String], [p].[Strings], [p].[WrappedId]
FROM [PrimitiveCollectionsEntity] AS [p]
WHERE [p].[String] = @strings1
""",
            //
            """
@strings1='10' (Size = 4000)

SELECT [p].[Id], [p].[Bool], [p].[Bools], [p].[DateTime], [p].[DateTimes], [p].[Enum], [p].[Enums], [p].[Int], [p].[Ints], [p].[NullableInt], [p].[NullableInts], [p].[NullableString], [p].[NullableStrings], [p].[NullableWrappedId], [p].[NullableWrappedIdWithNullableComparer], [p].[String], [p].[Strings], [p].[WrappedId]
FROM [PrimitiveCollectionsEntity] AS [p]
WHERE [p].[String] <> @strings1
""");
    }

    public override async Task Parameter_collection_of_nullable_strings_Contains_nullable_string()
    {
        await base.Parameter_collection_of_nullable_strings_Contains_nullable_string();

        AssertSql(
            """
@strings1='999' (Size = 4000)

SELECT [p].[Id], [p].[Bool], [p].[Bools], [p].[DateTime], [p].[DateTimes], [p].[Enum], [p].[Enums], [p].[Int], [p].[Ints], [p].[NullableInt], [p].[NullableInts], [p].[NullableString], [p].[NullableStrings], [p].[NullableWrappedId], [p].[NullableWrappedIdWithNullableComparer], [p].[String], [p].[Strings], [p].[WrappedId]
FROM [PrimitiveCollectionsEntity] AS [p]
WHERE [p].[NullableString] IS NULL OR [p].[NullableString] = @strings1
""",
            //
            """
@strings1='999' (Size = 4000)

SELECT [p].[Id], [p].[Bool], [p].[Bools], [p].[DateTime], [p].[DateTimes], [p].[Enum], [p].[Enums], [p].[Int], [p].[Ints], [p].[NullableInt], [p].[NullableInts], [p].[NullableString], [p].[NullableStrings], [p].[NullableWrappedId], [p].[NullableWrappedIdWithNullableComparer], [p].[String], [p].[Strings], [p].[WrappedId]
FROM [PrimitiveCollectionsEntity] AS [p]
WHERE [p].[NullableString] IS NOT NULL AND [p].[NullableString] <> @strings1
""");
    }

    public override async Task Parameter_collection_of_DateTimes_Contains()
    {
        await base.Parameter_collection_of_DateTimes_Contains();

        AssertSql(
            """
@dateTimes1='2020-01-10T12:30:00.0000000Z' (DbType = DateTime)
@dateTimes2='9999-01-01T00:00:00.0000000Z' (DbType = DateTime)

SELECT [p].[Id], [p].[Bool], [p].[Bools], [p].[DateTime], [p].[DateTimes], [p].[Enum], [p].[Enums], [p].[Int], [p].[Ints], [p].[NullableInt], [p].[NullableInts], [p].[NullableString], [p].[NullableStrings], [p].[NullableWrappedId], [p].[NullableWrappedIdWithNullableComparer], [p].[String], [p].[Strings], [p].[WrappedId]
FROM [PrimitiveCollectionsEntity] AS [p]
WHERE [p].[DateTime] IN (@dateTimes1, @dateTimes2)
""");
    }

    public override async Task Parameter_collection_of_bools_Contains()
    {
        await base.Parameter_collection_of_bools_Contains();

        AssertSql(
            """
@bools1='True'

SELECT [p].[Id], [p].[Bool], [p].[Bools], [p].[DateTime], [p].[DateTimes], [p].[Enum], [p].[Enums], [p].[Int], [p].[Ints], [p].[NullableInt], [p].[NullableInts], [p].[NullableString], [p].[NullableStrings], [p].[NullableWrappedId], [p].[NullableWrappedIdWithNullableComparer], [p].[String], [p].[Strings], [p].[WrappedId]
FROM [PrimitiveCollectionsEntity] AS [p]
WHERE [p].[Bool] = @bools1
""");
    }

    public override async Task Parameter_collection_of_enums_Contains()
    {
        await base.Parameter_collection_of_enums_Contains();

        AssertSql(
            """
@enums1='0'
@enums2='3'

SELECT [p].[Id], [p].[Bool], [p].[Bools], [p].[DateTime], [p].[DateTimes], [p].[Enum], [p].[Enums], [p].[Int], [p].[Ints], [p].[NullableInt], [p].[NullableInts], [p].[NullableString], [p].[NullableStrings], [p].[NullableWrappedId], [p].[NullableWrappedIdWithNullableComparer], [p].[String], [p].[Strings], [p].[WrappedId]
FROM [PrimitiveCollectionsEntity] AS [p]
WHERE [p].[Enum] IN (@enums1, @enums2)
""");
    }

    public override async Task Parameter_collection_null_Contains()
    {
        await base.Parameter_collection_null_Contains();

        AssertSql(
            """
SELECT [p].[Id], [p].[Bool], [p].[Bools], [p].[DateTime], [p].[DateTimes], [p].[Enum], [p].[Enums], [p].[Int], [p].[Ints], [p].[NullableInt], [p].[NullableInts], [p].[NullableString], [p].[NullableStrings], [p].[NullableWrappedId], [p].[NullableWrappedIdWithNullableComparer], [p].[String], [p].[Strings], [p].[WrappedId]
FROM [PrimitiveCollectionsEntity] AS [p]
WHERE 0 = 1
""");
    }

<<<<<<< HEAD
    public override async Task Parameter_collection_empty_Contains()
    {
        await base.Parameter_collection_empty_Contains();
=======
    public override async Task Static_readonly_collection_List_of_ints_Contains_int()
    {
        await base.Static_readonly_collection_List_of_ints_Contains_int();
>>>>>>> a6111cee

        AssertSql(
            """
SELECT [p].[Id], [p].[Bool], [p].[Bools], [p].[DateTime], [p].[DateTimes], [p].[Enum], [p].[Enums], [p].[Int], [p].[Ints], [p].[NullableInt], [p].[NullableInts], [p].[NullableString], [p].[NullableStrings], [p].[NullableWrappedId], [p].[NullableWrappedIdWithNullableComparer], [p].[String], [p].[Strings], [p].[WrappedId]
FROM [PrimitiveCollectionsEntity] AS [p]
<<<<<<< HEAD
WHERE 0 = 1
""");
    }

    public override async Task Parameter_collection_empty_Join()
    {
        await base.Parameter_collection_empty_Join();
=======
WHERE [p].[Int] IN (10, 999)
""",
            //
            """
SELECT [p].[Id], [p].[Bool], [p].[Bools], [p].[DateTime], [p].[DateTimes], [p].[Enum], [p].[Enums], [p].[Int], [p].[Ints], [p].[NullableInt], [p].[NullableInts], [p].[NullableString], [p].[NullableStrings], [p].[NullableWrappedId], [p].[NullableWrappedIdWithNullableComparer], [p].[String], [p].[Strings], [p].[WrappedId]
FROM [PrimitiveCollectionsEntity] AS [p]
WHERE [p].[Int] NOT IN (10, 999)
""");
    }

    public override async Task Static_readonly_collection_FrozenSet_of_ints_Contains_int()
    {
        await base.Static_readonly_collection_FrozenSet_of_ints_Contains_int();

        AssertSql(
            """
SELECT [p].[Id], [p].[Bool], [p].[Bools], [p].[DateTime], [p].[DateTimes], [p].[Enum], [p].[Enums], [p].[Int], [p].[Ints], [p].[NullableInt], [p].[NullableInts], [p].[NullableString], [p].[NullableStrings], [p].[NullableWrappedId], [p].[NullableWrappedIdWithNullableComparer], [p].[String], [p].[Strings], [p].[WrappedId]
FROM [PrimitiveCollectionsEntity] AS [p]
WHERE [p].[Int] IN (10, 999)
""",
            //
            """
SELECT [p].[Id], [p].[Bool], [p].[Bools], [p].[DateTime], [p].[DateTimes], [p].[Enum], [p].[Enums], [p].[Int], [p].[Ints], [p].[NullableInt], [p].[NullableInts], [p].[NullableString], [p].[NullableStrings], [p].[NullableWrappedId], [p].[NullableWrappedIdWithNullableComparer], [p].[String], [p].[Strings], [p].[WrappedId]
FROM [PrimitiveCollectionsEntity] AS [p]
WHERE [p].[Int] NOT IN (10, 999)
""");
    }

    public override async Task Static_readonly_collection_ImmutableArray_of_ints_Contains_int()
    {
        await base.Static_readonly_collection_ImmutableArray_of_ints_Contains_int();
>>>>>>> a6111cee

        AssertSql(
            """
SELECT [p].[Id], [p].[Bool], [p].[Bools], [p].[DateTime], [p].[DateTimes], [p].[Enum], [p].[Enums], [p].[Int], [p].[Ints], [p].[NullableInt], [p].[NullableInts], [p].[NullableString], [p].[NullableStrings], [p].[NullableWrappedId], [p].[NullableWrappedIdWithNullableComparer], [p].[String], [p].[Strings], [p].[WrappedId]
FROM [PrimitiveCollectionsEntity] AS [p]
<<<<<<< HEAD
INNER JOIN (
    SELECT NULL AS [Value]
    WHERE 0 = 1
) AS [p0] ON [p].[Id] = [p0].[Value]
=======
WHERE [p].[Int] IN (10, 999)
""",
            //
            """
SELECT [p].[Id], [p].[Bool], [p].[Bools], [p].[DateTime], [p].[DateTimes], [p].[Enum], [p].[Enums], [p].[Int], [p].[Ints], [p].[NullableInt], [p].[NullableInts], [p].[NullableString], [p].[NullableStrings], [p].[NullableWrappedId], [p].[NullableWrappedIdWithNullableComparer], [p].[String], [p].[Strings], [p].[WrappedId]
FROM [PrimitiveCollectionsEntity] AS [p]
WHERE [p].[Int] NOT IN (10, 999)
>>>>>>> a6111cee
""");
    }

    public override async Task Column_collection_of_ints_Contains()
    {
        await base.Column_collection_of_ints_Contains();

        AssertSql(
            """
SELECT [p].[Id], [p].[Bool], [p].[Bools], [p].[DateTime], [p].[DateTimes], [p].[Enum], [p].[Enums], [p].[Int], [p].[Ints], [p].[NullableInt], [p].[NullableInts], [p].[NullableString], [p].[NullableStrings], [p].[NullableWrappedId], [p].[NullableWrappedIdWithNullableComparer], [p].[String], [p].[Strings], [p].[WrappedId]
FROM [PrimitiveCollectionsEntity] AS [p]
WHERE 10 IN (
    SELECT [i].[value]
    FROM OPENJSON([p].[Ints]) WITH ([value] int '$') AS [i]
)
""");
    }

    public override async Task Column_collection_of_nullable_ints_Contains()
    {
        await base.Column_collection_of_nullable_ints_Contains();

        AssertSql(
            """
SELECT [p].[Id], [p].[Bool], [p].[Bools], [p].[DateTime], [p].[DateTimes], [p].[Enum], [p].[Enums], [p].[Int], [p].[Ints], [p].[NullableInt], [p].[NullableInts], [p].[NullableString], [p].[NullableStrings], [p].[NullableWrappedId], [p].[NullableWrappedIdWithNullableComparer], [p].[String], [p].[Strings], [p].[WrappedId]
FROM [PrimitiveCollectionsEntity] AS [p]
WHERE 10 IN (
    SELECT [n].[value]
    FROM OPENJSON([p].[NullableInts]) WITH ([value] int '$') AS [n]
)
""");
    }

    public override async Task Column_collection_of_nullable_ints_Contains_null()
    {
        await base.Column_collection_of_nullable_ints_Contains_null();

        AssertSql(
            """
SELECT [p].[Id], [p].[Bool], [p].[Bools], [p].[DateTime], [p].[DateTimes], [p].[Enum], [p].[Enums], [p].[Int], [p].[Ints], [p].[NullableInt], [p].[NullableInts], [p].[NullableString], [p].[NullableStrings], [p].[NullableWrappedId], [p].[NullableWrappedIdWithNullableComparer], [p].[String], [p].[Strings], [p].[WrappedId]
FROM [PrimitiveCollectionsEntity] AS [p]
WHERE EXISTS (
    SELECT 1
    FROM OPENJSON([p].[NullableInts]) WITH ([value] int '$') AS [n]
    WHERE [n].[value] IS NULL)
""");
    }

    public override async Task Column_collection_of_strings_contains_null()
    {
        await base.Column_collection_of_strings_contains_null();

        AssertSql(
            """
SELECT [p].[Id], [p].[Bool], [p].[Bools], [p].[DateTime], [p].[DateTimes], [p].[Enum], [p].[Enums], [p].[Int], [p].[Ints], [p].[NullableInt], [p].[NullableInts], [p].[NullableString], [p].[NullableStrings], [p].[NullableWrappedId], [p].[NullableWrappedIdWithNullableComparer], [p].[String], [p].[Strings], [p].[WrappedId]
FROM [PrimitiveCollectionsEntity] AS [p]
WHERE 0 = 1
""");
    }

    public override async Task Column_collection_of_nullable_strings_contains_null()
    {
        await base.Column_collection_of_nullable_strings_contains_null();

        AssertSql(
            """
SELECT [p].[Id], [p].[Bool], [p].[Bools], [p].[DateTime], [p].[DateTimes], [p].[Enum], [p].[Enums], [p].[Int], [p].[Ints], [p].[NullableInt], [p].[NullableInts], [p].[NullableString], [p].[NullableStrings], [p].[NullableWrappedId], [p].[NullableWrappedIdWithNullableComparer], [p].[String], [p].[Strings], [p].[WrappedId]
FROM [PrimitiveCollectionsEntity] AS [p]
WHERE EXISTS (
    SELECT 1
    FROM OPENJSON([p].[NullableStrings]) WITH ([value] nvarchar(max) '$') AS [n]
    WHERE [n].[value] IS NULL)
""");
    }

    public override async Task Column_collection_of_bools_Contains()
    {
        await base.Column_collection_of_bools_Contains();

        AssertSql(
            """
SELECT [p].[Id], [p].[Bool], [p].[Bools], [p].[DateTime], [p].[DateTimes], [p].[Enum], [p].[Enums], [p].[Int], [p].[Ints], [p].[NullableInt], [p].[NullableInts], [p].[NullableString], [p].[NullableStrings], [p].[NullableWrappedId], [p].[NullableWrappedIdWithNullableComparer], [p].[String], [p].[Strings], [p].[WrappedId]
FROM [PrimitiveCollectionsEntity] AS [p]
WHERE CAST(1 AS bit) IN (
    SELECT [b].[value]
    FROM OPENJSON([p].[Bools]) WITH ([value] bit '$') AS [b]
)
""");
    }

    [ConditionalFact]
    public virtual async Task Json_representation_of_bool_array()
    {
        await using var context = CreateContext();

        Assert.Equal(
            "[true,false]",
            await context.Database.SqlQuery<string>($"SELECT [Bools] AS [Value] FROM [PrimitiveCollectionsEntity] WHERE [Id] = 1")
                .SingleAsync());
    }

    public override async Task Column_collection_Count_method()
    {
        await base.Column_collection_Count_method();

        AssertSql(
            """
SELECT [p].[Id], [p].[Bool], [p].[Bools], [p].[DateTime], [p].[DateTimes], [p].[Enum], [p].[Enums], [p].[Int], [p].[Ints], [p].[NullableInt], [p].[NullableInts], [p].[NullableString], [p].[NullableStrings], [p].[NullableWrappedId], [p].[NullableWrappedIdWithNullableComparer], [p].[String], [p].[Strings], [p].[WrappedId]
FROM [PrimitiveCollectionsEntity] AS [p]
WHERE (
    SELECT COUNT(*)
    FROM OPENJSON([p].[Ints]) AS [i]) = 2
""");
    }

    public override async Task Column_collection_Length()
    {
        await base.Column_collection_Length();

        AssertSql(
            """
SELECT [p].[Id], [p].[Bool], [p].[Bools], [p].[DateTime], [p].[DateTimes], [p].[Enum], [p].[Enums], [p].[Int], [p].[Ints], [p].[NullableInt], [p].[NullableInts], [p].[NullableString], [p].[NullableStrings], [p].[NullableWrappedId], [p].[NullableWrappedIdWithNullableComparer], [p].[String], [p].[Strings], [p].[WrappedId]
FROM [PrimitiveCollectionsEntity] AS [p]
WHERE (
    SELECT COUNT(*)
    FROM OPENJSON([p].[Ints]) AS [i]) = 2
""");
    }

    public override async Task Column_collection_Count_with_predicate()
    {
        await base.Column_collection_Count_with_predicate();

        AssertSql(
            """
SELECT [p].[Id], [p].[Bool], [p].[Bools], [p].[DateTime], [p].[DateTimes], [p].[Enum], [p].[Enums], [p].[Int], [p].[Ints], [p].[NullableInt], [p].[NullableInts], [p].[NullableString], [p].[NullableStrings], [p].[NullableWrappedId], [p].[NullableWrappedIdWithNullableComparer], [p].[String], [p].[Strings], [p].[WrappedId]
FROM [PrimitiveCollectionsEntity] AS [p]
WHERE (
    SELECT COUNT(*)
    FROM OPENJSON([p].[Ints]) WITH ([value] int '$') AS [i]
    WHERE [i].[value] > 1) = 2
""");
    }

    public override async Task Column_collection_Where_Count()
    {
        await base.Column_collection_Where_Count();

        AssertSql(
            """
SELECT [p].[Id], [p].[Bool], [p].[Bools], [p].[DateTime], [p].[DateTimes], [p].[Enum], [p].[Enums], [p].[Int], [p].[Ints], [p].[NullableInt], [p].[NullableInts], [p].[NullableString], [p].[NullableStrings], [p].[NullableWrappedId], [p].[NullableWrappedIdWithNullableComparer], [p].[String], [p].[Strings], [p].[WrappedId]
FROM [PrimitiveCollectionsEntity] AS [p]
WHERE (
    SELECT COUNT(*)
    FROM OPENJSON([p].[Ints]) WITH ([value] int '$') AS [i]
    WHERE [i].[value] > 1) = 2
""");
    }

    public override async Task Column_collection_index_int()
    {
        await base.Column_collection_index_int();

        AssertSql(
            """
SELECT [p].[Id], [p].[Bool], [p].[Bools], [p].[DateTime], [p].[DateTimes], [p].[Enum], [p].[Enums], [p].[Int], [p].[Ints], [p].[NullableInt], [p].[NullableInts], [p].[NullableString], [p].[NullableStrings], [p].[NullableWrappedId], [p].[NullableWrappedIdWithNullableComparer], [p].[String], [p].[Strings], [p].[WrappedId]
FROM [PrimitiveCollectionsEntity] AS [p]
WHERE JSON_VALUE([p].[Ints], '$[1]' RETURNING int) = 10
""");
    }

    public override async Task Column_collection_index_string()
    {
        await base.Column_collection_index_string();

        AssertSql(
            """
SELECT [p].[Id], [p].[Bool], [p].[Bools], [p].[DateTime], [p].[DateTimes], [p].[Enum], [p].[Enums], [p].[Int], [p].[Ints], [p].[NullableInt], [p].[NullableInts], [p].[NullableString], [p].[NullableStrings], [p].[NullableWrappedId], [p].[NullableWrappedIdWithNullableComparer], [p].[String], [p].[Strings], [p].[WrappedId]
FROM [PrimitiveCollectionsEntity] AS [p]
WHERE JSON_VALUE([p].[Strings], '$[1]' RETURNING nvarchar(max)) = N'10'
""");
    }

    public override async Task Column_collection_index_datetime()
    {
        await base.Column_collection_index_datetime();

        AssertSql(
            """
SELECT [p].[Id], [p].[Bool], [p].[Bools], [p].[DateTime], [p].[DateTimes], [p].[Enum], [p].[Enums], [p].[Int], [p].[Ints], [p].[NullableInt], [p].[NullableInts], [p].[NullableString], [p].[NullableStrings], [p].[NullableWrappedId], [p].[NullableWrappedIdWithNullableComparer], [p].[String], [p].[Strings], [p].[WrappedId]
FROM [PrimitiveCollectionsEntity] AS [p]
WHERE JSON_VALUE([p].[DateTimes], '$[1]' RETURNING datetime2) = '2020-01-10T12:30:00.0000000Z'
""");
    }

    public override async Task Column_collection_index_beyond_end()
    {
        await base.Column_collection_index_beyond_end();

        AssertSql(
            """
SELECT [p].[Id], [p].[Bool], [p].[Bools], [p].[DateTime], [p].[DateTimes], [p].[Enum], [p].[Enums], [p].[Int], [p].[Ints], [p].[NullableInt], [p].[NullableInts], [p].[NullableString], [p].[NullableStrings], [p].[NullableWrappedId], [p].[NullableWrappedIdWithNullableComparer], [p].[String], [p].[Strings], [p].[WrappedId]
FROM [PrimitiveCollectionsEntity] AS [p]
WHERE JSON_VALUE([p].[Ints], '$[999]' RETURNING int) = 10
""");
    }

    public override async Task Nullable_reference_column_collection_index_equals_nullable_column()
    {
        // TODO: This test is incorrect, see #33784
        await base.Nullable_reference_column_collection_index_equals_nullable_column();

        AssertSql(
            """
SELECT [p].[Id], [p].[Bool], [p].[Bools], [p].[DateTime], [p].[DateTimes], [p].[Enum], [p].[Enums], [p].[Int], [p].[Ints], [p].[NullableInt], [p].[NullableInts], [p].[NullableString], [p].[NullableStrings], [p].[NullableWrappedId], [p].[NullableWrappedIdWithNullableComparer], [p].[String], [p].[Strings], [p].[WrappedId]
FROM [PrimitiveCollectionsEntity] AS [p]
WHERE JSON_VALUE([p].[NullableStrings], '$[2]' RETURNING nvarchar(max)) = [p].[NullableString] OR (JSON_VALUE([p].[NullableStrings], '$[2]' RETURNING nvarchar(max)) IS NULL AND [p].[NullableString] IS NULL)
""");
    }

    public override async Task Non_nullable_reference_column_collection_index_equals_nullable_column()
    {
        await base.Non_nullable_reference_column_collection_index_equals_nullable_column();

        AssertSql(
            """
SELECT [p].[Id], [p].[Bool], [p].[Bools], [p].[DateTime], [p].[DateTimes], [p].[Enum], [p].[Enums], [p].[Int], [p].[Ints], [p].[NullableInt], [p].[NullableInts], [p].[NullableString], [p].[NullableStrings], [p].[NullableWrappedId], [p].[NullableWrappedIdWithNullableComparer], [p].[String], [p].[Strings], [p].[WrappedId]
FROM [PrimitiveCollectionsEntity] AS [p]
WHERE EXISTS (
    SELECT 1
    FROM OPENJSON([p].[Strings]) AS [s]) AND JSON_VALUE([p].[Strings], '$[1]' RETURNING nvarchar(max)) = [p].[NullableString]
""");
    }

    public override async Task Inline_collection_index_Column()
    {
        await base.Inline_collection_index_Column();

        AssertSql(
            """
SELECT [p].[Id], [p].[Bool], [p].[Bools], [p].[DateTime], [p].[DateTimes], [p].[Enum], [p].[Enums], [p].[Int], [p].[Ints], [p].[NullableInt], [p].[NullableInts], [p].[NullableString], [p].[NullableStrings], [p].[NullableWrappedId], [p].[NullableWrappedIdWithNullableComparer], [p].[String], [p].[Strings], [p].[WrappedId]
FROM [PrimitiveCollectionsEntity] AS [p]
WHERE (
    SELECT [v].[Value]
    FROM (VALUES (0, CAST(1 AS int)), (1, 2), (2, 3)) AS [v]([_ord], [Value])
    ORDER BY [v].[_ord]
    OFFSET [p].[Int] ROWS FETCH NEXT 1 ROWS ONLY) = 1
""");
    }

    public override async Task Inline_collection_index_Column_with_EF_Constant()
    {
        await base.Inline_collection_index_Column_with_EF_Constant();

        AssertSql(
            """
SELECT [p].[Id], [p].[Bool], [p].[Bools], [p].[DateTime], [p].[DateTimes], [p].[Enum], [p].[Enums], [p].[Int], [p].[Ints], [p].[NullableInt], [p].[NullableInts], [p].[NullableString], [p].[NullableStrings], [p].[NullableWrappedId], [p].[NullableWrappedIdWithNullableComparer], [p].[String], [p].[Strings], [p].[WrappedId]
FROM [PrimitiveCollectionsEntity] AS [p]
WHERE CAST(JSON_VALUE(N'[1,2,3]', '$[' + CAST([p].[Int] AS nvarchar(max)) + ']') AS int) = 1
""");
    }

    public override async Task Inline_collection_value_index_Column()
    {
        await base.Inline_collection_value_index_Column();

        AssertSql(
            """
SELECT [p].[Id], [p].[Bool], [p].[Bools], [p].[DateTime], [p].[DateTimes], [p].[Enum], [p].[Enums], [p].[Int], [p].[Ints], [p].[NullableInt], [p].[NullableInts], [p].[NullableString], [p].[NullableStrings], [p].[NullableWrappedId], [p].[NullableWrappedIdWithNullableComparer], [p].[String], [p].[Strings], [p].[WrappedId]
FROM [PrimitiveCollectionsEntity] AS [p]
WHERE (
    SELECT [v].[Value]
    FROM (VALUES (0, CAST(1 AS int)), (1, [p].[Int]), (2, 3)) AS [v]([_ord], [Value])
    ORDER BY [v].[_ord]
    OFFSET [p].[Int] ROWS FETCH NEXT 1 ROWS ONLY) = 1
""");
    }

    public override async Task Inline_collection_List_value_index_Column()
    {
        await base.Inline_collection_List_value_index_Column();

        AssertSql(
            """
SELECT [p].[Id], [p].[Bool], [p].[Bools], [p].[DateTime], [p].[DateTimes], [p].[Enum], [p].[Enums], [p].[Int], [p].[Ints], [p].[NullableInt], [p].[NullableInts], [p].[NullableString], [p].[NullableStrings], [p].[NullableWrappedId], [p].[NullableWrappedIdWithNullableComparer], [p].[String], [p].[Strings], [p].[WrappedId]
FROM [PrimitiveCollectionsEntity] AS [p]
WHERE (
    SELECT [v].[Value]
    FROM (VALUES (0, CAST(1 AS int)), (1, [p].[Int]), (2, 3)) AS [v]([_ord], [Value])
    ORDER BY [v].[_ord]
    OFFSET [p].[Int] ROWS FETCH NEXT 1 ROWS ONLY) = 1
""");
    }

    [SqlServerCondition(SqlServerCondition.SupportsJsonPathExpressions)]
    public override async Task Parameter_collection_index_Column_equal_Column()
    {
        await base.Parameter_collection_index_Column_equal_Column();

        AssertSql(
            """
@ints='[0,2,3]' (Size = 4000)

SELECT [p].[Id], [p].[Bool], [p].[Bools], [p].[DateTime], [p].[DateTimes], [p].[Enum], [p].[Enums], [p].[Int], [p].[Ints], [p].[NullableInt], [p].[NullableInts], [p].[NullableString], [p].[NullableStrings], [p].[NullableWrappedId], [p].[NullableWrappedIdWithNullableComparer], [p].[String], [p].[Strings], [p].[WrappedId]
FROM [PrimitiveCollectionsEntity] AS [p]
WHERE CAST(JSON_VALUE(@ints, '$[' + CAST([p].[Int] AS nvarchar(max)) + ']') AS int) = [p].[Int]
""");
    }

    [SqlServerCondition(SqlServerCondition.SupportsJsonPathExpressions)]
    public override async Task Parameter_collection_index_Column_equal_constant()
    {
        await base.Parameter_collection_index_Column_equal_constant();

        AssertSql(
            """
@ints='[1,2,3]' (Size = 4000)

SELECT [p].[Id], [p].[Bool], [p].[Bools], [p].[DateTime], [p].[DateTimes], [p].[Enum], [p].[Enums], [p].[Int], [p].[Ints], [p].[NullableInt], [p].[NullableInts], [p].[NullableString], [p].[NullableStrings], [p].[NullableWrappedId], [p].[NullableWrappedIdWithNullableComparer], [p].[String], [p].[Strings], [p].[WrappedId]
FROM [PrimitiveCollectionsEntity] AS [p]
WHERE CAST(JSON_VALUE(@ints, '$[' + CAST([p].[Int] AS nvarchar(max)) + ']') AS int) = 1
""");
    }

    public override async Task Column_collection_ElementAt()
    {
        await base.Column_collection_ElementAt();

        AssertSql(
            """
SELECT [p].[Id], [p].[Bool], [p].[Bools], [p].[DateTime], [p].[DateTimes], [p].[Enum], [p].[Enums], [p].[Int], [p].[Ints], [p].[NullableInt], [p].[NullableInts], [p].[NullableString], [p].[NullableStrings], [p].[NullableWrappedId], [p].[NullableWrappedIdWithNullableComparer], [p].[String], [p].[Strings], [p].[WrappedId]
FROM [PrimitiveCollectionsEntity] AS [p]
WHERE JSON_VALUE([p].[Ints], '$[1]' RETURNING int) = 10
""");
    }

    public override async Task Column_collection_First()
    {
        await base.Column_collection_First();

        AssertSql(
            """
SELECT [p].[Id], [p].[Bool], [p].[Bools], [p].[DateTime], [p].[DateTimes], [p].[Enum], [p].[Enums], [p].[Int], [p].[Ints], [p].[NullableInt], [p].[NullableInts], [p].[NullableString], [p].[NullableStrings], [p].[NullableWrappedId], [p].[NullableWrappedIdWithNullableComparer], [p].[String], [p].[Strings], [p].[WrappedId]
FROM [PrimitiveCollectionsEntity] AS [p]
WHERE (
    SELECT TOP(1) CAST([i].[value] AS int) AS [value]
    FROM OPENJSON([p].[Ints]) AS [i]
    ORDER BY CAST([i].[key] AS int)) = 1
""");
    }

    public override async Task Column_collection_FirstOrDefault()
    {
        await base.Column_collection_FirstOrDefault();

        AssertSql(
            """
SELECT [p].[Id], [p].[Bool], [p].[Bools], [p].[DateTime], [p].[DateTimes], [p].[Enum], [p].[Enums], [p].[Int], [p].[Ints], [p].[NullableInt], [p].[NullableInts], [p].[NullableString], [p].[NullableStrings], [p].[NullableWrappedId], [p].[NullableWrappedIdWithNullableComparer], [p].[String], [p].[Strings], [p].[WrappedId]
FROM [PrimitiveCollectionsEntity] AS [p]
WHERE COALESCE((
    SELECT TOP(1) CAST([i].[value] AS int) AS [value]
    FROM OPENJSON([p].[Ints]) AS [i]
    ORDER BY CAST([i].[key] AS int)), 0) = 1
""");
    }

    public override async Task Column_collection_Single()
    {
        await base.Column_collection_Single();

        AssertSql(
            """
SELECT [p].[Id], [p].[Bool], [p].[Bools], [p].[DateTime], [p].[DateTimes], [p].[Enum], [p].[Enums], [p].[Int], [p].[Ints], [p].[NullableInt], [p].[NullableInts], [p].[NullableString], [p].[NullableStrings], [p].[NullableWrappedId], [p].[NullableWrappedIdWithNullableComparer], [p].[String], [p].[Strings], [p].[WrappedId]
FROM [PrimitiveCollectionsEntity] AS [p]
WHERE (
    SELECT TOP(1) CAST([i].[value] AS int) AS [value]
    FROM OPENJSON([p].[Ints]) AS [i]
    ORDER BY CAST([i].[key] AS int)) = 1
""");
    }

    public override async Task Column_collection_SingleOrDefault()
    {
        await base.Column_collection_SingleOrDefault();

        AssertSql(
            """
SELECT [p].[Id], [p].[Bool], [p].[Bools], [p].[DateTime], [p].[DateTimes], [p].[Enum], [p].[Enums], [p].[Int], [p].[Ints], [p].[NullableInt], [p].[NullableInts], [p].[NullableString], [p].[NullableStrings], [p].[NullableWrappedId], [p].[NullableWrappedIdWithNullableComparer], [p].[String], [p].[Strings], [p].[WrappedId]
FROM [PrimitiveCollectionsEntity] AS [p]
WHERE COALESCE((
    SELECT TOP(1) CAST([i].[value] AS int) AS [value]
    FROM OPENJSON([p].[Ints]) AS [i]
    ORDER BY CAST([i].[key] AS int)), 0) = 1
""");
    }

    public override async Task Column_collection_Skip()
    {
        await base.Column_collection_Skip();

        AssertSql(
            """
SELECT [p].[Id], [p].[Bool], [p].[Bools], [p].[DateTime], [p].[DateTimes], [p].[Enum], [p].[Enums], [p].[Int], [p].[Ints], [p].[NullableInt], [p].[NullableInts], [p].[NullableString], [p].[NullableStrings], [p].[NullableWrappedId], [p].[NullableWrappedIdWithNullableComparer], [p].[String], [p].[Strings], [p].[WrappedId]
FROM [PrimitiveCollectionsEntity] AS [p]
WHERE (
    SELECT COUNT(*)
    FROM (
        SELECT 1 AS empty
        FROM OPENJSON([p].[Ints]) AS [i]
        ORDER BY CAST([i].[key] AS int)
        OFFSET 1 ROWS
    ) AS [i0]) = 2
""");
    }

    public override async Task Column_collection_Take()
    {
        await base.Column_collection_Take();

        AssertSql(
            """
SELECT [p].[Id], [p].[Bool], [p].[Bools], [p].[DateTime], [p].[DateTimes], [p].[Enum], [p].[Enums], [p].[Int], [p].[Ints], [p].[NullableInt], [p].[NullableInts], [p].[NullableString], [p].[NullableStrings], [p].[NullableWrappedId], [p].[NullableWrappedIdWithNullableComparer], [p].[String], [p].[Strings], [p].[WrappedId]
FROM [PrimitiveCollectionsEntity] AS [p]
WHERE 11 IN (
    SELECT TOP(2) CAST([i].[value] AS int) AS [value]
    FROM OPENJSON([p].[Ints]) AS [i]
    ORDER BY CAST([i].[key] AS int)
)
""");
    }

    public override async Task Column_collection_Skip_Take()
    {
        await base.Column_collection_Skip_Take();

        AssertSql(
            """
SELECT [p].[Id], [p].[Bool], [p].[Bools], [p].[DateTime], [p].[DateTimes], [p].[Enum], [p].[Enums], [p].[Int], [p].[Ints], [p].[NullableInt], [p].[NullableInts], [p].[NullableString], [p].[NullableStrings], [p].[NullableWrappedId], [p].[NullableWrappedIdWithNullableComparer], [p].[String], [p].[Strings], [p].[WrappedId]
FROM [PrimitiveCollectionsEntity] AS [p]
WHERE 11 IN (
    SELECT CAST([i].[value] AS int) AS [value]
    FROM OPENJSON([p].[Ints]) AS [i]
    ORDER BY CAST([i].[key] AS int)
    OFFSET 1 ROWS FETCH NEXT 2 ROWS ONLY
)
""");
    }

    public override async Task Column_collection_Where_Skip()
    {
        await base.Column_collection_Where_Skip();

        AssertSql(
            """
SELECT [p].[Id], [p].[Bool], [p].[Bools], [p].[DateTime], [p].[DateTimes], [p].[Enum], [p].[Enums], [p].[Int], [p].[Ints], [p].[NullableInt], [p].[NullableInts], [p].[NullableString], [p].[NullableStrings], [p].[NullableWrappedId], [p].[NullableWrappedIdWithNullableComparer], [p].[String], [p].[Strings], [p].[WrappedId]
FROM [PrimitiveCollectionsEntity] AS [p]
WHERE (
    SELECT COUNT(*)
    FROM (
        SELECT 1 AS empty
        FROM OPENJSON([p].[Ints]) AS [i]
        WHERE CAST([i].[value] AS int) > 1
        ORDER BY CAST([i].[key] AS int)
        OFFSET 1 ROWS
    ) AS [i0]) = 3
""");
    }

    public override async Task Column_collection_Where_Take()
    {
        await base.Column_collection_Where_Take();

        AssertSql(
            """
SELECT [p].[Id], [p].[Bool], [p].[Bools], [p].[DateTime], [p].[DateTimes], [p].[Enum], [p].[Enums], [p].[Int], [p].[Ints], [p].[NullableInt], [p].[NullableInts], [p].[NullableString], [p].[NullableStrings], [p].[NullableWrappedId], [p].[NullableWrappedIdWithNullableComparer], [p].[String], [p].[Strings], [p].[WrappedId]
FROM [PrimitiveCollectionsEntity] AS [p]
WHERE (
    SELECT COUNT(*)
    FROM (
        SELECT TOP(2) 1 AS empty
        FROM OPENJSON([p].[Ints]) AS [i]
        WHERE CAST([i].[value] AS int) > 1
        ORDER BY CAST([i].[key] AS int)
    ) AS [i0]) = 2
""");
    }

    public override async Task Column_collection_Where_Skip_Take()
    {
        await base.Column_collection_Where_Skip_Take();

        AssertSql(
            """
SELECT [p].[Id], [p].[Bool], [p].[Bools], [p].[DateTime], [p].[DateTimes], [p].[Enum], [p].[Enums], [p].[Int], [p].[Ints], [p].[NullableInt], [p].[NullableInts], [p].[NullableString], [p].[NullableStrings], [p].[NullableWrappedId], [p].[NullableWrappedIdWithNullableComparer], [p].[String], [p].[Strings], [p].[WrappedId]
FROM [PrimitiveCollectionsEntity] AS [p]
WHERE (
    SELECT COUNT(*)
    FROM (
        SELECT 1 AS empty
        FROM OPENJSON([p].[Ints]) AS [i]
        WHERE CAST([i].[value] AS int) > 1
        ORDER BY CAST([i].[key] AS int)
        OFFSET 1 ROWS FETCH NEXT 2 ROWS ONLY
    ) AS [i0]) = 1
""");
    }

    public override async Task Column_collection_Contains_over_subquery()
    {
        await base.Column_collection_Contains_over_subquery();

        AssertSql(
            """
SELECT [p].[Id], [p].[Bool], [p].[Bools], [p].[DateTime], [p].[DateTimes], [p].[Enum], [p].[Enums], [p].[Int], [p].[Ints], [p].[NullableInt], [p].[NullableInts], [p].[NullableString], [p].[NullableStrings], [p].[NullableWrappedId], [p].[NullableWrappedIdWithNullableComparer], [p].[String], [p].[Strings], [p].[WrappedId]
FROM [PrimitiveCollectionsEntity] AS [p]
WHERE 11 IN (
    SELECT [i].[value]
    FROM OPENJSON([p].[Ints]) WITH ([value] int '$') AS [i]
    WHERE [i].[value] > 1
)
""");
    }

    public override async Task Column_collection_OrderByDescending_ElementAt()
    {
        await base.Column_collection_OrderByDescending_ElementAt();

        AssertSql(
            """
SELECT [p].[Id], [p].[Bool], [p].[Bools], [p].[DateTime], [p].[DateTimes], [p].[Enum], [p].[Enums], [p].[Int], [p].[Ints], [p].[NullableInt], [p].[NullableInts], [p].[NullableString], [p].[NullableStrings], [p].[NullableWrappedId], [p].[NullableWrappedIdWithNullableComparer], [p].[String], [p].[Strings], [p].[WrappedId]
FROM [PrimitiveCollectionsEntity] AS [p]
WHERE (
    SELECT [i].[value]
    FROM OPENJSON([p].[Ints]) WITH ([value] int '$') AS [i]
    ORDER BY [i].[value] DESC
    OFFSET 0 ROWS FETCH NEXT 1 ROWS ONLY) = 111
""");
    }

    public override async Task Column_collection_Where_ElementAt()
    {
        await base.Column_collection_Where_ElementAt();

        AssertSql(
            """
SELECT [p].[Id], [p].[Bool], [p].[Bools], [p].[DateTime], [p].[DateTimes], [p].[Enum], [p].[Enums], [p].[Int], [p].[Ints], [p].[NullableInt], [p].[NullableInts], [p].[NullableString], [p].[NullableStrings], [p].[NullableWrappedId], [p].[NullableWrappedIdWithNullableComparer], [p].[String], [p].[Strings], [p].[WrappedId]
FROM [PrimitiveCollectionsEntity] AS [p]
WHERE (
    SELECT CAST([i].[value] AS int) AS [value]
    FROM OPENJSON([p].[Ints]) AS [i]
    WHERE CAST([i].[value] AS int) > 1
    ORDER BY CAST([i].[key] AS int)
    OFFSET 0 ROWS FETCH NEXT 1 ROWS ONLY) = 11
""");
    }

    public override async Task Column_collection_Any()
    {
        await base.Column_collection_Any();

        AssertSql(
            """
SELECT [p].[Id], [p].[Bool], [p].[Bools], [p].[DateTime], [p].[DateTimes], [p].[Enum], [p].[Enums], [p].[Int], [p].[Ints], [p].[NullableInt], [p].[NullableInts], [p].[NullableString], [p].[NullableStrings], [p].[NullableWrappedId], [p].[NullableWrappedIdWithNullableComparer], [p].[String], [p].[Strings], [p].[WrappedId]
FROM [PrimitiveCollectionsEntity] AS [p]
WHERE EXISTS (
    SELECT 1
    FROM OPENJSON([p].[Ints]) AS [i])
""");
    }

    public override async Task Column_collection_Distinct()
    {
        await base.Column_collection_Distinct();

        AssertSql(
            """
SELECT [p].[Id], [p].[Bool], [p].[Bools], [p].[DateTime], [p].[DateTimes], [p].[Enum], [p].[Enums], [p].[Int], [p].[Ints], [p].[NullableInt], [p].[NullableInts], [p].[NullableString], [p].[NullableStrings], [p].[NullableWrappedId], [p].[NullableWrappedIdWithNullableComparer], [p].[String], [p].[Strings], [p].[WrappedId]
FROM [PrimitiveCollectionsEntity] AS [p]
WHERE (
    SELECT COUNT(*)
    FROM (
        SELECT DISTINCT [i].[value]
        FROM OPENJSON([p].[Ints]) WITH ([value] int '$') AS [i]
    ) AS [i0]) = 3
""");
    }

    public override async Task Column_collection_SelectMany()
    {
        await base.Column_collection_SelectMany();

        AssertSql(
            """
SELECT [i].[value]
FROM [PrimitiveCollectionsEntity] AS [p]
CROSS APPLY OPENJSON([p].[Ints]) WITH ([value] int '$') AS [i]
""");
    }

    public override async Task Column_collection_SelectMany_with_filter()
    {
        await base.Column_collection_SelectMany_with_filter();

        AssertSql(
            """
SELECT [i0].[value]
FROM [PrimitiveCollectionsEntity] AS [p]
CROSS APPLY (
    SELECT [i].[value]
    FROM OPENJSON([p].[Ints]) WITH ([value] int '$') AS [i]
    WHERE [i].[value] > 1
) AS [i0]
""");
    }

    public override async Task Column_collection_SelectMany_with_Select_to_anonymous_type()
    {
        await base.Column_collection_SelectMany_with_Select_to_anonymous_type();

        AssertSql(
            """
SELECT [i].[value] AS [Original], [i].[value] + 1 AS [Incremented]
FROM [PrimitiveCollectionsEntity] AS [p]
CROSS APPLY OPENJSON([p].[Ints]) WITH ([value] int '$') AS [i]
""");
    }

    public override async Task Column_collection_projection_from_top_level()
    {
        await base.Column_collection_projection_from_top_level();

        AssertSql(
            """
SELECT [p].[Ints]
FROM [PrimitiveCollectionsEntity] AS [p]
ORDER BY [p].[Id]
""");
    }

    public override async Task Column_collection_Join_parameter_collection()
    {
        await base.Column_collection_Join_parameter_collection();

        AssertSql(
            """
@ints1='11'
@ints2='111'

SELECT [p].[Id], [p].[Bool], [p].[Bools], [p].[DateTime], [p].[DateTimes], [p].[Enum], [p].[Enums], [p].[Int], [p].[Ints], [p].[NullableInt], [p].[NullableInts], [p].[NullableString], [p].[NullableStrings], [p].[NullableWrappedId], [p].[NullableWrappedIdWithNullableComparer], [p].[String], [p].[Strings], [p].[WrappedId]
FROM [PrimitiveCollectionsEntity] AS [p]
WHERE (
    SELECT COUNT(*)
    FROM OPENJSON([p].[Ints]) WITH ([value] int '$') AS [i]
    INNER JOIN (VALUES (@ints1), (@ints2)) AS [i0]([Value]) ON [i].[value] = [i0].[Value]) = 2
""");
    }

    public override async Task Inline_collection_Join_ordered_column_collection()
    {
        await base.Inline_collection_Join_ordered_column_collection();

        AssertSql(
            """
SELECT [p].[Id], [p].[Bool], [p].[Bools], [p].[DateTime], [p].[DateTimes], [p].[Enum], [p].[Enums], [p].[Int], [p].[Ints], [p].[NullableInt], [p].[NullableInts], [p].[NullableString], [p].[NullableStrings], [p].[NullableWrappedId], [p].[NullableWrappedIdWithNullableComparer], [p].[String], [p].[Strings], [p].[WrappedId]
FROM [PrimitiveCollectionsEntity] AS [p]
WHERE (
    SELECT COUNT(*)
    FROM (VALUES (CAST(11 AS int)), (111)) AS [v]([Value])
    INNER JOIN OPENJSON([p].[Ints]) WITH ([value] int '$') AS [i] ON [v].[Value] = [i].[value]) = 2
""");
    }

    public override async Task Parameter_collection_Concat_column_collection()
    {
        await base.Parameter_collection_Concat_column_collection();

        AssertSql(
            """
@ints1='11'
@ints2='111'

SELECT [p].[Id], [p].[Bool], [p].[Bools], [p].[DateTime], [p].[DateTimes], [p].[Enum], [p].[Enums], [p].[Int], [p].[Ints], [p].[NullableInt], [p].[NullableInts], [p].[NullableString], [p].[NullableStrings], [p].[NullableWrappedId], [p].[NullableWrappedIdWithNullableComparer], [p].[String], [p].[Strings], [p].[WrappedId]
FROM [PrimitiveCollectionsEntity] AS [p]
WHERE (
    SELECT COUNT(*)
    FROM (
        SELECT 1 AS empty
        FROM (VALUES (@ints1), (@ints2)) AS [i]([Value])
        UNION ALL
        SELECT 1 AS empty
        FROM OPENJSON([p].[Ints]) AS [i0]
    ) AS [u]) = 2
""");
    }

    public override async Task Parameter_collection_with_type_inference_for_JsonScalarExpression()
    {
        await base.Parameter_collection_with_type_inference_for_JsonScalarExpression();

        AssertSql(
            """
@values='["one","two"]' (Size = 4000)

SELECT CASE
    WHEN [p].[Id] <> 0 THEN JSON_VALUE(@values, '$[' + CAST([p].[Int] % 2 AS nvarchar(max)) + ']')
    ELSE N'foo'
END
FROM [PrimitiveCollectionsEntity] AS [p]
""");
    }

    public override async Task Column_collection_Union_parameter_collection()
    {
        await base.Column_collection_Union_parameter_collection();

        AssertSql(
            """
@ints1='11'
@ints2='111'

SELECT [p].[Id], [p].[Bool], [p].[Bools], [p].[DateTime], [p].[DateTimes], [p].[Enum], [p].[Enums], [p].[Int], [p].[Ints], [p].[NullableInt], [p].[NullableInts], [p].[NullableString], [p].[NullableStrings], [p].[NullableWrappedId], [p].[NullableWrappedIdWithNullableComparer], [p].[String], [p].[Strings], [p].[WrappedId]
FROM [PrimitiveCollectionsEntity] AS [p]
WHERE (
    SELECT COUNT(*)
    FROM (
        SELECT [i].[value]
        FROM OPENJSON([p].[Ints]) WITH ([value] int '$') AS [i]
        UNION
        SELECT [i0].[Value] AS [value]
        FROM (VALUES (@ints1), (@ints2)) AS [i0]([Value])
    ) AS [u]) = 2
""");
    }

    public override async Task Column_collection_Intersect_inline_collection()
    {
        await base.Column_collection_Intersect_inline_collection();

        AssertSql(
            """
SELECT [p].[Id], [p].[Bool], [p].[Bools], [p].[DateTime], [p].[DateTimes], [p].[Enum], [p].[Enums], [p].[Int], [p].[Ints], [p].[NullableInt], [p].[NullableInts], [p].[NullableString], [p].[NullableStrings], [p].[NullableWrappedId], [p].[NullableWrappedIdWithNullableComparer], [p].[String], [p].[Strings], [p].[WrappedId]
FROM [PrimitiveCollectionsEntity] AS [p]
WHERE (
    SELECT COUNT(*)
    FROM (
        SELECT [i].[value]
        FROM OPENJSON([p].[Ints]) WITH ([value] int '$') AS [i]
        INTERSECT
        SELECT [v].[Value] AS [value]
        FROM (VALUES (CAST(11 AS int)), (111)) AS [v]([Value])
    ) AS [i0]) = 2
""");
    }

    public override async Task Inline_collection_Except_column_collection()
    {
        await base.Inline_collection_Except_column_collection();

        AssertSql(
            """
SELECT [p].[Id], [p].[Bool], [p].[Bools], [p].[DateTime], [p].[DateTimes], [p].[Enum], [p].[Enums], [p].[Int], [p].[Ints], [p].[NullableInt], [p].[NullableInts], [p].[NullableString], [p].[NullableStrings], [p].[NullableWrappedId], [p].[NullableWrappedIdWithNullableComparer], [p].[String], [p].[Strings], [p].[WrappedId]
FROM [PrimitiveCollectionsEntity] AS [p]
WHERE (
    SELECT COUNT(*)
    FROM (
        SELECT [v].[Value]
        FROM (VALUES (CAST(11 AS int)), (111)) AS [v]([Value])
        EXCEPT
        SELECT [i].[value] AS [Value]
        FROM OPENJSON([p].[Ints]) WITH ([value] int '$') AS [i]
    ) AS [e]
    WHERE [e].[Value] % 2 = 1) = 2
""");
    }

    public override async Task Column_collection_Where_Union()
    {
        await base.Column_collection_Where_Union();

        AssertSql(
            """
SELECT [p].[Id], [p].[Bool], [p].[Bools], [p].[DateTime], [p].[DateTimes], [p].[Enum], [p].[Enums], [p].[Int], [p].[Ints], [p].[NullableInt], [p].[NullableInts], [p].[NullableString], [p].[NullableStrings], [p].[NullableWrappedId], [p].[NullableWrappedIdWithNullableComparer], [p].[String], [p].[Strings], [p].[WrappedId]
FROM [PrimitiveCollectionsEntity] AS [p]
WHERE (
    SELECT COUNT(*)
    FROM (
        SELECT [i].[value]
        FROM OPENJSON([p].[Ints]) WITH ([value] int '$') AS [i]
        WHERE [i].[value] > 100
        UNION
        SELECT [v].[Value] AS [value]
        FROM (VALUES (CAST(50 AS int))) AS [v]([Value])
    ) AS [u]) = 2
""");
    }

    public override async Task Column_collection_equality_parameter_collection()
    {
        await base.Column_collection_equality_parameter_collection();

        AssertSql(
            """
@ints='[1,10]' (Size = 8000)

SELECT [p].[Id], [p].[Bool], [p].[Bools], [p].[DateTime], [p].[DateTimes], [p].[Enum], [p].[Enums], [p].[Int], [p].[Ints], [p].[NullableInt], [p].[NullableInts], [p].[NullableString], [p].[NullableStrings], [p].[NullableWrappedId], [p].[NullableWrappedIdWithNullableComparer], [p].[String], [p].[Strings], [p].[WrappedId]
FROM [PrimitiveCollectionsEntity] AS [p]
WHERE CAST([p].[Ints] AS nvarchar(max)) = CAST(@ints AS nvarchar(max))
""");
    }

    public override async Task Column_collection_Concat_parameter_collection_equality_inline_collection()
    {
        await base.Column_collection_Concat_parameter_collection_equality_inline_collection();

        AssertSql();
    }

    public override async Task Column_collection_equality_inline_collection()
    {
        await base.Column_collection_equality_inline_collection();

        AssertSql(
            """
SELECT [p].[Id], [p].[Bool], [p].[Bools], [p].[DateTime], [p].[DateTimes], [p].[Enum], [p].[Enums], [p].[Int], [p].[Ints], [p].[NullableInt], [p].[NullableInts], [p].[NullableString], [p].[NullableStrings], [p].[NullableWrappedId], [p].[NullableWrappedIdWithNullableComparer], [p].[String], [p].[Strings], [p].[WrappedId]
FROM [PrimitiveCollectionsEntity] AS [p]
WHERE CAST([p].[Ints] AS nvarchar(max)) = CAST('[1,10]' AS nvarchar(max))
""");
    }

    public override async Task Column_collection_equality_inline_collection_with_parameters()
    {
        await base.Column_collection_equality_inline_collection_with_parameters();

        AssertSql();
    }

    public override async Task Column_collection_Where_equality_inline_collection()
    {
        await base.Column_collection_Where_equality_inline_collection();

        AssertSql();
    }

    public override async Task Parameter_collection_in_subquery_Union_column_collection_as_compiled_query()
    {
        await base.Parameter_collection_in_subquery_Union_column_collection_as_compiled_query();

        AssertSql(
            """
@ints1='10'
@ints2='111'

SELECT [p].[Id], [p].[Bool], [p].[Bools], [p].[DateTime], [p].[DateTimes], [p].[Enum], [p].[Enums], [p].[Int], [p].[Ints], [p].[NullableInt], [p].[NullableInts], [p].[NullableString], [p].[NullableStrings], [p].[NullableWrappedId], [p].[NullableWrappedIdWithNullableComparer], [p].[String], [p].[Strings], [p].[WrappedId]
FROM [PrimitiveCollectionsEntity] AS [p]
WHERE (
    SELECT COUNT(*)
    FROM (
        SELECT [i1].[Value]
        FROM (
            SELECT [i].[Value]
            FROM (VALUES (0, @ints1), (1, @ints2)) AS [i]([_ord], [Value])
            ORDER BY [i].[_ord]
            OFFSET 1 ROWS
        ) AS [i1]
        UNION
        SELECT [i0].[value] AS [Value]
        FROM OPENJSON([p].[Ints]) WITH ([value] int '$') AS [i0]
    ) AS [u]) = 3
""");
    }

    public override async Task Parameter_collection_in_subquery_Union_column_collection()
    {
        await base.Parameter_collection_in_subquery_Union_column_collection();

        AssertSql(
            """
@Skip1='111'

SELECT [p].[Id], [p].[Bool], [p].[Bools], [p].[DateTime], [p].[DateTimes], [p].[Enum], [p].[Enums], [p].[Int], [p].[Ints], [p].[NullableInt], [p].[NullableInts], [p].[NullableString], [p].[NullableStrings], [p].[NullableWrappedId], [p].[NullableWrappedIdWithNullableComparer], [p].[String], [p].[Strings], [p].[WrappedId]
FROM [PrimitiveCollectionsEntity] AS [p]
WHERE (
    SELECT COUNT(*)
    FROM (
        SELECT [s].[Value]
        FROM (VALUES (@Skip1)) AS [s]([Value])
        UNION
        SELECT [i].[value] AS [Value]
        FROM OPENJSON([p].[Ints]) WITH ([value] int '$') AS [i]
    ) AS [u]) = 3
""");
    }

    public override async Task Parameter_collection_in_subquery_Union_column_collection_nested()
    {
        await base.Parameter_collection_in_subquery_Union_column_collection_nested();

        AssertSql(
            """
@Skip1='111'

SELECT [p].[Id], [p].[Bool], [p].[Bools], [p].[DateTime], [p].[DateTimes], [p].[Enum], [p].[Enums], [p].[Int], [p].[Ints], [p].[NullableInt], [p].[NullableInts], [p].[NullableString], [p].[NullableStrings], [p].[NullableWrappedId], [p].[NullableWrappedIdWithNullableComparer], [p].[String], [p].[Strings], [p].[WrappedId]
FROM [PrimitiveCollectionsEntity] AS [p]
WHERE (
    SELECT COUNT(*)
    FROM (
        SELECT [s].[Value]
        FROM (VALUES (@Skip1)) AS [s]([Value])
        UNION
        SELECT [i2].[value] AS [Value]
        FROM (
            SELECT TOP(20) [i1].[value]
            FROM (
                SELECT DISTINCT [i0].[value]
                FROM (
                    SELECT [i].[value]
                    FROM OPENJSON([p].[Ints]) WITH ([value] int '$') AS [i]
                    ORDER BY [i].[value]
                    OFFSET 1 ROWS
                ) AS [i0]
            ) AS [i1]
            ORDER BY [i1].[value] DESC
        ) AS [i2]
    ) AS [u]) = 3
""");
    }

    public override void Parameter_collection_in_subquery_and_Convert_as_compiled_query()
    {
        base.Parameter_collection_in_subquery_and_Convert_as_compiled_query();

        AssertSql();
    }

    public override async Task Parameter_collection_in_subquery_Count_as_compiled_query()
    {
        await base.Parameter_collection_in_subquery_Count_as_compiled_query();

        // TODO: the subquery projection contains extra columns which we should remove
        AssertSql(
            """
@ints1='10'
@ints2='111'

SELECT COUNT(*)
FROM [PrimitiveCollectionsEntity] AS [p]
WHERE (
    SELECT COUNT(*)
    FROM (
        SELECT [i].[Value] AS [Value0]
        FROM (VALUES (0, @ints1), (1, @ints2)) AS [i]([_ord], [Value])
        ORDER BY [i].[_ord]
        OFFSET 1 ROWS
    ) AS [i0]
    WHERE [i0].[Value0] > [p].[Id]) = 1
""");
    }

    public override async Task Parameter_collection_in_subquery_Union_another_parameter_collection_as_compiled_query()
    {
        await base.Parameter_collection_in_subquery_Union_another_parameter_collection_as_compiled_query();

        AssertSql();
    }

    public override async Task Column_collection_in_subquery_Union_parameter_collection()
    {
        await base.Column_collection_in_subquery_Union_parameter_collection();

        AssertSql(
            """
@ints1='10'
@ints2='111'

SELECT [p].[Id], [p].[Bool], [p].[Bools], [p].[DateTime], [p].[DateTimes], [p].[Enum], [p].[Enums], [p].[Int], [p].[Ints], [p].[NullableInt], [p].[NullableInts], [p].[NullableString], [p].[NullableStrings], [p].[NullableWrappedId], [p].[NullableWrappedIdWithNullableComparer], [p].[String], [p].[Strings], [p].[WrappedId]
FROM [PrimitiveCollectionsEntity] AS [p]
WHERE (
    SELECT COUNT(*)
    FROM (
        SELECT [i1].[value]
        FROM (
            SELECT CAST([i].[value] AS int) AS [value]
            FROM OPENJSON([p].[Ints]) AS [i]
            ORDER BY CAST([i].[key] AS int)
            OFFSET 1 ROWS
        ) AS [i1]
        UNION
        SELECT [i0].[Value] AS [value]
        FROM (VALUES (@ints1), (@ints2)) AS [i0]([Value])
    ) AS [u]) = 3
""");
    }

    public override async Task Project_collection_of_ints_simple()
    {
        await base.Project_collection_of_ints_simple();

        AssertSql(
            """
SELECT [p].[Ints]
FROM [PrimitiveCollectionsEntity] AS [p]
ORDER BY [p].[Id]
""");
    }

    public override async Task Project_collection_of_ints_ordered()
    {
        await base.Project_collection_of_ints_ordered();

        AssertSql(
            """
SELECT [p].[Id], CAST([i].[value] AS int) AS [value], [i].[key]
FROM [PrimitiveCollectionsEntity] AS [p]
OUTER APPLY OPENJSON([p].[Ints]) AS [i]
ORDER BY [p].[Id], CAST([i].[value] AS int) DESC
""");
    }

    public override async Task Project_collection_of_datetimes_filtered()
    {
        await base.Project_collection_of_datetimes_filtered();

        AssertSql(
            """
SELECT [p].[Id], [d0].[value], [d0].[key]
FROM [PrimitiveCollectionsEntity] AS [p]
OUTER APPLY (
    SELECT CAST([d].[value] AS datetime2) AS [value], [d].[key], CAST([d].[key] AS int) AS [c]
    FROM OPENJSON([p].[DateTimes]) AS [d]
    WHERE DATEPART(day, CAST([d].[value] AS datetime2)) <> 1
) AS [d0]
ORDER BY [p].[Id], [d0].[c]
""");
    }

    public override async Task Project_collection_of_nullable_ints_with_paging()
    {
        await base.Project_collection_of_nullable_ints_with_paging();

        AssertSql(
            """
SELECT [p].[Id], [n0].[value], [n0].[key]
FROM [PrimitiveCollectionsEntity] AS [p]
OUTER APPLY (
    SELECT TOP(20) CAST([n].[value] AS int) AS [value], [n].[key], CAST([n].[key] AS int) AS [c]
    FROM OPENJSON([p].[NullableInts]) AS [n]
    ORDER BY CAST([n].[key] AS int)
) AS [n0]
ORDER BY [p].[Id], [n0].[c]
""");
    }

    public override async Task Project_collection_of_nullable_ints_with_paging2()
    {
        await base.Project_collection_of_nullable_ints_with_paging2();

        AssertSql(
            """
SELECT [p].[Id], [n0].[value], [n0].[key]
FROM [PrimitiveCollectionsEntity] AS [p]
OUTER APPLY (
    SELECT CAST([n].[value] AS int) AS [value], [n].[key]
    FROM OPENJSON([p].[NullableInts]) AS [n]
    ORDER BY CAST([n].[value] AS int)
    OFFSET 1 ROWS
) AS [n0]
ORDER BY [p].[Id], [n0].[value]
""");
    }

    public override async Task Project_collection_of_nullable_ints_with_paging3()
    {
        await base.Project_collection_of_nullable_ints_with_paging3();

        AssertSql(
            """
SELECT [p].[Id], [n0].[value], [n0].[key]
FROM [PrimitiveCollectionsEntity] AS [p]
OUTER APPLY (
    SELECT CAST([n].[value] AS int) AS [value], [n].[key], CAST([n].[key] AS int) AS [c]
    FROM OPENJSON([p].[NullableInts]) AS [n]
    ORDER BY CAST([n].[key] AS int)
    OFFSET 2 ROWS
) AS [n0]
ORDER BY [p].[Id], [n0].[c]
""");
    }

    public override async Task Project_collection_of_ints_with_distinct()
    {
        await base.Project_collection_of_ints_with_distinct();

        AssertSql(
            """
SELECT [p].[Id], [i0].[value]
FROM [PrimitiveCollectionsEntity] AS [p]
OUTER APPLY (
    SELECT DISTINCT [i].[value]
    FROM OPENJSON([p].[Ints]) WITH ([value] int '$') AS [i]
) AS [i0]
ORDER BY [p].[Id]
""");
    }

    public override async Task Project_collection_of_nullable_ints_with_distinct()
    {
        await base.Project_collection_of_nullable_ints_with_distinct();

        AssertSql("");
    }

    public override async Task Project_collection_of_ints_with_ToList_and_FirstOrDefault()
    {
        await base.Project_collection_of_ints_with_ToList_and_FirstOrDefault();

        AssertSql(
            """
SELECT [p0].[Id], CAST([i].[value] AS int) AS [value], [i].[key]
FROM (
    SELECT TOP(1) [p].[Id], [p].[Ints]
    FROM [PrimitiveCollectionsEntity] AS [p]
    ORDER BY [p].[Id]
) AS [p0]
OUTER APPLY OPENJSON([p0].[Ints]) AS [i]
ORDER BY [p0].[Id], CAST([i].[key] AS int)
""");
    }

    public override async Task Project_empty_collection_of_nullables_and_collection_only_containing_nulls()
    {
        await base.Project_empty_collection_of_nullables_and_collection_only_containing_nulls();

        AssertSql(
            """
SELECT [p].[Id], [n1].[value], [n1].[key], [n2].[value], [n2].[key]
FROM [PrimitiveCollectionsEntity] AS [p]
OUTER APPLY (
    SELECT CAST([n].[value] AS int) AS [value], [n].[key], CAST([n].[key] AS int) AS [c]
    FROM OPENJSON([p].[NullableInts]) AS [n]
    WHERE 0 = 1
) AS [n1]
OUTER APPLY (
    SELECT CAST([n0].[value] AS int) AS [value], [n0].[key], CAST([n0].[key] AS int) AS [c]
    FROM OPENJSON([p].[NullableInts]) AS [n0]
    WHERE [n0].[value] IS NULL
) AS [n2]
ORDER BY [p].[Id], [n1].[c], [n1].[key], [n2].[c]
""");
    }

    public override async Task Project_multiple_collections()
    {
        await base.Project_multiple_collections();

        AssertSql(
            """
SELECT [p].[Id], CAST([i].[value] AS int) AS [value], [i].[key], CAST([i0].[value] AS int) AS [value], [i0].[key], [d1].[value], [d1].[key], [d2].[value], [d2].[key]
FROM [PrimitiveCollectionsEntity] AS [p]
OUTER APPLY OPENJSON([p].[Ints]) AS [i]
OUTER APPLY OPENJSON([p].[Ints]) AS [i0]
OUTER APPLY (
    SELECT CAST([d].[value] AS datetime2) AS [value], [d].[key], CAST([d].[key] AS int) AS [c]
    FROM OPENJSON([p].[DateTimes]) AS [d]
    WHERE DATEPART(day, CAST([d].[value] AS datetime2)) <> 1
) AS [d1]
OUTER APPLY (
    SELECT CAST([d0].[value] AS datetime2) AS [value], [d0].[key], CAST([d0].[key] AS int) AS [c]
    FROM OPENJSON([p].[DateTimes]) AS [d0]
    WHERE CAST([d0].[value] AS datetime2) > '2000-01-01T00:00:00.0000000'
) AS [d2]
ORDER BY [p].[Id], CAST([i].[key] AS int), [i].[key], CAST([i0].[value] AS int) DESC, [i0].[key], [d1].[c], [d1].[key], [d2].[c]
""");
    }

    public override async Task Project_primitive_collections_element()
    {
        await base.Project_primitive_collections_element();

        AssertSql(
            """
SELECT JSON_VALUE([p].[Ints], '$[0]' RETURNING int) AS [Indexer], JSON_VALUE([p].[DateTimes], '$[0]' RETURNING datetime2) AS [EnumerableElementAt], JSON_VALUE([p].[Strings], '$[1]' RETURNING nvarchar(max)) AS [QueryableElementAt]
FROM [PrimitiveCollectionsEntity] AS [p]
WHERE [p].[Id] < 4
ORDER BY [p].[Id]
""");
    }

    public override async Task Project_inline_collection()
    {
        await base.Project_inline_collection();

        AssertSql(
            """
SELECT [p].[String]
FROM [PrimitiveCollectionsEntity] AS [p]
""");
    }

    public override async Task Project_inline_collection_with_Union()
    {
        await base.Project_inline_collection_with_Union();

        AssertSql(
            """
SELECT [p].[Id], [u].[Value]
FROM [PrimitiveCollectionsEntity] AS [p]
OUTER APPLY (
    SELECT [v].[Value]
    FROM (VALUES ([p].[String])) AS [v]([Value])
    UNION
    SELECT [p0].[String] AS [Value]
    FROM [PrimitiveCollectionsEntity] AS [p0]
) AS [u]
ORDER BY [p].[Id]
""");
    }

    public override async Task Project_inline_collection_with_Concat()
    {
        await base.Project_inline_collection_with_Concat();

        AssertSql();
    }

    public override async Task Nested_contains_with_Lists_and_no_inferred_type_mapping()
    {
        await base.Nested_contains_with_Lists_and_no_inferred_type_mapping();

        AssertSql(
            """
@ints1='1'
@ints2='2'
@ints3='3'
@strings1='one' (Size = 4000)
@strings2='two' (Size = 4000)
@strings3='three' (Size = 4000)

SELECT [p].[Id], [p].[Bool], [p].[Bools], [p].[DateTime], [p].[DateTimes], [p].[Enum], [p].[Enums], [p].[Int], [p].[Ints], [p].[NullableInt], [p].[NullableInts], [p].[NullableString], [p].[NullableStrings], [p].[NullableWrappedId], [p].[NullableWrappedIdWithNullableComparer], [p].[String], [p].[Strings], [p].[WrappedId]
FROM [PrimitiveCollectionsEntity] AS [p]
WHERE CASE
    WHEN [p].[Int] IN (@ints1, @ints2, @ints3) THEN N'one'
    ELSE N'two'
END IN (@strings1, @strings2, @strings3)
""");
    }

    public override async Task Nested_contains_with_arrays_and_no_inferred_type_mapping()
    {
        await base.Nested_contains_with_arrays_and_no_inferred_type_mapping();

        AssertSql(
            """
@ints1='1'
@ints2='2'
@ints3='3'
@strings1='one' (Size = 4000)
@strings2='two' (Size = 4000)
@strings3='three' (Size = 4000)

SELECT [p].[Id], [p].[Bool], [p].[Bools], [p].[DateTime], [p].[DateTimes], [p].[Enum], [p].[Enums], [p].[Int], [p].[Ints], [p].[NullableInt], [p].[NullableInts], [p].[NullableString], [p].[NullableStrings], [p].[NullableWrappedId], [p].[NullableWrappedIdWithNullableComparer], [p].[String], [p].[Strings], [p].[WrappedId]
FROM [PrimitiveCollectionsEntity] AS [p]
WHERE CASE
    WHEN [p].[Int] IN (@ints1, @ints2, @ints3) THEN N'one'
    ELSE N'two'
END IN (@strings1, @strings2, @strings3)
""");
    }

    public override async Task Values_of_enum_casted_to_underlying_value()
    {
        await base.Values_of_enum_casted_to_underlying_value();

        AssertSql(
            """
SELECT [p].[Id], [p].[Bool], [p].[Bools], [p].[DateTime], [p].[DateTimes], [p].[Enum], [p].[Enums], [p].[Int], [p].[Ints], [p].[NullableInt], [p].[NullableInts], [p].[NullableString], [p].[NullableStrings], [p].[NullableWrappedId], [p].[NullableWrappedIdWithNullableComparer], [p].[String], [p].[Strings], [p].[WrappedId]
FROM [PrimitiveCollectionsEntity] AS [p]
WHERE (
    SELECT COUNT(*)
    FROM (VALUES (CAST(0 AS int)), (1), (2), (3)) AS [v]([Value])
    WHERE [v].[Value] = [p].[Int]) > 0
""");
    }

    private void AssertSql(params string[] expected)
        => Fixture.TestSqlLoggerFactory.AssertBaseline(expected);

    private PrimitiveCollectionsContext CreateContext()
        => Fixture.CreateContext();

    public class PrimitiveCollectionsQuerySqlServerFixture : PrimitiveCollectionsQueryFixtureBase, ITestSqlLoggerFactory
    {
        protected override string StoreName
            => "PrimitiveCollectionsJsonTypeTest";

        public TestSqlLoggerFactory TestSqlLoggerFactory
            => (TestSqlLoggerFactory)ListLoggerFactory;

        protected override ITestStoreFactory TestStoreFactory
            => SqlServerTestStoreFactory.Instance;

        public override DbContextOptionsBuilder AddOptions(DbContextOptionsBuilder builder)
        {
            var options = base.AddOptions(builder);
            return options.UseSqlServerCompatibilityLevel(160);
        }

        protected override void OnModelCreating(ModelBuilder modelBuilder, DbContext context)
        {
            base.OnModelCreating(modelBuilder, context);

            modelBuilder.Entity<PrimitiveCollectionsEntity>(b =>
            {
                // Map DateTime to non-default datetime instead of the default datetime2 to exercise type mapping inference
                b.Property(p => p.DateTime).HasColumnType("datetime");
                b.PrimitiveCollection(e => e.Strings).HasColumnType("json");
                b.PrimitiveCollection(e => e.Ints).HasColumnType("json");
                b.PrimitiveCollection(e => e.DateTimes).HasColumnType("json");
                b.PrimitiveCollection(e => e.Bools).HasColumnType("json");
                b.PrimitiveCollection(e => e.Ints).HasColumnType("json");
                b.PrimitiveCollection(e => e.Enums).HasColumnType("json");
                b.PrimitiveCollection(e => e.NullableStrings).HasColumnType("json");
                b.PrimitiveCollection(e => e.NullableInts).HasColumnType("json");
            });
        }
    }
}<|MERGE_RESOLUTION|>--- conflicted
+++ resolved
@@ -1073,21 +1073,14 @@
 """);
     }
 
-<<<<<<< HEAD
     public override async Task Parameter_collection_empty_Contains()
     {
         await base.Parameter_collection_empty_Contains();
-=======
-    public override async Task Static_readonly_collection_List_of_ints_Contains_int()
-    {
-        await base.Static_readonly_collection_List_of_ints_Contains_int();
->>>>>>> a6111cee
-
-        AssertSql(
-            """
-SELECT [p].[Id], [p].[Bool], [p].[Bools], [p].[DateTime], [p].[DateTimes], [p].[Enum], [p].[Enums], [p].[Int], [p].[Ints], [p].[NullableInt], [p].[NullableInts], [p].[NullableString], [p].[NullableStrings], [p].[NullableWrappedId], [p].[NullableWrappedIdWithNullableComparer], [p].[String], [p].[Strings], [p].[WrappedId]
-FROM [PrimitiveCollectionsEntity] AS [p]
-<<<<<<< HEAD
+
+        AssertSql(
+            """
+SELECT [p].[Id], [p].[Bool], [p].[Bools], [p].[DateTime], [p].[DateTimes], [p].[Enum], [p].[Enums], [p].[Int], [p].[Ints], [p].[NullableInt], [p].[NullableInts], [p].[NullableString], [p].[NullableStrings], [p].[NullableWrappedId], [p].[NullableWrappedIdWithNullableComparer], [p].[String], [p].[Strings], [p].[WrappedId]
+FROM [PrimitiveCollectionsEntity] AS [p]
 WHERE 0 = 1
 """);
     }
@@ -1095,50 +1088,26 @@
     public override async Task Parameter_collection_empty_Join()
     {
         await base.Parameter_collection_empty_Join();
-=======
-WHERE [p].[Int] IN (10, 999)
-""",
-            //
-            """
-SELECT [p].[Id], [p].[Bool], [p].[Bools], [p].[DateTime], [p].[DateTimes], [p].[Enum], [p].[Enums], [p].[Int], [p].[Ints], [p].[NullableInt], [p].[NullableInts], [p].[NullableString], [p].[NullableStrings], [p].[NullableWrappedId], [p].[NullableWrappedIdWithNullableComparer], [p].[String], [p].[Strings], [p].[WrappedId]
-FROM [PrimitiveCollectionsEntity] AS [p]
-WHERE [p].[Int] NOT IN (10, 999)
-""");
-    }
-
-    public override async Task Static_readonly_collection_FrozenSet_of_ints_Contains_int()
-    {
-        await base.Static_readonly_collection_FrozenSet_of_ints_Contains_int();
-
-        AssertSql(
-            """
-SELECT [p].[Id], [p].[Bool], [p].[Bools], [p].[DateTime], [p].[DateTimes], [p].[Enum], [p].[Enums], [p].[Int], [p].[Ints], [p].[NullableInt], [p].[NullableInts], [p].[NullableString], [p].[NullableStrings], [p].[NullableWrappedId], [p].[NullableWrappedIdWithNullableComparer], [p].[String], [p].[Strings], [p].[WrappedId]
-FROM [PrimitiveCollectionsEntity] AS [p]
-WHERE [p].[Int] IN (10, 999)
-""",
-            //
-            """
-SELECT [p].[Id], [p].[Bool], [p].[Bools], [p].[DateTime], [p].[DateTimes], [p].[Enum], [p].[Enums], [p].[Int], [p].[Ints], [p].[NullableInt], [p].[NullableInts], [p].[NullableString], [p].[NullableStrings], [p].[NullableWrappedId], [p].[NullableWrappedIdWithNullableComparer], [p].[String], [p].[Strings], [p].[WrappedId]
-FROM [PrimitiveCollectionsEntity] AS [p]
-WHERE [p].[Int] NOT IN (10, 999)
-""");
-    }
-
-    public override async Task Static_readonly_collection_ImmutableArray_of_ints_Contains_int()
-    {
-        await base.Static_readonly_collection_ImmutableArray_of_ints_Contains_int();
->>>>>>> a6111cee
-
-        AssertSql(
-            """
-SELECT [p].[Id], [p].[Bool], [p].[Bools], [p].[DateTime], [p].[DateTimes], [p].[Enum], [p].[Enums], [p].[Int], [p].[Ints], [p].[NullableInt], [p].[NullableInts], [p].[NullableString], [p].[NullableStrings], [p].[NullableWrappedId], [p].[NullableWrappedIdWithNullableComparer], [p].[String], [p].[Strings], [p].[WrappedId]
-FROM [PrimitiveCollectionsEntity] AS [p]
-<<<<<<< HEAD
+
+        AssertSql(
+            """
+SELECT [p].[Id], [p].[Bool], [p].[Bools], [p].[DateTime], [p].[DateTimes], [p].[Enum], [p].[Enums], [p].[Int], [p].[Ints], [p].[NullableInt], [p].[NullableInts], [p].[NullableString], [p].[NullableStrings], [p].[NullableWrappedId], [p].[NullableWrappedIdWithNullableComparer], [p].[String], [p].[Strings], [p].[WrappedId]
+FROM [PrimitiveCollectionsEntity] AS [p]
 INNER JOIN (
     SELECT NULL AS [Value]
     WHERE 0 = 1
 ) AS [p0] ON [p].[Id] = [p0].[Value]
-=======
+""");
+    }
+
+    public override async Task Static_readonly_collection_List_of_ints_Contains_int()
+    {
+        await base.Static_readonly_collection_List_of_ints_Contains_int();
+
+        AssertSql(
+            """
+SELECT [p].[Id], [p].[Bool], [p].[Bools], [p].[DateTime], [p].[DateTimes], [p].[Enum], [p].[Enums], [p].[Int], [p].[Ints], [p].[NullableInt], [p].[NullableInts], [p].[NullableString], [p].[NullableStrings], [p].[NullableWrappedId], [p].[NullableWrappedIdWithNullableComparer], [p].[String], [p].[Strings], [p].[WrappedId]
+FROM [PrimitiveCollectionsEntity] AS [p]
 WHERE [p].[Int] IN (10, 999)
 """,
             //
@@ -1146,7 +1115,42 @@
 SELECT [p].[Id], [p].[Bool], [p].[Bools], [p].[DateTime], [p].[DateTimes], [p].[Enum], [p].[Enums], [p].[Int], [p].[Ints], [p].[NullableInt], [p].[NullableInts], [p].[NullableString], [p].[NullableStrings], [p].[NullableWrappedId], [p].[NullableWrappedIdWithNullableComparer], [p].[String], [p].[Strings], [p].[WrappedId]
 FROM [PrimitiveCollectionsEntity] AS [p]
 WHERE [p].[Int] NOT IN (10, 999)
->>>>>>> a6111cee
+""");
+    }
+
+    public override async Task Static_readonly_collection_FrozenSet_of_ints_Contains_int()
+    {
+        await base.Static_readonly_collection_FrozenSet_of_ints_Contains_int();
+
+        AssertSql(
+            """
+SELECT [p].[Id], [p].[Bool], [p].[Bools], [p].[DateTime], [p].[DateTimes], [p].[Enum], [p].[Enums], [p].[Int], [p].[Ints], [p].[NullableInt], [p].[NullableInts], [p].[NullableString], [p].[NullableStrings], [p].[NullableWrappedId], [p].[NullableWrappedIdWithNullableComparer], [p].[String], [p].[Strings], [p].[WrappedId]
+FROM [PrimitiveCollectionsEntity] AS [p]
+WHERE [p].[Int] IN (10, 999)
+""",
+            //
+            """
+SELECT [p].[Id], [p].[Bool], [p].[Bools], [p].[DateTime], [p].[DateTimes], [p].[Enum], [p].[Enums], [p].[Int], [p].[Ints], [p].[NullableInt], [p].[NullableInts], [p].[NullableString], [p].[NullableStrings], [p].[NullableWrappedId], [p].[NullableWrappedIdWithNullableComparer], [p].[String], [p].[Strings], [p].[WrappedId]
+FROM [PrimitiveCollectionsEntity] AS [p]
+WHERE [p].[Int] NOT IN (10, 999)
+""");
+    }
+
+    public override async Task Static_readonly_collection_ImmutableArray_of_ints_Contains_int()
+    {
+        await base.Static_readonly_collection_ImmutableArray_of_ints_Contains_int();
+
+        AssertSql(
+            """
+SELECT [p].[Id], [p].[Bool], [p].[Bools], [p].[DateTime], [p].[DateTimes], [p].[Enum], [p].[Enums], [p].[Int], [p].[Ints], [p].[NullableInt], [p].[NullableInts], [p].[NullableString], [p].[NullableStrings], [p].[NullableWrappedId], [p].[NullableWrappedIdWithNullableComparer], [p].[String], [p].[Strings], [p].[WrappedId]
+FROM [PrimitiveCollectionsEntity] AS [p]
+WHERE [p].[Int] IN (10, 999)
+""",
+            //
+            """
+SELECT [p].[Id], [p].[Bool], [p].[Bools], [p].[DateTime], [p].[DateTimes], [p].[Enum], [p].[Enums], [p].[Int], [p].[Ints], [p].[NullableInt], [p].[NullableInts], [p].[NullableString], [p].[NullableStrings], [p].[NullableWrappedId], [p].[NullableWrappedIdWithNullableComparer], [p].[String], [p].[Strings], [p].[WrappedId]
+FROM [PrimitiveCollectionsEntity] AS [p]
+WHERE [p].[Int] NOT IN (10, 999)
 """);
     }
 
