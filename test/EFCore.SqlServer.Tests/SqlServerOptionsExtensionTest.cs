--- conflicted
+++ resolved
@@ -14,15 +14,8 @@
         var tasks = new Task[Environment.ProcessorCount];
         for (var i = 0; i < tasks.Length; i++)
         {
-<<<<<<< HEAD
-            tasks[i] = Task.Factory.StartNew(
+            tasks[i] = Task.Run(
                 () =>
-=======
-            var tasks = new Task[Environment.ProcessorCount];
-            for (var i = 0; i < tasks.Length; i++)
-            {
-                tasks[i] = Task.Run(() =>
->>>>>>> eac367ae
                 {
                     using var ctx = new EmptyContext();
                     Assert.NotNull(ctx.Model.GetRelationalDependencies());
