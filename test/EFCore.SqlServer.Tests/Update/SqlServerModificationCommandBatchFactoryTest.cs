// Copyright (c) .NET Foundation. All rights reserved.
// Licensed under the Apache License, Version 2.0. See License.txt in the project root for license information.

using System.Collections.Generic;
using Microsoft.EntityFrameworkCore.Infrastructure.Internal;
using Microsoft.EntityFrameworkCore.SqlServer.Storage.Internal;
using Microsoft.EntityFrameworkCore.SqlServer.Update.Internal;
using Microsoft.EntityFrameworkCore.Storage;
using Microsoft.EntityFrameworkCore.Update.Internal;
using Microsoft.EntityFrameworkCore.TestUtilities;
using Xunit;

// ReSharper disable InconsistentNaming
namespace Microsoft.EntityFrameworkCore.Update
{
    public class SqlServerModificationCommandBatchFactoryTest
    {
        [ConditionalFact]
        public void Uses_MaxBatchSize_specified_in_SqlServerOptionsExtension()
        {
            var optionsBuilder = new DbContextOptionsBuilder();
            optionsBuilder.UseSqlServer("Database=Crunchie", b => b.MaxBatchSize(1));

            var typeMapper = new SqlServerTypeMappingSource(
                TestServiceFactory.Instance.Create<TypeMappingSourceDependencies>(),
                TestServiceFactory.Instance.Create<RelationalTypeMappingSourceDependencies>());

            var logger = new FakeRelationalCommandDiagnosticsLogger();

            var factory = new SqlServerModificationCommandBatchFactory(
                new ModificationCommandBatchFactoryDependencies(
                    new RelationalCommandBuilderFactory(
                        new RelationalCommandBuilderDependencies(
                            typeMapper)),
                    new SqlServerSqlGenerationHelper(
                        new RelationalSqlGenerationHelperDependencies()),
                    new SqlServerUpdateSqlGenerator(
                        new UpdateSqlGeneratorDependencies(
                            new SqlServerSqlGenerationHelper(
                                new RelationalSqlGenerationHelperDependencies()),
                            typeMapper)),
                    new TypedRelationalValueBufferFactoryFactory(
                        new RelationalValueBufferFactoryDependencies(
                            typeMapper, new CoreSingletonOptions())),
                    new CurrentDbContext(new FakeDbContext()),
                    logger),
                optionsBuilder.Options);

            var batch = factory.Create();

<<<<<<< HEAD
            Assert.True(batch.AddCommand(CreateModificationCommand("T1", null, columnModifications: null, false)));
            Assert.False(batch.AddCommand(CreateModificationCommand("T1", null, columnModifications: null, false)));
=======
            Assert.True(batch.AddCommand(new ModificationCommand("T1", null, new ParameterNameGenerator().GenerateNext, false, null, null)));
            Assert.False(batch.AddCommand(new ModificationCommand("T1", null, new ParameterNameGenerator().GenerateNext, false, null, null)));
>>>>>>> b69c2f3e
        }

        [ConditionalFact]
        public void MaxBatchSize_is_optional()
        {
            var optionsBuilder = new DbContextOptionsBuilder();
            optionsBuilder.UseSqlServer("Database=Crunchie");

            var typeMapper = new SqlServerTypeMappingSource(
                TestServiceFactory.Instance.Create<TypeMappingSourceDependencies>(),
                TestServiceFactory.Instance.Create<RelationalTypeMappingSourceDependencies>());

            var logger = new FakeRelationalCommandDiagnosticsLogger();

            var factory = new SqlServerModificationCommandBatchFactory(
                new ModificationCommandBatchFactoryDependencies(
                    new RelationalCommandBuilderFactory(
                        new RelationalCommandBuilderDependencies(
                            typeMapper)),
                    new SqlServerSqlGenerationHelper(
                        new RelationalSqlGenerationHelperDependencies()),
                    new SqlServerUpdateSqlGenerator(
                        new UpdateSqlGeneratorDependencies(
                            new SqlServerSqlGenerationHelper(
                                new RelationalSqlGenerationHelperDependencies()),
                            typeMapper)),
                    new TypedRelationalValueBufferFactoryFactory(
                        new RelationalValueBufferFactoryDependencies(
                            typeMapper, new CoreSingletonOptions())),
                    new CurrentDbContext(new FakeDbContext()),
                    logger),
                optionsBuilder.Options);

            var batch = factory.Create();

<<<<<<< HEAD
            var columnModificationFactory = new ColumnModificationFactory();

            Assert.True(batch.AddCommand(CreateModificationCommand("T1", null, columnModifications: null, false)));
            Assert.True(batch.AddCommand(CreateModificationCommand("T1", null, columnModifications: null, false)));
=======
            Assert.True(batch.AddCommand(new ModificationCommand("T1", null, new ParameterNameGenerator().GenerateNext, false, null, null)));
            Assert.True(batch.AddCommand(new ModificationCommand("T1", null, new ParameterNameGenerator().GenerateNext, false, null, null)));
>>>>>>> b69c2f3e
        }

        private class FakeDbContext : DbContext
        {
        }

        private static ModificationCommand CreateModificationCommand(
            string name,
            string schema,
            IReadOnlyList<ColumnModification> columnModifications,
            bool sensitiveLoggingEnabled)
        {
            var modificationCommandParametets = new ModificationCommandParameters(
                name, schema, columnModifications, sensitiveLoggingEnabled);

            return new ModificationCommand(modificationCommandParametets);
        }
    }
}<|MERGE_RESOLUTION|>--- conflicted
+++ resolved
@@ -48,13 +48,8 @@
 
             var batch = factory.Create();
 
-<<<<<<< HEAD
             Assert.True(batch.AddCommand(CreateModificationCommand("T1", null, columnModifications: null, false)));
             Assert.False(batch.AddCommand(CreateModificationCommand("T1", null, columnModifications: null, false)));
-=======
-            Assert.True(batch.AddCommand(new ModificationCommand("T1", null, new ParameterNameGenerator().GenerateNext, false, null, null)));
-            Assert.False(batch.AddCommand(new ModificationCommand("T1", null, new ParameterNameGenerator().GenerateNext, false, null, null)));
->>>>>>> b69c2f3e
         }
 
         [ConditionalFact]
@@ -90,15 +85,8 @@
 
             var batch = factory.Create();
 
-<<<<<<< HEAD
-            var columnModificationFactory = new ColumnModificationFactory();
-
             Assert.True(batch.AddCommand(CreateModificationCommand("T1", null, columnModifications: null, false)));
             Assert.True(batch.AddCommand(CreateModificationCommand("T1", null, columnModifications: null, false)));
-=======
-            Assert.True(batch.AddCommand(new ModificationCommand("T1", null, new ParameterNameGenerator().GenerateNext, false, null, null)));
-            Assert.True(batch.AddCommand(new ModificationCommand("T1", null, new ParameterNameGenerator().GenerateNext, false, null, null)));
->>>>>>> b69c2f3e
         }
 
         private class FakeDbContext : DbContext
