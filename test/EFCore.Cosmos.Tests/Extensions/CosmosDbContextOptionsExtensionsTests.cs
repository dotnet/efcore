--- conflicted
+++ resolved
@@ -65,11 +65,8 @@
         Test(o => o.MaxTcpConnectionsPerEndpoint(3), o => Assert.Equal(3, o.MaxTcpConnectionsPerEndpoint));
         Test(o => o.LimitToEndpoint(), o => Assert.True(o.LimitToEndpoint));
         Test(o => o.ContentResponseOnWriteEnabled(), o => Assert.True(o.EnableContentResponseOnWrite));
-<<<<<<< HEAD
+        Test(o => o.SessionTokenManagementMode(Cosmos.Infrastructure.SessionTokenManagementMode.EnforcedManual), o => Assert.Equal(Cosmos.Infrastructure.SessionTokenManagementMode.EnforcedManual, o.SessionTokenManagementMode));
         Test(o => o.BulkExecutionEnabled(), o => Assert.True(o.EnableBulkExecution));
-=======
-        Test(o => o.SessionTokenManagementMode(Cosmos.Infrastructure.SessionTokenManagementMode.EnforcedManual), o => Assert.Equal(Cosmos.Infrastructure.SessionTokenManagementMode.EnforcedManual, o.SessionTokenManagementMode));
->>>>>>> 7264e8e8
 
         var webProxy = new WebProxy();
         Test(o => o.WebProxy(webProxy), o => Assert.Same(webProxy, o.WebProxy));
