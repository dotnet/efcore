--- conflicted
+++ resolved
@@ -2,12 +2,9 @@
 // The .NET Foundation licenses this file to you under the MIT license.
 
 using Microsoft.EntityFrameworkCore.Cosmos.Internal;
-<<<<<<< HEAD
-=======
 using Microsoft.EntityFrameworkCore.Diagnostics;
 using Microsoft.EntityFrameworkCore.TestUtilities;
 using Xunit;
->>>>>>> 4a81376b
 
 namespace Microsoft.EntityFrameworkCore.Infrastructure;
 
@@ -123,7 +120,6 @@
     [ConditionalFact]
     public virtual void Detects_non_key_partition_key_property()
     {
-<<<<<<< HEAD
         var modelBuilder = CreateConventionlessModelBuilder();
         modelBuilder.Entity<Order>(
             b =>
@@ -139,340 +135,6 @@
             });
 
         VerifyError(CosmosStrings.NoPartitionKeyKey(typeof(Order).Name, nameof(Order.PartitionId), "id"), modelBuilder);
-=======
-        [ConditionalFact]
-        public virtual void Passes_on_valid_model()
-        {
-            var modelBuilder = CreateConventionalModelBuilder();
-            modelBuilder.Entity<Customer>();
-
-            Validate(modelBuilder);
-        }
-
-        [ConditionalFact]
-        public virtual void Passes_on_valid_keyless_entity_type()
-        {
-            var modelBuilder = CreateConventionalModelBuilder();
-            modelBuilder.Entity<Customer>().HasPartitionKey(c => c.PartitionId).HasNoKey();
-
-            var model = Validate(modelBuilder);
-
-            Assert.Empty(model.FindEntityType(typeof(Customer)).GetKeys());
-        }
-
-        [ConditionalFact]
-        public virtual void Detects_missing_id_property()
-        {
-            var modelBuilder = CreateConventionlessModelBuilder();
-            modelBuilder.Entity<Order>(
-                b =>
-                {
-                    b.Property(o => o.Id);
-                    b.HasKey(o => o.Id);
-                    b.Ignore(o => o.PartitionId);
-                    b.Ignore(o => o.Customer);
-                    b.Ignore(o => o.OrderDetails);
-                    b.Ignore(o => o.Products);
-                });
-
-            VerifyError(CosmosStrings.NoIdProperty(typeof(Order).Name), modelBuilder);
-        }
-
-        [ConditionalFact]
-        public virtual void Detects_non_key_id_property()
-        {
-            var modelBuilder = CreateConventionlessModelBuilder();
-            modelBuilder.Entity<Order>(
-                b =>
-                {
-                    b.Property(o => o.Id);
-                    b.HasKey(o => o.Id);
-                    b.Property<string>("id");
-                    b.Ignore(o => o.PartitionId);
-                    b.Ignore(o => o.Customer);
-                    b.Ignore(o => o.OrderDetails);
-                    b.Ignore(o => o.Products);
-                });
-
-            VerifyError(CosmosStrings.NoIdKey(typeof(Order).Name, "id"), modelBuilder);
-        }
-
-        [ConditionalFact]
-        public virtual void Detects_non_string_id_property()
-        {
-            var modelBuilder = CreateConventionlessModelBuilder();
-            modelBuilder.Entity<Order>(
-                b =>
-                {
-                    b.Property(o => o.Id);
-                    b.HasKey(o => o.Id);
-                    b.Property<int>("id");
-                    b.HasKey("id");
-                    b.Ignore(o => o.PartitionId);
-                    b.Ignore(o => o.Customer);
-                    b.Ignore(o => o.OrderDetails);
-                    b.Ignore(o => o.Products);
-                });
-
-            VerifyError(CosmosStrings.IdNonStringStoreType("id", typeof(Order).Name, "int"), modelBuilder);
-        }
-
-        [ConditionalFact]
-        public virtual void Passes_on_valid_partition_keys()
-        {
-            var modelBuilder = CreateConventionalModelBuilder();
-            modelBuilder.Entity<Customer>().ToContainer("Orders").HasPartitionKey(c => c.PartitionId)
-                .HasAnalyticalStoreTimeToLive(-1)
-                .HasDefaultTimeToLive(100)
-                .HasAutoscaleThroughput(200);
-            modelBuilder.Entity<Order>().ToContainer("Orders").HasPartitionKey(o => o.PartitionId)
-                .Property(o => o.PartitionId).HasConversion<string>();
-
-            Validate(modelBuilder);
-        }
-
-        [ConditionalFact]
-        public virtual void Passes_PK_partition_key()
-        {
-            var modelBuilder = CreateConventionalModelBuilder();
-            modelBuilder.Entity<Order>(
-                b =>
-                {
-                    b.HasKey(o => o.PartitionId);
-                    b.Ignore(o => o.Customer);
-                    b.Ignore(o => o.OrderDetails);
-                    b.Ignore(o => o.Products);
-                });
-
-            Validate(modelBuilder);
-        }
-
-        [ConditionalFact]
-        public virtual void Detects_non_key_partition_key_property()
-        {
-            var modelBuilder = CreateConventionlessModelBuilder();
-            modelBuilder.Entity<Order>(
-                b =>
-                {
-                    b.Property(o => o.Id);
-                    b.Property<string>("id");
-                    b.HasKey("id");
-                    b.Property(o => o.PartitionId);
-                    b.HasPartitionKey(o => o.PartitionId);
-                    b.Ignore(o => o.Customer);
-                    b.Ignore(o => o.OrderDetails);
-                    b.Ignore(o => o.Products);
-                });
-
-            VerifyError(CosmosStrings.NoPartitionKeyKey(typeof(Order).Name, nameof(Order.PartitionId), "id"), modelBuilder);
-        }
-
-        [ConditionalFact]
-        public virtual void Detects_missing_partition_key_property()
-        {
-            var modelBuilder = CreateConventionalModelBuilder();
-            modelBuilder.Entity<Customer>();
-            modelBuilder.Entity<Order>().HasPartitionKey("PartitionKey");
-
-            VerifyError(CosmosStrings.PartitionKeyMissingProperty(typeof(Order).Name, "PartitionKey"), modelBuilder);
-        }
-
-        [ConditionalFact]
-        public virtual void Detects_missing_partition_key_on_first_type()
-        {
-            var modelBuilder = CreateConventionalModelBuilder();
-            modelBuilder.Entity<Customer>().ToContainer("Orders");
-            modelBuilder.Entity<Order>().ToContainer("Orders").HasPartitionKey(c => c.PartitionId);
-
-            VerifyError(CosmosStrings.NoPartitionKey(typeof(Customer).Name, "Orders"), modelBuilder);
-        }
-
-        [ConditionalFact]
-        public virtual void Detects_missing_partition_keys_one_last_type()
-        {
-            var modelBuilder = CreateConventionalModelBuilder();
-            modelBuilder.Entity<Customer>().ToContainer("Orders").HasPartitionKey(c => c.PartitionId);
-            modelBuilder.Entity<Order>().ToContainer("Orders");
-
-            VerifyError(CosmosStrings.NoPartitionKey(typeof(Order).Name, "Orders"), modelBuilder);
-        }
-
-        [ConditionalFact]
-        public virtual void Detects_partition_keys_mapped_to_different_properties()
-        {
-            var modelBuilder = CreateConventionalModelBuilder();
-            modelBuilder.Entity<Customer>().ToContainer("Orders").HasPartitionKey(c => c.PartitionId)
-                .Property(c => c.PartitionId).ToJsonProperty("pk");
-            modelBuilder.Entity<Order>().ToContainer("Orders").HasPartitionKey(c => c.PartitionId);
-
-            VerifyError(
-                CosmosStrings.PartitionKeyStoreNameMismatch(
-                    nameof(Customer.PartitionId), typeof(Customer).Name, "pk", nameof(Order.PartitionId), typeof(Order).Name,
-                    nameof(Order.PartitionId)), modelBuilder);
-        }
-
-        [ConditionalFact]
-        public virtual void Detects_partition_key_of_different_type()
-        {
-            var modelBuilder = CreateConventionalModelBuilder();
-            modelBuilder.Entity<Customer>().ToContainer("Orders").HasPartitionKey(c => c.PartitionId);
-            modelBuilder.Entity<Order>().ToContainer("Orders").HasPartitionKey(o => o.PartitionId)
-                .Property(c => c.PartitionId).HasConversion<int>();
-
-            VerifyError(
-                CosmosStrings.PartitionKeyNonStringStoreType(
-                    nameof(Customer.PartitionId), typeof(Order).Name, "int"), modelBuilder);
-        }
-
-        [ConditionalFact]
-        public virtual void Detects_conflicting_analytical_ttl()
-        {
-            var modelBuilder = CreateConventionalModelBuilder();
-            modelBuilder.Entity<Customer>().ToContainer("Orders")
-                .HasAnalyticalStoreTimeToLive(-1);
-            modelBuilder.Entity<Order>().ToContainer("Orders")
-                .HasAnalyticalStoreTimeToLive(60);
-
-            VerifyError(CosmosStrings.AnalyticalTTLMismatch(-1, typeof(Customer).Name, typeof(Order).Name, 60, "Orders"), modelBuilder);
-        }
-
-        [ConditionalFact]
-        public virtual void Detects_conflicting_default_ttl()
-        {
-            var modelBuilder = CreateConventionalModelBuilder();
-            modelBuilder.Entity<Customer>().ToContainer("Orders")
-                .HasDefaultTimeToLive(100);
-            modelBuilder.Entity<Order>().ToContainer("Orders")
-                .HasDefaultTimeToLive(60);
-
-            VerifyError(CosmosStrings.DefaultTTLMismatch(100, typeof(Customer).Name, typeof(Order).Name, 60, "Orders"), modelBuilder);
-        }
-
-        [ConditionalFact]
-        public virtual void Detects_conflicting_throughput()
-        {
-            var modelBuilder = CreateConventionalModelBuilder();
-            modelBuilder.Entity<Customer>().ToContainer("Orders")
-                .HasAutoscaleThroughput(200);
-            modelBuilder.Entity<Order>().ToContainer("Orders")
-                .HasAutoscaleThroughput(60);
-
-            VerifyError(CosmosStrings.ThroughputMismatch(200, typeof(Customer).Name, typeof(Order).Name, 60, "Orders"), modelBuilder);
-        }
-
-        [ConditionalFact]
-        public virtual void Detects_conflicting_throughput_type()
-        {
-            var modelBuilder = CreateConventionalModelBuilder();
-            modelBuilder.Entity<Customer>().ToContainer("Orders")
-                .HasManualThroughput(200);
-            modelBuilder.Entity<Order>().ToContainer("Orders")
-                .HasAutoscaleThroughput(200);
-
-            VerifyError(CosmosStrings.ThroughputTypeMismatch(typeof(Customer).Name, typeof(Order).Name, "Orders"), modelBuilder);
-        }
-
-        [ConditionalFact]
-        public virtual void Detects_properties_mapped_to_same_property()
-        {
-            var modelBuilder = CreateConventionalModelBuilder();
-            modelBuilder.Entity<Customer>();
-            modelBuilder.Entity<Order>(
-                ob =>
-                {
-                    ob.Property(o => o.Id).ToJsonProperty("Details");
-                    ob.Property(o => o.PartitionId).ToJsonProperty("Details");
-                });
-
-            VerifyError(
-                CosmosStrings.JsonPropertyCollision(
-                    nameof(Order.PartitionId), nameof(Order.Id), typeof(Order).Name, "Details"), modelBuilder);
-        }
-
-        [ConditionalFact]
-        public virtual void Detects_property_and_embedded_type_mapped_to_same_property()
-        {
-            var modelBuilder = CreateConventionalModelBuilder();
-            modelBuilder.Entity<Customer>();
-            modelBuilder.Entity<Order>(
-                ob =>
-                {
-                    ob.Property(o => o.PartitionId).ToJsonProperty("Details");
-                    ob.OwnsOne(o => o.OrderDetails).ToJsonProperty("Details");
-                });
-
-            VerifyError(
-                CosmosStrings.JsonPropertyCollision(
-                    nameof(Order.OrderDetails), nameof(Order.PartitionId), typeof(Order).Name, "Details"), modelBuilder);
-        }
-
-        [ConditionalFact]
-        public virtual void Detects_missing_discriminator()
-        {
-            var modelBuilder = CreateConventionalModelBuilder();
-            modelBuilder.Entity<Customer>().ToContainer("Orders").HasNoDiscriminator();
-            modelBuilder.Entity<Order>().ToContainer("Orders");
-
-            VerifyError(CosmosStrings.NoDiscriminatorProperty(typeof(Customer).Name, "Orders"), modelBuilder);
-        }
-
-        [ConditionalFact]
-        public virtual void Detects_missing_discriminator_value()
-        {
-            var modelBuilder = CreateConventionalModelBuilder();
-            modelBuilder.Entity<Customer>().ToContainer("Orders").HasDiscriminator().HasValue(null);
-            modelBuilder.Entity<Order>().ToContainer("Orders");
-
-            VerifyError(CoreStrings.NoDiscriminatorValue(typeof(Customer).Name), modelBuilder);
-        }
-
-        [ConditionalFact]
-        public virtual void Detects_duplicate_discriminator_values()
-        {
-            var modelBuilder = CreateConventionalModelBuilder();
-            modelBuilder.Entity<Customer>().ToContainer("Orders").HasDiscriminator().HasValue("type");
-            modelBuilder.Entity<Order>().ToContainer("Orders").HasDiscriminator().HasValue("type");
-
-            VerifyError(CosmosStrings.DuplicateDiscriminatorValue(typeof(Order).Name, "type", typeof(Customer).Name, "Orders"), modelBuilder);
-        }
-
-        [ConditionalFact]
-        public virtual void Passes_on_valid_concurrency_token()
-        {
-            var modelBuilder = CreateConventionalModelBuilder();
-            modelBuilder.Entity<Customer>()
-                .ToContainer("Orders")
-                .Property<string>("_etag")
-                .IsConcurrencyToken();
-        }
-
-        [ConditionalFact]
-        public virtual void Detects_invalid_concurrency_token()
-        {
-            var modelBuilder = CreateConventionalModelBuilder();
-            modelBuilder.Entity<Customer>()
-                .ToContainer("Orders")
-                .Property<string>("_not_etag")
-                .IsConcurrencyToken();
-
-            VerifyError(CosmosStrings.NonETagConcurrencyToken(typeof(Customer).Name, "_not_etag"), modelBuilder);
-        }
-
-        [ConditionalFact]
-        public virtual void Detects_nonString_concurrency_token()
-        {
-            var modelBuilder = CreateConventionalModelBuilder();
-            modelBuilder.Entity<Customer>()
-                .ToContainer("Orders")
-                .Property<int>("_etag")
-                .IsConcurrencyToken();
-
-            VerifyError(CosmosStrings.ETagNonStringStoreType("_etag", typeof(Customer).Name, "int"), modelBuilder);
-        }
-
-        protected override TestHelpers TestHelpers
-            => CosmosTestHelpers.Instance;
->>>>>>> 4a81376b
     }
 
     [ConditionalFact]
@@ -658,7 +320,7 @@
         modelBuilder.Entity<Customer>().ToContainer("Orders").HasDiscriminator().HasValue(null);
         modelBuilder.Entity<Order>().ToContainer("Orders");
 
-        VerifyError(CosmosStrings.NoDiscriminatorValue(typeof(Customer).Name, "Orders"), modelBuilder);
+        VerifyError(CoreStrings.NoDiscriminatorValue(typeof(Customer).Name), modelBuilder);
     }
 
     [ConditionalFact]
@@ -681,7 +343,7 @@
             .Property<string>("_etag")
             .IsConcurrencyToken();
 
-        Validate(modelBuilder);
+
     }
 
     [ConditionalFact]
