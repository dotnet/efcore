﻿// Licensed to the .NET Foundation under one or more agreements.
// The .NET Foundation licenses this file to you under the MIT license.

using Microsoft.EntityFrameworkCore.Query.SqlExpressions;

namespace Microsoft.EntityFrameworkCore.Query;

public abstract class UdfDbFunctionTestBase<TFixture> : IClassFixture<TFixture>
    where TFixture : SharedStoreFixtureBase<DbContext>, new()
{
    protected UdfDbFunctionTestBase(TFixture fixture)
    {
        Fixture = fixture;
    }

    protected TFixture Fixture { get; }

    protected UDFSqlContext CreateContext()
        => (UDFSqlContext)Fixture.CreateContext();

    #region Model

    public class Customer
    {
        public int Id { get; set; }
        public string FirstName { get; set; }
        public string LastName { get; set; }

        public List<Order> Orders { get; set; }
        public List<Address> Addresses { get; set; }
    }

    public class Order
    {
        public int Id { get; set; }
        public string Name { get; set; }
        public DateTime OrderDate { get; set; }

        public int CustomerId { get; set; }

        public Customer Customer { get; set; }
        public List<LineItem> Items { get; set; }
    }

    public class LineItem
    {
        public int Id { get; set; }
        public int OrderId { get; set; }
        public int ProductId { get; set; }
        public int Quantity { get; set; }

        public Order Order { get; set; }
        public Product Product { get; set; }
    }

    public class Product
    {
        public int Id { get; set; }
        public string Name { get; set; }
    }

    public class Address
    {
        public int Id { get; set; }
        public string Street { get; set; }
        public string City { get; set; }
        public string State { get; set; }

        public int CustomerId { get; set; }
        public Customer Customer { get; set; }
    }

    public class OrderByYear
    {
        public int? CustomerId { get; set; }
        public int? Count { get; set; }
        public int? Year { get; set; }
    }

    public class MultProductOrders
    {
        public int OrderId { get; set; }

        public Customer Customer { get; set; }
        public int CustomerId { get; set; }

        public DateTime OrderDate { get; set; }
    }

    public class TopSellingProduct
    {
        public Product Product { get; set; }
        public int? ProductId { get; set; }

        public int? AmountSold { get; set; }
    }

    public class CustomerData
    {
        public int Id { get; set; }
        public string FirstName { get; set; }
        public string LastName { get; set; }
    }

    protected class UDFSqlContext : PoolableDbContext
    {
        #region DbSets

        public DbSet<Customer> Customers { get; set; }
        public DbSet<Order> Orders { get; set; }
        public DbSet<Product> Products { get; set; }
        public DbSet<Address> Addresses { get; set; }

        #endregion

        #region Function Stubs

        public enum ReportingPeriod
        {
            Winter = 0,
            Spring,
            Summer,
            Fall
        }

        [DbFunction("len", IsBuiltIn = true)]
        public static long MyCustomLengthStatic(string s)
            => throw new Exception();

        public static bool IsDateStatic(string date)
            => throw new Exception();

        public static int AddOneStatic(int num)
            => num + 1;

        public static int AddFiveStatic(int number)
            => number + 5;

        public static int CustomerOrderCountStatic(int customerId)
            => throw new NotImplementedException();

        public static int CustomerOrderCountWithClientStatic(int customerId)
            => customerId switch
            {
                1 => 3,
                2 => 2,
                3 => 1,
                4 => 0,
                _ => throw new Exception()
            };

        public static string StarValueStatic(int starCount, int value)
            => throw new NotImplementedException();

        public static bool IsTopCustomerStatic(int customerId)
            => throw new NotImplementedException();

        public static int GetCustomerWithMostOrdersAfterDateStatic(DateTime? startDate)
            => throw new NotImplementedException();

        public static DateTime? GetReportingPeriodStartDateStatic(ReportingPeriod periodId)
            => throw new NotImplementedException();

        public static string GetSqlFragmentStatic()
            => throw new NotImplementedException();

        public static bool IsABC(string name)
            => throw new NotImplementedException();

        public static bool IsOrIsNotABC(string name)
            => throw new NotImplementedException();

        public long MyCustomLengthInstance(string s)
            => throw new Exception();

        public bool IsDateInstance(string date)
            => throw new Exception();

        public int AddOneInstance(int num)
            => num + 1;

        public int AddFiveInstance(int number)
            => number + 5;

        public int CustomerOrderCountInstance(int customerId)
            => throw new NotImplementedException();

        public int CustomerOrderCountWithClientInstance(int customerId)
            => customerId switch
            {
                1 => 3,
                2 => 2,
                3 => 1,
                4 => 0,
                _ => throw new Exception()
            };

        public string StarValueInstance(int starCount, int value)
            => throw new NotImplementedException();

        public bool IsTopCustomerInstance(int customerId)
            => throw new NotImplementedException();

        public int GetCustomerWithMostOrdersAfterDateInstance(DateTime? startDate)
            => throw new NotImplementedException();

        public DateTime? GetReportingPeriodStartDateInstance(ReportingPeriod periodId)
            => throw new NotImplementedException();

        public string DollarValueInstance(int starCount, string value)
            => throw new NotImplementedException();

        [DbFunction(Schema = "dbo")]
        public static string IdentityString(string s)
            => throw new Exception();

        public static string IdentityStringPropagateNull(string s)
            => throw new Exception();

        [DbFunction(IsNullable = false)]
        public static string IdentityStringNonNullable(string s)
            => throw new Exception();

        public static string IdentityStringNonNullableFluent(string s)
            => throw new Exception();

        public static int? NullableValueReturnType()
            => throw new NotImplementedException();

        public string StringLength(string s)
            => throw new Exception();

        public int AddValues(int a, int b)
            => throw new NotImplementedException();

        public int AddValues(Expression<Func<int>> a, int b)
            => throw new NotImplementedException();

        #region Queryable Functions

        public IQueryable<OrderByYear> GetCustomerOrderCountByYear(int customerId)
            => FromExpression(() => GetCustomerOrderCountByYear(customerId));

        public IQueryable<OrderByYear> GetCustomerOrderCountByYearOnlyFrom2000(int customerId, bool onlyFrom2000)
            => FromExpression(() => GetCustomerOrderCountByYearOnlyFrom2000(customerId, onlyFrom2000));

        public IQueryable<TopSellingProduct> GetTopTwoSellingProducts()
            => FromExpression(() => GetTopTwoSellingProducts());

        public IQueryable<TopSellingProduct> GetTopSellingProductsForCustomer(int customerId)
            => FromExpression(() => GetTopSellingProductsForCustomer(customerId));

        public IQueryable<MultProductOrders> GetOrdersWithMultipleProducts(int customerId)
            => FromExpression(() => GetOrdersWithMultipleProducts(customerId));

        public IQueryable<CustomerData> GetCustomerData(int customerId)
            => FromExpression(() => GetCustomerData(customerId));

        #endregion

        #endregion

        public UDFSqlContext(DbContextOptions options)
            : base(options)
        {
        }

        protected override void OnModelCreating(ModelBuilder modelBuilder)
        {
            //Static
            modelBuilder.HasDbFunction(typeof(UDFSqlContext).GetMethod(nameof(CustomerOrderCountStatic))).HasName("CustomerOrderCount");
            modelBuilder.HasDbFunction(typeof(UDFSqlContext).GetMethod(nameof(CustomerOrderCountWithClientStatic)))
                .HasName("CustomerOrderCount");
            modelBuilder.HasDbFunction(typeof(UDFSqlContext).GetMethod(nameof(StarValueStatic))).HasName("StarValue");
            modelBuilder.HasDbFunction(typeof(UDFSqlContext).GetMethod(nameof(IsTopCustomerStatic))).HasName("IsTopCustomer");
            modelBuilder.HasDbFunction(typeof(UDFSqlContext).GetMethod(nameof(GetCustomerWithMostOrdersAfterDateStatic)))
                .HasName("GetCustomerWithMostOrdersAfterDate");
            modelBuilder.HasDbFunction(typeof(UDFSqlContext).GetMethod(nameof(GetReportingPeriodStartDateStatic)))
                .HasName("GetReportingPeriodStartDate");
            modelBuilder.HasDbFunction(typeof(UDFSqlContext).GetMethod(nameof(GetSqlFragmentStatic)))
                .HasTranslation(args => new SqlFragmentExpression("'Two'"));
            var isDateMethodInfo = typeof(UDFSqlContext).GetMethod(nameof(IsDateStatic));
            modelBuilder.HasDbFunction(isDateMethodInfo).HasName("IsDate").IsBuiltIn();

            modelBuilder.HasDbFunction(typeof(UDFSqlContext).GetMethod(nameof(AddValues), new[] { typeof(int), typeof(int) }));

            modelBuilder.HasDbFunction(typeof(UDFSqlContext).GetMethod(nameof(IdentityStringPropagateNull), new[] { typeof(string) }))
                .HasParameter("s").PropagatesNullability();

            modelBuilder.HasDbFunction(
                    typeof(UDFSqlContext).GetMethod(nameof(IdentityStringNonNullableFluent), new[] { typeof(string) }))
                .IsNullable(false);

            var abc = new[] { "A", "B", "C" };
            modelBuilder.HasDbFunction(typeof(UDFSqlContext).GetMethod(nameof(IsABC), new[] { typeof(string) }))
                .HasTranslation(
                    args => new InExpression(
                        args.First(),
                        new[]
                        {
                            new SqlConstantExpression(Expression.Constant(abc[0]), typeMapping: null),
                            new SqlConstantExpression(Expression.Constant(abc[1]), typeMapping: null),
                            new SqlConstantExpression(Expression.Constant(abc[2]), typeMapping: null)
                        }, // args.First().TypeMapping)
                        typeMapping: null));

            var trueFalse = new[] { true, false };
            modelBuilder.HasDbFunction(typeof(UDFSqlContext).GetMethod(nameof(IsOrIsNotABC), new[] { typeof(string) }))
                .HasTranslation(
                    args => new InExpression(
                        new InExpression(
                            args.First(),
                            new[]
                            {
                                new SqlConstantExpression(Expression.Constant(abc[0]), args.First().TypeMapping),
                                new SqlConstantExpression(Expression.Constant(abc[1]), args.First().TypeMapping),
                                new SqlConstantExpression(Expression.Constant(abc[2]), args.First().TypeMapping)
                            },
                            typeMapping: null),
                        new[]
                        {
                            new SqlConstantExpression(Expression.Constant(trueFalse[0]), typeMapping: null),
                            new SqlConstantExpression(Expression.Constant(trueFalse[1]), typeMapping: null)
                        },
                        typeMapping: null));

            modelBuilder.HasDbFunction(typeof(UDFSqlContext).GetMethod(nameof(NullableValueReturnType), Array.Empty<Type>()))
                .HasTranslation(
                    _ => new SqlFunctionExpression(
                        "foo",
                        nullable: true,
                        typeof(int?),
                        typeMapping: null));

            //Instance
            modelBuilder.HasDbFunction(typeof(UDFSqlContext).GetMethod(nameof(CustomerOrderCountInstance)))
                .HasName("CustomerOrderCount");
            modelBuilder.HasDbFunction(typeof(UDFSqlContext).GetMethod(nameof(CustomerOrderCountWithClientInstance)))
                .HasName("CustomerOrderCount");
            modelBuilder.HasDbFunction(typeof(UDFSqlContext).GetMethod(nameof(StarValueInstance))).HasName("StarValue");
            modelBuilder.HasDbFunction(typeof(UDFSqlContext).GetMethod(nameof(IsTopCustomerInstance))).HasName("IsTopCustomer");
            modelBuilder.HasDbFunction(typeof(UDFSqlContext).GetMethod(nameof(GetCustomerWithMostOrdersAfterDateInstance)))
                .HasName("GetCustomerWithMostOrdersAfterDate");
            modelBuilder.HasDbFunction(typeof(UDFSqlContext).GetMethod(nameof(GetReportingPeriodStartDateInstance)))
                .HasName("GetReportingPeriodStartDate");
            var isDateMethodInfo2 = typeof(UDFSqlContext).GetMethod(nameof(IsDateInstance));
            modelBuilder.HasDbFunction(isDateMethodInfo2).HasName("IsDate").IsBuiltIn();

            modelBuilder.HasDbFunction(typeof(UDFSqlContext).GetMethod(nameof(DollarValueInstance))).HasName("DollarValue");

            var methodInfo2 = typeof(UDFSqlContext).GetMethod(nameof(MyCustomLengthInstance));

            modelBuilder.HasDbFunction(methodInfo2).HasName("len").IsBuiltIn();

            modelBuilder.Entity<MultProductOrders>().ToTable("MultProductOrders").HasKey(mpo => mpo.OrderId);

            modelBuilder.HasDbFunction(typeof(UDFSqlContext).GetMethod(nameof(StringLength), new[] { typeof(string) }))
                .HasParameter("s").PropagatesNullability();

            //Table
            modelBuilder.HasDbFunction(typeof(UDFSqlContext).GetMethod(nameof(GetCustomerOrderCountByYear), new[] { typeof(int) }));
            modelBuilder.HasDbFunction(
                typeof(UDFSqlContext).GetMethod(nameof(GetCustomerOrderCountByYearOnlyFrom2000), new[] { typeof(int), typeof(bool) }));
            modelBuilder.HasDbFunction(typeof(UDFSqlContext).GetMethod(nameof(GetTopTwoSellingProducts)));
            modelBuilder.HasDbFunction(typeof(UDFSqlContext).GetMethod(nameof(GetTopSellingProductsForCustomer)));
            modelBuilder.HasDbFunction(typeof(UDFSqlContext).GetMethod(nameof(GetOrdersWithMultipleProducts)));
            modelBuilder.HasDbFunction(typeof(UDFSqlContext).GetMethod(nameof(GetCustomerData)));

            modelBuilder.Entity<OrderByYear>().HasNoKey();
            modelBuilder.Entity<TopSellingProduct>().HasNoKey().ToFunction("GetTopTwoSellingProducts");
            modelBuilder.Entity<CustomerData>().ToView("Customers");
        }
    }

    public abstract class UdfFixtureBase : SharedStoreFixtureBase<DbContext>
    {
        protected override Type ContextType { get; } = typeof(UDFSqlContext);

        public TestSqlLoggerFactory TestSqlLoggerFactory
            => (TestSqlLoggerFactory)ListLoggerFactory;

        protected override bool ShouldLogCategory(string logCategory)
            => logCategory == DbLoggerCategory.Query.Name;

        protected override void Seed(DbContext context)
        {
            context.Database.EnsureCreatedResiliently();

            var product1 = new Product { Name = "Product1" };
            var product2 = new Product { Name = "Product2" };
            var product3 = new Product { Name = "Product3" };
            var product4 = new Product { Name = "Product4" };
            var product5 = new Product { Name = "Product5" };

            var order11 = new Order
            {
                Name = "Order11",
                OrderDate = new DateTime(2000, 1, 20),
                Items = new List<LineItem> { new() { Quantity = 5, Product = product1 }, new() { Quantity = 15, Product = product3 } }
            };

            var order12 = new Order
            {
                Name = "Order12",
                OrderDate = new DateTime(2000, 2, 21),
                Items = new List<LineItem>
                {
                    new() { Quantity = 1, Product = product1 },
                    new() { Quantity = 6, Product = product2 },
                    new() { Quantity = 200, Product = product3 }
                }
            };

            var order13 = new Order
            {
                Name = "Order13",
                OrderDate = new DateTime(2001, 3, 20),
                Items = new List<LineItem> { new() { Quantity = 50, Product = product4 }, }
            };

            var order21 = new Order
            {
                Name = "Order21",
                OrderDate = new DateTime(2000, 4, 21),
                Items = new List<LineItem>
                {
                    new() { Quantity = 1, Product = product1 },
                    new() { Quantity = 34, Product = product4 },
                    new() { Quantity = 100, Product = product5 }
                }
            };

            var order22 = new Order
            {
                Name = "Order22",
                OrderDate = new DateTime(2000, 5, 20),
                Items = new List<LineItem> { new() { Quantity = 34, Product = product3 }, new() { Quantity = 100, Product = product4 } }
            };

            var order31 = new Order
            {
                Name = "Order31",
                OrderDate = new DateTime(2001, 6, 21),
                Items = new List<LineItem> { new() { Quantity = 5, Product = product5 } }
            };

            var address11 = new Address
            {
                Street = "1600 Pennsylvania Avenue",
                City = "Washington",
                State = "DC"
            };
            var address12 = new Address
            {
                Street = "742 Evergreen Terrace",
                City = "SpringField",
                State = ""
            };
            var address21 = new Address
            {
                Street = "Apartment 5A, 129 West 81st Street",
                City = "New York",
                State = "NY"
            };
            var address31 = new Address
            {
                Street = "425 Grove Street, Apt 20",
                City = "New York",
                State = "NY"
            };
            var address32 = new Address
            {
                Street = "342 GravelPit Terrace",
                City = "BedRock",
                State = ""
            };
            var address41 = new Address
            {
                Street = "4222 Clinton Way",
                City = "Los Angles",
                State = "CA"
            };
            var address42 = new Address
            {
                Street = "1060 West Addison Street",
                City = "Chicago",
                State = "IL"
            };
            var address43 = new Address
            {
                Street = "112 ½ Beacon Street",
                City = "Boston",
                State = "MA"
            };

            var customer1 = new Customer
            {
                FirstName = "Customer",
                LastName = "One",
                Orders = new List<Order>
                {
                    order11,
                    order12,
                    order13
                },
                Addresses = new List<Address> { address11, address12 }
            };

            var customer2 = new Customer
            {
                FirstName = "Customer",
                LastName = "Two",
                Orders = new List<Order> { order21, order22 },
                Addresses = new List<Address> { address21 }
            };

            var customer3 = new Customer
            {
                FirstName = "Customer",
                LastName = "Three",
                Orders = new List<Order> { order31 },
                Addresses = new List<Address> { address31, address32 }
            };

            var customer4 = new Customer
            {
                FirstName = "Customer",
                LastName = "Four",
                Addresses = new List<Address>
                {
                    address41,
                    address42,
                    address43
                }
            };

            ((UDFSqlContext)context).Products.AddRange(product1, product2, product3, product4, product5);
            ((UDFSqlContext)context).Addresses.AddRange(
                address11, address12, address21, address31, address32, address41, address42, address43);
            ((UDFSqlContext)context).Customers.AddRange(customer1, customer2, customer3, customer4);
            ((UDFSqlContext)context).Orders.AddRange(order11, order12, order13, order21, order22, order31);
        }
    }

    #endregion

    #region Scalar Tests

    #region Static

    [ConditionalFact]
    public virtual void Scalar_Function_Extension_Method_Static()
    {
        using var context = CreateContext();

        var len = context.Customers.Count(c => UDFSqlContext.IsDateStatic(c.FirstName) == false);

        Assert.Equal(4, len);
    }

    [ConditionalFact]
    public virtual void Scalar_Function_With_Translator_Translates_Static()
    {
        using var context = CreateContext();
        var customerId = 3;

        var len = context.Customers.Where(c => c.Id == customerId)
            .Select(c => UDFSqlContext.MyCustomLengthStatic(c.LastName)).Single();

        Assert.Equal(5, len);
    }

    [ConditionalFact]
    public virtual void Scalar_Function_ClientEval_Method_As_Translateable_Method_Parameter_Static()
    {
        using var context = CreateContext();

        Assert.Throws<NotImplementedException>(
            () => (from c in context.Customers
                   where c.Id == 1
                   select new { c.FirstName, OrderCount = UDFSqlContext.CustomerOrderCountStatic(UDFSqlContext.AddFiveStatic(c.Id - 5)) })
                .Single());
    }

    [ConditionalFact]
    public virtual void Scalar_Function_Constant_Parameter_Static()
    {
        using var context = CreateContext();
        var customerId = 1;

        var custs = context.Customers.Select(c => UDFSqlContext.CustomerOrderCountStatic(customerId)).ToList();

        Assert.Equal(4, custs.Count);
    }

    [ConditionalFact]
    public virtual void Scalar_Function_Anonymous_Type_Select_Correlated_Static()
    {
        using var context = CreateContext();

        var cust = (from c in context.Customers
                    where c.Id == 1
                    select new { c.LastName, OrderCount = UDFSqlContext.CustomerOrderCountStatic(c.Id) }).Single();

        Assert.Equal("One", cust.LastName);
        Assert.Equal(3, cust.OrderCount);
    }

    [ConditionalFact]
    public virtual void Scalar_Function_Anonymous_Type_Select_Not_Correlated_Static()
    {
        using var context = CreateContext();

        var cust = (from c in context.Customers
                    where c.Id == 1
                    select new { c.LastName, OrderCount = UDFSqlContext.CustomerOrderCountStatic(1) }).Single();

        Assert.Equal("One", cust.LastName);
        Assert.Equal(3, cust.OrderCount);
    }

    [ConditionalFact]
    public virtual void Scalar_Function_Anonymous_Type_Select_Parameter_Static()
    {
        using var context = CreateContext();
        var customerId = 1;

        var cust = (from c in context.Customers
                    where c.Id == customerId
                    select new { c.LastName, OrderCount = UDFSqlContext.CustomerOrderCountStatic(customerId) }).Single();

        Assert.Equal("One", cust.LastName);
        Assert.Equal(3, cust.OrderCount);
    }

    [ConditionalFact]
    public virtual void Scalar_Function_Anonymous_Type_Select_Nested_Static()
    {
        using var context = CreateContext();
        var customerId = 3;
        var starCount = 3;

        var cust = (from c in context.Customers
                    where c.Id == customerId
                    select new
                    {
                        c.LastName,
                        OrderCount = UDFSqlContext.StarValueStatic(
                            starCount, UDFSqlContext.CustomerOrderCountStatic(customerId))
                    }).Single();

        Assert.Equal("Three", cust.LastName);
        Assert.Equal("***1", cust.OrderCount);
    }

    [ConditionalFact]
    public virtual void Scalar_Function_Where_Correlated_Static()
    {
        using var context = CreateContext();

        var cust = (from c in context.Customers
                    where UDFSqlContext.IsTopCustomerStatic(c.Id)
                    select c.Id.ToString().ToLower()).ToList();

        Assert.Single(cust);
    }

    [ConditionalFact]
    public virtual void Scalar_Function_Where_Not_Correlated_Static()
    {
        using var context = CreateContext();
        var startDate = new DateTime(2000, 4, 1);

        var custId = (from c in context.Customers
                      where UDFSqlContext.GetCustomerWithMostOrdersAfterDateStatic(startDate) == c.Id
                      select c.Id).SingleOrDefault();

        Assert.Equal(2, custId);
    }

    [ConditionalFact]
    public virtual void Scalar_Function_Where_Parameter_Static()
    {
        using var context = CreateContext();
        var period = UDFSqlContext.ReportingPeriod.Winter;

        var custId = (from c in context.Customers
                      where c.Id
                          == UDFSqlContext.GetCustomerWithMostOrdersAfterDateStatic(
                              UDFSqlContext.GetReportingPeriodStartDateStatic(period))
                      select c.Id).SingleOrDefault();

        Assert.Equal(1, custId);
    }

    [ConditionalFact]
    public virtual void Scalar_Function_Where_Nested_Static()
    {
        using var context = CreateContext();

        var custId = (from c in context.Customers
                      where c.Id
                          == UDFSqlContext.GetCustomerWithMostOrdersAfterDateStatic(
                              UDFSqlContext.GetReportingPeriodStartDateStatic(
                                  UDFSqlContext.ReportingPeriod.Winter))
                      select c.Id).SingleOrDefault();

        Assert.Equal(1, custId);
    }

    [ConditionalFact]
    public virtual void Scalar_Function_Let_Correlated_Static()
    {
        using var context = CreateContext();

        var cust = (from c in context.Customers
                    let orderCount = UDFSqlContext.CustomerOrderCountStatic(c.Id)
                    where c.Id == 2
                    select new { c.LastName, OrderCount = orderCount }).Single();

        Assert.Equal("Two", cust.LastName);
        Assert.Equal(2, cust.OrderCount);
    }

    [ConditionalFact]
    public virtual void Scalar_Function_Let_Not_Correlated_Static()
    {
        using var context = CreateContext();

        var cust = (from c in context.Customers
                    let orderCount = UDFSqlContext.CustomerOrderCountStatic(2)
                    where c.Id == 2
                    select new { c.LastName, OrderCount = orderCount }).Single();

        Assert.Equal("Two", cust.LastName);
        Assert.Equal(2, cust.OrderCount);
    }

    [ConditionalFact]
    public virtual void Scalar_Function_Let_Not_Parameter_Static()
    {
        using var context = CreateContext();
        var customerId = 2;

        var cust = (from c in context.Customers
                    let orderCount = UDFSqlContext.CustomerOrderCountStatic(customerId)
                    where c.Id == customerId
                    select new { c.LastName, OrderCount = orderCount }).Single();

        Assert.Equal("Two", cust.LastName);
        Assert.Equal(2, cust.OrderCount);
    }

    [ConditionalFact]
    public virtual void Scalar_Function_Let_Nested_Static()
    {
        using var context = CreateContext();
        var customerId = 1;
        var starCount = 3;

        var cust = (from c in context.Customers
                    let orderCount = UDFSqlContext.StarValueStatic(starCount, UDFSqlContext.CustomerOrderCountStatic(customerId))
                    where c.Id == customerId
                    select new { c.LastName, OrderCount = orderCount }).Single();

        Assert.Equal("One", cust.LastName);
        Assert.Equal("***3", cust.OrderCount);
    }

    [ConditionalFact]
    public virtual void Scalar_Nested_Function_Unwind_Client_Eval_Where_Static()
    {
        using var context = CreateContext();

        AssertTranslationFailed(
            () => (from c in context.Customers
                   where 2 == UDFSqlContext.AddOneStatic(c.Id)
                   select c.Id).Single());
    }

    [ConditionalFact]
    public virtual void Scalar_Nested_Function_Unwind_Client_Eval_OrderBy_Static()
    {
        using var context = CreateContext();

        AssertTranslationFailed(
            () => (from c in context.Customers
                   orderby UDFSqlContext.AddOneStatic(c.Id)
                   select c.Id).ToList());
    }

    [ConditionalFact]
    public virtual void Scalar_Nested_Function_Unwind_Client_Eval_Select_Static()
    {
        using var context = CreateContext();

        var results = (from c in context.Customers
                       orderby c.Id
                       select UDFSqlContext.AddOneStatic(c.Id)).ToList();

        Assert.Equal(4, results.Count);
        Assert.True(results.SequenceEqual(Enumerable.Range(2, 4)));
    }

    [ConditionalFact]
    public virtual void Scalar_Nested_Function_Client_BCL_UDF_Static()
    {
        using var context = CreateContext();

        AssertTranslationFailed(
            () => (from c in context.Customers
                   where 2 == UDFSqlContext.AddOneStatic(Math.Abs(UDFSqlContext.CustomerOrderCountWithClientStatic(c.Id)))
                   select c.Id).Single());
    }

    [ConditionalFact]
    public virtual void Scalar_Nested_Function_Client_UDF_BCL_Static()
    {
        using var context = CreateContext();

        AssertTranslationFailed(
            () => (from c in context.Customers
                   where 2 == UDFSqlContext.AddOneStatic(UDFSqlContext.CustomerOrderCountWithClientStatic(Math.Abs(c.Id)))
                   select c.Id).Single());
    }

    [ConditionalFact]
    public virtual void Scalar_Nested_Function_BCL_Client_UDF_Static()
    {
        using var context = CreateContext();

        AssertTranslationFailed(
            () => (from c in context.Customers
                   where 2 == Math.Abs(UDFSqlContext.AddOneStatic(UDFSqlContext.CustomerOrderCountWithClientStatic(c.Id)))
                   select c.Id).Single());
    }

    [ConditionalFact]
    public virtual void Scalar_Nested_Function_BCL_UDF_Client_Static()
    {
        using var context = CreateContext();

        AssertTranslationFailed(
            () => (from c in context.Customers
                   where 1 == Math.Abs(UDFSqlContext.CustomerOrderCountWithClientStatic(UDFSqlContext.AddOneStatic(c.Id)))
                   select c.Id).Single());
    }

    [ConditionalFact]
    public virtual void Scalar_Nested_Function_UDF_BCL_Client_Static()
    {
        using var context = CreateContext();

        AssertTranslationFailed(
            () => (from c in context.Customers
                   where 1 == UDFSqlContext.CustomerOrderCountWithClientStatic(Math.Abs(UDFSqlContext.AddOneStatic(c.Id)))
                   select c.Id).Single());
    }

    [ConditionalFact]
    public virtual void Scalar_Nested_Function_UDF_Client_BCL_Static()
    {
        using var context = CreateContext();

        AssertTranslationFailed(
            () => (from c in context.Customers
                   where 1 == UDFSqlContext.CustomerOrderCountWithClientStatic(UDFSqlContext.AddOneStatic(Math.Abs(c.Id)))
                   select c.Id).Single());
    }

    [ConditionalFact]
    public virtual void Scalar_Nested_Function_Client_BCL_Static()
    {
        using var context = CreateContext();

        AssertTranslationFailed(
            () => (from c in context.Customers
                   where 3 == UDFSqlContext.AddOneStatic(Math.Abs(c.Id))
                   select c.Id).Single());
    }

    [ConditionalFact]
    public virtual void Scalar_Nested_Function_Client_UDF_Static()
    {
        using var context = CreateContext();

        AssertTranslationFailed(
            () => (from c in context.Customers
                   where 2 == UDFSqlContext.AddOneStatic(UDFSqlContext.CustomerOrderCountWithClientStatic(c.Id))
                   select c.Id).Single());
    }

    [ConditionalFact]
    public virtual void Scalar_Nested_Function_BCL_Client_Static()
    {
        using var context = CreateContext();

        AssertTranslationFailed(
            () => (from c in context.Customers
                   where 3 == Math.Abs(UDFSqlContext.AddOneStatic(c.Id))
                   select c.Id).Single());
    }

    [ConditionalFact]
    public virtual void Scalar_Nested_Function_BCL_UDF_Static()
    {
        using var context = CreateContext();

        var results = (from c in context.Customers
                       where 3 == Math.Abs(UDFSqlContext.CustomerOrderCountStatic(c.Id))
                       select c.Id).Single();

        Assert.Equal(1, results);
    }

    [ConditionalFact]
    public virtual void Scalar_Nested_Function_UDF_Client_Static()
    {
        using var context = CreateContext();

        AssertTranslationFailed(
            () => (from c in context.Customers
                   where 2 == UDFSqlContext.CustomerOrderCountWithClientStatic(UDFSqlContext.AddOneStatic(c.Id))
                   select c.Id).Single());
    }

    [ConditionalFact]
    public virtual void Scalar_Nested_Function_UDF_BCL_Static()
    {
        using var context = CreateContext();

        var results = (from c in context.Customers
                       where 3 == UDFSqlContext.CustomerOrderCountStatic(Math.Abs(c.Id))
                       select c.Id).Single();

        Assert.Equal(1, results);
    }

    [ConditionalFact]
    public virtual void Nullable_navigation_property_access_preserves_schema_for_sql_function()
    {
        using var context = CreateContext();

        var result = context.Orders
            .OrderBy(o => o.Id)
            .Select(o => UDFSqlContext.IdentityString(o.Customer.FirstName))
            .FirstOrDefault();

        Assert.Equal("Customer", result);
    }

    [ConditionalFact]
    public virtual void Compare_function_without_null_propagation_to_null()
    {
        using var context = CreateContext();

        var result = context.Customers
            .OrderBy(c => c.Id)
            .Where(c => UDFSqlContext.IdentityString(c.FirstName) != null)
            .ToList();

        Assert.Equal(4, result.Count);
    }

    [ConditionalFact]
    public virtual void Compare_function_with_null_propagation_to_null()
    {
        using var context = CreateContext();

        var result = context.Customers
            .OrderBy(c => c.Id)
            .Where(c => UDFSqlContext.IdentityStringPropagateNull(c.FirstName) != null)
            .ToList();

        Assert.Equal(4, result.Count);
    }

    [ConditionalFact]
    public virtual void Compare_non_nullable_function_to_null_gets_optimized()
    {
        using var context = CreateContext();

        var result = context.Customers
            .OrderBy(c => c.Id)
            .Where(
                c => UDFSqlContext.IdentityStringNonNullable(c.FirstName) != null
                    && UDFSqlContext.IdentityStringNonNullableFluent(c.FirstName) != null)
            .ToList();

        Assert.Equal(4, result.Count);
    }

    [ConditionalFact]
    public virtual void Compare_functions_returning_int_that_take_nullable_param_which_propagates_null()
    {
        using var context = CreateContext();

        var result = context.Customers
            .OrderBy(c => c.Id)
            .Where(c => context.StringLength(c.FirstName) != context.StringLength(c.LastName))
            .ToList();

        Assert.Equal(4, result.Count);
    }

    [ConditionalFact]
    public virtual void Scalar_Function_SqlFragment_Static()
    {
        using var context = CreateContext();

        var len = context.Customers.Count(c => c.LastName == UDFSqlContext.GetSqlFragmentStatic());

        Assert.Equal(1, len);
    }

    [ConditionalFact]
    public virtual void Scalar_Function_with_InExpression_translation()
    {
        using var context = CreateContext();
        var query = context.Customers.Where(c => UDFSqlContext.IsABC(c.FirstName.Substring(0, 1))).ToList();

        Assert.Equal(4, query.Count);
    }

    [ConditionalFact]
    public virtual void Scalar_Function_with_nested_InExpression_translation()
    {
        using var context = CreateContext();
        var query = context.Customers.Where(c => UDFSqlContext.IsOrIsNotABC(c.FirstName.Substring(0, 1))).ToList();

        Assert.Equal(4, query.Count);
    }

#if RELEASE
    [ConditionalFact]
    public virtual void Scalar_Function_with_nullable_value_return_type_throws()
    {
        using var context = CreateContext();

        var exception = Assert.Throws<InvalidOperationException>(
            () => context.Customers.Where(c => c.Id == UDFSqlContext.NullableValueReturnType()).ToList());

        Assert.Equal(
            RelationalStrings.DbFunctionNullableValueReturnType(
                context.Model.FindDbFunction(typeof(UDFSqlContext).GetMethod(nameof(UDFSqlContext.NullableValueReturnType)))!.ModelName,
                "int?"),
            exception.Message);
    }
#endif

    #endregion

    #region Instance

    [ConditionalFact]
    public virtual void Scalar_Function_Non_Static()
    {
        using var context = CreateContext();

        var custName = (from c in context.Customers
                        where c.Id == 1
                        select new { Id = context.StarValueInstance(4, c.Id), LastName = context.DollarValueInstance(2, c.LastName) })
            .Single();

        Assert.Equal("$$One", custName.LastName);
    }

    [ConditionalFact]
    public virtual void Scalar_Function_Extension_Method_Instance()
    {
        using var context = CreateContext();

        var len = context.Customers.Count(c => context.IsDateInstance(c.FirstName) == false);

        Assert.Equal(4, len);
    }

    [ConditionalFact]
    public virtual void Scalar_Function_With_Translator_Translates_Instance()
    {
        using var context = CreateContext();
        var customerId = 3;

        var len = context.Customers.Where(c => c.Id == customerId)
            .Select(c => context.MyCustomLengthInstance(c.LastName)).Single();

        Assert.Equal(5, len);
    }

    [ConditionalFact]
    public virtual void Scalar_Function_ClientEval_Method_As_Translateable_Method_Parameter_Instance()
    {
        using var context = CreateContext();

        Assert.Throws<NotImplementedException>(
            () => (from c in context.Customers
                   where c.Id == 1
                   select new { c.FirstName, OrderCount = context.CustomerOrderCountInstance(context.AddFiveInstance(c.Id - 5)) })
                .Single());
    }

    [ConditionalFact]
    public virtual void Scalar_Function_Constant_Parameter_Instance()
    {
        using var context = CreateContext();
        var customerId = 1;

        var custs = context.Customers.Select(c => context.CustomerOrderCountInstance(customerId)).ToList();

        Assert.Equal(4, custs.Count);
    }

    [ConditionalFact]
    public virtual void Scalar_Function_Anonymous_Type_Select_Correlated_Instance()
    {
        using var context = CreateContext();

        var cust = (from c in context.Customers
                    where c.Id == 1
                    select new { c.LastName, OrderCount = context.CustomerOrderCountInstance(c.Id) }).Single();

        Assert.Equal("One", cust.LastName);
        Assert.Equal(3, cust.OrderCount);
    }

    [ConditionalFact]
    public virtual void Scalar_Function_Anonymous_Type_Select_Not_Correlated_Instance()
    {
        using var context = CreateContext();

        var cust = (from c in context.Customers
                    where c.Id == 1
                    select new { c.LastName, OrderCount = context.CustomerOrderCountInstance(1) }).Single();

        Assert.Equal("One", cust.LastName);
        Assert.Equal(3, cust.OrderCount);
    }

    [ConditionalFact]
    public virtual void Scalar_Function_Anonymous_Type_Select_Parameter_Instance()
    {
        using var context = CreateContext();
        var customerId = 1;

        var cust = (from c in context.Customers
                    where c.Id == customerId
                    select new { c.LastName, OrderCount = context.CustomerOrderCountInstance(customerId) }).Single();

        Assert.Equal("One", cust.LastName);
        Assert.Equal(3, cust.OrderCount);
    }

    [ConditionalFact]
    public virtual void Scalar_Function_Anonymous_Type_Select_Nested_Instance()
    {
        using var context = CreateContext();
        var customerId = 3;
        var starCount = 3;

        var cust = (from c in context.Customers
                    where c.Id == customerId
                    select new
                    {
                        c.LastName, OrderCount = context.StarValueInstance(starCount, context.CustomerOrderCountInstance(customerId))
                    }).Single();

        Assert.Equal("Three", cust.LastName);
        Assert.Equal("***1", cust.OrderCount);
    }

    [ConditionalFact]
    public virtual void Scalar_Function_Where_Correlated_Instance()
    {
        using var context = CreateContext();

        var cust = (from c in context.Customers
                    where context.IsTopCustomerInstance(c.Id)
                    select c.Id.ToString().ToLower()).ToList();

        Assert.Single(cust);
    }

    [ConditionalFact]
    public virtual void Scalar_Function_Where_Not_Correlated_Instance()
    {
        using var context = CreateContext();
        var startDate = new DateTime(2000, 4, 1);

        var custId = (from c in context.Customers
                      where context.GetCustomerWithMostOrdersAfterDateInstance(startDate) == c.Id
                      select c.Id).SingleOrDefault();

        Assert.Equal(2, custId);
    }

    [ConditionalFact]
    public virtual void Scalar_Function_Where_Parameter_Instance()
    {
        using var context = CreateContext();
        var period = UDFSqlContext.ReportingPeriod.Winter;

        var custId = (from c in context.Customers
                      where c.Id
                          == context.GetCustomerWithMostOrdersAfterDateInstance(
                              context.GetReportingPeriodStartDateInstance(period))
                      select c.Id).SingleOrDefault();

        Assert.Equal(1, custId);
    }

    [ConditionalFact]
    public virtual void Scalar_Function_Where_Nested_Instance()
    {
        using var context = CreateContext();

        var custId = (from c in context.Customers
                      where c.Id
                          == context.GetCustomerWithMostOrdersAfterDateInstance(
                              context.GetReportingPeriodStartDateInstance(
                                  UDFSqlContext.ReportingPeriod.Winter))
                      select c.Id).SingleOrDefault();

        Assert.Equal(1, custId);
    }

    [ConditionalFact]
    public virtual void Scalar_Function_Let_Correlated_Instance()
    {
        using var context = CreateContext();

        var cust = (from c in context.Customers
                    let orderCount = context.CustomerOrderCountInstance(c.Id)
                    where c.Id == 2
                    select new { c.LastName, OrderCount = orderCount }).Single();

        Assert.Equal("Two", cust.LastName);
        Assert.Equal(2, cust.OrderCount);
    }

    [ConditionalFact]
    public virtual void Scalar_Function_Let_Not_Correlated_Instance()
    {
        using var context = CreateContext();

        var cust = (from c in context.Customers
                    let orderCount = context.CustomerOrderCountInstance(2)
                    where c.Id == 2
                    select new { c.LastName, OrderCount = orderCount }).Single();

        Assert.Equal("Two", cust.LastName);
        Assert.Equal(2, cust.OrderCount);
    }

    [ConditionalFact]
    public virtual void Scalar_Function_Let_Not_Parameter_Instance()
    {
        using var context = CreateContext();
        var customerId = 2;

        var cust = (from c in context.Customers
                    let orderCount = context.CustomerOrderCountInstance(customerId)
                    where c.Id == customerId
                    select new { c.LastName, OrderCount = orderCount }).Single();

        Assert.Equal("Two", cust.LastName);
        Assert.Equal(2, cust.OrderCount);
    }

    [ConditionalFact]
    public virtual void Scalar_Function_Let_Nested_Instance()
    {
        using var context = CreateContext();
        var customerId = 1;
        var starCount = 3;

        var cust = (from c in context.Customers
                    let orderCount = context.StarValueInstance(starCount, context.CustomerOrderCountInstance(customerId))
                    where c.Id == customerId
                    select new { c.LastName, OrderCount = orderCount }).Single();

        Assert.Equal("One", cust.LastName);
        Assert.Equal("***3", cust.OrderCount);
    }

    [ConditionalFact]
    public virtual void Scalar_Nested_Function_Unwind_Client_Eval_Where_Instance()
    {
        using var context = CreateContext();

        AssertTranslationFailed(
            () => (from c in context.Customers
                   where 2 == context.AddOneInstance(c.Id)
                   select c.Id).Single());
    }

    [ConditionalFact]
    public virtual void Scalar_Nested_Function_Unwind_Client_Eval_OrderBy_Instance()
    {
        using var context = CreateContext();

        AssertTranslationFailed(
            () => (from c in context.Customers
                   orderby context.AddOneInstance(c.Id)
                   select c.Id).ToList());
    }

    [ConditionalFact]
    public virtual void Scalar_Nested_Function_Unwind_Client_Eval_Select_Instance()
    {
        using var context = CreateContext();

        var results = (from c in context.Customers
                       orderby c.Id
                       select context.AddOneInstance(c.Id)).ToList();

        Assert.Equal(4, results.Count);
        Assert.True(results.SequenceEqual(Enumerable.Range(2, 4)));
    }

    [ConditionalFact]
    public virtual void Scalar_Nested_Function_Client_BCL_UDF_Instance()
    {
        using var context = CreateContext();

        AssertTranslationFailed(
            () => (from c in context.Customers
                   where 2 == context.AddOneInstance(Math.Abs(context.CustomerOrderCountWithClientInstance(c.Id)))
                   select c.Id).Single());
    }

    [ConditionalFact]
    public virtual void Scalar_Nested_Function_Client_UDF_BCL_Instance()
    {
        using var context = CreateContext();

        AssertTranslationFailed(
            () => (from c in context.Customers
                   where 2 == context.AddOneInstance(context.CustomerOrderCountWithClientInstance(Math.Abs(c.Id)))
                   select c.Id).Single());
    }

    [ConditionalFact]
    public virtual void Scalar_Nested_Function_BCL_Client_UDF_Instance()
    {
        using var context = CreateContext();

        AssertTranslationFailed(
            () => (from c in context.Customers
                   where 2 == Math.Abs(context.AddOneInstance(context.CustomerOrderCountWithClientInstance(c.Id)))
                   select c.Id).Single());
    }

    [ConditionalFact]
    public virtual void Scalar_Nested_Function_BCL_UDF_Client_Instance()
    {
        using var context = CreateContext();

        AssertTranslationFailed(
            () => (from c in context.Customers
                   where 1 == Math.Abs(context.CustomerOrderCountWithClientInstance(context.AddOneInstance(c.Id)))
                   select c.Id).Single());
    }

    [ConditionalFact]
    public virtual void Scalar_Nested_Function_UDF_BCL_Client_Instance()
    {
        using var context = CreateContext();

        AssertTranslationFailed(
            () => (from c in context.Customers
                   where 1 == context.CustomerOrderCountWithClientInstance(Math.Abs(context.AddOneInstance(c.Id)))
                   select c.Id).Single());
    }

    [ConditionalFact]
    public virtual void Scalar_Nested_Function_UDF_Client_BCL_Instance()
    {
        using var context = CreateContext();

        AssertTranslationFailed(
            () => (from c in context.Customers
                   where 1 == context.CustomerOrderCountWithClientInstance(context.AddOneInstance(Math.Abs(c.Id)))
                   select c.Id).Single());
    }

    [ConditionalFact]
    public virtual void Scalar_Nested_Function_Client_BCL_Instance()
    {
        using var context = CreateContext();

        AssertTranslationFailed(
            () => (from c in context.Customers
                   where 3 == context.AddOneInstance(Math.Abs(c.Id))
                   select c.Id).Single());
    }

    [ConditionalFact]
    public virtual void Scalar_Nested_Function_Client_UDF_Instance()
    {
        using var context = CreateContext();

        AssertTranslationFailed(
            () => (from c in context.Customers
                   where 2 == context.AddOneInstance(context.CustomerOrderCountWithClientInstance(c.Id))
                   select c.Id).Single());
    }

    [ConditionalFact]
    public virtual void Scalar_Nested_Function_BCL_Client_Instance()
    {
        using var context = CreateContext();

        AssertTranslationFailed(
            () => (from c in context.Customers
                   where 3 == Math.Abs(context.AddOneInstance(c.Id))
                   select c.Id).Single());
    }

    public static Exception AssertThrows<T>(Func<object> testCode)
        where T : Exception, new()
    {
        testCode();

        return new T();
    }

    [ConditionalFact]
    public virtual void Scalar_Nested_Function_BCL_UDF_Instance()
    {
        using var context = CreateContext();
        var results = (from c in context.Customers
                       where 3 == Math.Abs(context.CustomerOrderCountInstance(c.Id))
                       select c.Id).Single();

        Assert.Equal(1, results);
    }

    [ConditionalFact]
    public virtual void Scalar_Nested_Function_UDF_Client_Instance()
    {
        using var context = CreateContext();

        AssertTranslationFailed(
            () => (from c in context.Customers
                   where 2 == context.CustomerOrderCountWithClientInstance(context.AddOneInstance(c.Id))
                   select c.Id).Single());
    }

    [ConditionalFact]
    public virtual void Scalar_Nested_Function_UDF_BCL_Instance()
    {
        using var context = CreateContext();

        var results = (from c in context.Customers
                       where 3 == context.CustomerOrderCountInstance(Math.Abs(c.Id))
                       select c.Id).Single();

        Assert.Equal(1, results);
    }

    #endregion

    #endregion

    #region TableValuedFunction

    [ConditionalFact]
    public virtual void QF_Anonymous_Collection_No_PK_Throws()
    {
        using (var context = CreateContext())
        {
            var query = from c in context.Customers
                        select new
                        {
                            c.Id,
                            products = context.GetTopSellingProductsForCustomer(c.Id).ToList(),
                            orders = context.Orders.Where(o => o.CustomerId == c.Id).ToList()
                        };

            Assert.Equal(
                RelationalStrings.InsufficientInformationToIdentifyElementOfCollectionJoin,
                Assert.Throws<InvalidOperationException>(() => query.ToList()).Message);
        }
    }

    [ConditionalFact]
    public virtual void QF_Anonymous_Collection_No_IQueryable_In_Projection_Throws()
    {
        using (var context = CreateContext())
        {
            var query = (from c in context.Customers
                         select new { c.Id, orders = context.GetCustomerOrderCountByYear(c.Id) });

            //Assert.Contains(
            //    RelationalStrings.DbFunctionCantProjectIQueryable(),
            //    Assert.Throws<InvalidOperationException>(() => query.ToList()).Message);
        }
    }

    [ConditionalFact]
    public virtual void QF_Stand_Alone()
    {
        using (var context = CreateContext())
        {
            var products = (from t in context.GetTopTwoSellingProducts()
                            orderby t.ProductId
                            select t).ToList();

            Assert.Equal(2, products.Count);
            Assert.Equal(3, products[0].ProductId);
            Assert.Equal(249, products[0].AmountSold);
            Assert.Equal(4, products[1].ProductId);
            Assert.Equal(184, products[1].AmountSold);
        }
    }

    [ConditionalFact]
    public virtual void QF_Stand_Alone_Parameter()
    {
        using (var context = CreateContext())
        {
            var orders = (from c in context.GetCustomerOrderCountByYear(1)
                          orderby c.Count descending
                          select c).ToList();

            Assert.Equal(2, orders.Count);
            Assert.Equal(2, orders[0].Count);
            Assert.Equal(2000, orders[0].Year);
            Assert.Equal(1, orders[1].Count);
            Assert.Equal(2001, orders[1].Year);
        }
    }

    [ConditionalFact]
    public virtual void QF_CrossApply_Correlated_Select_QF_Type()
    {
        using (var context = CreateContext())
        {
            var orders = (from c in context.Customers
                          from r in context.GetCustomerOrderCountByYear(c.Id)
                          orderby r.Year
                          select r
                ).ToList();

            Assert.Equal(4, orders.Count);
            Assert.Equal(2, orders[0].Count);
            Assert.Equal(2, orders[1].Count);
            Assert.Equal(1, orders[2].Count);
            Assert.Equal(1, orders[3].Count);
            Assert.Equal(2000, orders[0].Year);
            Assert.Equal(2000, orders[1].Year);
            Assert.Equal(2001, orders[2].Year);
            Assert.Equal(2001, orders[3].Year);
        }
    }

    [ConditionalFact]
    public virtual void QF_CrossApply_Correlated_Select_Anonymous()
    {
        using (var context = CreateContext())
        {
            var orders = (from c in context.Customers
                          from r in context.GetCustomerOrderCountByYear(c.Id)
                          orderby c.Id, r.Year
                          select new
                          {
                              c.Id,
                              c.LastName,
                              r.Year,
                              r.Count
                          }).ToList();

            Assert.Equal(4, orders.Count);
            Assert.Equal(2, orders[0].Count);
            Assert.Equal(1, orders[1].Count);
            Assert.Equal(2, orders[2].Count);
            Assert.Equal(1, orders[3].Count);
            Assert.Equal(2000, orders[0].Year);
            Assert.Equal(2001, orders[1].Year);
            Assert.Equal(2000, orders[2].Year);
            Assert.Equal(2001, orders[3].Year);
            Assert.Equal(1, orders[0].Id);
            Assert.Equal(1, orders[1].Id);
            Assert.Equal(2, orders[2].Id);
            Assert.Equal(3, orders[3].Id);
        }
    }

    [ConditionalFact]
    public virtual void QF_Select_Direct_In_Anonymous()
    {
        using (var context = CreateContext())
        {
            var message = Assert.Throws<InvalidOperationException>(
                () => (from c in context.Customers
                       select new
                       {
                           c.Id, Prods = context.GetTopTwoSellingProducts().ToList(),
                       }).ToList()).Message;

            Assert.Equal(RelationalStrings.InsufficientInformationToIdentifyElementOfCollectionJoin, message);
        }
    }

    [ConditionalFact(Skip = "issue #26078")]
    public virtual void QF_Select_Direct_In_Anonymous_distinct()
    {
        using (var context = CreateContext())
        {
            var query = (from c in context.Customers
                         select new
                         {
                             c.Id, Prods = context.GetTopTwoSellingProducts().Distinct().ToList(),
                         }).ToList();
        }
    }

    [ConditionalFact]
    public virtual void QF_Select_Correlated_Direct_With_Function_Query_Parameter_Correlated_In_Anonymous()
    {
        using (var context = CreateContext())
        {
            var cust = (from c in context.Customers
                        where c.Id == 1
                        select new { c.Id, Orders = context.GetOrdersWithMultipleProducts(context.AddValues(c.Id, 1)).ToList() })
                .ToList();

            Assert.Single(cust);

            Assert.Equal(1, cust[0].Id);
            Assert.Equal(4, cust[0].Orders[0].OrderId);
            Assert.Equal(5, cust[0].Orders[1].OrderId);
            Assert.Equal(new DateTime(2000, 4, 21), cust[0].Orders[0].OrderDate);
            Assert.Equal(new DateTime(2000, 5, 20), cust[0].Orders[1].OrderDate);
        }
    }

    [ConditionalFact]
    public virtual void QF_Select_Correlated_Subquery_In_Anonymous()
    {
        using (var context = CreateContext())
        {
            var results = (from c in context.Customers
                           select new
                           {
                               c.Id,
                               OrderCountYear = context.GetOrdersWithMultipleProducts(c.Id).Where(o => o.OrderDate.Day == 21)
                                   .ToList()
                           }).ToList();

            Assert.Equal(4, results.Count);
            Assert.Equal(1, results[0].Id);
            Assert.Equal(2, results[1].Id);
            Assert.Equal(3, results[2].Id);
            Assert.Equal(4, results[3].Id);
            Assert.Single(results[0].OrderCountYear);
            Assert.Single(results[1].OrderCountYear);
            Assert.Empty(results[2].OrderCountYear);
            Assert.Empty(results[3].OrderCountYear);
        }
    }

    [ConditionalFact]
    public virtual void QF_Select_Correlated_Subquery_In_Anonymous_Nested_With_QF()
    {
        using (var context = CreateContext())
        {
            var results = (from o in context.Orders
                           join osub in (from c in context.Customers
                                         from a in context.GetOrdersWithMultipleProducts(c.Id)
                                         select a.OrderId
                               ) on o.Id equals osub
                           select new { o.CustomerId, o.OrderDate }).ToList();

            Assert.Equal(4, results.Count);

            Assert.Equal(1, results[0].CustomerId);
            Assert.Equal(new DateTime(2000, 1, 20), results[0].OrderDate);

            Assert.Equal(1, results[1].CustomerId);
            Assert.Equal(new DateTime(2000, 2, 21), results[1].OrderDate);

            Assert.Equal(2, results[2].CustomerId);
            Assert.Equal(new DateTime(2000, 4, 21), results[2].OrderDate);

            Assert.Equal(2, results[3].CustomerId);
            Assert.Equal(new DateTime(2000, 5, 20), results[3].OrderDate);
        }
    }

    [ConditionalFact]
    public virtual void QF_Select_Correlated_Subquery_In_Anonymous_Nested()
    {
        using (var context = CreateContext())
        {
            var message = Assert.Throws<InvalidOperationException>(
                () => (from c in context.Customers
                       select new
                       {
                           c.Id,
                           OrderCountYear = context.GetOrdersWithMultipleProducts(c.Id).Where(o => o.OrderDate.Day == 21).Select(
                               o => new
                               {
                                   OrderCountYearNested = context.GetOrdersWithMultipleProducts(o.CustomerId).ToList(),
                                   Prods = context.GetTopTwoSellingProducts().ToList(),
                               }).ToList()
                       }).ToList()).Message;

            Assert.Equal(RelationalStrings.InsufficientInformationToIdentifyElementOfCollectionJoin, message);
        }
    }

    [ConditionalFact]
    public virtual void QF_Select_Correlated_Subquery_In_Anonymous_MultipleCollections()
    {
        using (var context = CreateContext())
        {
            var message = Assert.Throws<InvalidOperationException>(
                () => (from c in context.Customers
                       select new
                       {
                           c.Id,
                           Addresses = c.Addresses.Where(a => a.State == "NY").ToList(),
                           Prods = context.GetTopTwoSellingProducts().Where(p => p.AmountSold == 249).Select(p => p.ProductId).ToList()
                       }).ToList()).Message;

            Assert.Equal(RelationalStrings.InsufficientInformationToIdentifyElementOfCollectionJoin, message);
        }
    }

    [ConditionalFact]
    public virtual void QF_Select_NonCorrelated_Subquery_In_Anonymous()
    {
        using (var context = CreateContext())
        {
            var message = Assert.Throws<InvalidOperationException>(
                () => (from c in context.Customers
                       select new
                       {
                           c.Id, Prods = context.GetTopTwoSellingProducts().Select(p => p.ProductId).ToList(),
                       }).ToList()).Message;

            Assert.Equal(RelationalStrings.InsufficientInformationToIdentifyElementOfCollectionJoin, message);
        }
    }

    [ConditionalFact]
    public virtual void QF_Select_NonCorrelated_Subquery_In_Anonymous_Parameter()
    {
        using (var context = CreateContext())
        {
            var amount = 27;
            var message = Assert.Throws<InvalidOperationException>(
                () => (from c in context.Customers
                       select new
                       {
                           c.Id,
                           Prods = context.GetTopTwoSellingProducts().Where(p => p.AmountSold == amount).Select(p => p.ProductId)
                               .ToList(),
                       }).ToList()).Message;

            Assert.Equal(RelationalStrings.InsufficientInformationToIdentifyElementOfCollectionJoin, message);
        }
    }

    [ConditionalFact]
    public virtual void QF_Correlated_Select_In_Anonymous()
    {
        using (var context = CreateContext())
        {
            var cust = (from c in context.Customers
                        orderby c.Id
                        select new
                        {
                            c.Id,
                            c.LastName,
                            Orders = context.GetOrdersWithMultipleProducts(c.Id).ToList()
                        }).ToList();

            Assert.Equal(4, cust.Count);

            Assert.Equal(1, cust[0].Id);
            Assert.Equal(2, cust[0].Orders.Count);
            Assert.Equal(1, cust[0].Orders[0].OrderId);
            Assert.Equal(2, cust[0].Orders[1].OrderId);
            Assert.Equal(new DateTime(2000, 1, 20), cust[0].Orders[0].OrderDate);
            Assert.Equal(new DateTime(2000, 2, 21), cust[0].Orders[1].OrderDate);

            Assert.Equal(2, cust[1].Id);
            Assert.Equal(2, cust[1].Orders.Count);
            Assert.Equal(4, cust[1].Orders[0].OrderId);
            Assert.Equal(5, cust[1].Orders[1].OrderId);
            Assert.Equal(new DateTime(2000, 4, 21), cust[1].Orders[0].OrderDate);
            Assert.Equal(new DateTime(2000, 5, 20), cust[1].Orders[1].OrderDate);

            Assert.Equal(3, cust[2].Id);
            Assert.Empty(cust[2].Orders);

            Assert.Equal(4, cust[3].Id);
            Assert.Empty(cust[3].Orders);
        }
    }

    [ConditionalFact]
    public virtual void QF_CrossApply_Correlated_Select_Result()
    {
        using (var context = CreateContext())
        {
            var orders = (from c in context.Customers
                          from r in context.GetCustomerOrderCountByYear(c.Id)
                          orderby r.Count descending, r.Year descending
                          select r).ToList();

            Assert.Equal(4, orders.Count);

            Assert.Equal(4, orders.Count);
            Assert.Equal(2, orders[0].Count);
            Assert.Equal(2, orders[1].Count);
            Assert.Equal(1, orders[2].Count);
            Assert.Equal(1, orders[3].Count);
            Assert.Equal(2000, orders[0].Year);
            Assert.Equal(2000, orders[1].Year);
            Assert.Equal(2001, orders[2].Year);
            Assert.Equal(2001, orders[3].Year);
        }
    }

    [ConditionalFact]
    public virtual void QF_CrossJoin_Not_Correlated()
    {
        using (var context = CreateContext())
        {
            var orders = (from c in context.Customers
                          from r in context.GetCustomerOrderCountByYear(2)
                          where c.Id == 2
                          orderby r.Count
                          select new
                          {
                              c.Id,
                              c.LastName,
                              r.Year,
                              r.Count
                          }).ToList();

            Assert.Single(orders);

            Assert.Equal(2, orders[0].Count);
            Assert.Equal(2000, orders[0].Year);
        }
    }

    [ConditionalFact]
    public virtual void QF_CrossJoin_Parameter()
    {
        using (var context = CreateContext())
        {
            var custId = 2;

            var orders = (from c in context.Customers
                          from r in context.GetCustomerOrderCountByYear(custId)
                          where c.Id == custId
                          orderby r.Count
                          select new
                          {
                              c.Id,
                              c.LastName,
                              r.Year,
                              r.Count
                          }).ToList();

            Assert.Single(orders);

            Assert.Equal(2, orders[0].Count);
            Assert.Equal(2000, orders[0].Year);
        }
    }

    [ConditionalFact]
    public virtual void QF_Join()
    {
        using (var context = CreateContext())
        {
            var products = (from p in context.Products
                            join r in context.GetTopTwoSellingProducts() on p.Id equals r.ProductId
                            select new
                            {
                                p.Id,
                                p.Name,
                                r.AmountSold
                            }).OrderBy(p => p.Id).ToList();

            Assert.Equal(2, products.Count);
            Assert.Equal(3, products[0].Id);
            Assert.Equal("Product3", products[0].Name);
            Assert.Equal(249, products[0].AmountSold);
            Assert.Equal(4, products[1].Id);
            Assert.Equal("Product4", products[1].Name);
            Assert.Equal(184, products[1].AmountSold);
        }
    }

    [ConditionalFact]
    public virtual void QF_LeftJoin_Select_Anonymous()
    {
        using (var context = CreateContext())
        {
            var products = (from p in context.Products
                            join r in context.GetTopTwoSellingProducts() on p.Id equals r.ProductId into joinTable
                            from j in joinTable.DefaultIfEmpty()
                            orderby p.Id descending
                            select new
                            {
                                p.Id,
                                p.Name,
                                j.AmountSold
                            }).ToList();

            Assert.Equal(5, products.Count);
            Assert.Equal(5, products[0].Id);
            Assert.Equal("Product5", products[0].Name);
            Assert.Null(products[0].AmountSold);

            Assert.Equal(4, products[1].Id);
            Assert.Equal("Product4", products[1].Name);
            Assert.Equal(184, products[1].AmountSold);

            Assert.Equal(3, products[2].Id);
            Assert.Equal("Product3", products[2].Name);
            Assert.Equal(249, products[2].AmountSold);

            Assert.Equal(2, products[3].Id);
            Assert.Equal("Product2", products[3].Name);
            Assert.Null(products[3].AmountSold);

            Assert.Equal(1, products[4].Id);
            Assert.Equal("Product1", products[4].Name);
            Assert.Null(products[4].AmountSold);
        }
    }

    [ConditionalFact]
    public virtual void QF_LeftJoin_Select_Result()
    {
        using (var context = CreateContext())
        {
            var products = (from p in context.Products
                            join r in context.GetTopTwoSellingProducts() on p.Id equals r.ProductId into joinTable
                            from j in joinTable.DefaultIfEmpty()
                            orderby p.Id descending
                            select j).ToList();

            Assert.Equal(5, products.Count);
            Assert.Null(products[0]);
            Assert.Equal(4, products[1].ProductId);
            Assert.Equal(184, products[1].AmountSold);
            Assert.Equal(3, products[2].ProductId);
            Assert.Equal(249, products[2].AmountSold);
            Assert.Null(products[3]);
            Assert.Null(products[4]);
        }
    }

    [ConditionalFact]
    public virtual void QF_OuterApply_Correlated_Select_QF()
    {
        using (var context = CreateContext())
        {
            var orders = (from c in context.Customers
                          from r in context.GetCustomerOrderCountByYear(c.Id).DefaultIfEmpty()
                          orderby c.Id, r.Year
                          select r).ToList();

            Assert.Equal(5, orders.Count);

            Assert.Equal(2, orders[0].Count);
            Assert.Equal(1, orders[1].Count);
            Assert.Equal(2, orders[2].Count);
            Assert.Equal(1, orders[3].Count);
            Assert.Null(orders[4]);
            Assert.Equal(2000, orders[0].Year);
            Assert.Equal(2001, orders[1].Year);
            Assert.Equal(2000, orders[2].Year);
            Assert.Equal(2001, orders[3].Year);
            Assert.Null(orders[4]);
            Assert.Equal(1, orders[0].CustomerId);
            Assert.Equal(1, orders[1].CustomerId);
            Assert.Equal(2, orders[2].CustomerId);
            Assert.Equal(3, orders[3].CustomerId);
            Assert.Null(orders[4]);
        }
    }

    [ConditionalFact]
    public virtual void QF_OuterApply_Correlated_Select_Entity()
    {
        using (var context = CreateContext())
        {
            var custs = (from c in context.Customers
                         from r in context.GetCustomerOrderCountByYear(c.Id).DefaultIfEmpty()
                         where r.Year == 2000
                         orderby c.Id, r.Year
                         select c).ToList();

            Assert.Equal(2, custs.Count);

            Assert.Equal(1, custs[0].Id);
            Assert.Equal(2, custs[1].Id);
            Assert.Equal("One", custs[0].LastName);
            Assert.Equal("Two", custs[1].LastName);
        }
    }

    [ConditionalFact]
    public virtual void QF_OuterApply_Correlated_Select_Anonymous()
    {
        using (var context = CreateContext())
        {
            var orders = (from c in context.Customers
                          from r in context.GetCustomerOrderCountByYear(c.Id).DefaultIfEmpty()
                          orderby c.Id, r.Year
                          select new
                          {
                              c.Id,
                              c.LastName,
                              r.Year,
                              r.Count
                          }).ToList();

            Assert.Equal(5, orders.Count);

            Assert.Equal(1, orders[0].Id);
            Assert.Equal(1, orders[1].Id);
            Assert.Equal(2, orders[2].Id);
            Assert.Equal(3, orders[3].Id);
            Assert.Equal(4, orders[4].Id);
            Assert.Equal("One", orders[0].LastName);
            Assert.Equal("One", orders[1].LastName);
            Assert.Equal("Two", orders[2].LastName);
            Assert.Equal("Three", orders[3].LastName);
            Assert.Equal("Four", orders[4].LastName);
            Assert.Equal(2, orders[0].Count);
            Assert.Equal(1, orders[1].Count);
            Assert.Equal(2, orders[2].Count);
            Assert.Equal(1, orders[3].Count);
            Assert.Null(orders[4].Count);
            Assert.Equal(2000, orders[0].Year);
            Assert.Equal(2001, orders[1].Year);
            Assert.Equal(2000, orders[2].Year);
            Assert.Equal(2001, orders[3].Year);
        }
    }

    [ConditionalFact]
    public virtual void QF_Nested()
    {
        using (var context = CreateContext())
        {
            var custId = 2;

            var orders = (from c in context.Customers
                          from r in context.GetCustomerOrderCountByYear(context.AddValues(1, 1))
                          where c.Id == custId
                          orderby r.Year
                          select new
                          {
                              c.Id,
                              c.LastName,
                              r.Year,
                              r.Count
                          }).ToList();

            Assert.Single(orders);

            Assert.Equal(2, orders[0].Count);
            Assert.Equal(2000, orders[0].Year);
        }
    }

    [ConditionalFact]
    public virtual void QF_Correlated_Nested_Func_Call()
    {
        var custId = 2;

        using (var context = CreateContext())
        {
            var orders = (from c in context.Customers
                          from r in context.GetCustomerOrderCountByYear(context.AddValues(c.Id, 1))
                          where c.Id == custId
                          select new
                          {
                              c.Id,
                              r.Count,
                              r.Year
                          }).ToList();

            Assert.Single(orders);

            Assert.Equal(1, orders[0].Count);
            Assert.Equal(2001, orders[0].Year);
        }
    }

    [ConditionalFact]
    public virtual void QF_Correlated_Func_Call_With_Navigation()
    {
        using (var context = CreateContext())
        {
            var cust = (from c in context.Customers
                        orderby c.Id
                        select new
                        {
                            c.Id,
                            Orders = context.GetOrdersWithMultipleProducts(c.Id).Select(
                                mpo => new
                                {
                                    //how to I setup the PK/FK combo properly for this?  Is it even possible?
                                    //OrderName = mpo.Order.Name,
                                    CustomerName = mpo.Customer.LastName
                                }).ToList()
                        }).ToList();

            Assert.Equal(4, cust.Count);
            Assert.Equal(2, cust[0].Orders.Count);
            Assert.Equal("One", cust[0].Orders[0].CustomerName);
            Assert.Equal(2, cust[1].Orders.Count);
            Assert.Equal("Two", cust[1].Orders[0].CustomerName);
        }
    }

    [ConditionalFact]
    public virtual void DbSet_mapped_to_function()
    {
        using (var context = CreateContext())
        {
            var products = (from t in context.Set<TopSellingProduct>()
                            orderby t.ProductId
                            select t).ToList();

            Assert.Equal(2, products.Count);
            Assert.Equal(3, products[0].ProductId);
            Assert.Equal(249, products[0].AmountSold);
            Assert.Equal(4, products[1].ProductId);
            Assert.Equal(184, products[1].AmountSold);
        }
    }

    [ConditionalFact]
    public virtual void TVF_with_navigation_in_projection_groupby_aggregate()
    {
        using (var context = CreateContext())
        {
            var query = context.Orders
                .Where(c => !context.Set<TopSellingProduct>().Select(x => x.ProductId).Contains(25))
                .Select(x => new { x.Customer.FirstName, x.Customer.LastName })
                .GroupBy(x => new { x.LastName })
                .Select(x => new { x.Key.LastName, SumOfLengths = x.Sum(xx => xx.FirstName.Length) })
                .ToList();

            Assert.Equal(3, query.Count);
            var orderedResult = query.OrderBy(x => x.LastName).ToList();
            Assert.Equal("One", orderedResult[0].LastName);
            Assert.Equal(24, orderedResult[0].SumOfLengths);
            Assert.Equal("Three", orderedResult[1].LastName);
            Assert.Equal(8, orderedResult[1].SumOfLengths);
            Assert.Equal("Two", orderedResult[2].LastName);
            Assert.Equal(16, orderedResult[2].SumOfLengths);
        }
    }

    [ConditionalFact]
    public virtual void TVF_with_argument_being_a_subquery_with_navigation_in_projection_groupby_aggregate()
    {
        using (var context = CreateContext())
        {
            var query = context.Orders
<<<<<<< HEAD
                .Where(
                    c => !context.GetOrdersWithMultipleProducts(context.Customers.OrderBy(x => x.Id).FirstOrDefault().Id)
                        .Select(x => x.CustomerId).Contains(25))
=======
                .Where(c => !context.GetOrdersWithMultipleProducts(context.Customers.OrderBy(x => x.Id).FirstOrDefault().Id).Select(x => x.CustomerId).Contains(25))
>>>>>>> 6a53a384
                .Select(x => new { x.Customer.FirstName, x.Customer.LastName })
                .GroupBy(x => new { x.LastName })
                .Select(x => new { x.Key.LastName, SumOfLengths = x.Sum(xx => xx.FirstName.Length) })
                .ToList();

            Assert.Equal(3, query.Count);
            var orderedResult = query.OrderBy(x => x.LastName).ToList();
            Assert.Equal("One", orderedResult[0].LastName);
            Assert.Equal(24, orderedResult[0].SumOfLengths);
            Assert.Equal("Three", orderedResult[1].LastName);
            Assert.Equal(8, orderedResult[1].SumOfLengths);
            Assert.Equal("Two", orderedResult[2].LastName);
            Assert.Equal(16, orderedResult[2].SumOfLengths);
        }
    }

    [ConditionalFact]
    public virtual void TVF_backing_entity_type_mapped_to_view()
    {
        using (var context = CreateContext())
        {
            var customers = (from t in context.Set<CustomerData>()
                             orderby t.FirstName
                             select t).ToList();

            Assert.Equal(4, customers.Count);
        }
    }

    [ConditionalFact]
    public virtual void Udf_with_argument_being_comparison_to_null_parameter()
    {
        using (var context = CreateContext())
        {
            var prm = default(string);
            var query = (from c in context.Customers
                         from r in context.GetCustomerOrderCountByYearOnlyFrom2000(c.Id, c.LastName != prm)
                         orderby r.Year
                         select r
                ).ToList();

            Assert.Equal(4, query.Count);
            Assert.Equal(1, query[0].CustomerId);
            Assert.Equal(2, query[0].Count);
            Assert.Equal(2, query[1].CustomerId);
            Assert.Equal(2, query[1].Count);
            Assert.Equal(3, query[2].CustomerId);
            Assert.Equal(2, query[2].Count);
            Assert.Equal(4, query[3].CustomerId);
            Assert.Equal(2, query[3].Count);
            Assert.True(query.All(x => x.Year == 2000));
        }
    }

    [ConditionalFact]
    public virtual void Udf_with_argument_being_comparison_of_nullable_columns()
    {
        using (var context = CreateContext())
        {
            var expected = (from a in context.Addresses.ToList()
                            from r in context.Orders.ToList()
                                .Where(x => x.CustomerId == 1 && (a.City != a.State || x.OrderDate.Year == 2000))
                                .GroupBy(x => new { x.CustomerId, x.OrderDate.Year })
                                .Select(
                                    x => new OrderByYear
                                    {
                                        CustomerId = x.Key.CustomerId,
                                        Year = x.Key.Year,
                                        Count = x.Count()
                                    })
                            orderby a.Id, r.Year
                            select r
                ).ToList();

            ClearLog();

            var query = (from a in context.Addresses
                         from r in context.GetCustomerOrderCountByYearOnlyFrom2000(1, a.City == a.State)
                         orderby a.Id, r.Year
                         select r
                ).ToList();

            Assert.Equal(expected.Count, query.Count);
            for (var i = 0; i < expected.Count; i++)
            {
                Assert.Equal(expected[i].CustomerId, query[i].CustomerId);
                Assert.Equal(expected[i].Year, query[i].Year);
                Assert.Equal(expected[i].Count, query[i].Count);
            }
        }
    }

    #endregion

    protected virtual void ClearLog()
    {
    }

    private void AssertTranslationFailed(Action testCode)
        => Assert.Contains(
            CoreStrings.TranslationFailed("")[48..],
            Assert.Throws<InvalidOperationException>(testCode).Message);
}<|MERGE_RESOLUTION|>--- conflicted
+++ resolved
@@ -2173,13 +2173,55 @@
         using (var context = CreateContext())
         {
             var query = context.Orders
-<<<<<<< HEAD
                 .Where(
                     c => !context.GetOrdersWithMultipleProducts(context.Customers.OrderBy(x => x.Id).FirstOrDefault().Id)
                         .Select(x => x.CustomerId).Contains(25))
-=======
+                .Select(x => new { x.Customer.FirstName, x.Customer.LastName })
+                .GroupBy(x => new { x.LastName })
+                .Select(x => new { x.Key.LastName, SumOfLengths = x.Sum(xx => xx.FirstName.Length) })
+                .ToList();
+
+            Assert.Equal(3, query.Count);
+            var orderedResult = query.OrderBy(x => x.LastName).ToList();
+            Assert.Equal("One", orderedResult[0].LastName);
+            Assert.Equal(24, orderedResult[0].SumOfLengths);
+            Assert.Equal("Three", orderedResult[1].LastName);
+            Assert.Equal(8, orderedResult[1].SumOfLengths);
+            Assert.Equal("Two", orderedResult[2].LastName);
+            Assert.Equal(16, orderedResult[2].SumOfLengths);
+        }
+    }
+
+    [ConditionalFact]
+    public virtual void TVF_with_navigation_in_projection_groupby_aggregate()
+    {
+        using (var context = CreateContext())
+        {
+            var query = context.Orders
+                .Where(c => !context.Set<TopSellingProduct>().Select(x => x.ProductId).Contains(25))
+                .Select(x => new { x.Customer.FirstName, x.Customer.LastName })
+                .GroupBy(x => new { x.LastName })
+                .Select(x => new { x.Key.LastName, SumOfLengths = x.Sum(xx => xx.FirstName.Length) })
+                .ToList();
+
+            Assert.Equal(3, query.Count);
+            var orderedResult = query.OrderBy(x => x.LastName).ToList();
+            Assert.Equal("One", orderedResult[0].LastName);
+            Assert.Equal(24, orderedResult[0].SumOfLengths);
+            Assert.Equal("Three", orderedResult[1].LastName);
+            Assert.Equal(8, orderedResult[1].SumOfLengths);
+            Assert.Equal("Two", orderedResult[2].LastName);
+            Assert.Equal(16, orderedResult[2].SumOfLengths);
+        }
+    }
+
+    [ConditionalFact]
+    public virtual void TVF_with_argument_being_a_subquery_with_navigation_in_projection_groupby_aggregate()
+    {
+        using (var context = CreateContext())
+        {
+            var query = context.Orders
                 .Where(c => !context.GetOrdersWithMultipleProducts(context.Customers.OrderBy(x => x.Id).FirstOrDefault().Id).Select(x => x.CustomerId).Contains(25))
->>>>>>> 6a53a384
                 .Select(x => new { x.Customer.FirstName, x.Customer.LastName })
                 .GroupBy(x => new { x.LastName })
                 .Select(x => new { x.Key.LastName, SumOfLengths = x.Sum(xx => xx.FirstName.Length) })
