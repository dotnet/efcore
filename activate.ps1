--- conflicted
+++ resolved
@@ -43,11 +43,7 @@
     $function:_old_prompt = $function:prompt
     function dotnet_prompt {
         # Add a prefix to the current prompt, but don't discard it.
-<<<<<<< HEAD
-        Write-Host "($(Split-Path $PSScriptRoot -Leaf)) " -NoNewLine
-=======
-        write-host -f Green "($( split-path $PSScriptRoot -leaf )) " -nonewline
->>>>>>> 13d9e990
+        Write-Host -f Green "($(Split-Path $PSScriptRoot -Leaf)) " -NoNewLine
         & $function:_old_prompt
     }
 
